--- conflicted
+++ resolved
@@ -107,13 +107,12 @@
 
 test:
 	cd mysql-test ; \
-<<<<<<< HEAD
 	./mysql-test-run && \
 	./mysql-test-run --ps-protocol
 
 test-force:
 	cd mysql-test; \
-	./mysql-test-run --force ; \
+	./mysql-test-run --force && \
 	./mysql-test-run --ps-protocol --force
 
 # We are testing a new Perl version of the test script
@@ -124,12 +123,5 @@
 
 test-force-pl:
 	cd mysql-test; \
-	./mysql-test-run.pl --force ; \
-	./mysql-test-run.pl --ps-protocol --force
-=======
-	./mysql-test-run
-
-test-force:
-	cd mysql-test ; \
-	./mysql-test-run --force
->>>>>>> 8243eee9
+	./mysql-test-run.pl --force && \
+	./mysql-test-run.pl --ps-protocol --force