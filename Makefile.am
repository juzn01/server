# Copyright (C) 2000 MySQL AB & MySQL Finland AB & TCX DataKonsult AB
# 
# This program is free software; you can redistribute it and/or modify
# it under the terms of the GNU General Public License as published by
# the Free Software Foundation; either version 2 of the License, or
# (at your option) any later version.
# 
# This program is distributed in the hope that it will be useful,
# but WITHOUT ANY WARRANTY; without even the implied warranty of
# MERCHANTABILITY or FITNESS FOR A PARTICULAR PURPOSE.  See the
# GNU General Public License for more details.
# 
# You should have received a copy of the GNU General Public License
# along with this program; if not, write to the Free Software
# Foundation, Inc., 59 Temple Place, Suite 330, Boston, MA  02111-1307  USA

# Process this file with automake to create Makefile.in

AUTOMAKE_OPTIONS =	foreign

# These are built from source in the Docs directory
EXTRA_DIST =		INSTALL-SOURCE INSTALL-WIN-SOURCE \
			README COPYING EXCEPTIONS-CLIENT cmakelists.txt
SUBDIRS =		. include @docs_dirs@ @zlib_dir@ \
			@readline_topdir@ sql-common \
			@thread_dirs@ pstack \
			@sql_union_dirs@ storage \
			@sql_server@ scripts @man_dirs@ tests \
			@mysql_se_plugins@ \
			netware @libmysqld_dirs@ \
			@bench_dirs@ support-files @tools_dirs@ \
			plugin win

<<<<<<< HEAD
DIST_SUBDIRS =		. include @docs_dirs@ zlib \
			@readline_topdir@ sql-common \
			@thread_dirs@ pstack \
                        strings mysys dbug extra regex storage \
                        vio sql libmysql_r libmysql client scripts \
			@man_dirs@ tests SSL\
			BUILD netware @libmysqld_dirs@\
			@bench_dirs@ support-files server-tools tools \
			plugin win
=======
DIST_SUBDIRS =		$(SUBDIRS) SSL BUILD os2 
>>>>>>> 2fb435f5

# Run these targets before any others, also make part of clean target,
# to make sure we create new links after a clean.
BUILT_SOURCES = linked_client_sources linked_server_sources \
		 @linked_client_targets@ \
		 @linked_libmysqld_targets@ \
		 linked_include_sources @linked_netware_sources@

# The db.h file is a bit special, see note in "configure.in".
# In the case we didn't compile with bdb, a dummy file is put
# there, but will not be removed by the bdb make file becuase
# it will never be called.
CLEANFILES = $(BUILT_SOURCES) bdb/build_unix/db.h
DISTCLEANFILES = ac_available_languages_fragment

linked_include_sources:
	cd include; $(MAKE) link_sources
	echo timestamp > linked_include_sources

linked_client_sources:  @linked_client_targets@
	cd client; $(MAKE) link_sources
	echo timestamp > linked_client_sources

linked_libmysql_sources:
	cd libmysql; $(MAKE) link_sources
	echo timestamp > linked_libmysql_sources

linked_libmysql_r_sources: linked_libmysql_sources
	cd libmysql_r; $(MAKE) link_sources
	echo timestamp > linked_libmysql_r_sources

linked_libmysqld_sources:
	cd libmysqld; $(MAKE) link_sources
	echo timestamp > linked_libmysqld_sources

linked_libmysqldex_sources:
	cd libmysqld/examples; $(MAKE) link_sources
	echo timestamp > linked_libmysqldex_sources

linked_netware_sources:
	cd @netware_dir@; $(MAKE) link_sources
	echo timestamp > linked_netware_sources

linked_server_sources:
	cd sql; $(MAKE) link_sources
	echo timestamp > linked_server_sources

# Create permission databases
init-db:		all
	$(top_builddir)/scripts/mysql_install_db

bin-dist:		all
	$(top_builddir)/scripts/make_binary_distribution @MAKE_BINARY_DISTRIBUTION_OPTIONS@

# Remove BK's "SCCS" subdirectories from source distribution
# Create initial database files for Windows installations.
dist-hook:
	rm -rf `find $(distdir) -type d -name SCCS -print`
	if echo "$(distdir)" | grep -q '^/' ; then \
	  scripts/mysql_install_db --no-defaults --windows \
		--basedir=$(top_srcdir) \
		--datadir="$(distdir)/win/data"; \
	else \
	  scripts/mysql_install_db --no-defaults --windows \
		 --basedir=$(top_srcdir) \
		 --datadir="$$(pwd)/$(distdir)/win/data"; \
	fi

tags:
	support-files/build-tags
.PHONY:		init-db bin-dist

# Target 'test' will run the regression test suite using the built server.
#
# If you are running in a shared environment, users can avoid clashing
# port numbers by setting individual small numbers 1-100 to the
# environment variable MTR_BUILD_THREAD. The script "mysql-test-run"
# will then calculate the various port numbers it needs from this,
# making sure each user use different ports.

test:
	cd mysql-test ; \
	./mysql-test-run.pl --mysqld=--binlog-format=statement && \
	./mysql-test-run.pl --ps-protocol --mysqld=--binlog-format=row

test-full:
	cd mysql-test ; \
	./mysql-test-run.pl --mysqld=--binlog-format=statement && \
	./mysql-test-run.pl --ps-protocol --mysqld=--binlog-format=statement && \
	./mysql-test-run.pl --mysqld=--binlog-format=row && \
	./mysql-test-run.pl --ps-protocol --mysqld=--binlog-format=row

test-force:
	cd mysql-test ; \
	./mysql-test-run.pl --force --mysqld=--binlog-format=statement && \
	./mysql-test-run.pl --ps-protocol --force --mysqld=--binlog-format=row

test-force-full:
	cd mysql-test ; \
	./mysql-test-run.pl --force --mysqld=--binlog-format=statement && \
	./mysql-test-run.pl --force --ps-protocol --mysqld=--binlog-format=statement && \
	./mysql-test-run.pl --force --mysqld=--binlog-format=row && \
	./mysql-test-run.pl --force --ps-protocol --mysqld=--binlog-format=row

# Keep these for a while
test-pl:	test
test-full-pl:	test-full
test-force-pl:	test-force
test-force-full-pl: test-force-full



# Don't update the files from bitkeeper
%::SCCS/s.%
<|MERGE_RESOLUTION|>--- conflicted
+++ resolved
@@ -31,19 +31,7 @@
 			@bench_dirs@ support-files @tools_dirs@ \
 			plugin win
 
-<<<<<<< HEAD
-DIST_SUBDIRS =		. include @docs_dirs@ zlib \
-			@readline_topdir@ sql-common \
-			@thread_dirs@ pstack \
-                        strings mysys dbug extra regex storage \
-                        vio sql libmysql_r libmysql client scripts \
-			@man_dirs@ tests SSL\
-			BUILD netware @libmysqld_dirs@\
-			@bench_dirs@ support-files server-tools tools \
-			plugin win
-=======
-DIST_SUBDIRS =		$(SUBDIRS) SSL BUILD os2 
->>>>>>> 2fb435f5
+DIST_SUBDIRS =		$(SUBDIRS) SSL BUILD
 
 # Run these targets before any others, also make part of clean target,
 # to make sure we create new links after a clean.
