--- conflicted
+++ resolved
@@ -1,6 +1,5 @@
 drop table if exists t1;
 create table t1 (a int)
-<<<<<<< HEAD
 partition by key(a)
 partitions 0.2+e1;
 ERROR 42000: Only normal integers allowed as number here near '0.2+e1' at line 3
@@ -42,7 +41,7 @@
 Name	Engine	Version	Row_format	Rows	Avg_row_length	Data_length	Max_data_length	Index_length	Data_free	Auto_increment	Create_time	Update_time	Check_time	Collation	Checksum	Create_options	Comment
 t1	InnoDB	10	Compact	8	2048	16384	0	0	0	9	NULL	NULL	NULL	latin1_swedish_ci	NULL	partitioned	
 drop table t1;
-=======
+create table t1 (a int)
 partition by key (a)
 (partition p0 DATA DIRECTORY 'part-data' INDEX DIRECTORY 'part-data');
 ERROR 42000: Incorrect table name 'part-data'
@@ -51,7 +50,6 @@
 (partition p0,
 partition p1 DATA DIRECTORY 'part-data' INDEX DIRECTORY 'part-data');
 ERROR 42000: Incorrect table name 'part-data'
->>>>>>> 9cce3d26
 create table t1 (a int)
 partition by list (a)
 (partition p0 values in (1));
