drop table if exists t1;
select CASE "b" when "a" then 1 when "b" then 2 END;
CASE "b" when "a" then 1 when "b" then 2 END
2
select CASE "c" when "a" then 1 when "b" then 2 END;
CASE "c" when "a" then 1 when "b" then 2 END
NULL
select CASE "c" when "a" then 1 when "b" then 2 ELSE 3 END;
CASE "c" when "a" then 1 when "b" then 2 ELSE 3 END
3
select CASE BINARY "b" when "a" then 1 when "B" then 2 WHEN "b" then "ok" END;
CASE BINARY "b" when "a" then 1 when "B" then 2 WHEN "b" then "ok" END
ok
select CASE "b" when "a" then 1 when binary "B" then 2 WHEN "b" then "ok" END;
CASE "b" when "a" then 1 when binary "B" then 2 WHEN "b" then "ok" END
ok
select CASE concat("a","b") when concat("ab","") then "a" when "b" then "b" end;
CASE concat("a","b") when concat("ab","") then "a" when "b" then "b" end
a
select CASE when 1=0 then "true" else "false" END;
CASE when 1=0 then "true" else "false" END
false
select CASE 1 when 1 then "one" WHEN 2 then "two" ELSE "more" END;
CASE 1 when 1 then "one" WHEN 2 then "two" ELSE "more" END
one
explain extended select CASE 1 when 1 then "one" WHEN 2 then "two" ELSE "more" END;
id	select_type	table	type	possible_keys	key	key_len	ref	rows	Extra
1	SIMPLE	NULL	NULL	NULL	NULL	NULL	NULL	NULL	No tables used
Warnings:
Note	1003	select (case 1 when 1 then _latin1'one' when 2 then _latin1'two' else _latin1'more' end) AS `CASE 1 when 1 then "one" WHEN 2 then "two" ELSE "more" END`
select CASE 2.0 when 1 then "one" WHEN 2.0 then "two" ELSE "more" END;
CASE 2.0 when 1 then "one" WHEN 2.0 then "two" ELSE "more" END
two
select (CASE "two" when "one" then "1" WHEN "two" then "2" END) | 0;
(CASE "two" when "one" then "1" WHEN "two" then "2" END) | 0
2
select (CASE "two" when "one" then 1.00 WHEN "two" then 2.00 END) +0.0;
(CASE "two" when "one" then 1.00 WHEN "two" then 2.00 END) +0.0
2.00
select case 1/0 when "a" then "true" else "false" END;
case 1/0 when "a" then "true" else "false" END
false
select case 1/0 when "a" then "true" END;
case 1/0 when "a" then "true" END
NULL
select (case 1/0 when "a" then "true" END) | 0;
(case 1/0 when "a" then "true" END) | 0
NULL
select (case 1/0 when "a" then "true" END) + 0.0;
(case 1/0 when "a" then "true" END) + 0.0
NULL
select case when 1>0 then "TRUE" else "FALSE" END;
case when 1>0 then "TRUE" else "FALSE" END
TRUE
select case when 1<0 then "TRUE" else "FALSE" END;
case when 1<0 then "TRUE" else "FALSE" END
FALSE
create table t1 (a int);
insert into t1 values(1),(2),(3),(4);
select case a when 1 then 2 when 2 then 3 else 0 end as fcase, count(*) from t1 group by fcase;
fcase	count(*)
0	2
2	1
3	1
explain extended select case a when 1 then 2 when 2 then 3 else 0 end as fcase, count(*) from t1 group by fcase;
id	select_type	table	type	possible_keys	key	key_len	ref	rows	Extra
1	SIMPLE	t1	ALL	NULL	NULL	NULL	NULL	4	Using temporary; Using filesort
Warnings:
Note	1003	select (case `test`.`t1`.`a` when 1 then 2 when 2 then 3 else 0 end) AS `fcase`,count(0) AS `count(*)` from `test`.`t1` group by (case `test`.`t1`.`a` when 1 then 2 when 2 then 3 else 0 end)
select case a when 1 then "one" when 2 then "two" else "nothing" end as fcase, count(*) from t1 group by fcase;
fcase	count(*)
nothing	2
one	1
two	1
drop table t1;
create table t1 (row int not null, col int not null, val varchar(255) not null);
insert into t1 values (1,1,'orange'),(1,2,'large'),(2,1,'yellow'),(2,2,'medium'),(3,1,'green'),(3,2,'small');
select max(case col when 1 then val else null end) as color from t1 group by row;
color
orange
yellow
green
drop table t1;
SET NAMES latin1;
CREATE TABLE t1 SELECT 
CASE WHEN 1 THEN _latin1'a' COLLATE latin1_danish_ci ELSE _latin1'a' END AS c1,
CASE WHEN 1 THEN _latin1'a' ELSE _latin1'a' COLLATE latin1_danish_ci END AS c2,
CASE WHEN 1 THEN 'a' ELSE  1  END AS c3,
CASE WHEN 1 THEN  1  ELSE 'a' END AS c4,
CASE WHEN 1 THEN 'a' ELSE 1.0 END AS c5,
CASE WHEN 1 THEN 1.0 ELSE 'a' END AS c6,
CASE WHEN 1 THEN  1  ELSE 1.0 END AS c7,
CASE WHEN 1 THEN 1.0 ELSE  1  END AS c8,
CASE WHEN 1 THEN 1.0 END AS c9,
CASE WHEN 1 THEN 0.1e1 else 0.1 END AS c10,
CASE WHEN 1 THEN 0.1e1 else 1 END AS c11,
CASE WHEN 1 THEN 0.1e1 else '1' END AS c12
;
SHOW CREATE TABLE t1;
Table	Create Table
t1	CREATE TABLE `t1` (
  `c1` varchar(1) character set latin1 collate latin1_danish_ci NOT NULL default '',
  `c2` varchar(1) character set latin1 collate latin1_danish_ci NOT NULL default '',
  `c3` varbinary(1) NOT NULL default '',
  `c4` varbinary(1) NOT NULL default '',
  `c5` varbinary(3) NOT NULL default '',
  `c6` varbinary(3) NOT NULL default '',
  `c7` decimal(2,1) NOT NULL default '0.0',
  `c8` decimal(2,1) NOT NULL default '0.0',
  `c9` decimal(2,1) default NULL,
  `c10` double NOT NULL default '0',
  `c11` double NOT NULL default '0',
  `c12` varbinary(5) NOT NULL default ''
) ENGINE=MyISAM DEFAULT CHARSET=latin1
DROP TABLE t1;
SELECT CASE 
WHEN 1 
THEN _latin1'a' COLLATE latin1_danish_ci 
ELSE _latin1'a' COLLATE latin1_swedish_ci
END;
ERROR HY000: Illegal mix of collations (latin1_danish_ci,EXPLICIT) and (latin1_swedish_ci,EXPLICIT) for operation 'case'
SELECT CASE _latin1'a' COLLATE latin1_general_ci
WHEN _latin1'a' COLLATE latin1_danish_ci  THEN 1
WHEN _latin1'a' COLLATE latin1_swedish_ci THEN 2
END;
ERROR HY000: Illegal mix of collations (latin1_general_ci,EXPLICIT), (latin1_danish_ci,EXPLICIT), (latin1_swedish_ci,EXPLICIT) for operation 'case'
SELECT 
CASE _latin1'a' COLLATE latin1_general_ci  WHEN _latin1'A' THEN '1' ELSE 2 END,
CASE _latin1'a' COLLATE latin1_bin         WHEN _latin1'A' THEN '1' ELSE 2 END,
CASE _latin1'a' WHEN _latin1'A' COLLATE latin1_swedish_ci THEN '1' ELSE 2 END,
CASE _latin1'a' WHEN _latin1'A' COLLATE latin1_bin        THEN '1' ELSE 2 END
;
CASE _latin1'a' COLLATE latin1_general_ci  WHEN _latin1'A' THEN '1' ELSE 2 END	CASE _latin1'a' COLLATE latin1_bin         WHEN _latin1'A' THEN '1' ELSE 2 END	CASE _latin1'a' WHEN _latin1'A' COLLATE latin1_swedish_ci THEN '1' ELSE 2 END	CASE _latin1'a' WHEN _latin1'A' COLLATE latin1_bin        THEN '1' ELSE 2 END
1	2	1	2
CREATE TABLE t1 SELECT COALESCE(_latin1'a',_latin2'a');
ERROR HY000: Illegal mix of collations (latin1_swedish_ci,COERCIBLE) and (latin2_general_ci,COERCIBLE) for operation 'coalesce'
CREATE TABLE t1 SELECT COALESCE('a' COLLATE latin1_swedish_ci,'b' COLLATE latin1_bin);
ERROR HY000: Illegal mix of collations (latin1_swedish_ci,EXPLICIT) and (latin1_bin,EXPLICIT) for operation 'coalesce'
CREATE TABLE t1 SELECT 
COALESCE(1), COALESCE(1.0),COALESCE('a'),
COALESCE(1,1.0), COALESCE(1,'1'),COALESCE(1.1,'1'),
COALESCE('a' COLLATE latin1_bin,'b');
explain extended SELECT 
COALESCE(1), COALESCE(1.0),COALESCE('a'),
COALESCE(1,1.0), COALESCE(1,'1'),COALESCE(1.1,'1'),
COALESCE('a' COLLATE latin1_bin,'b');
id	select_type	table	type	possible_keys	key	key_len	ref	rows	Extra
1	SIMPLE	NULL	NULL	NULL	NULL	NULL	NULL	NULL	No tables used
Warnings:
Note	1003	select coalesce(1) AS `COALESCE(1)`,coalesce(1.0) AS `COALESCE(1.0)`,coalesce(_latin1'a') AS `COALESCE('a')`,coalesce(1,1.0) AS `COALESCE(1,1.0)`,coalesce(1,_latin1'1') AS `COALESCE(1,'1')`,coalesce(1.1,_latin1'1') AS `COALESCE(1.1,'1')`,coalesce((_latin1'a' collate latin1_bin),_latin1'b') AS `COALESCE('a' COLLATE latin1_bin,'b')`
SHOW CREATE TABLE t1;
Table	Create Table
t1	CREATE TABLE `t1` (
  `COALESCE(1)` int(1) NOT NULL default '0',
  `COALESCE(1.0)` decimal(2,1) unsigned NOT NULL default '0.0',
  `COALESCE('a')` varchar(1) NOT NULL default '',
  `COALESCE(1,1.0)` decimal(2,1) NOT NULL default '0.0',
  `COALESCE(1,'1')` varbinary(1) NOT NULL default '',
  `COALESCE(1.1,'1')` varbinary(3) NOT NULL default '',
  `COALESCE('a' COLLATE latin1_bin,'b')` varchar(1) character set latin1 collate latin1_bin NOT NULL default ''
) ENGINE=MyISAM DEFAULT CHARSET=latin1
DROP TABLE t1;
SELECT 'case+union+test'
UNION 
SELECT CASE LOWER('1') WHEN LOWER('2') THEN 'BUG' ELSE 'nobug' END;
case+union+test
case+union+test
nobug
SELECT CASE LOWER('1') WHEN LOWER('2') THEN 'BUG' ELSE 'nobug' END;
CASE LOWER('1') WHEN LOWER('2') THEN 'BUG' ELSE 'nobug' END
nobug
SELECT 'case+union+test'
UNION 
SELECT CASE '1' WHEN '2' THEN 'BUG' ELSE 'nobug' END;
case+union+test
case+union+test
nobug
<<<<<<< HEAD
CREATE TABLE t1 (EMPNUM INT);
INSERT INTO t1 VALUES (0), (2);
CREATE TABLE t2 (EMPNUM DECIMAL (4, 2));
INSERT INTO t2 VALUES (0.0), (9.0);
SELECT COALESCE(t2.EMPNUM,t1.EMPNUM) AS CEMPNUM,
t1.EMPNUM AS EMPMUM1, t2.EMPNUM AS EMPNUM2
FROM t1 LEFT JOIN t2 ON t1.EMPNUM=t2.EMPNUM;
CEMPNUM	EMPMUM1	EMPNUM2
0.00	0	0.00
2.00	2	NULL
SELECT IFNULL(t2.EMPNUM,t1.EMPNUM) AS CEMPNUM,
t1.EMPNUM AS EMPMUM1, t2.EMPNUM AS EMPNUM2
FROM t1 LEFT JOIN t2 ON t1.EMPNUM=t2.EMPNUM;
CEMPNUM	EMPMUM1	EMPNUM2
0.00	0	0.00
2.00	2	NULL
DROP TABLE t1,t2;
=======
create table t1(a float, b int default 3);
insert into t1 (a) values (2), (11), (8);
select min(a), min(case when 1=1 then a else NULL end),
min(case when 1!=1 then NULL else a end) 
from t1 where b=3 group by b;
min(a)	min(case when 1=1 then a else NULL end)	min(case when 1!=1 then NULL else a end)
2	2	2
drop table t1;
>>>>>>> ce31bdfb
<|MERGE_RESOLUTION|>--- conflicted
+++ resolved
@@ -175,7 +175,14 @@
 case+union+test
 case+union+test
 nobug
-<<<<<<< HEAD
+create table t1(a float, b int default 3);
+insert into t1 (a) values (2), (11), (8);
+select min(a), min(case when 1=1 then a else NULL end),
+min(case when 1!=1 then NULL else a end) 
+from t1 where b=3 group by b;
+min(a)	min(case when 1=1 then a else NULL end)	min(case when 1!=1 then NULL else a end)
+2	2	2
+drop table t1;
 CREATE TABLE t1 (EMPNUM INT);
 INSERT INTO t1 VALUES (0), (2);
 CREATE TABLE t2 (EMPNUM DECIMAL (4, 2));
@@ -192,14 +199,4 @@
 CEMPNUM	EMPMUM1	EMPNUM2
 0.00	0	0.00
 2.00	2	NULL
-DROP TABLE t1,t2;
-=======
-create table t1(a float, b int default 3);
-insert into t1 (a) values (2), (11), (8);
-select min(a), min(case when 1=1 then a else NULL end),
-min(case when 1!=1 then NULL else a end) 
-from t1 where b=3 group by b;
-min(a)	min(case when 1=1 then a else NULL end)	min(case when 1!=1 then NULL else a end)
-2	2	2
-drop table t1;
->>>>>>> ce31bdfb
+DROP TABLE t1,t2;