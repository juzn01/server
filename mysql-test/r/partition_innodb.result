drop table if exists t1, t2;
#
<<<<<<< HEAD
# Bug#54747: Deadlock between REORGANIZE PARTITION and
#            SELECT is not detected
#
SET @old_innodb_thread_concurrency:= @@innodb_thread_concurrency;
SET GLOBAL innodb_thread_concurrency = 1;
CREATE TABLE t1
(user_num BIGINT,
hours SMALLINT,
KEY user_num (user_num))
ENGINE = InnoDB   
PARTITION BY RANGE COLUMNS (hours)
(PARTITION hour_003 VALUES LESS THAN (3),
PARTITION hour_004 VALUES LESS THAN (4),
PARTITION hour_005 VALUES LESS THAN (5),
PARTITION hour_last VALUES LESS THAN (MAXVALUE));
INSERT INTO t1 VALUES (1, 1), (2, 2), (3, 3), (4, 4), (5, 5);
BEGIN;
SELECT COUNT(*) FROM t1;
COUNT(*)
5
# con1
# SEND a ALTER PARTITION which waits on the ongoing transaction.
ALTER TABLE t1
REORGANIZE PARTITION hour_003, hour_004 INTO
(PARTITION oldest VALUES LESS THAN (4));
# Connection default wait until the ALTER is in 'waiting for table...'
# state and then continue the transaction by trying a SELECT
SELECT COUNT(*) FROM t1;
COUNT(*)
5
COMMIT;
# con1, reaping ALTER.
# Disconnecting con1 and switching to default. Cleaning up.
SET GLOBAL innodb_thread_concurrency = @old_innodb_thread_concurrency;
DROP TABLE t1;
#
# Bug#50418: DROP PARTITION does not interact with transactions
#
CREATE TABLE t1 (
id INT AUTO_INCREMENT NOT NULL,
name CHAR(50) NOT NULL,
myDate DATE NOT NULL,
PRIMARY KEY (id, myDate),
INDEX idx_date (myDate)
) ENGINE=InnoDB
PARTITION BY RANGE ( TO_DAYS(myDate) ) (
PARTITION p0 VALUES LESS THAN (734028),
PARTITION p1 VALUES LESS THAN (734029),
PARTITION p2 VALUES LESS THAN (734030),
PARTITION p3 VALUES LESS THAN MAXVALUE
) ;
INSERT INTO t1 VALUES 
(NULL, 'Lachlan', '2009-09-13'),
(NULL, 'Clint', '2009-09-13'),
(NULL, 'John', '2009-09-14'),
(NULL, 'Dave', '2009-09-14'),
(NULL, 'Jeremy', '2009-09-15'),
(NULL, 'Scott', '2009-09-15'),
(NULL, 'Jeff', '2009-09-16'),
(NULL, 'Joe', '2009-09-16');
SET AUTOCOMMIT=0;
SELECT * FROM t1 FOR UPDATE;
id	name	myDate
1	Lachlan	2009-09-13
2	Clint	2009-09-13
3	John	2009-09-14
4	Dave	2009-09-14
5	Jeremy	2009-09-15
6	Scott	2009-09-15
7	Jeff	2009-09-16
8	Joe	2009-09-16
UPDATE t1 SET name = 'Mattias' WHERE id = 7;
SELECT * FROM t1 WHERE id = 7;
id	name	myDate
7	Mattias	2009-09-16
# Connection con1
SET lock_wait_timeout = 1;
# After the patch it will wait and fail on timeout.
ALTER TABLE t1 DROP PARTITION p3;
ERROR HY000: Lock wait timeout exceeded; try restarting transaction
SHOW WARNINGS;
Level	Code	Message
Error	1205	Lock wait timeout exceeded; try restarting transaction
# Connection default
SELECT * FROM t1;
id	name	myDate
1	Lachlan	2009-09-13
2	Clint	2009-09-13
3	John	2009-09-14
4	Dave	2009-09-14
5	Jeremy	2009-09-15
6	Scott	2009-09-15
7	Mattias	2009-09-16
8	Joe	2009-09-16
# No changes.
COMMIT;
=======
# Bug#56287: crash when using Partition datetime in sub in query
#
CREATE TABLE t1
(c1 bigint(20) unsigned NOT NULL AUTO_INCREMENT,
c2 varchar(40) not null default '',
c3 datetime not  NULL,
PRIMARY KEY (c1,c3),
KEY partidx(c3))
ENGINE=InnoDB
PARTITION BY RANGE (TO_DAYS(c3))
(PARTITION p200912 VALUES LESS THAN (to_days('2010-01-01')),
PARTITION p201103 VALUES LESS THAN (to_days('2011-04-01')),
PARTITION p201912 VALUES LESS THAN MAXVALUE);
insert into t1(c2,c3) values ("Test row",'2010-01-01 00:00:00');
SELECT PARTITION_NAME, TABLE_ROWS FROM INFORMATION_SCHEMA.PARTITIONS WHERE TABLE_NAME = 't1' AND TABLE_SCHEMA = 'test';
PARTITION_NAME	TABLE_ROWS
p200912	0
p201103	1
p201912	0
SELECT count(*) FROM t1 p where c3 in
(select c3 from t1 t where t.c3 < date '2011-04-26 19:19:44'
 and t.c3 > date '2011-04-26 19:18:44') ;
count(*)
0
>>>>>>> 2246f67f
DROP TABLE t1;
#
# Bug#51830: Incorrect partition pruning on range partition (regression)
#
CREATE TABLE t1 (a INT NOT NULL)
ENGINE = InnoDB
PARTITION BY RANGE(a)
(PARTITION p10 VALUES LESS THAN (10),
PARTITION p30 VALUES LESS THAN (30),
PARTITION p50 VALUES LESS THAN (50),
PARTITION p70 VALUES LESS THAN (70),
PARTITION p90 VALUES LESS THAN (90));
INSERT INTO t1 VALUES (10),(30),(50);
INSERT INTO t1 VALUES (70);
INSERT INTO t1 VALUES (80);
INSERT INTO t1 VALUES (89);
INSERT INTO t1 VALUES (90);
ERROR HY000: Table has no partition for value 90
INSERT INTO t1 VALUES (100);
ERROR HY000: Table has no partition for value 100
insert INTO t1 VALUES (110);
ERROR HY000: Table has no partition for value 110
EXPLAIN PARTITIONS SELECT * FROM t1 WHERE a > 90;
id	select_type	table	partitions	type	possible_keys	key	key_len	ref	rows	Extra
1	SIMPLE	t1		ALL	NULL	NULL	NULL	NULL	0	Using where
EXPLAIN PARTITIONS SELECT * FROM t1 WHERE a >= 90;
id	select_type	table	partitions	type	possible_keys	key	key_len	ref	rows	Extra
1	SIMPLE	t1		ALL	NULL	NULL	NULL	NULL	0	Using where
EXPLAIN PARTITIONS SELECT * FROM t1 WHERE a = 90;
id	select_type	table	partitions	type	possible_keys	key	key_len	ref	rows	Extra
1	SIMPLE	t1		ALL	NULL	NULL	NULL	NULL	0	Using where
EXPLAIN PARTITIONS SELECT * FROM t1 WHERE a = 89;
id	select_type	table	partitions	type	possible_keys	key	key_len	ref	rows	Extra
1	SIMPLE	t1	p90	ALL	NULL	NULL	NULL	NULL	3	Using where
EXPLAIN PARTITIONS SELECT * FROM t1 WHERE a >= 89;
id	select_type	table	partitions	type	possible_keys	key	key_len	ref	rows	Extra
1	SIMPLE	t1	p90	ALL	NULL	NULL	NULL	NULL	3	Using where
EXPLAIN PARTITIONS SELECT * FROM t1 WHERE a > 89;
id	select_type	table	partitions	type	possible_keys	key	key_len	ref	rows	Extra
1	SIMPLE	t1		ALL	NULL	NULL	NULL	NULL	0	Using where
EXPLAIN PARTITIONS SELECT * FROM t1 WHERE a = 100;
id	select_type	table	partitions	type	possible_keys	key	key_len	ref	rows	Extra
1	SIMPLE	t1		ALL	NULL	NULL	NULL	NULL	0	Using where
EXPLAIN PARTITIONS SELECT * FROM t1 WHERE a >= 100;
id	select_type	table	partitions	type	possible_keys	key	key_len	ref	rows	Extra
1	SIMPLE	t1		ALL	NULL	NULL	NULL	NULL	0	Using where
EXPLAIN PARTITIONS SELECT * FROM t1 WHERE a > 100;
id	select_type	table	partitions	type	possible_keys	key	key_len	ref	rows	Extra
1	SIMPLE	t1		ALL	NULL	NULL	NULL	NULL	0	Using where
DROP TABLE t1;
#
# Bug#50104: Partitioned table with just 1 partion works with fk
#
CREATE TABLE t2 (
id INT,
PRIMARY KEY (id)
) ENGINE=InnoDB ;
CREATE TABLE t1 (
id INT NOT NULL AUTO_INCREMENT,
parent_id INT DEFAULT NULL,
PRIMARY KEY (id),
KEY parent_id (parent_id)
) ENGINE=InnoDB;
ALTER TABLE t1 PARTITION BY HASH (id) PARTITIONS 1;
ALTER TABLE t1 ADD CONSTRAINT test_ibfk_1 FOREIGN KEY (parent_id) REFERENCES t2 (id);
ERROR HY000: Foreign key clause is not yet supported in conjunction with partitioning
ALTER TABLE t1 PARTITION BY HASH (id) PARTITIONS 2;
ALTER TABLE t1 ADD CONSTRAINT test_ibfk_1 FOREIGN KEY (parent_id) REFERENCES t2 (id);
ERROR HY000: Foreign key clause is not yet supported in conjunction with partitioning
DROP TABLE t1, t2;
create table t1 (a varchar(5), b int signed, c varchar(10), d datetime)
partition by range columns(b,c)
subpartition by hash(to_seconds(d))
( partition p0 values less than (2, 'b'),
partition p1 values less than (4, 'd'),
partition p2 values less than (10, 'za'));
insert into t1 values ('a', 3, 'w', '2001-10-27 04:34:00');
insert into t1 values ('r', 7, 'w', '2001-10-27 05:34:00');
insert into t1 values ('g', 10, 'w', '2001-10-27 06:34:00');
update t1 set a = 'c' where a > 'f';
drop table t1;
create table t1 (a varchar(5))
engine=memory
partition by range columns(a)
( partition p0 values less than ('m'),
partition p1 values less than ('za'));
insert into t1 values  ('j');
update t1 set a = 'z' where (a >= 'j');
drop table t1;
create table t1 (a varchar(5))
engine=myisam
partition by range columns(a)
( partition p0 values less than ('m'),
partition p1 values less than ('za'));
insert into t1 values  ('j');
update t1 set a = 'z' where (a >= 'j');
drop table t1;
create table t1 (a varchar(5))
engine=innodb
partition by range columns(a)
( partition p0 values less than ('m'),
partition p1 values less than ('za'));
insert into t1 values  ('j');
update t1 set a = 'z' where (a >= 'j');
drop table t1;
create table t1 (a int not null,
b datetime not null,
primary key (a,b))
engine=innodb
partition by range (to_days(b))
subpartition by hash (a)
subpartitions 2
( partition p0 values less than (to_days('2009-01-01')),
partition p1 values less than (to_days('2009-02-01')),
partition p2 values less than (to_days('2009-03-01')),
partition p3 values less than maxvalue);
alter table t1 reorganize partition p1,p2 into
( partition p2 values less than (to_days('2009-03-01')));
drop table t1;
CREATE TABLE t1 (id INT PRIMARY KEY, data INT) ENGINE = InnoDB 
PARTITION BY RANGE(id) ( 
PARTITION p0 VALUES LESS THAN (5), 
PARTITION p1 VALUES LESS THAN (10), 
PARTITION p2 VALUES LESS THAN MAXVALUE 
);
INSERT INTO t1 VALUES (1,1), (2,2), (3,3), (4,4), (5,5), (6,6), (7,7), (8,8),
(9,9), (10,10), (11,11);
SET @old_tx_isolation := @@session.tx_isolation;
SET SESSION TRANSACTION ISOLATION LEVEL READ COMMITTED;
SET autocommit = 0;
UPDATE t1 SET DATA = data*2 WHERE id = 3;
UPDATE t1 SET data = data*2 WHERE data = 2;
SET @@session.tx_isolation = @old_tx_isolation;
DROP TABLE t1;
# Bug#37721, test of ORDER BY on PK and WHERE on INDEX
CREATE TABLE t1 (
a INT,
b INT,
PRIMARY KEY (a),
INDEX (b))
ENGINE InnoDB
PARTITION BY HASH(a)
PARTITIONS 3;
INSERT INTO t1 VALUES (0,0),(4,0),(2,0);
SELECT a FROM t1 WHERE b = 0 ORDER BY a ASC;
a
0
2
4
SELECT a FROM t1 WHERE b = 0 ORDER BY a DESC;
a
4
2
0
ALTER TABLE t1 DROP INDEX b;
SELECT a FROM t1 WHERE b = 0 ORDER BY a ASC;
a
0
2
4
SELECT a FROM t1 WHERE b = 0 ORDER BY a DESC;
a
4
2
0
DROP TABLE t1;
CREATE TABLE t1 (
a VARCHAR(600),
b VARCHAR(600),
PRIMARY KEY (a),
INDEX (b))
ENGINE InnoDB
PARTITION BY KEY(a)
PARTITIONS 3;
INSERT INTO t1 VALUES (concat(repeat('MySQL',100),'1'),repeat('0',257));
INSERT INTO t1 VALUES (concat(repeat('MySQL',100),'3'),repeat('0',257));
INSERT INTO t1 VALUES (concat(repeat('MySQL',100),'2'),repeat('0',257));
SELECT right(a,1) FROM t1 WHERE b = repeat('0',257) ORDER BY a ASC;
right(a,1)
1
2
3
SELECT right(a,1) FROM t1 WHERE b = repeat('0',257) ORDER BY a DESC;
right(a,1)
3
2
1
ALTER TABLE t1 DROP INDEX b;
SELECT right(a,1) FROM t1 WHERE b = repeat('0',257) ORDER BY a ASC;
right(a,1)
1
2
3
SELECT right(a,1) FROM t1 WHERE b = repeat('0',257) ORDER BY a DESC;
right(a,1)
3
2
1
DROP TABLE t1;
# Bug#32948
CREATE TABLE t1 (c1 INT, PRIMARY KEY (c1)) ENGINE=INNODB;
CREATE TABLE t2 (c1 INT, PRIMARY KEY (c1),
FOREIGN KEY (c1) REFERENCES t1 (c1)
ON DELETE CASCADE)
ENGINE=INNODB;
ALTER TABLE t1 PARTITION BY HASH(c1) PARTITIONS 5;
ERROR 23000: Cannot delete or update a parent row: a foreign key constraint fails
ALTER TABLE t1 ENGINE=MyISAM;
ERROR 23000: Cannot delete or update a parent row: a foreign key constraint fails
DROP TABLE t2;
DROP TABLE t1;
create table t1 (a int) engine=innodb partition by hash(a) ;
show table status like 't1';
Name	Engine	Version	Row_format	Rows	Avg_row_length	Data_length	Max_data_length	Index_length	Data_free	Auto_increment	Create_time	Update_time	Check_time	Collation	Checksum	Create_options	Comment
t1	InnoDB	10	Compact	2	8192	16384	0	0	#	NULL	NULL	NULL	NULL	latin1_swedish_ci	NULL	partitioned	
drop table t1;
create table t1 (a int)
engine = innodb
partition by key (a);
show table status;
Name	Engine	Version	Row_format	Rows	Avg_row_length	Data_length	Max_data_length	Index_length	Data_free	Auto_increment	Create_time	Update_time	Check_time	Collation	Checksum	Create_options	Comment
t1	InnoDB	10	Compact	2	8192	16384	0	0	#	NULL	NULL	NULL	NULL	latin1_swedish_ci	NULL	partitioned	
insert into t1 values (0), (1), (2), (3);
show table status;
Name	Engine	Version	Row_format	Rows	Avg_row_length	Data_length	Max_data_length	Index_length	Data_free	Auto_increment	Create_time	Update_time	Check_time	Collation	Checksum	Create_options	Comment
t1	InnoDB	10	Compact	4	4096	16384	0	0	#	NULL	NULL	NULL	NULL	latin1_swedish_ci	NULL	partitioned	
drop table t1;
create table t1 (a int auto_increment primary key)
engine = innodb
partition by key (a);
show table status;
Name	Engine	Version	Row_format	Rows	Avg_row_length	Data_length	Max_data_length	Index_length	Data_free	Auto_increment	Create_time	Update_time	Check_time	Collation	Checksum	Create_options	Comment
t1	InnoDB	10	Compact	2	8192	16384	0	0	#	1	NULL	NULL	NULL	latin1_swedish_ci	NULL	partitioned	
insert into t1 values (NULL), (NULL), (NULL), (NULL);
show table status;
Name	Engine	Version	Row_format	Rows	Avg_row_length	Data_length	Max_data_length	Index_length	Data_free	Auto_increment	Create_time	Update_time	Check_time	Collation	Checksum	Create_options	Comment
t1	InnoDB	10	Compact	4	4096	16384	0	0	#	5	NULL	NULL	NULL	latin1_swedish_ci	NULL	partitioned	
insert into t1 values (NULL), (NULL), (NULL), (NULL);
show table status;
Name	Engine	Version	Row_format	Rows	Avg_row_length	Data_length	Max_data_length	Index_length	Data_free	Auto_increment	Create_time	Update_time	Check_time	Collation	Checksum	Create_options	Comment
t1	InnoDB	10	Compact	8	2048	16384	0	0	#	9	NULL	NULL	NULL	latin1_swedish_ci	NULL	partitioned	
drop table t1;
create table t1 (a int)
partition by key (a)
(partition p1 engine = innodb);
alter table t1 rebuild partition p1;
alter table t1 rebuild partition p1;
alter table t1 rebuild partition p1;
alter table t1 rebuild partition p1;
alter table t1 rebuild partition p1;
alter table t1 rebuild partition p1;
alter table t1 rebuild partition p1;
drop table t1;
create table t1 (a date)
engine = innodb
partition by range (year(a))
(partition p0 values less than (2006),
partition p1 values less than (2007));
explain partitions select * from t1
where a between '2006-01-01' and '2007-06-01';
id	select_type	table	partitions	type	possible_keys	key	key_len	ref	rows	Extra
1	SIMPLE	t1	p1	ALL	NULL	NULL	NULL	NULL	2	Using where
drop table t1;
create table t1 (a int)
engine = x
partition by key (a);
Warnings:
Warning	1286	Unknown storage engine 'x'
Warning	1266	Using storage engine InnoDB for table 't1'
show create table t1;
Table	Create Table
t1	CREATE TABLE `t1` (
  `a` int(11) DEFAULT NULL
) ENGINE=InnoDB DEFAULT CHARSET=latin1
/*!50100 PARTITION BY KEY (a) */
drop table t1;
create table t1 (a int)
engine = innodb
partition by list (a)
(partition p0 values in (0));
alter table t1 engine = x;
Warnings:
Warning	1286	Unknown storage engine 'x'
show create table t1;
Table	Create Table
t1	CREATE TABLE `t1` (
  `a` int(11) DEFAULT NULL
) ENGINE=InnoDB DEFAULT CHARSET=latin1
/*!50100 PARTITION BY LIST (a)
(PARTITION p0 VALUES IN (0) ENGINE = InnoDB) */
drop table t1;
create table t1
(
id int unsigned auto_increment,
time datetime not null,
first_name varchar(40),
last_name varchar(50),
primary key (id, time),
index first_index (first_name),
index last_index (last_name)	
) engine=Innodb partition by range (to_days(time)) (
partition p1 values less than (to_days('2007-02-07')),
partition p2 values less than (to_days('2007-02-08')),
partition p3 values less than MAXVALUE
);
insert into t1 (time, first_name, last_name) values ('2007-02-07', 'Q', 'Robert'),
('2007-02-07', 'Mark', 'Nate'), ('2007-02-07', 'Nate', 'Oscar'),
('2007-02-07', 'Zack', 'Alice'), ('2007-02-07', 'Jack', 'Kathy'),
('2007-02-06', 'Alice', 'Alice'), ('2007-02-06', 'Brian', 'Charles'),
('2007-02-06', 'Charles', 'David'), ('2007-02-06', 'David', 'Eric'),
('2007-02-07', 'Hector', 'Isaac'), ('2007-02-07', 'Oscar', 'Patricia'),
('2007-02-07', 'Patricia', 'Q'), ('2007-02-07', 'X', 'Yuri'),
('2007-02-07', 'Robert', 'Shawn'), ('2007-02-07', 'Kathy', 'Lois'),
('2007-02-07', 'Eric', 'Francis'), ('2007-02-06', 'Shawn', 'Theron'),
('2007-02-06', 'U', 'Vincent'), ('2007-02-06', 'Francis', 'George'),
('2007-02-06', 'George', 'Hector'), ('2007-02-06', 'Vincent', 'Walter'),
('2007-02-06', 'Walter', 'X'), ('2007-02-07', 'Lois', 'Mark'),
('2007-02-07', 'Yuri', 'Zack'), ('2007-02-07', 'Isaac', 'Jack'),
('2007-02-07', 'Sharon', 'Mark'), ('2007-02-07', 'Michael', 'Michelle'),
('2007-02-07', 'Derick', 'Nathan'), ('2007-02-07', 'Peter', 'Xavier'),
('2007-02-07', 'Fred', 'Harold'), ('2007-02-07', 'Katherine', 'Lisa'),
('2007-02-07', 'Tom', 'Rina'), ('2007-02-07', 'Jerry', 'Victor'),
('2007-02-07', 'Alexander', 'Terry'), ('2007-02-07', 'Justin', 'John'),
('2007-02-07', 'Greg', 'Ernest'), ('2007-02-07', 'Robert', 'Q'),
('2007-02-07', 'Nate', 'Mark'), ('2007-02-07', 'Oscar', 'Nate'),
('2007-02-07', 'Alice', 'Zack'), ('2007-02-07', 'Kathy', 'Jack'),
('2007-02-06', 'Alice', 'Alice'), ('2007-02-06', 'Charles', 'Brian'),
('2007-02-06', 'David', 'Charles'), ('2007-02-06', 'Eric', 'David'),
('2007-02-07', 'Isaac', 'Hector'), ('2007-02-07', 'Patricia', 'Oscar'),
('2007-02-07', 'Q', 'Patricia'), ('2007-02-07', 'Yuri', 'X'),
('2007-02-07', 'Shawn', 'Robert'), ('2007-02-07', 'Lois', 'Kathy'),
('2007-02-07', 'Francis', 'Eric'), ('2007-02-06', 'Theron', 'Shawn'),
('2007-02-06', 'Vincent', 'U'), ('2007-02-06', 'George', 'Francis'),
('2007-02-06', 'Hector', 'George'), ('2007-02-06', 'Walter', 'Vincent'),
('2007-02-06', 'X', 'Walter'), ('2007-02-07', 'Mark', 'Lois'),
('2007-02-07', 'Zack', 'Yuri'), ('2007-02-07', 'Jack', 'Isaac'),
('2007-02-07', 'Mark', 'Sharon'), ('2007-02-07', 'Michelle', 'Michael'),
('2007-02-07', 'Nathan', 'Derick'), ('2007-02-07', 'Xavier', 'Peter'),
('2007-02-07', 'Harold', 'Fred'), ('2007-02-07', 'Lisa', 'Katherine'),
('2007-02-07', 'Rina', 'Tom'), ('2007-02-07', 'Victor', 'Jerry'),
('2007-02-07', 'Terry', 'Alexander'), ('2007-02-07', 'John', 'Justin'),
('2007-02-07', 'Ernest', 'Greg');
SELECT * FROM t1 WHERE first_name='Andy' OR last_name='Jake';
id	time	first_name	last_name
drop table t1;
CREATE TABLE t1 (a DOUBLE NOT NULL, KEY(a)) ENGINE=InnoDB
PARTITION BY KEY(a) PARTITIONS 10;
INSERT INTO t1 VALUES(1),(2);
SELECT COUNT(*) FROM t1;
COUNT(*)
2
DROP TABLE t1;
create table t1 (int_column int, char_column char(5))
PARTITION BY RANGE (int_column) subpartition by key (char_column) subpartitions 2
(PARTITION p1 VALUES LESS THAN (5) ENGINE = InnoDB);
alter table t1
ENGINE = MyISAM
PARTITION BY RANGE (int_column)
subpartition by key (char_column) subpartitions 2
(PARTITION p1 VALUES LESS THAN (5));
show create table t1;
Table	Create Table
t1	CREATE TABLE `t1` (
  `int_column` int(11) DEFAULT NULL,
  `char_column` char(5) DEFAULT NULL
) ENGINE=MyISAM DEFAULT CHARSET=latin1
/*!50100 PARTITION BY RANGE (int_column)
SUBPARTITION BY KEY (char_column)
SUBPARTITIONS 2
(PARTITION p1 VALUES LESS THAN (5) ENGINE = MyISAM) */
drop table t1;
CREATE TABLE t1 (a INT) ENGINE=InnoDB
PARTITION BY list(a) (PARTITION p1 VALUES IN (1));
CREATE INDEX i1 ON t1 (a);
DROP TABLE t1;
#
# Bug#54783: optimize table crashes with invalid timestamp default value and NO_ZERO_DATE
#
DROP TABLE IF EXISTS t1;
CREATE TABLE t1 (a INT, b TIMESTAMP DEFAULT '0000-00-00 00:00:00')
ENGINE=INNODB PARTITION BY LINEAR HASH (a) PARTITIONS 1;
SET @old_mode = @@sql_mode;
SET SESSION sql_mode = 'NO_ZERO_DATE';
OPTIMIZE TABLE t1;
Table	Op	Msg_type	Msg_text
test.t1	optimize	note	Table does not support optimize, doing recreate + analyze instead
test.t1	optimize	error	Invalid default value for 'b'
test.t1	optimize	status	Operation failed
Warnings:
Warning	1265	Data truncated for column 'b' at row 1
Error	1067	Invalid default value for 'b'
SET SESSION sql_mode = @old_mode;
DROP TABLE t1;<|MERGE_RESOLUTION|>--- conflicted
+++ resolved
@@ -1,6 +1,31 @@
 drop table if exists t1, t2;
 #
-<<<<<<< HEAD
+# Bug#56287: crash when using Partition datetime in sub in query
+#
+CREATE TABLE t1
+(c1 bigint(20) unsigned NOT NULL AUTO_INCREMENT,
+c2 varchar(40) not null default '',
+c3 datetime not  NULL,
+PRIMARY KEY (c1,c3),
+KEY partidx(c3))
+ENGINE=InnoDB
+PARTITION BY RANGE (TO_DAYS(c3))
+(PARTITION p200912 VALUES LESS THAN (to_days('2010-01-01')),
+PARTITION p201103 VALUES LESS THAN (to_days('2011-04-01')),
+PARTITION p201912 VALUES LESS THAN MAXVALUE);
+insert into t1(c2,c3) values ("Test row",'2010-01-01 00:00:00');
+SELECT PARTITION_NAME, TABLE_ROWS FROM INFORMATION_SCHEMA.PARTITIONS WHERE TABLE_NAME = 't1' AND TABLE_SCHEMA = 'test';
+PARTITION_NAME	TABLE_ROWS
+p200912	0
+p201103	1
+p201912	0
+SELECT count(*) FROM t1 p where c3 in
+(select c3 from t1 t where t.c3 < date '2011-04-26 19:19:44'
+ and t.c3 > date '2011-04-26 19:18:44') ;
+count(*)
+0
+DROP TABLE t1;
+#
 # Bug#54747: Deadlock between REORGANIZE PARTITION and
 #            SELECT is not detected
 #
@@ -97,32 +122,6 @@
 8	Joe	2009-09-16
 # No changes.
 COMMIT;
-=======
-# Bug#56287: crash when using Partition datetime in sub in query
-#
-CREATE TABLE t1
-(c1 bigint(20) unsigned NOT NULL AUTO_INCREMENT,
-c2 varchar(40) not null default '',
-c3 datetime not  NULL,
-PRIMARY KEY (c1,c3),
-KEY partidx(c3))
-ENGINE=InnoDB
-PARTITION BY RANGE (TO_DAYS(c3))
-(PARTITION p200912 VALUES LESS THAN (to_days('2010-01-01')),
-PARTITION p201103 VALUES LESS THAN (to_days('2011-04-01')),
-PARTITION p201912 VALUES LESS THAN MAXVALUE);
-insert into t1(c2,c3) values ("Test row",'2010-01-01 00:00:00');
-SELECT PARTITION_NAME, TABLE_ROWS FROM INFORMATION_SCHEMA.PARTITIONS WHERE TABLE_NAME = 't1' AND TABLE_SCHEMA = 'test';
-PARTITION_NAME	TABLE_ROWS
-p200912	0
-p201103	1
-p201912	0
-SELECT count(*) FROM t1 p where c3 in
-(select c3 from t1 t where t.c3 < date '2011-04-26 19:19:44'
- and t.c3 > date '2011-04-26 19:18:44') ;
-count(*)
-0
->>>>>>> 2246f67f
 DROP TABLE t1;
 #
 # Bug#51830: Incorrect partition pruning on range partition (regression)
