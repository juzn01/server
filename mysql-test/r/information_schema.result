--- conflicted
+++ resolved
@@ -1271,7 +1271,6 @@
 1	PRIMARY	<derived2>	system	NULL	NULL	NULL	NULL	0	const row not found
 2	DERIVED	tables	ALL	NULL	NULL	NULL	NULL	2	
 drop view v1;
-<<<<<<< HEAD
 create table t1 (f1 int(11));
 create table t2 (f1 int(11), f2 int(11));
 select table_name from information_schema.tables
@@ -1319,12 +1318,10 @@
 TRIGGERS	information_schema.TRIGGERS	1
 USER_PRIVILEGES	information_schema.USER_PRIVILEGES	1
 VIEWS	information_schema.VIEWS	1
-=======
 show global status like "Uptime_%";
 Variable_name	Value
 Uptime_since_flush_status	#
 flush status;
 show global status like "Uptime_%";
 Variable_name	Value
-Uptime_since_flush_status	#
->>>>>>> 89fd0e9f
+Uptime_since_flush_status	#