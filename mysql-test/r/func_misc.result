DROP TABLE IF EXISTS t1, t2;
select format(1.5555,0),format(123.5555,1),format(1234.5555,2),format(12345.55555,3),format(123456.5555,4),format(1234567.5555,5),format("12345.2399",2);
format(1.5555,0)	format(123.5555,1)	format(1234.5555,2)	format(12345.55555,3)	format(123456.5555,4)	format(1234567.5555,5)	format("12345.2399",2)
2	123.6	1,234.56	12,345.556	123,456.5555	1,234,567.55550	12,345.24
select inet_ntoa(inet_aton("255.255.255.255.255.255.255.255"));
inet_ntoa(inet_aton("255.255.255.255.255.255.255.255"))
NULL
select inet_aton("255.255.255.255.255"),inet_aton("255.255.1.255"),inet_aton("0.1.255");
inet_aton("255.255.255.255.255")	inet_aton("255.255.1.255")	inet_aton("0.1.255")
1099511627775	4294902271	65791
select inet_ntoa(1099511627775),inet_ntoa(4294902271),inet_ntoa(511);
inet_ntoa(1099511627775)	inet_ntoa(4294902271)	inet_ntoa(511)
NULL	255.255.1.255	0.0.1.255
select hex(inet_aton('127'));
hex(inet_aton('127'))
7F
select hex(inet_aton('127.1'));
hex(inet_aton('127.1'))
7F000001
select hex(inet_aton('127.1.1'));
hex(inet_aton('127.1.1'))
7F010001
select length(uuid()), charset(uuid()), length(unhex(replace(uuid(),_utf8'-',_utf8'')));
length(uuid())	charset(uuid())	length(unhex(replace(uuid(),_utf8'-',_utf8'')))
36	utf8	16
set @a= uuid_short();
set @b= uuid_short();
select @b - @a;
@b - @a
1
select length(format('nan', 2)) > 0;
length(format('nan', 2)) > 0
1
Warnings:
Warning	1292	Truncated incorrect DOUBLE value: 'nan'
select concat("$",format(2500,2));
concat("$",format(2500,2))
$2,500.00
create table t1 ( a timestamp );
insert into t1 values ( '2004-01-06 12:34' );
select a from t1 where left(a+0,6) in ( left(20040106,6) );
a
2004-01-06 12:34:00
select a from t1 where left(a+0,6) = ( left(20040106,6) );
a
2004-01-06 12:34:00
select a from t1 where right(a+0,6) in ( right(20040106123400,6) );
a
2004-01-06 12:34:00
select a from t1 where right(a+0,6) = ( right(20040106123400,6) );
a
2004-01-06 12:34:00
select a from t1 where mid(a+0,6,3) in ( mid(20040106123400,6,3) );
a
2004-01-06 12:34:00
select a from t1 where mid(a+0,6,3) = ( mid(20040106123400,6,3) );
a
2004-01-06 12:34:00
drop table t1;
CREATE TABLE t1 (conn CHAR(7), connection_id INT);
INSERT INTO t1 VALUES ('default', CONNECTION_ID());
SELECT GET_LOCK('bug16501',600);
GET_LOCK('bug16501',600)
1
connect  con1,localhost,root,,;
INSERT INTO t1 VALUES ('con1', CONNECTION_ID());
SELECT IS_USED_LOCK('bug16501') = connection_id
FROM t1
WHERE conn = 'default';
IS_USED_LOCK('bug16501') = connection_id
1
SELECT GET_LOCK('bug16501',600);
connection default;
SELECT IS_USED_LOCK('bug16501') = CONNECTION_ID();
IS_USED_LOCK('bug16501') = CONNECTION_ID()
1
SELECT RELEASE_LOCK('bug16501');
RELEASE_LOCK('bug16501')
1
connection con1;
GET_LOCK('bug16501',600)
1
connection default;
SELECT IS_USED_LOCK('bug16501') = connection_id
FROM t1
WHERE conn = 'con1';
IS_USED_LOCK('bug16501') = connection_id
1
connection con1;
SELECT IS_USED_LOCK('bug16501') = CONNECTION_ID();
IS_USED_LOCK('bug16501') = CONNECTION_ID()
1
SELECT RELEASE_LOCK('bug16501');
RELEASE_LOCK('bug16501')
1
SELECT IS_USED_LOCK('bug16501');
IS_USED_LOCK('bug16501')
NULL
disconnect con1;
connection default;
DROP TABLE t1;
select export_set(3, _latin1'foo', _utf8'bar', ',', 4);
export_set(3, _latin1'foo', _utf8'bar', ',', 4)
foo,foo,bar,bar
End of 4.1 tests
create table t1 as select uuid(), length(uuid());
show create table t1;
Table	Create Table
t1	CREATE TABLE `t1` (
  `uuid()` varchar(36) CHARACTER SET utf8 DEFAULT NULL,
  `length(uuid())` int(10) DEFAULT NULL
) ENGINE=MyISAM DEFAULT CHARSET=latin1
drop table t1;
create table t1 select INET_ATON('255.255.0.1') as `a`;
show create table t1;
Table	Create Table
t1	CREATE TABLE `t1` (
  `a` bigint(21) unsigned DEFAULT NULL
) ENGINE=MyISAM DEFAULT CHARSET=latin1
drop table t1;
drop table if exists table_26093;
drop function if exists func_26093_a;
drop function if exists func_26093_b;
create table table_26093(a int);
insert into table_26093 values
(1), (2), (3), (4), (5),
(6), (7), (8), (9), (10);
create function func_26093_a(x int) returns int
begin
set @invoked := @invoked + 1;
return x;
end//
create function func_26093_b(x int, y int) returns int
begin
set @invoked := @invoked + 1;
return x;
end//
select avg(a) from table_26093;
avg(a)
5.5000
select benchmark(100, (select avg(a) from table_26093));
benchmark(100, (select avg(a) from table_26093))
0
set @invoked := 0;
select benchmark(100, (select avg(func_26093_a(a)) from table_26093));
benchmark(100, (select avg(func_26093_a(a)) from table_26093))
0
select @invoked;
@invoked
10
set @invoked := 0;
select benchmark(100, (select avg(func_26093_b(a, rand())) from table_26093));
benchmark(100, (select avg(func_26093_b(a, rand())) from table_26093))
0
select @invoked;
@invoked
1000
select benchmark(100, (select (a) from table_26093));
ERROR 21000: Subquery returns more than 1 row
select benchmark(100, (select 1, 1));
ERROR 21000: Operand should contain 1 column(s)
drop table table_26093;
drop function func_26093_a;
drop function func_26093_b;
SELECT NAME_CONST('test', NOW());
ERROR HY000: Incorrect arguments to NAME_CONST
SELECT NAME_CONST('test', UPPER('test'));
ERROR HY000: Incorrect arguments to NAME_CONST
SELECT NAME_CONST('test', NULL);
test
NULL
SELECT NAME_CONST('test', 1);
test
1
SELECT NAME_CONST('test', -1);
test
-1
SELECT NAME_CONST('test', 1.0);
test
1.0
SELECT NAME_CONST('test', -1.0);
test
-1.0
SELECT NAME_CONST('test', 'test');
test
test
CREATE TABLE t1 (a INT);
INSERT INTO t1 VALUES (1),(2),(3);
SELECT NAME_CONST('flag',1)    * MAX(a) FROM t1;
NAME_CONST('flag',1)    * MAX(a)
3
SELECT NAME_CONST('flag',1.5)  * MAX(a) FROM t1;
NAME_CONST('flag',1.5)  * MAX(a)
4.5
SELECT NAME_CONST('flag',-1)   * MAX(a) FROM t1;
NAME_CONST('flag',-1)   * MAX(a)
-3
SELECT NAME_CONST('flag',-1.5) * MAX(a) FROM t1;
NAME_CONST('flag',-1.5) * MAX(a)
-4.5
SELECT NAME_CONST('flag', SQRT(4)) * MAX(a) FROM t1;
ERROR HY000: Incorrect arguments to NAME_CONST
SELECT NAME_CONST('flag',-SQRT(4)) * MAX(a) FROM t1;
ERROR HY000: Incorrect arguments to NAME_CONST
DROP TABLE t1;
CREATE TABLE t1 (a int);
INSERT INTO t1 VALUES (5), (2);
SELECT NAME_CONST(x,2) FROM (SELECT a x FROM t1) t;
ERROR HY000: Incorrect arguments to NAME_CONST
DROP TABLE t1;
CREATE TABLE t1(a INT);
INSERT INTO t1 VALUES (), (), ();
SELECT NAME_CONST(a, '1') FROM t1;
ERROR HY000: Incorrect arguments to NAME_CONST
SET INSERT_ID= NAME_CONST(a, a);
ERROR HY000: Incorrect arguments to NAME_CONST
DROP TABLE t1;
create table t1 (a int not null);
insert into t1 values (-1), (-2);
select min(a) from t1 group by inet_ntoa(a);
min(a)
-2
drop table t1;
SELECT NAME_CONST('var', 'value') COLLATE latin1_general_cs;
NAME_CONST('var', 'value') COLLATE latin1_general_cs
value
select @@session.time_zone into @save_tz;
set @@session.time_zone='UTC';
select uuid() into @my_uuid;
select mid(@my_uuid,15,1);
mid(@my_uuid,15,1)
1
select 24 * 60 * 60 * 1000 * 1000 * 10 into @my_uuid_one_day;
select concat('0',mid(@my_uuid,16,3),mid(@my_uuid,10,4),left(@my_uuid,8)) into @my_uuidate;
select floor(conv(@my_uuidate,16,10)/@my_uuid_one_day) into @my_uuid_date;
select 141427 + datediff(curdate(),'1970-01-01') into @my_uuid_synthetic;
select @my_uuid_date - @my_uuid_synthetic;
@my_uuid_date - @my_uuid_synthetic
0
set @@session.time_zone=@save_tz;
CREATE TABLE t1 (a DATE);
SELECT * FROM t1 WHERE a = NAME_CONST('reportDate',
_binary'2009-01-09' COLLATE 'binary');
a
DROP TABLE t1;
select NAME_CONST('_id',1234) as id;
id
1234
End of 5.0 tests
select connection_id() > 0;
connection_id() > 0
1
#
# Bug #54461: crash with longblob and union or update with subquery
#
CREATE TABLE t1 (a INT, b LONGBLOB);
INSERT INTO t1 VALUES (1, '2'), (2, '3'), (3, '2');
SELECT DISTINCT LEAST(a, (SELECT b FROM t1 LIMIT 1)) FROM t1 UNION SELECT 1;
LEAST(a, (SELECT b FROM t1 LIMIT 1))
1
2
SELECT DISTINCT GREATEST(a, (SELECT b FROM t1 LIMIT 1)) FROM t1 UNION SELECT 1;
GREATEST(a, (SELECT b FROM t1 LIMIT 1))
2
3
1
DROP TABLE t1;
SELECT INET_NTOA(0);
INET_NTOA(0)
0.0.0.0
SELECT '1' IN ('1', INET_NTOA(0));
'1' IN ('1', INET_NTOA(0))
1
SELECT NAME_CONST('a', -(1 OR 2)) OR 1;
ERROR HY000: Incorrect arguments to NAME_CONST
SELECT NAME_CONST('a', -(1 AND 2)) AND 1;
ERROR HY000: Incorrect arguments to NAME_CONST
SELECT NAME_CONST('a', -(1)) OR 1;
NAME_CONST('a', -(1)) OR 1
1
#
#MDEV-5446: Assertion `!table || (!table->read_set ||
#bitmap_is_set(table->read_set, field_index))' fails on
#EXPLAIN EXTENDED with VALUES function
#
CREATE TABLE t1 (a INT, b INT) ENGINE=MyISAM;
INSERT INTO t1 VALUES (1,10);
CREATE VIEW v1 AS SELECT * FROM t1;
EXPLAIN EXTENDED SELECT VALUES(b) FROM v1;
id	select_type	table	type	possible_keys	key	key_len	ref	rows	filtered	Extra
1	SIMPLE	t1	system	NULL	NULL	NULL	NULL	1	100.00	
Warnings:
Note	1003	select values(10) AS `VALUES(b)` from dual
drop view v1;
drop table t1;
End of 5.3 tests
# 
# Bug #52165: Assertion failed: file .\dtoa.c, line 465
# 
CREATE TABLE t1 (a SET('a'), b INT);
INSERT INTO t1 VALUES ('', 0);
SELECT COALESCE(a) = COALESCE(b) FROM t1;
COALESCE(a) = COALESCE(b)
1
Warnings:
Warning	1292	Truncated incorrect DOUBLE value: ''
DROP TABLE t1;
#
# Bug #54461: crash with longblob and union or update with subquery
#
CREATE TABLE t1 (a INT, b LONGBLOB);
INSERT INTO t1 VALUES (1, '2'), (2, '3'), (3, '2');
SELECT DISTINCT LEAST(a, (SELECT b FROM t1 LIMIT 1)) FROM t1 UNION SELECT 1;
LEAST(a, (SELECT b FROM t1 LIMIT 1))
1
2
SELECT DISTINCT GREATEST(a, (SELECT b FROM t1 LIMIT 1)) FROM t1 UNION SELECT 1;
GREATEST(a, (SELECT b FROM t1 LIMIT 1))
2
3
1
DROP TABLE t1;
SELECT INET_NTOA(0);
INET_NTOA(0)
0.0.0.0
SELECT '1' IN ('1', INET_NTOA(0));
'1' IN ('1', INET_NTOA(0))
1
#
# End of 5.1 tests
#
#
# Bug #58199: name_const in the having clause crashes
#
CREATE TABLE t1 (a INT);
SELECT 1 from t1 HAVING NAME_CONST('', a);
ERROR HY000: Incorrect arguments to NAME_CONST
DROP TABLE t1;
#
# Test or correct maybe_null of last_value
#
CREATE TABLE t1 (a char(2) not null );
INSERT INTO t1 VALUES (4),(7),(1);
set @optimizer_switch_save= @@optimizer_switch;
set optimizer_switch='materialization=off';
CREATE TABLE tv (e char(2) not null );
INSERT INTO tv VALUES (1);
CREATE ALGORITHM=MERGE VIEW v_merge AS SELECT * FROM tv;
CREATE ALGORITHM=MERGE VIEW vm AS SELECT * FROM tv;
explain extended
select a from t1 left join v_merge on (a=e) where last_value(NULL,e) not in (select last_value(NULL,e) from vm);
id	select_type	table	type	possible_keys	key	key_len	ref	rows	filtered	Extra
1	PRIMARY	t1	ALL	NULL	NULL	NULL	NULL	3	100.00	
1	PRIMARY	tv	ALL	NULL	NULL	NULL	NULL	1	100.00	Using where; Using join buffer (flat, BNL join)
2	DEPENDENT SUBQUERY	tv	system	NULL	NULL	NULL	NULL	1	100.00	
Warnings:
Note	1003	select `test`.`t1`.`a` AS `a` from `test`.`t1` left join (`test`.`tv`) on(`test`.`tv`.`e` = `test`.`t1`.`a`) where !<expr_cache><last_value(NULL,`test`.`tv`.`e`)>(<in_optimizer>(last_value(NULL,`test`.`tv`.`e`),<exists>(select last_value(NULL,'1') from dual where trigcond(<cache>(last_value(NULL,`test`.`tv`.`e`)) = last_value(NULL,'1')))))
explain extended
select a from t1 left join v_merge on (a=e) where e not in (select last_value(NULL,e) from vm);
id	select_type	table	type	possible_keys	key	key_len	ref	rows	filtered	Extra
1	PRIMARY	t1	ALL	NULL	NULL	NULL	NULL	3	100.00	
1	PRIMARY	tv	ALL	NULL	NULL	NULL	NULL	1	100.00	Using where; Using join buffer (flat, BNL join)
2	DEPENDENT SUBQUERY	tv	system	NULL	NULL	NULL	NULL	1	100.00	
Warnings:
Note	1003	select `test`.`t1`.`a` AS `a` from `test`.`t1` left join (`test`.`tv`) on(`test`.`tv`.`e` = `test`.`t1`.`a`) where !<expr_cache><`test`.`tv`.`e`>(<in_optimizer>(`test`.`tv`.`e`,<exists>(select last_value(NULL,'1') from dual where trigcond(<cache>(`test`.`tv`.`e`) = last_value(NULL,'1')))))
set optimizer_switch=@optimizer_switch_save;
drop view  v_merge, vm;
drop table t1,tv;
#
# MDEV-4017 - GET_LOCK() with negative timeouts has strange behavior
#
SELECT GET_LOCK('ul1', NULL);
GET_LOCK('ul1', NULL)
NULL
Warnings:
Warning	1411	Incorrect timeout value: 'NULL' for function get_lock
SELECT GET_LOCK('ul1', -1);
GET_LOCK('ul1', -1)
NULL
Warnings:
Warning	1411	Incorrect timeout value: '-1' for function get_lock
#
# MDEV-8624 MariaDB hangs on query with many logical condition
#
CREATE TABLE `t1` (
`id` int(11) NOT NULL AUTO_INCREMENT,
`submitdate` datetime DEFAULT NULL,
`lastpage` int(11) DEFAULT NULL,
`startlanguage` varchar(20) COLLATE utf8_unicode_ci NOT NULL,
`token` varchar(36) COLLATE utf8_unicode_ci DEFAULT NULL,
`datestamp` datetime NOT NULL,
`startdate` datetime NOT NULL,
`ipaddr` text COLLATE utf8_unicode_ci,
`refurl` text COLLATE utf8_unicode_ci,
`57813X540X1723` text COLLATE utf8_unicode_ci,
`57813X540X1724` text COLLATE utf8_unicode_ci,
`57813X540X1725` text COLLATE utf8_unicode_ci,
`57813X540X1726` double DEFAULT NULL,
`57813X540X1909` double DEFAULT NULL,
`57813X541X17271` varchar(5) COLLATE utf8_unicode_ci DEFAULT NULL,
`57813X541X17272` varchar(5) COLLATE utf8_unicode_ci DEFAULT NULL,
`57813X541X17273` varchar(5) COLLATE utf8_unicode_ci DEFAULT NULL,
`57813X541X17274` varchar(5) COLLATE utf8_unicode_ci DEFAULT NULL,
`57813X541X17275` varchar(5) COLLATE utf8_unicode_ci DEFAULT NULL,
`57813X541X17276` varchar(5) COLLATE utf8_unicode_ci DEFAULT NULL,
`57813X541X17281` text COLLATE utf8_unicode_ci,
`57813X541X17282` text COLLATE utf8_unicode_ci,
`57813X541X17283` text COLLATE utf8_unicode_ci,
`57813X541X17284` text COLLATE utf8_unicode_ci,
`57813X541X17285` text COLLATE utf8_unicode_ci,
`57813X541X17286` text COLLATE utf8_unicode_ci,
`57813X542X18131` varchar(5) COLLATE utf8_unicode_ci DEFAULT NULL,
`57813X542X18132` varchar(5) COLLATE utf8_unicode_ci DEFAULT NULL,
`57813X542X18133` varchar(5) COLLATE utf8_unicode_ci DEFAULT NULL,
`57813X542X18134` varchar(5) COLLATE utf8_unicode_ci DEFAULT NULL,
`57813X542X18135` varchar(5) COLLATE utf8_unicode_ci DEFAULT NULL,
`57813X542X18136` varchar(5) COLLATE utf8_unicode_ci DEFAULT NULL,
`57813X542X18137` varchar(5) COLLATE utf8_unicode_ci DEFAULT NULL,
`57813X542X18138` varchar(5) COLLATE utf8_unicode_ci DEFAULT NULL,
`57813X542X18139` varchar(5) COLLATE utf8_unicode_ci DEFAULT NULL,
`57813X542X18141` text COLLATE utf8_unicode_ci,
`57813X542X18142` text COLLATE utf8_unicode_ci,
`57813X542X18143` text COLLATE utf8_unicode_ci,
`57813X542X18144` text COLLATE utf8_unicode_ci,
`57813X542X18145` text COLLATE utf8_unicode_ci,
`57813X542X18146` text COLLATE utf8_unicode_ci,
`57813X542X18147` text COLLATE utf8_unicode_ci,
`57813X542X18148` text COLLATE utf8_unicode_ci,
`57813X542X18149` text COLLATE utf8_unicode_ci,
`57813X543X18451` varchar(5) COLLATE utf8_unicode_ci DEFAULT NULL,
`57813X543X18452` varchar(5) COLLATE utf8_unicode_ci DEFAULT NULL,
`57813X543X18453` varchar(5) COLLATE utf8_unicode_ci DEFAULT NULL,
`57813X543X18454` varchar(5) COLLATE utf8_unicode_ci DEFAULT NULL,
`57813X543X18455` varchar(5) COLLATE utf8_unicode_ci DEFAULT NULL,
`57813X543X18456` varchar(5) COLLATE utf8_unicode_ci DEFAULT NULL,
`57813X543X18461` text COLLATE utf8_unicode_ci,
`57813X543X18462` text COLLATE utf8_unicode_ci,
`57813X543X18463` text COLLATE utf8_unicode_ci,
`57813X543X18464` text COLLATE utf8_unicode_ci,
`57813X543X18465` text COLLATE utf8_unicode_ci,
`57813X543X18466` text COLLATE utf8_unicode_ci,
`57813X544X18711` varchar(5) COLLATE utf8_unicode_ci DEFAULT NULL,
`57813X544X18712` varchar(5) COLLATE utf8_unicode_ci DEFAULT NULL,
`57813X544X18713` varchar(5) COLLATE utf8_unicode_ci DEFAULT NULL,
`57813X544X18714` varchar(5) COLLATE utf8_unicode_ci DEFAULT NULL,
`57813X544X18715` varchar(5) COLLATE utf8_unicode_ci DEFAULT NULL,
`57813X544X18716` varchar(5) COLLATE utf8_unicode_ci DEFAULT NULL,
`57813X544X18717` varchar(5) COLLATE utf8_unicode_ci DEFAULT NULL,
`57813X544X18718` varchar(5) COLLATE utf8_unicode_ci DEFAULT NULL,
`57813X544X18721` text COLLATE utf8_unicode_ci,
`57813X544X18722` text COLLATE utf8_unicode_ci,
`57813X544X18723` text COLLATE utf8_unicode_ci,
`57813X544X18724` text COLLATE utf8_unicode_ci,
`57813X544X18725` text COLLATE utf8_unicode_ci,
`57813X544X18726` text COLLATE utf8_unicode_ci,
`57813X544X18727` text COLLATE utf8_unicode_ci,
`57813X544X18728` text COLLATE utf8_unicode_ci,
`57813X546X1902` varchar(5) COLLATE utf8_unicode_ci DEFAULT NULL,
`57813X546X1903` varchar(5) COLLATE utf8_unicode_ci DEFAULT NULL,
`57813X546X1904` varchar(5) COLLATE utf8_unicode_ci DEFAULT NULL,
`57813X545X1901` varchar(1) COLLATE utf8_unicode_ci DEFAULT NULL,
PRIMARY KEY (`id`),
KEY `lime_survey_57813_idx` (`token`),
KEY `57813X540X1723` (`57813X540X1723`(100)),
KEY `57813X540X1724` (`57813X540X1724`(100)),
KEY `57813X540X1726` (`57813X540X1726`),
KEY `57813X540X1725` (`57813X540X1725`(100)),
KEY `57813X546X1902` (`57813X546X1902`),
KEY `57813X546X1903` (`57813X546X1903`),
KEY `57813X546X1904` (`57813X546X1904`)
);
SELECT 
COUNT(*) as `N`, 
ROUND( 
( 
SUM( 
( 
( 
IF( 57813X541X17271 IS NOT NULL AND 57813X541X17271 != '' AND 57813X541X17271 != '99', 57813X541X17271, 0 ) + 
IF( 57813X541X17272 IS NOT NULL AND 57813X541X17272 != '' AND 57813X541X17272 != '99', 57813X541X17272, 0 ) + 
IF( 57813X541X17273 IS NOT NULL AND 57813X541X17273 != '' AND 57813X541X17273 != '99', 57813X541X17273, 0 ) + 
IF( 57813X541X17274 IS NOT NULL AND 57813X541X17274 != '' AND 57813X541X17274 != '99', 57813X541X17274, 0 ) + 
IF( 57813X541X17275 IS NOT NULL AND 57813X541X17275 != '' AND 57813X541X17275 != '99', 57813X541X17275, 0 ) +
IF( 57813X541X17276 IS NOT NULL AND 57813X541X17276 != '' AND 57813X541X17276 != '99', 57813X541X17276, 0 ) + 
IF( 57813X542X18131 IS NOT NULL AND 57813X542X18131 != '' AND 57813X542X18131 != '99', 57813X542X18131, 0 ) + 
IF( 57813X542X18132 IS NOT NULL AND 57813X542X18132 != '' AND 57813X542X18132 != '99', 57813X542X18132, 0 ) + 
IF( 57813X542X18133 IS NOT NULL AND 57813X542X18133 != '' AND 57813X542X18133 != '99', 57813X542X18133, 0 ) + 
IF( 57813X542X18134 IS NOT NULL AND 57813X542X18134 != '' AND 57813X542X18134 != '99', 57813X542X18134, 0 ) + 
IF( 57813X542X18135 IS NOT NULL AND 57813X542X18135 != '' AND 57813X542X18135 != '99', 57813X542X18135, 0 ) + 
IF( 57813X542X18136 IS NOT NULL AND 57813X542X18136 != '' AND 57813X542X18136 != '99', 57813X542X18136, 0 ) + 
IF( 57813X542X18137 IS NOT NULL AND 57813X542X18137 != '' AND 57813X542X18137 != '99', 57813X542X18137, 0 ) + 
IF( 57813X542X18138 IS NOT NULL AND 57813X542X18138 != '' AND 57813X542X18138 != '99', 57813X542X18138, 0 ) + 
IF( 57813X542X18139 IS NOT NULL AND 57813X542X18139 != '' AND 57813X542X18139 != '99', 57813X542X18139, 0 ) + 
IF( 57813X543X18451 IS NOT NULL AND 57813X543X18451 != '' AND 57813X543X18451 != '99', 57813X543X18451, 0 ) + 
IF( 57813X543X18452 IS NOT NULL AND 57813X543X18452 != '' AND 57813X543X18452 != '99', 57813X543X18452, 0 ) + 
IF( 57813X543X18453 IS NOT NULL AND 57813X543X18453 != '' AND 57813X543X18453 != '99', 57813X543X18453, 0 ) + 
IF( 57813X543X18454 IS NOT NULL AND 57813X543X18454 != '' AND 57813X543X18454 != '99', 57813X543X18454, 0 ) + 
IF( 57813X543X18455 IS NOT NULL AND 57813X543X18455 != '' AND 57813X543X18455 != '99', 57813X543X18455, 0 ) + 
IF( 57813X543X18456 IS NOT NULL AND 57813X543X18456 != '' AND 57813X543X18456 != '99', 57813X543X18456, 0 ) + 
IF( 57813X544X18711 IS NOT NULL AND 57813X544X18711 != '' AND 57813X544X18711 != '99', 57813X544X18711, 0 ) + 
IF( 57813X544X18712 IS NOT NULL AND 57813X544X18712 != '' AND 57813X544X18712 != '99', 57813X544X18712, 0 ) + 
IF( 57813X544X18713 IS NOT NULL AND 57813X544X18713 != '' AND 57813X544X18713 != '99', 57813X544X18713, 0 ) + 
IF( 57813X544X18714 IS NOT NULL AND 57813X544X18714 != '' AND 57813X544X18714 != '99', 57813X544X18714, 0 ) + 
IF( 57813X544X18715 IS NOT NULL AND 57813X544X18715 != '' AND 57813X544X18715 != '99', 57813X544X18715, 0 ) + 
IF( 57813X544X18716 IS NOT NULL AND 57813X544X18716 != '' AND 57813X544X18716 != '99', 57813X544X18716, 0 ) + 
IF( 57813X544X18717 IS NOT NULL AND 57813X544X18717 != '' AND 57813X544X18717 != '99', 57813X544X18717, 0 ) + 
IF( 57813X544X18718 IS NOT NULL AND 57813X544X18718 != '' AND 57813X544X18718 != '99', 57813X544X18718, 0 ) 
) 
/ 
(
IF( 57813X541X17271 IS NOT NULL AND 57813X541X17271 != '' AND 57813X541X17271 != '99', 1, 0 ) + 
IF( 57813X541X17272 IS NOT NULL AND 57813X541X17272 != '' AND 57813X541X17272 != '99', 1, 0 ) + 
IF( 57813X541X17273 IS NOT NULL AND 57813X541X17273 != '' AND 57813X541X17273 != '99', 1, 0 ) + 
IF( 57813X541X17274 IS NOT NULL AND 57813X541X17274 != '' AND 57813X541X17274 != '99', 1, 0 ) + 
IF( 57813X541X17275 IS NOT NULL AND 57813X541X17275 != '' AND 57813X541X17275 != '99', 1, 0 ) + 
IF( 57813X541X17276 IS NOT NULL AND 57813X541X17276 != '' AND 57813X541X17276 != '99', 1, 0 ) + 
IF( 57813X542X18131 IS NOT NULL AND 57813X542X18131 != '' AND 57813X542X18131 != '99', 1, 0 ) + 
IF( 57813X542X18132 IS NOT NULL AND 57813X542X18132 != '' AND 57813X542X18132 != '99', 1, 0 ) + 
IF( 57813X542X18133 IS NOT NULL AND 57813X542X18133 != '' AND 57813X542X18133 != '99', 1, 0 ) + 
IF( 57813X542X18134 IS NOT NULL AND 57813X542X18134 != '' AND 57813X542X18134 != '99', 1, 0 ) + 
IF( 57813X542X18135 IS NOT NULL AND 57813X542X18135 != '' AND 57813X542X18135 != '99', 1, 0 ) + 
IF( 57813X542X18136 IS NOT NULL AND 57813X542X18136 != '' AND 57813X542X18136 != '99', 1, 0 ) + 
IF( 57813X542X18137 IS NOT NULL AND 57813X542X18137 != '' AND 57813X542X18137 != '99', 1, 0 ) + 
IF( 57813X542X18138 IS NOT NULL AND 57813X542X18138 != '' AND 57813X542X18138 != '99', 1, 0 ) + 
IF( 57813X542X18139 IS NOT NULL AND 57813X542X18139 != '' AND 57813X542X18139 != '99', 1, 0 ) + 
IF( 57813X543X18451 IS NOT NULL AND 57813X543X18451 != '' AND 57813X543X18451 != '99', 1, 0 ) + 
IF( 57813X543X18452 IS NOT NULL AND 57813X543X18452 != '' AND 57813X543X18452 != '99', 1, 0 ) + 
IF( 57813X543X18453 IS NOT NULL AND 57813X543X18453 != '' AND 57813X543X18453 != '99', 1, 0 ) + 
IF( 57813X543X18454 IS NOT NULL AND 57813X543X18454 != '' AND 57813X543X18454 != '99', 1, 0 ) + 
IF( 57813X543X18455 IS NOT NULL AND 57813X543X18455 != '' AND 57813X543X18455 != '99', 1, 0 ) + 
IF( 57813X543X18456 IS NOT NULL AND 57813X543X18456 != '' AND 57813X543X18456 != '99', 1, 0 ) + 
IF( 57813X544X18711 IS NOT NULL AND 57813X544X18711 != '' AND 57813X544X18711 != '99', 1, 0 ) + 
IF( 57813X544X18712 IS NOT NULL AND 57813X544X18712 != '' AND 57813X544X18712 != '99', 1, 0 ) + 
IF( 57813X544X18713 IS NOT NULL AND 57813X544X18713 != '' AND 57813X544X18713 != '99', 1, 0 ) + 
IF( 57813X544X18714 IS NOT NULL AND 57813X544X18714 != '' AND 57813X544X18714 != '99', 1, 0 ) + 
IF( 57813X544X18715 IS NOT NULL AND 57813X544X18715 != '' AND 57813X544X18715 != '99', 1, 0 ) + 
IF( 57813X544X18716 IS NOT NULL AND 57813X544X18716 != '' AND 57813X544X18716 != '99', 1, 0 ) + 
IF( 57813X544X18717 IS NOT NULL AND 57813X544X18717 != '' AND 57813X544X18717 != '99', 1, 0 ) + 
IF( 57813X544X18718 IS NOT NULL AND 57813X544X18718 != '' AND 57813X544X18718 != '99', 1, 0 ) 
) 
) 
) 
/ COUNT(*) ), 4) as `AVG`
FROM `t1` 
WHERE `submitdate` IS NOT NULL 
AND ( 
( 57813X541X17271 IS NOT NULL AND 57813X541X17271 != '' AND 57813X541X17271 != '99' ) OR 
( 57813X541X17272 IS NOT NULL AND 57813X541X17272 != '' AND 57813X541X17272 != '99' ) OR 
( 57813X541X17273 IS NOT NULL AND 57813X541X17273 != '' AND 57813X541X17273 != '99' ) OR 
( 57813X541X17274 IS NOT NULL AND 57813X541X17274 != '' AND 57813X541X17274 != '99' ) OR 
( 57813X541X17275 IS NOT NULL AND 57813X541X17275 != '' AND 57813X541X17275 != '99' ) OR 
( 57813X541X17276 IS NOT NULL AND 57813X541X17276 != '' AND 57813X541X17276 != '99' ) OR 
( 57813X542X18131 IS NOT NULL AND 57813X542X18131 != '' AND 57813X542X18131 != '99' ) OR 
( 57813X542X18132 IS NOT NULL AND 57813X542X18132 != '' AND 57813X542X18132 != '99' ) OR 
( 57813X542X18133 IS NOT NULL AND 57813X542X18133 != '' AND 57813X542X18133 != '99' ) OR 
( 57813X542X18134 IS NOT NULL AND 57813X542X18134 != '' AND 57813X542X18134 != '99' ) OR 
( 57813X542X18135 IS NOT NULL AND 57813X542X18135 != '' AND 57813X542X18135 != '99' ) OR 
( 57813X542X18136 IS NOT NULL AND 57813X542X18136 != '' AND 57813X542X18136 != '99' ) OR 
( 57813X542X18137 IS NOT NULL AND 57813X542X18137 != '' AND 57813X542X18137 != '99' ) OR 
( 57813X542X18138 IS NOT NULL AND 57813X542X18138 != '' AND 57813X542X18138 != '99' ) OR 
( 57813X542X18139 IS NOT NULL AND 57813X542X18139 != '' AND 57813X542X18139 != '99' ) OR 
( 57813X543X18451 IS NOT NULL AND 57813X543X18451 != '' AND 57813X543X18451 != '99' ) OR 
( 57813X543X18452 IS NOT NULL AND 57813X543X18452 != '' AND 57813X543X18452 != '99' ) OR 
( 57813X543X18453 IS NOT NULL AND 57813X543X18453 != '' AND 57813X543X18453 != '99' ) OR 
( 57813X543X18454 IS NOT NULL AND 57813X543X18454 != '' AND 57813X543X18454 != '99' ) OR 
( 57813X543X18455 IS NOT NULL AND 57813X543X18455 != '' AND 57813X543X18455 != '99' ) OR 
( 57813X543X18456 IS NOT NULL AND 57813X543X18456 != '' AND 57813X543X18456 != '99' ) OR 
( 57813X544X18711 IS NOT NULL AND 57813X544X18711 != '' AND 57813X544X18711 != '99' ) OR 
( 57813X544X18712 IS NOT NULL AND 57813X544X18712 != '' AND 57813X544X18712 != '99' ) OR 
( 57813X544X18713 IS NOT NULL AND 57813X544X18713 != '' AND 57813X544X18713 != '99' ) OR 
( 57813X544X18714 IS NOT NULL AND 57813X544X18714 != '' AND 57813X544X18714 != '99' ) OR 
( 57813X544X18715 IS NOT NULL AND 57813X544X18715 != '' AND 57813X544X18715 != '99' ) OR 
( 57813X544X18716 IS NOT NULL AND 57813X544X18716 != '' AND 57813X544X18716 != '99' ) OR 
( 57813X544X18717 IS NOT NULL AND 57813X544X18717 != '' AND 57813X544X18717 != '99' ) OR 
( 57813X544X18718 IS NOT NULL AND 57813X544X18718 != '' AND 57813X544X18718 != '99' ) ) 
AND 57813X540X1723 = 'Test';
N	AVG
0	NULL
drop table t1;
SELECT NAME_CONST('a', -(1 OR 2)) OR 1;
ERROR HY000: Incorrect arguments to NAME_CONST
SELECT NAME_CONST('a', -(1 AND 2)) OR 1;
ERROR HY000: Incorrect arguments to NAME_CONST
SELECT NAME_CONST('a', -(1)) OR 1;
NAME_CONST('a', -(1)) OR 1
1
#
# End of 5.5 tests
#
#
# GET_LOCK, RELEASE_LOCK, IS_USED_LOCK functions test
#
# IS_USED_LOCK, IS_FREE_LOCK: the  lock is not acquired
# Note: IS_USED_LOCK returns NULL if the lock is unused
select is_used_lock('test');
is_used_lock('test')
NULL
select is_free_lock('test');
is_free_lock('test')
1
# GET_LOCK returns 1 if it manages to acquire a lock
select get_lock('test', 0);
get_lock('test', 0)
1
# IS_USED_LOCK, IS_FREE_LOCK: the  lock is acquired
select is_free_lock('test');
is_free_lock('test')
0
select is_used_lock('test') = connection_id();
is_used_lock('test') = connection_id()
1
connect  con1,localhost,root,,;
connection con1;
# IS_USED_LOCK, IS_FREE_LOCK: the  lock is acquired in another
# connection
select is_used_lock('test') = connection_id();
is_used_lock('test') = connection_id()
0
select is_free_lock('test');
is_free_lock('test')
0
# GET_LOCK returns 0 if it can't acquire a lock (wait timeout)
select get_lock('test', 0);
get_lock('test', 0)
0
# RELEASE_LOCK returns 0 if the lock belongs to another connection 
select release_lock('test');
release_lock('test')
0
connection default;
# RELEASE_LOCK returns 1 if it successfully releases a lock
select release_lock('test');
release_lock('test')
1
# RELEASE_LOCK returns NULL if it doesn't release a lock and there is no such lock
select release_lock('test');
release_lock('test')
NULL
# Test that get_lock() returns NULL if error.
select get_lock('test', 0);
get_lock('test', 0)
1
connection con1;
create table t1 select connection_id() as id;
select get_lock('test', 7200);
connection default;
select (@id := id) - id from t1;
(@id := id) - id
0
kill query @id;
connection con1;
get_lock('test', 7200)
NULL
connection default;
# GET_LOCK() works recursively 
select get_lock('test', 0);
get_lock('test', 0)
1
select get_lock('test', 0);
get_lock('test', 0)
1
select get_lock('test', 0);
get_lock('test', 0)
1
# RELEASE_LOCK() needs to be called recursively then, too
select release_lock('test');
release_lock('test')
1
select release_lock('test');
release_lock('test')
1
select release_lock('test');
release_lock('test')
1
# Once the last instance of the lock is released, 
# the next call returns NULL
select release_lock('test');
release_lock('test')
1
# Multiple locks in the same session are OK
select get_lock('test1', 0);
get_lock('test1', 0)
1
select get_lock('test2', 0);
get_lock('test2', 0)
1
select get_lock('test3', 0);
get_lock('test3', 0)
1
select release_lock('test1');
release_lock('test1')
1
select release_lock('test2');
release_lock('test2')
1
select release_lock('test3');
release_lock('test3')
1
# Deadlocks are detected e.g. in case of a mutual wait
select get_lock('test1', 0);
get_lock('test1', 0)
1
connection con1;
select get_lock('test2', 0);
get_lock('test2', 0)
1
select get_lock('test1', 7200);
connection default;
select get_lock('test2', 7200);
ERROR 40001: Deadlock found when trying to get lock; try restarting transaction
select release_lock('test1');
release_lock('test1')
1
connection con1;
get_lock('test1', 7200)
1
select release_lock('test2');
release_lock('test2')
1
select release_lock('test1');
release_lock('test1')
1
connection default;
# LOCK/UNLOCK TABLES works fine with a user lock.
lock table t1 write;
select get_lock('test', 0);
get_lock('test', 0)
1
unlock tables;
commit;
select release_lock('test');
release_lock('test')
1
# GLOBAL READ LOCK works with fine with user locks
select get_lock('test1', 0);
get_lock('test1', 0)
1
flush tables with read lock;
select get_lock('test2', 0);
get_lock('test2', 0)
1
unlock tables;
commit;
select release_lock('test1');
release_lock('test1')
1
select release_lock('test2');
release_lock('test2')
1
# BEGIN/COMMIT/ROLLBACK don't unlock user locks.
begin;
select get_lock('test1', 0);
get_lock('test1', 0)
1
select  get_lock('test2', 0);
get_lock('test2', 0)
1
select count(*) from t1;
count(*)
1
rollback;
select release_lock('test1');
release_lock('test1')
1
select release_lock('test2');
release_lock('test2')
1
# Deadlocks between user locks and LOCK TABLES locks
# are detected OK.
select get_lock('test', 0);
get_lock('test', 0)
1
connection con1;
lock table t1 write;
select get_lock('test', 7200);
connection default;
lock table t1 read;
ERROR 40001: Deadlock found when trying to get lock; try restarting transaction
select release_lock('test');
release_lock('test')
1
connection con1;
get_lock('test', 7200)
1
select release_lock('test');
release_lock('test')
1
unlock tables;
# cleanup
disconnect con1;
connection default;
drop table t1;
# check too long identifier names
select get_lock(repeat('a', 192), 0);
get_lock(repeat('a', 192), 0)
1
select is_used_lock(repeat('a', 192)) = connection_id();
is_used_lock(repeat('a', 192)) = connection_id()
1
select is_free_lock(repeat('a', 192));
is_free_lock(repeat('a', 192))
0
select release_lock(repeat('a', 192));
release_lock(repeat('a', 192))
1
select get_lock(repeat('a', 193), 0);
ERROR 42000: Identifier name 'aaaaaaaaaaaaaaaaaaaaaaaaaaaaaaaaaaaaaaaaaaaaaaaaaaaaaaaaaaaaaaaaaaaaaaaaaaaaaaaaaaaaaaaaaaaaaaaaaaaa' is too long
select is_used_lock(repeat('a', 193));
ERROR 42000: Identifier name 'aaaaaaaaaaaaaaaaaaaaaaaaaaaaaaaaaaaaaaaaaaaaaaaaaaaaaaaaaaaaaaaaaaaaaaaaaaaaaaaaaaaaaaaaaaaaaaaaaaaa' is too long
select is_free_lock(repeat('a', 193));
ERROR 42000: Identifier name 'aaaaaaaaaaaaaaaaaaaaaaaaaaaaaaaaaaaaaaaaaaaaaaaaaaaaaaaaaaaaaaaaaaaaaaaaaaaaaaaaaaaaaaaaaaaaaaaaaaaa' is too long
select release_lock(repeat('a', 193));
ERROR 42000: Identifier name 'aaaaaaaaaaaaaaaaaaaaaaaaaaaaaaaaaaaaaaaaaaaaaaaaaaaaaaaaaaaaaaaaaaaaaaaaaaaaaaaaaaaaaaaaaaaaaaaaaaaa' is too long

# --
# -- WL#5787: IPv6-capable INET_ATON and INET_NTOA functions.
# --

# -- INET6_ATON: checking NULL, invalid types, out-of range values...

SELECT INET6_ATON(NULL) IS NULL;
INET6_ATON(NULL) IS NULL
1
SELECT INET6_ATON(123) IS NULL;
INET6_ATON(123) IS NULL
1
SELECT INET6_ATON(123.45) IS NULL;
INET6_ATON(123.45) IS NULL
1
SELECT INET6_ATON(NOW()) IS NULL;
INET6_ATON(NOW()) IS NULL
1
SELECT INET6_ATON('1.2.3') IS NULL;
INET6_ATON('1.2.3') IS NULL
1
SELECT INET6_ATON('1.2.3.') IS NULL;
INET6_ATON('1.2.3.') IS NULL
1
SELECT INET6_ATON('1..3.4') IS NULL;
INET6_ATON('1..3.4') IS NULL
1
SELECT INET6_ATON('-1.2.3.4') IS NULL;
INET6_ATON('-1.2.3.4') IS NULL
1
SELECT INET6_ATON('1.2.3.256') IS NULL;
INET6_ATON('1.2.3.256') IS NULL
1
SELECT INET6_ATON('1.2.3.4.5') IS NULL;
INET6_ATON('1.2.3.4.5') IS NULL
1
SELECT INET6_ATON('0001.2.3.4') IS NULL;
INET6_ATON('0001.2.3.4') IS NULL
1
SELECT INET6_ATON('0x1.2.3.4') IS NULL;
INET6_ATON('0x1.2.3.4') IS NULL
1
SELECT INET6_ATON('a.2.3.4') IS NULL;
INET6_ATON('a.2.3.4') IS NULL
1
SELECT INET6_ATON('1.2.3.4:80') IS NULL;
INET6_ATON('1.2.3.4:80') IS NULL
1
SELECT INET6_ATON('1.2.3.4/32') IS NULL;
INET6_ATON('1.2.3.4/32') IS NULL
1
SELECT INET6_ATON('mysql.com') IS NULL;
INET6_ATON('mysql.com') IS NULL
1
SELECT INET6_ATON(':::') IS NULL;
INET6_ATON(':::') IS NULL
1
SELECT INET6_ATON(':1:2:3') IS NULL;
INET6_ATON(':1:2:3') IS NULL
1
SELECT INET6_ATON('1:2:3:') IS NULL;
INET6_ATON('1:2:3:') IS NULL
1
SELECT INET6_ATON(':1::2:3') IS NULL;
INET6_ATON(':1::2:3') IS NULL
1
SELECT INET6_ATON('1::2:3:') IS NULL;
INET6_ATON('1::2:3:') IS NULL
1
SELECT INET6_ATON('::00001') IS NULL;
INET6_ATON('::00001') IS NULL
1
SELECT INET6_ATON('::00001:2') IS NULL;
INET6_ATON('::00001:2') IS NULL
1
SELECT INET6_ATON('::12345') IS NULL;
INET6_ATON('::12345') IS NULL
1
SELECT INET6_ATON('1020::3040::5060') IS NULL;
INET6_ATON('1020::3040::5060') IS NULL
1
SELECT INET6_ATON('::ABCZ') IS NULL;
INET6_ATON('::ABCZ') IS NULL
1
SELECT INET6_ATON('::0x1.2.3.4') IS NULL;
INET6_ATON('::0x1.2.3.4') IS NULL
1
SELECT INET6_ATON('::1.0x2.3.4') IS NULL;
INET6_ATON('::1.0x2.3.4') IS NULL
1
SELECT INET6_ATON('::a.b.c.d') IS NULL;
INET6_ATON('::a.b.c.d') IS NULL
1
SELECT INET6_ATON('::FFFF:0x1.2.3.4') IS NULL;
INET6_ATON('::FFFF:0x1.2.3.4') IS NULL
1
SELECT INET6_ATON('::FFFF:1.0x2.3.4') IS NULL;
INET6_ATON('::FFFF:1.0x2.3.4') IS NULL
1
SELECT INET6_ATON('::FFFF:a.b.c.d') IS NULL;
INET6_ATON('::FFFF:a.b.c.d') IS NULL
1
SELECT INET6_ATON('::1.2.3.4:ABCD') IS NULL;
INET6_ATON('::1.2.3.4:ABCD') IS NULL
1
# NOTE: such addresses are supported because getaddrinfo() supports them.
# This is just to record the current behaviour.
SELECT HEX(INET6_ATON('::ABCD:1.2.3.4'));
HEX(INET6_ATON('::ABCD:1.2.3.4'))
00000000000000000000ABCD01020304

# -- INET6_ATON: checking binary representation...

SELECT HEX(INET6_ATON('0.0.0.0'));
HEX(INET6_ATON('0.0.0.0'))
00000000
SELECT HEX(INET6_ATON('00.00.00.00'));
HEX(INET6_ATON('00.00.00.00'))
00000000
SELECT HEX(INET6_ATON('000.000.000.000'));
HEX(INET6_ATON('000.000.000.000'))
00000000
SELECT HEX(INET6_ATON('1.2.3.4'));
HEX(INET6_ATON('1.2.3.4'))
01020304
SELECT HEX(INET6_ATON('01.02.03.04'));
HEX(INET6_ATON('01.02.03.04'))
01020304
SELECT HEX(INET6_ATON('001.002.003.004'));
HEX(INET6_ATON('001.002.003.004'))
01020304
SELECT HEX(INET6_ATON('255.255.255.255'));
HEX(INET6_ATON('255.255.255.255'))
FFFFFFFF
SELECT HEX(INET6_ATON('::'));
HEX(INET6_ATON('::'))
00000000000000000000000000000000
SELECT HEX(INET6_ATON('0::0'));
HEX(INET6_ATON('0::0'))
00000000000000000000000000000000
SELECT HEX(INET6_ATON('1::2'));
HEX(INET6_ATON('1::2'))
00010000000000000000000000000002
SELECT HEX(INET6_ATON('0::'));
HEX(INET6_ATON('0::'))
00000000000000000000000000000000
SELECT HEX(INET6_ATON('1::'));
HEX(INET6_ATON('1::'))
00010000000000000000000000000000
SELECT HEX(INET6_ATON('::0'));
HEX(INET6_ATON('::0'))
00000000000000000000000000000000
SELECT HEX(INET6_ATON('::1'));
HEX(INET6_ATON('::1'))
00000000000000000000000000000001
SELECT HEX(INET6_ATON('1:2:3:4:5:6:7:8'));
HEX(INET6_ATON('1:2:3:4:5:6:7:8'))
00010002000300040005000600070008
SELECT HEX(INET6_ATON('::2:3:4:5:6:7:8'));
HEX(INET6_ATON('::2:3:4:5:6:7:8'))
00000002000300040005000600070008
SELECT HEX(INET6_ATON('1::3:4:5:6:7:8'));
HEX(INET6_ATON('1::3:4:5:6:7:8'))
00010000000300040005000600070008
SELECT HEX(INET6_ATON('1:2::4:5:6:7:8'));
HEX(INET6_ATON('1:2::4:5:6:7:8'))
00010002000000040005000600070008
SELECT HEX(INET6_ATON('1:2:3::5:6:7:8'));
HEX(INET6_ATON('1:2:3::5:6:7:8'))
00010002000300000005000600070008
SELECT HEX(INET6_ATON('1:2:3:4::6:7:8'));
HEX(INET6_ATON('1:2:3:4::6:7:8'))
00010002000300040000000600070008
SELECT HEX(INET6_ATON('1:2:3:4:5::7:8'));
HEX(INET6_ATON('1:2:3:4:5::7:8'))
00010002000300040005000000070008
SELECT HEX(INET6_ATON('1:2:3:4:5:6::8'));
HEX(INET6_ATON('1:2:3:4:5:6::8'))
00010002000300040005000600000008
SELECT HEX(INET6_ATON('1:2:3:4:5:6:7::'));
HEX(INET6_ATON('1:2:3:4:5:6:7::'))
00010002000300040005000600070000
SELECT HEX(INET6_ATON('0000:0000::0000:0001'));
HEX(INET6_ATON('0000:0000::0000:0001'))
00000000000000000000000000000001
SELECT HEX(INET6_ATON('1234:5678:9abc:def0:4321:8765:cba9:0fed'));
HEX(INET6_ATON('1234:5678:9abc:def0:4321:8765:cba9:0fed'))
123456789ABCDEF043218765CBA90FED
SELECT HEX(INET6_ATON('0000:0000:0000:0000:0000:0000:0000:0001'));
HEX(INET6_ATON('0000:0000:0000:0000:0000:0000:0000:0001'))
00000000000000000000000000000001
SELECT HEX(INET6_ATON('::C0A8:0102'));
HEX(INET6_ATON('::C0A8:0102'))
000000000000000000000000C0A80102
SELECT HEX(INET6_ATON('::c0a8:0102'));
HEX(INET6_ATON('::c0a8:0102'))
000000000000000000000000C0A80102
SELECT HEX(INET6_ATON('::192.168.1.2'));
HEX(INET6_ATON('::192.168.1.2'))
000000000000000000000000C0A80102
SELECT HEX(INET6_ATON('::FfFf:C0a8:0102'));
HEX(INET6_ATON('::FfFf:C0a8:0102'))
00000000000000000000FFFFC0A80102
SELECT HEX(INET6_ATON('::ffff:c0a8:0102'));
HEX(INET6_ATON('::ffff:c0a8:0102'))
00000000000000000000FFFFC0A80102
SELECT HEX(INET6_ATON('::ffff:192.168.1.2'));
HEX(INET6_ATON('::ffff:192.168.1.2'))
00000000000000000000FFFFC0A80102
SELECT HEX(INET6_ATON('::01.2.3.4'));
HEX(INET6_ATON('::01.2.3.4'))
00000000000000000000000001020304
SELECT HEX(INET6_ATON('::1.02.3.4'));
HEX(INET6_ATON('::1.02.3.4'))
00000000000000000000000001020304
SELECT HEX(INET6_ATON('::1.2.03.4'));
HEX(INET6_ATON('::1.2.03.4'))
00000000000000000000000001020304
SELECT HEX(INET6_ATON('::1.2.3.04'));
HEX(INET6_ATON('::1.2.3.04'))
00000000000000000000000001020304
SELECT HEX(INET6_ATON('::1.2.3.00'));
HEX(INET6_ATON('::1.2.3.00'))
00000000000000000000000001020300
SELECT HEX(INET6_ATON('::FFFF:01.2.3.4'));
HEX(INET6_ATON('::FFFF:01.2.3.4'))
00000000000000000000FFFF01020304
SELECT HEX(INET6_ATON('::FFFF:1.02.3.4'));
HEX(INET6_ATON('::FFFF:1.02.3.4'))
00000000000000000000FFFF01020304
SELECT HEX(INET6_ATON('::FFFF:1.2.03.4'));
HEX(INET6_ATON('::FFFF:1.2.03.4'))
00000000000000000000FFFF01020304
SELECT HEX(INET6_ATON('::FFFF:1.2.3.04'));
HEX(INET6_ATON('::FFFF:1.2.3.04'))
00000000000000000000FFFF01020304
SELECT HEX(INET6_ATON('::FFFF:1.2.3.00'));
HEX(INET6_ATON('::FFFF:1.2.3.00'))
00000000000000000000FFFF01020300

# -- INET6_ATON: checking the length is either 4 or 16...

SELECT LENGTH(INET6_ATON('0.0.0.0'));
LENGTH(INET6_ATON('0.0.0.0'))
4
SELECT LENGTH(INET6_ATON('255.255.255.255'));
LENGTH(INET6_ATON('255.255.255.255'))
4
SELECT LENGTH(INET6_ATON('::'));
LENGTH(INET6_ATON('::'))
16
SELECT LENGTH(INET6_ATON('1020:3040:5060:7080:90A0:B0C0:D0E0:F010'));
LENGTH(INET6_ATON('1020:3040:5060:7080:90A0:B0C0:D0E0:F010'))
16

# -- INET6_NTOA: checking NULL, invalid types, out-of range values...

SELECT INET6_NTOA(NULL);
INET6_NTOA(NULL)
NULL
SELECT INET6_NTOA(123);
INET6_NTOA(123)
NULL
SELECT INET6_NTOA(123.456);
INET6_NTOA(123.456)
NULL
SELECT INET6_NTOA(NOW());
INET6_NTOA(NOW())
NULL
SELECT INET6_NTOA(UNHEX('C0A801'));
INET6_NTOA(UNHEX('C0A801'))
NULL
SELECT INET6_NTOA(UNHEX('C0A80102'));
INET6_NTOA(UNHEX('C0A80102'))
192.168.1.2
SELECT INET6_NTOA(UNHEX('C0A8010203'));
INET6_NTOA(UNHEX('C0A8010203'))
NULL
SELECT INET6_NTOA(UNHEX('0102030405060708090A0B0C0D0E0F'));
INET6_NTOA(UNHEX('0102030405060708090A0B0C0D0E0F'))
NULL
SELECT INET6_NTOA(UNHEX('0102030405060708090A0B0C0D0E0F10'));
INET6_NTOA(UNHEX('0102030405060708090A0B0C0D0E0F10'))
102:304:506:708:90a:b0c:d0e:f10
SELECT INET6_NTOA(UNHEX('0102030405060708090A0B0C0D0E0F1011'));
INET6_NTOA(UNHEX('0102030405060708090A0B0C0D0E0F1011'))
NULL
SELECT INET6_NTOA('1234'), INET6_NTOA(BINARY('1234'));
INET6_NTOA('1234')	INET6_NTOA(BINARY('1234'))
NULL	49.50.51.52
SELECT INET6_NTOA('0123456789abcdef'), INET6_NTOA(BINARY('0123456789abcdef'));
INET6_NTOA('0123456789abcdef')	INET6_NTOA(BINARY('0123456789abcdef'))
NULL	3031:3233:3435:3637:3839:6162:6364:6566

# -- Checking double-conversion...

SELECT INET6_NTOA(INET6_ATON('::'));
INET6_NTOA(INET6_ATON('::'))
::
SELECT INET6_NTOA(INET6_ATON('0::0'));
INET6_NTOA(INET6_ATON('0::0'))
::
SELECT INET6_NTOA(INET6_ATON('1::2'));
INET6_NTOA(INET6_ATON('1::2'))
1::2
SELECT INET6_NTOA(INET6_ATON('0::'));
INET6_NTOA(INET6_ATON('0::'))
::
SELECT INET6_NTOA(INET6_ATON('1::'));
INET6_NTOA(INET6_ATON('1::'))
1::
SELECT INET6_NTOA(INET6_ATON('::0'));
INET6_NTOA(INET6_ATON('::0'))
::
SELECT INET6_NTOA(INET6_ATON('::1'));
INET6_NTOA(INET6_ATON('::1'))
::1
SELECT INET6_NTOA(INET6_ATON('1:2:3:4:5:6:7:8'));
INET6_NTOA(INET6_ATON('1:2:3:4:5:6:7:8'))
1:2:3:4:5:6:7:8
SELECT INET6_NTOA(INET6_ATON('::2:3:4:5:6:7:8'));
INET6_NTOA(INET6_ATON('::2:3:4:5:6:7:8'))
::2:3:4:5:6:7:8
SELECT INET6_NTOA(INET6_ATON('1::3:4:5:6:7:8'));
INET6_NTOA(INET6_ATON('1::3:4:5:6:7:8'))
1::3:4:5:6:7:8
SELECT INET6_NTOA(INET6_ATON('1:2::4:5:6:7:8'));
INET6_NTOA(INET6_ATON('1:2::4:5:6:7:8'))
1:2::4:5:6:7:8
SELECT INET6_NTOA(INET6_ATON('1:2:3::5:6:7:8'));
INET6_NTOA(INET6_ATON('1:2:3::5:6:7:8'))
1:2:3::5:6:7:8
SELECT INET6_NTOA(INET6_ATON('1:2:3:4::6:7:8'));
INET6_NTOA(INET6_ATON('1:2:3:4::6:7:8'))
1:2:3:4::6:7:8
SELECT INET6_NTOA(INET6_ATON('1:2:3:4:5::7:8'));
INET6_NTOA(INET6_ATON('1:2:3:4:5::7:8'))
1:2:3:4:5::7:8
SELECT INET6_NTOA(INET6_ATON('1:2:3:4:5:6::8'));
INET6_NTOA(INET6_ATON('1:2:3:4:5:6::8'))
1:2:3:4:5:6::8
SELECT INET6_NTOA(INET6_ATON('1:2:3:4:5:6:7::'));
INET6_NTOA(INET6_ATON('1:2:3:4:5:6:7::'))
1:2:3:4:5:6:7::
SELECT INET6_NTOA(INET6_ATON('0000:0000::0000:0001'));
INET6_NTOA(INET6_ATON('0000:0000::0000:0001'))
::1
SELECT INET6_NTOA(INET6_ATON('1234:5678:9abc:def0:4321:8765:cba9:0fed'));
INET6_NTOA(INET6_ATON('1234:5678:9abc:def0:4321:8765:cba9:0fed'))
1234:5678:9abc:def0:4321:8765:cba9:fed
SELECT INET6_NTOA(INET6_ATON('0000:0000:0000:0000:0000:0000:0000:0001'));
INET6_NTOA(INET6_ATON('0000:0000:0000:0000:0000:0000:0000:0001'))
::1
SELECT INET6_NTOA(INET6_ATON('::C0A8:0102'));
INET6_NTOA(INET6_ATON('::C0A8:0102'))
::192.168.1.2
SELECT INET6_NTOA(INET6_ATON('::c0a8:0102'));
INET6_NTOA(INET6_ATON('::c0a8:0102'))
::192.168.1.2
SELECT INET6_NTOA(INET6_ATON('::192.168.1.2'));
INET6_NTOA(INET6_ATON('::192.168.1.2'))
::192.168.1.2
SELECT INET6_NTOA(INET6_ATON('::FfFf:C0a8:0102'));
INET6_NTOA(INET6_ATON('::FfFf:C0a8:0102'))
::ffff:192.168.1.2
SELECT INET6_NTOA(INET6_ATON('::ffff:c0a8:0102'));
INET6_NTOA(INET6_ATON('::ffff:c0a8:0102'))
::ffff:192.168.1.2
SELECT INET6_NTOA(INET6_ATON('::ffff:192.168.1.2'));
INET6_NTOA(INET6_ATON('::ffff:192.168.1.2'))
::ffff:192.168.1.2
SELECT INET6_NTOA(INET6_ATON('::01.2.3.4'));
INET6_NTOA(INET6_ATON('::01.2.3.4'))
::1.2.3.4
SELECT INET6_NTOA(INET6_ATON('::1.02.3.4'));
INET6_NTOA(INET6_ATON('::1.02.3.4'))
::1.2.3.4
SELECT INET6_NTOA(INET6_ATON('::1.2.03.4'));
INET6_NTOA(INET6_ATON('::1.2.03.4'))
::1.2.3.4
SELECT INET6_NTOA(INET6_ATON('::1.2.3.04'));
INET6_NTOA(INET6_ATON('::1.2.3.04'))
::1.2.3.4
SELECT INET6_NTOA(INET6_ATON('::1.2.3.00'));
INET6_NTOA(INET6_ATON('::1.2.3.00'))
::1.2.3.0
SELECT INET6_NTOA(INET6_ATON('::FFFF:01.2.3.4'));
INET6_NTOA(INET6_ATON('::FFFF:01.2.3.4'))
::ffff:1.2.3.4
SELECT INET6_NTOA(INET6_ATON('::FFFF:1.02.3.4'));
INET6_NTOA(INET6_ATON('::FFFF:1.02.3.4'))
::ffff:1.2.3.4
SELECT INET6_NTOA(INET6_ATON('::FFFF:1.2.03.4'));
INET6_NTOA(INET6_ATON('::FFFF:1.2.03.4'))
::ffff:1.2.3.4
SELECT INET6_NTOA(INET6_ATON('::FFFF:1.2.3.04'));
INET6_NTOA(INET6_ATON('::FFFF:1.2.3.04'))
::ffff:1.2.3.4
SELECT INET6_NTOA(INET6_ATON('::FFFF:1.2.3.00'));
INET6_NTOA(INET6_ATON('::FFFF:1.2.3.00'))
::ffff:1.2.3.0

# -- Comparing INET_ATON() and INET6_ATON()...

SELECT HEX(INET_ATON('192.168.1.2'));
HEX(INET_ATON('192.168.1.2'))
C0A80102
SELECT HEX(INET6_ATON('192.168.1.2'));
HEX(INET6_ATON('192.168.1.2'))
C0A80102
SELECT HEX(INET_ATON('255.255.255.255'));
HEX(INET_ATON('255.255.255.255'))
FFFFFFFF
SELECT HEX(INET6_ATON('255.255.255.255'));
HEX(INET6_ATON('255.255.255.255'))
FFFFFFFF
SELECT HEX(INET_ATON('192.168.08.2'));
HEX(INET_ATON('192.168.08.2'))
C0A80802
SELECT HEX(INET6_ATON('192.168.08.2'));
HEX(INET6_ATON('192.168.08.2'))
C0A80802
SELECT HEX(INET_ATON('192.168.0x8.2'));
HEX(INET_ATON('192.168.0x8.2'))
NULL
SELECT HEX(INET6_ATON('192.168.0x8.2'));
HEX(INET6_ATON('192.168.0x8.2'))
NULL
SELECT HEX(INET_ATON('1.2.255'));
HEX(INET_ATON('1.2.255'))
10200FF
SELECT HEX(INET6_ATON('1.2.255'));
HEX(INET6_ATON('1.2.255'))
NULL
SELECT HEX(INET_ATON('1.2.256'));
HEX(INET_ATON('1.2.256'))
NULL
SELECT HEX(INET6_ATON('1.2.256'));
HEX(INET6_ATON('1.2.256'))
NULL
SELECT HEX(INET_ATON('1.0002.3.4'));
HEX(INET_ATON('1.0002.3.4'))
1020304
SELECT HEX(INET6_ATON('1.0002.3.4'));
HEX(INET6_ATON('1.0002.3.4'))
NULL
SELECT HEX(INET_ATON('1.2.3.4.5'));
HEX(INET_ATON('1.2.3.4.5'))
102030405
SELECT HEX(INET6_ATON('1.2.3.4.5'));
HEX(INET6_ATON('1.2.3.4.5'))
NULL

# -- Checking mix of INET- and INET6- functions...

SELECT HEX(INET6_ATON(INET_NTOA(INET_ATON('1.2.3.4')))) AS x;
x
01020304

# -- Checking IS_IPV4() / IS_IPV6()...

SELECT IS_IPV4(NULL);
IS_IPV4(NULL)
0
SELECT IS_IPV4(1);
IS_IPV4(1)
0
SELECT IS_IPV4(1.0);
IS_IPV4(1.0)
0
SELECT IS_IPV4('1.2.3.4');
IS_IPV4('1.2.3.4')
1
SELECT IS_IPV4('001.02.000.255');
IS_IPV4('001.02.000.255')
1
SELECT IS_IPV4('::1.2.0.255');
IS_IPV4('::1.2.0.255')
0
SELECT IS_IPV4('::1');
IS_IPV4('::1')
0
SELECT IS_IPV4(BINARY('1.2.3.4'));
IS_IPV4(BINARY('1.2.3.4'))
1
SELECT IS_IPV6(NULL);
IS_IPV6(NULL)
0
SELECT IS_IPV6(1);
IS_IPV6(1)
0
SELECT IS_IPV6(1.0);
IS_IPV6(1.0)
0
SELECT IS_IPV6('1.2.3.4');
IS_IPV6('1.2.3.4')
0
SELECT IS_IPV6('001.02.000.255');
IS_IPV6('001.02.000.255')
0
SELECT IS_IPV6('::001.02.000.255');
IS_IPV6('::001.02.000.255')
1
SELECT IS_IPV6('::1.2.0.255');
IS_IPV6('::1.2.0.255')
1
SELECT IS_IPV6('::1');
IS_IPV6('::1')
1
SELECT IS_IPV6('0000:0000:0000:0000:0000:0000:0000:0001');
IS_IPV6('0000:0000:0000:0000:0000:0000:0000:0001')
1
SELECT IS_IPV6(BINARY('0000:0000:0000:0000:0000:0000:0000:0001'));
IS_IPV6(BINARY('0000:0000:0000:0000:0000:0000:0000:0001'))
1

# -- Checking IS_IPV4_MAPPED() and IS_IPV4_COMPAT()...

SELECT IS_IPV4_MAPPED(INET6_ATON('1.2.3.4')),
IS_IPV4_COMPAT(INET6_ATON('1.2.3.4'));
IS_IPV4_MAPPED(INET6_ATON('1.2.3.4'))	IS_IPV4_COMPAT(INET6_ATON('1.2.3.4'))
0	0
SELECT IS_IPV4_MAPPED(INET6_ATON('::1.2.3.4')),
IS_IPV4_COMPAT(INET6_ATON('::1.2.3.4'));
IS_IPV4_MAPPED(INET6_ATON('::1.2.3.4'))	IS_IPV4_COMPAT(INET6_ATON('::1.2.3.4'))
0	1
SELECT IS_IPV4_MAPPED(INET6_ATON('::FFFF:1.2.3.4')),
IS_IPV4_COMPAT(INET6_ATON('::FFFF:1.2.3.4'));
IS_IPV4_MAPPED(INET6_ATON('::FFFF:1.2.3.4'))	IS_IPV4_COMPAT(INET6_ATON('::FFFF:1.2.3.4'))
1	0
SELECT IS_IPV4_MAPPED(INET6_ATON('::ABCD:1.2.3.4')),
IS_IPV4_COMPAT(INET6_ATON('::ABCD:1.2.3.4'));
IS_IPV4_MAPPED(INET6_ATON('::ABCD:1.2.3.4'))	IS_IPV4_COMPAT(INET6_ATON('::ABCD:1.2.3.4'))
0	0
SELECT IS_IPV4_MAPPED(INET6_ATON('::1')),
IS_IPV4_COMPAT(INET6_ATON('::1'));
IS_IPV4_MAPPED(INET6_ATON('::1'))	IS_IPV4_COMPAT(INET6_ATON('::1'))
0	0
SELECT IS_IPV4_MAPPED(INET6_ATON('::')),
IS_IPV4_COMPAT(INET6_ATON('::'));
IS_IPV4_MAPPED(INET6_ATON('::'))	IS_IPV4_COMPAT(INET6_ATON('::'))
0	0

# -- Checking IS_IPV4_COMPAT()...


# -- Working with a table...

DROP TABLE IF EXISTS t1;
DROP TABLE IF EXISTS t2;
CREATE TABLE t1(ip INT UNSIGNED);
CREATE TABLE t2(ip VARBINARY(16));

INSERT INTO t1 VALUES
(INET_ATON('1.2.3.4')), (INET_ATON('255.255.255.255'));
SELECT INET_NTOA(ip) FROM t1;
INET_NTOA(ip)
1.2.3.4
255.255.255.255

INSERT INTO t2 SELECT INET6_ATON(INET_NTOA(ip)) FROM t1;
SELECT INET6_NTOA(ip), HEX(ip), LENGTH(ip) FROM t2;
INET6_NTOA(ip)	HEX(ip)	LENGTH(ip)
1.2.3.4	01020304	4
255.255.255.255	FFFFFFFF	4
DELETE FROM t2;

INSERT INTO t2 VALUES
(INET6_ATON('1.2.3.4')), (INET6_ATON('255.255.255.255')),
(INET6_ATON('::1.2.3.4')), (INET6_ATON('::ffff:255.255.255.255')),
(INET6_ATON('::')), (INET6_ATON('::1')),
(INET6_ATON('1020:3040:5060:7080:90A0:B0C0:D0E0:F010'));
SELECT INET6_NTOA(ip), HEX(ip), LENGTH(ip) FROM t2;
INET6_NTOA(ip)	HEX(ip)	LENGTH(ip)
1.2.3.4	01020304	4
255.255.255.255	FFFFFFFF	4
::1.2.3.4	00000000000000000000000001020304	16
::ffff:255.255.255.255	00000000000000000000FFFFFFFFFFFF	16
::	00000000000000000000000000000000	16
::1	00000000000000000000000000000001	16
1020:3040:5060:7080:90a0:b0c0:d0e0:f010	102030405060708090A0B0C0D0E0F010	16

DROP TABLE t1;
DROP TABLE t2;
#
# MDEV-4018 : Microseconds in GET_LOCK()
#
connection default;
select is_used_lock('test') = connection_id();
is_used_lock('test') = connection_id()
NULL
# GET_LOCK returns 1 if it manages to acquire a lock
select get_lock('test', 0);
get_lock('test', 0)
1
connect  con1,localhost,root,,;
connection con1;
select is_used_lock('test') = connection_id();
is_used_lock('test') = connection_id()
0
select get_lock('test', 0);
get_lock('test', 0)
0
select get_lock('test', 1.0);
get_lock('test', 1.0)
0
select get_lock('test', 1.5);
get_lock('test', 1.5)
0
select get_lock('test', 0.1);
get_lock('test', 0.1)
0
select get_lock('test', 0.000001);
get_lock('test', 0.000001)
0
select get_lock('test', 0.0000000000000001);
get_lock('test', 0.0000000000000001)
0
connection default;
select is_used_lock('test') = connection_id();
is_used_lock('test') = connection_id()
1
select release_lock('test');
release_lock('test')
1

# -- Done.

#
# MDEV-13685 Can not replay binary log due to Illegal mix of collations (latin1_swedish_ci,IMPLICIT) and (utf8mb4_general_ci,COERCIBLE) for operation 'concat'
#
SET NAMES utf8;
SELECT COERCIBILITY(NAME_CONST('name','test'));
COERCIBILITY(NAME_CONST('name','test'))
2
SELECT COERCIBILITY(NAME_CONST('name',TIME'00:00:00'));
COERCIBILITY(NAME_CONST('name',TIME'00:00:00'))
5
SELECT COERCIBILITY(NAME_CONST('name',15));
COERCIBILITY(NAME_CONST('name',15))
5
SELECT CONCAT(NAME_CONST('name',15),'오');
CONCAT(NAME_CONST('name',15),'오')
15오
SET NAMES latin1;
#
<<<<<<< HEAD
# Start of 10.2 tests
#
#
# MDEV-10134 Add full support for DEFAULT
#
CREATE TABLE t1 (
a VARCHAR(30),
b BIGINT DEFAULT INET_ATON(a),
a1 VARCHAR(30) DEFAULT INET_NTOA(b),
c INT DEFAULT IS_IPV4(a),
d INT DEFAULT IS_IPV6(a)
);
SHOW CREATE TABLE t1;
Table	Create Table
t1	CREATE TABLE `t1` (
  `a` varchar(30) DEFAULT NULL,
  `b` bigint(20) DEFAULT inet_aton(`a`),
  `a1` varchar(30) DEFAULT inet_ntoa(`b`),
  `c` int(11) DEFAULT is_ipv4(`a`),
  `d` int(11) DEFAULT is_ipv6(`a`)
) ENGINE=MyISAM DEFAULT CHARSET=latin1
INSERT INTO t1 (a) VALUES ('192.168.001.001'),('::1'),('xxx');
SELECT * FROM t1;
a	b	a1	c	d
192.168.001.001	3232235777	192.168.1.1	1	0
::1	NULL	NULL	0	1
xxx	NULL	NULL	0	0
DROP TABLE t1;
CREATE TABLE t1 (
str VARCHAR(128),
addr VARBINARY(16) DEFAULT INET6_ATON(str),
str1 VARCHAR(128) DEFAULT INET6_NTOA(addr),
b INT DEFAULT IS_IPV4_COMPAT(addr),
c INT DEFAULT IS_IPV4_MAPPED(addr)
);
SHOW CREATE TABLE t1;
Table	Create Table
t1	CREATE TABLE `t1` (
  `str` varchar(128) DEFAULT NULL,
  `addr` varbinary(16) DEFAULT inet6_aton(`str`),
  `str1` varchar(128) DEFAULT inet6_ntoa(`addr`),
  `b` int(11) DEFAULT is_ipv4_compat(`addr`),
  `c` int(11) DEFAULT is_ipv4_mapped(`addr`)
) ENGINE=MyISAM DEFAULT CHARSET=latin1
INSERT INTO t1 (str) VALUES ('::FFFF:192.168.0.1'),('::10.0.5.9');
SELECT str, str1, b,c FROM t1;
str	str1	b	c
::FFFF:192.168.0.1	::ffff:192.168.0.1	0	1
::10.0.5.9	::10.0.5.9	1	0
DROP TABLE t1;
#
# End of 10.2 tests
#
=======
# MDEV-14116 INET6_NTOA output is set as null to varchar(39) variable
#
CREATE PROCEDURE p1()
BEGIN
DECLARE ip_full_addr varchar(39) DEFAULT "";
SELECT INET6_NTOA(UNHEX('20000000000000000000000000000000')) into ip_full_addr;
SELECT ip_full_addr;
END;
$$
CALL p1();
ip_full_addr
2000::
DROP PROCEDURE p1;
>>>>>>> 0fdb0bdf
<|MERGE_RESOLUTION|>--- conflicted
+++ resolved
@@ -1458,7 +1458,20 @@
 15오
 SET NAMES latin1;
 #
-<<<<<<< HEAD
+# MDEV-14116 INET6_NTOA output is set as null to varchar(39) variable
+#
+CREATE PROCEDURE p1()
+BEGIN
+DECLARE ip_full_addr varchar(39) DEFAULT "";
+SELECT INET6_NTOA(UNHEX('20000000000000000000000000000000')) into ip_full_addr;
+SELECT ip_full_addr;
+END;
+$$
+CALL p1();
+ip_full_addr
+2000::
+DROP PROCEDURE p1;
+#
 # Start of 10.2 tests
 #
 #
@@ -1511,19 +1524,4 @@
 DROP TABLE t1;
 #
 # End of 10.2 tests
-#
-=======
-# MDEV-14116 INET6_NTOA output is set as null to varchar(39) variable
-#
-CREATE PROCEDURE p1()
-BEGIN
-DECLARE ip_full_addr varchar(39) DEFAULT "";
-SELECT INET6_NTOA(UNHEX('20000000000000000000000000000000')) into ip_full_addr;
-SELECT ip_full_addr;
-END;
-$$
-CALL p1();
-ip_full_addr
-2000::
-DROP PROCEDURE p1;
->>>>>>> 0fdb0bdf
+#