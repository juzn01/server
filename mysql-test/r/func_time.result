--- conflicted
+++ resolved
@@ -1377,7 +1377,18 @@
 SELECT ADDDATE(MONTH(FROM_UNIXTIME(NULL)),INTERVAL 1 HOUR);
 ADDDATE(MONTH(FROM_UNIXTIME(NULL)),INTERVAL 1 HOUR)
 NULL
-<<<<<<< HEAD
+#
+# Bug#11889186  60503: CRASH IN MAKE_DATE_TIME WITH DATE_FORMAT / STR_TO_DATE COMBINATION
+#
+SELECT DATE_FORMAT('0000-00-11', '%W');
+DATE_FORMAT('0000-00-11', '%W')
+NULL
+SELECT DATE_FORMAT('0000-00-11', '%a');
+DATE_FORMAT('0000-00-11', '%a')
+NULL
+SELECT DATE_FORMAT('0000-00-11', '%w');
+DATE_FORMAT('0000-00-11', '%w')
+NULL
 End of 5.1 tests
 #
 # Bug#57039: constant subtime expression returns incorrect result.
@@ -1418,19 +1429,4 @@
 insert into t1 values ('00:00:00'),('00:01:00');
 select 1 from t1 where 1 < some (select cast(a as datetime) from t1);
 1
-drop table t1;
-=======
-#
-# Bug#11889186  60503: CRASH IN MAKE_DATE_TIME WITH DATE_FORMAT / STR_TO_DATE COMBINATION
-#
-SELECT DATE_FORMAT('0000-00-11', '%W');
-DATE_FORMAT('0000-00-11', '%W')
-NULL
-SELECT DATE_FORMAT('0000-00-11', '%a');
-DATE_FORMAT('0000-00-11', '%a')
-NULL
-SELECT DATE_FORMAT('0000-00-11', '%w');
-DATE_FORMAT('0000-00-11', '%w')
-NULL
-End of 5.1 tests
->>>>>>> 320f2f2d
+drop table t1;