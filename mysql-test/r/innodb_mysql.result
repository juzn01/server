--- conflicted
+++ resolved
@@ -1362,7 +1362,21 @@
 set @my_innodb_commit_concurrency=@@global.innodb_commit_concurrency;
 set global innodb_commit_concurrency=0;
 set global innodb_commit_concurrency=@my_innodb_commit_concurrency;
-<<<<<<< HEAD
+CREATE TABLE t1 (a int, b int, c int, PRIMARY KEY (a), KEY t1_b (b))
+ENGINE=InnoDB;
+INSERT INTO t1 (a,b,c) VALUES (1,1,1), (2,1,1), (3,1,1), (4,1,1);
+INSERT INTO t1 (a,b,c) SELECT a+4,b,c FROM t1;
+EXPLAIN SELECT a, b, c FROM t1 WHERE b = 1 ORDER BY a DESC LIMIT 5;
+id	select_type	table	type	possible_keys	key	key_len	ref	rows	Extra
+1	SIMPLE	t1	index	t1_b	PRIMARY	4	NULL	8	Using where
+SELECT a, b, c FROM t1 WHERE b = 1 ORDER BY a DESC LIMIT 5;
+a	b	c
+8	1	1
+7	1	1
+6	1	1
+5	1	1
+4	1	1
+DROP TABLE t1;
 End of 5.0 tests
 CREATE TABLE `t2` (
 `k` int(11) NOT NULL auto_increment,
@@ -1651,22 +1665,4 @@
 explain select a from t2 where a=b;
 id	select_type	table	type	possible_keys	key	key_len	ref	rows	Extra
 1	SIMPLE	t2	index	NULL	a	10	NULL	#	Using where; Using index
-drop table t1, t2;
-=======
-CREATE TABLE t1 (a int, b int, c int, PRIMARY KEY (a), KEY t1_b (b))
-ENGINE=InnoDB;
-INSERT INTO t1 (a,b,c) VALUES (1,1,1), (2,1,1), (3,1,1), (4,1,1);
-INSERT INTO t1 (a,b,c) SELECT a+4,b,c FROM t1;
-EXPLAIN SELECT a, b, c FROM t1 WHERE b = 1 ORDER BY a DESC LIMIT 5;
-id	select_type	table	type	possible_keys	key	key_len	ref	rows	Extra
-1	SIMPLE	t1	range	t1_b	t1_b	5	NULL	4	Using where
-SELECT a, b, c FROM t1 WHERE b = 1 ORDER BY a DESC LIMIT 5;
-a	b	c
-8	1	1
-7	1	1
-6	1	1
-5	1	1
-4	1	1
-DROP TABLE t1;
-End of 5.0 tests
->>>>>>> 66d12592
+drop table t1, t2;