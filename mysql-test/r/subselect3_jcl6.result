set @save_optimizer_switch=@@optimizer_switch;
set @@optimizer_switch='semijoin_with_cache=on';
set @@optimizer_switch='outer_join_with_cache=on';
set join_cache_level=6;
show variables like 'join_cache_level';
Variable_name	Value
join_cache_level	6
drop table if exists t0, t1, t2, t3, t4, t5, t11, t12, t21, t22;
set @save_optimizer_switch=@@optimizer_switch;
create table t1 (oref int, grp int, ie int) ;
insert into t1 (oref, grp, ie) values
(1, 1, 1),
(1, 1, 1),
(1, 2, NULL),
(2, 1, 3),
(3, 1, 4),
(3, 2, NULL);
create table t2 (oref int, a int);
insert into t2 values 
(1, 1),
(2, 2),
(3, 3),
(4, NULL),
(2, NULL);
select a, oref, a in (select max(ie) 
from t1 where oref=t2.oref group by grp) Z from t2;
a	oref	Z
1	1	1
2	2	0
3	3	NULL
NULL	4	0
NULL	2	NULL
explain extended
select a, oref, a in (select max(ie) 
from t1 where oref=t2.oref group by grp) Z from t2;
id	select_type	table	type	possible_keys	key	key_len	ref	rows	filtered	Extra
1	PRIMARY	t2	ALL	NULL	NULL	NULL	NULL	5	100.00	
2	DEPENDENT SUBQUERY	t1	ALL	NULL	NULL	NULL	NULL	6	100.00	Using where; Using temporary; Using filesort
Warnings:
Note	1276	Field or reference 'test.t2.oref' of SELECT #2 was resolved in SELECT #1
Note	1003	select `test`.`t2`.`a` AS `a`,`test`.`t2`.`oref` AS `oref`,<expr_cache><`test`.`t2`.`a`,`test`.`t2`.`oref`>(<in_optimizer>(`test`.`t2`.`a`,<exists>(select max(`test`.`t1`.`ie`) from `test`.`t1` where (`test`.`t1`.`oref` = `test`.`t2`.`oref`) group by `test`.`t1`.`grp` having trigcond((<cache>(`test`.`t2`.`a`) = <ref_null_helper>(max(`test`.`t1`.`ie`))))))) AS `Z` from `test`.`t2`
explain extended
select a, oref from t2 
where a in (select max(ie) from t1 where oref=t2.oref group by grp);
id	select_type	table	type	possible_keys	key	key_len	ref	rows	filtered	Extra
1	PRIMARY	t2	ALL	NULL	NULL	NULL	NULL	5	100.00	Using where
2	DEPENDENT SUBQUERY	t1	ALL	NULL	NULL	NULL	NULL	6	100.00	Using where; Using temporary; Using filesort
Warnings:
Note	1276	Field or reference 'test.t2.oref' of SELECT #2 was resolved in SELECT #1
Note	1003	select `test`.`t2`.`a` AS `a`,`test`.`t2`.`oref` AS `oref` from `test`.`t2` where <expr_cache><`test`.`t2`.`a`,`test`.`t2`.`oref`>(<in_optimizer>(`test`.`t2`.`a`,<exists>(select max(`test`.`t1`.`ie`) from `test`.`t1` where (`test`.`t1`.`oref` = `test`.`t2`.`oref`) group by `test`.`t1`.`grp` having (<cache>(`test`.`t2`.`a`) = <ref_null_helper>(max(`test`.`t1`.`ie`))))))
select a, oref, a in (
select max(ie) from t1 where oref=t2.oref group by grp union
select max(ie) from t1 where oref=t2.oref group by grp
) Z from t2;
a	oref	Z
1	1	1
2	2	0
3	3	NULL
NULL	4	0
NULL	2	NULL
create table t3 (a int);
insert into t3 values (NULL), (NULL);
flush status;
select a in (select max(ie) from t1 where oref=4 group by grp) from t3;
a in (select max(ie) from t1 where oref=4 group by grp)
0
0
show status like 'Handler_read_rnd_next';
Variable_name	Value
Handler_read_rnd_next	11
select ' ^ This must show 11' Z;
Z
 ^ This must show 11
set @save_optimizer_switch=@@optimizer_switch;
set @@optimizer_switch="partial_match_rowid_merge=off,partial_match_table_scan=off";
explain extended select a in (select max(ie) from t1 where oref=4 group by grp) from t3;
id	select_type	table	type	possible_keys	key	key_len	ref	rows	filtered	Extra
1	PRIMARY	t3	ALL	NULL	NULL	NULL	NULL	2	100.00	
2	DEPENDENT SUBQUERY	t1	ALL	NULL	NULL	NULL	NULL	6	100.00	Using where; Using temporary; Using filesort
Warnings:
Note	1003	select <expr_cache><`test`.`t3`.`a`>(<in_optimizer>(`test`.`t3`.`a`,<exists>(select max(`test`.`t1`.`ie`) from `test`.`t1` where (`test`.`t1`.`oref` = 4) group by `test`.`t1`.`grp` having trigcond((<cache>(`test`.`t3`.`a`) = <ref_null_helper>(max(`test`.`t1`.`ie`))))))) AS `a in (select max(ie) from t1 where oref=4 group by grp)` from `test`.`t3`
set @@optimizer_switch=@save_optimizer_switch;
drop table t1, t2, t3;
create table t1 (a int, oref int, key(a));
insert into t1 values 
(1, 1),
(1, NULL),
(2, 3),
(2, NULL),
(3, NULL);
create table t2 (a int, oref int);
insert into t2 values (1, 1), (2,2), (NULL, 3), (NULL, 4);
select oref, a, a in (select a from t1 where oref=t2.oref) Z from t2;
oref	a	Z
1	1	1
2	2	0
3	NULL	NULL
4	NULL	0
explain extended 
select oref, a, a in (select a from t1 where oref=t2.oref) Z from t2;
id	select_type	table	type	possible_keys	key	key_len	ref	rows	filtered	Extra
1	PRIMARY	t2	ALL	NULL	NULL	NULL	NULL	4	100.00	
2	DEPENDENT SUBQUERY	t1	index_subquery	a	a	5	func	2	100.00	Using where; Full scan on NULL key
Warnings:
Note	1276	Field or reference 'test.t2.oref' of SELECT #2 was resolved in SELECT #1
Note	1003	select `test`.`t2`.`oref` AS `oref`,`test`.`t2`.`a` AS `a`,<expr_cache><`test`.`t2`.`a`,`test`.`t2`.`oref`>(<in_optimizer>(`test`.`t2`.`a`,<exists>(<index_lookup>(<cache>(`test`.`t2`.`a`) in t1 on a checking NULL where (`test`.`t1`.`oref` = `test`.`t2`.`oref`) having trigcond(<is_not_null_test>(`test`.`t1`.`a`)))))) AS `Z` from `test`.`t2`
flush status;
select oref, a from t2 where a in (select a from t1 where oref=t2.oref);
oref	a
1	1
show status like '%Handler_read_rnd_next';
Variable_name	Value
Handler_read_rnd_next	11
delete from t2;
insert into t2 values (NULL, 0),(NULL, 0), (NULL, 0), (NULL, 0);
set optimizer_switch='subquery_cache=off';
flush status;
select oref, a, a in (select a from t1 where oref=t2.oref) Z from t2;
oref	a	Z
0	NULL	0
0	NULL	0
0	NULL	0
0	NULL	0
show status like '%Handler_read%';
Variable_name	Value
Handler_read_first	0
Handler_read_key	0
Handler_read_next	0
Handler_read_prev	0
Handler_read_rnd	0
Handler_read_rnd_next	29
select 'No key lookups, seq reads: 29= 5 reads from t2 + 4 * 6 reads from t1.' Z;
Z
No key lookups, seq reads: 29= 5 reads from t2 + 4 * 6 reads from t1.
set @@optimizer_switch=@save_optimizer_switch;
drop table t1, t2;
create table t1 (a int, b int, primary key (a));
insert into t1 values (1,1), (3,1),(100,1);
create table t2 (a int, b int);
insert into t2 values (1,1),(2,1),(NULL,1),(NULL,0);
select a,b, a in (select a from t1 where t1.b = t2.b) Z from t2 ;
a	b	Z
1	1	1
2	1	0
NULL	1	NULL
NULL	0	0
drop table t1, t2;
create table t1 (a int, b int, key(a));
insert into t1 values 
(0,0),(1,1),(2,2),(3,3),(4,4),(5,5),(6,6),(7,7),(8,8),(9,9);
create table t2 like t1;
insert into t2 select * from t1;
update t2 set b=1;
create table t3 (a int, oref int);
insert into t3 values (1, 1), (NULL,1), (NULL,0);
select a, oref, 
t3.a in (select t1.a from t1, t2 where t1.b=t2.a and t2.b=t3.oref) Z 
from t3;
a	oref	Z
1	1	1
NULL	1	NULL
NULL	0	0
explain extended
select a, oref, 
t3.a in (select t1.a from t1, t2 where t1.b=t2.a and t2.b=t3.oref) Z 
from t3;
id	select_type	table	type	possible_keys	key	key_len	ref	rows	filtered	Extra
1	PRIMARY	t3	ALL	NULL	NULL	NULL	NULL	3	100.00	
2	DEPENDENT SUBQUERY	t1	ref_or_null	a	a	5	func	4	100.00	Using where; Full scan on NULL key
2	DEPENDENT SUBQUERY	t2	ref	a	a	5	test.t1.b	1	100.00	Using where; Using join buffer (flat, BKA join); Key-ordered Rowid-ordered scan
Warnings:
Note	1276	Field or reference 'test.t3.oref' of SELECT #2 was resolved in SELECT #1
Note	1003	select `test`.`t3`.`a` AS `a`,`test`.`t3`.`oref` AS `oref`,<expr_cache><`test`.`t3`.`a`,`test`.`t3`.`oref`>(<in_optimizer>(`test`.`t3`.`a`,<exists>(select 1 from `test`.`t1` join `test`.`t2` where ((`test`.`t2`.`a` = `test`.`t1`.`b`) and (`test`.`t2`.`b` = `test`.`t3`.`oref`) and trigcond(((<cache>(`test`.`t3`.`a`) = `test`.`t1`.`a`) or isnull(`test`.`t1`.`a`)))) having trigcond(<is_not_null_test>(`test`.`t1`.`a`))))) AS `Z` from `test`.`t3`
drop table t1, t2, t3;
create table t1 (a int NOT NULL, b int NOT NULL, key(a));
insert into t1 values 
(0,0),(1,1),(2,2),(3,3),(4,4),(5,5),(6,6),(7,7),(8,8),(9,9);
create table t2 like t1;
insert into t2 select * from t1;
update t2 set b=1;
create table t3 (a int, oref int);
insert into t3 values (1, 1), (NULL,1), (NULL,0);
select a, oref, 
t3.a in (select t1.a from t1, t2 where t1.b=t2.a and t2.b=t3.oref) Z 
from t3;
a	oref	Z
1	1	1
NULL	1	NULL
NULL	0	0
This must show a trig_cond:
explain extended
select a, oref, 
t3.a in (select t1.a from t1, t2 where t1.b=t2.a and t2.b=t3.oref) Z 
from t3;
id	select_type	table	type	possible_keys	key	key_len	ref	rows	filtered	Extra
1	PRIMARY	t3	ALL	NULL	NULL	NULL	NULL	3	100.00	
2	DEPENDENT SUBQUERY	t1	ref	a	a	4	func	2	100.00	Using where; Full scan on NULL key
2	DEPENDENT SUBQUERY	t2	ref	a	a	4	test.t1.b	1	100.00	Using where; Using join buffer (flat, BKA join); Key-ordered Rowid-ordered scan
Warnings:
Note	1276	Field or reference 'test.t3.oref' of SELECT #2 was resolved in SELECT #1
Note	1003	select `test`.`t3`.`a` AS `a`,`test`.`t3`.`oref` AS `oref`,<expr_cache><`test`.`t3`.`a`,`test`.`t3`.`oref`>(<in_optimizer>(`test`.`t3`.`a`,<exists>(select 1 from `test`.`t1` join `test`.`t2` where ((`test`.`t2`.`a` = `test`.`t1`.`b`) and (`test`.`t2`.`b` = `test`.`t3`.`oref`) and trigcond((<cache>(`test`.`t3`.`a`) = `test`.`t1`.`a`)))))) AS `Z` from `test`.`t3`
drop table t1,t2,t3;
create table t1 (oref int, grp int);
insert into t1 (oref, grp) values
(1, 1),
(1, 1);
create table t2 (oref int, a int);
insert into t2 values 
(1, NULL),
(2, NULL);
select a, oref, 
a in (select count(*) from t1 group by grp having grp=t2.oref) Z from t2;
a	oref	Z
NULL	1	NULL
NULL	2	0
This must show a trig_cond:
explain extended
select a, oref, 
a in (select count(*) from t1 group by grp having grp=t2.oref) Z from t2;
id	select_type	table	type	possible_keys	key	key_len	ref	rows	filtered	Extra
1	PRIMARY	t2	ALL	NULL	NULL	NULL	NULL	2	100.00	
2	DEPENDENT SUBQUERY	t1	ALL	NULL	NULL	NULL	NULL	2	100.00	Using temporary; Using filesort
Warnings:
Note	1276	Field or reference 't2.oref' of SELECT #2 was resolved in SELECT #1
Note	1003	select `test`.`t2`.`a` AS `a`,`test`.`t2`.`oref` AS `oref`,<expr_cache><`test`.`t2`.`a`,`test`.`t2`.`oref`>(<in_optimizer>(`test`.`t2`.`a`,<exists>(select count(0) from `test`.`t1` group by `test`.`t1`.`grp` having ((`test`.`t1`.`grp` = `test`.`t2`.`oref`) and trigcond((<cache>(`test`.`t2`.`a`) = <ref_null_helper>(count(0)))))))) AS `Z` from `test`.`t2`
drop table t1, t2;
create table t1 (a int, b int, primary key (a));
insert into t1 values (1,1), (3,1),(100,1);
create table t2 (a int, b int);
insert into t2 values (1,1),(2,1),(NULL,1),(NULL,0);
select a,b, a in (select a from t1 where t1.b = t2.b union select a from
t1 where t1.b = t2.b) Z from t2 ;
a	b	Z
1	1	1
2	1	0
NULL	1	NULL
NULL	0	0
select a,b, a in (select a from t1 where t1.b = t2.b) Z from t2 ;
a	b	Z
1	1	1
2	1	0
NULL	1	NULL
NULL	0	0
drop table t1, t2;
create table t3 (a int);
insert into t3 values (0),(1),(2),(3),(4),(5),(6),(7),(8),(9);
create table t2 (a int, b int, oref int);
insert into t2 values (NULL,1, 100), (NULL,2, 100);
create table t1 (a int, b int, c int, key(a,b));
insert into t1 select 2*A, 2*A, 100 from t3;
explain extended select a,b, oref, (a,b) in (select a,b from t1 where c=t2.oref) Z from t2;
id	select_type	table	type	possible_keys	key	key_len	ref	rows	filtered	Extra
1	PRIMARY	t2	ALL	NULL	NULL	NULL	NULL	2	100.00	
2	DEPENDENT SUBQUERY	t1	index_subquery	a	a	5	func	2	100.00	Using where; Full scan on NULL key
Warnings:
Note	1276	Field or reference 'test.t2.oref' of SELECT #2 was resolved in SELECT #1
Note	1003	select `test`.`t2`.`a` AS `a`,`test`.`t2`.`b` AS `b`,`test`.`t2`.`oref` AS `oref`,<expr_cache><`test`.`t2`.`b`,`test`.`t2`.`a`,`test`.`t2`.`oref`>(<in_optimizer>((`test`.`t2`.`a`,`test`.`t2`.`b`),<exists>(<index_lookup>(<cache>(`test`.`t2`.`a`) in t1 on a checking NULL where ((`test`.`t1`.`c` = `test`.`t2`.`oref`) and trigcond(((<cache>(`test`.`t2`.`a`) = `test`.`t1`.`a`) or isnull(`test`.`t1`.`a`))) and trigcond(((<cache>(`test`.`t2`.`b`) = `test`.`t1`.`b`) or isnull(`test`.`t1`.`b`)))) having (trigcond(<is_not_null_test>(`test`.`t1`.`a`)) and trigcond(<is_not_null_test>(`test`.`t1`.`b`))))))) AS `Z` from `test`.`t2`
select a,b, oref, (a,b) in (select a,b from t1 where c=t2.oref) Z from t2;
a	b	oref	Z
NULL	1	100	0
NULL	2	100	NULL
create table t4 (x int);
insert into t4 select A.a + 10*B.a from t1 A, t1 B;
explain extended 
select a,b, oref, 
(a,b) in (select a,b from t1,t4 where c=t2.oref) Z 
from t2;
id	select_type	table	type	possible_keys	key	key_len	ref	rows	filtered	Extra
1	PRIMARY	t2	ALL	NULL	NULL	NULL	NULL	2	100.00	
2	DEPENDENT SUBQUERY	t1	ref_or_null	a	a	5	func	2	100.00	Using where; Full scan on NULL key
2	DEPENDENT SUBQUERY	t4	ALL	NULL	NULL	NULL	NULL	100	100.00	Using where; Using join buffer (flat, BNL join)
Warnings:
Note	1276	Field or reference 'test.t2.oref' of SELECT #2 was resolved in SELECT #1
Note	1003	select `test`.`t2`.`a` AS `a`,`test`.`t2`.`b` AS `b`,`test`.`t2`.`oref` AS `oref`,<expr_cache><`test`.`t2`.`b`,`test`.`t2`.`a`,`test`.`t2`.`oref`>(<in_optimizer>((`test`.`t2`.`a`,`test`.`t2`.`b`),<exists>(select `test`.`t1`.`a`,`test`.`t1`.`b` from `test`.`t1` join `test`.`t4` where ((`test`.`t1`.`c` = `test`.`t2`.`oref`) and trigcond(((<cache>(`test`.`t2`.`a`) = `test`.`t1`.`a`) or isnull(`test`.`t1`.`a`))) and trigcond(((<cache>(`test`.`t2`.`b`) = `test`.`t1`.`b`) or isnull(`test`.`t1`.`b`)))) having (trigcond(<is_not_null_test>(`test`.`t1`.`a`)) and trigcond(<is_not_null_test>(`test`.`t1`.`b`)))))) AS `Z` from `test`.`t2`
select a,b, oref, 
(a,b) in (select a,b from t1,t4 where c=t2.oref) Z 
from t2;
a	b	oref	Z
NULL	1	100	0
NULL	2	100	NULL
drop table t1,t2,t3,t4;
create table t1 (oref char(4), grp int, ie1 int, ie2 int);
insert into t1 (oref, grp, ie1, ie2) values
('aa', 10, 2, 1),
('aa', 10, 1, 1),
('aa', 20, 2, 1),
('bb', 10, 3, 1),
('cc', 10, 4, 2),
('cc', 20, 3, 2),
('ee', 10, 2, 1),
('ee', 10, 1, 2),
('ff', 20, 2, 2),
('ff', 20, 1, 2);
create table t2 (oref char(4), a int, b int);
insert into t2 values 
('ee', NULL, 1),
('bb', 2, 1),
('ff', 2, 2),
('cc', 3, NULL),
('bb', NULL, NULL),
('aa', 1, 1),
('dd', 1, NULL);
alter table t1 add index idx(ie1,ie2);
select oref, a, b, (a,b) in (select ie1,ie2 from t1 where oref=t2.oref) Z from t2 where a=3 and b is null ;
oref	a	b	Z
cc	3	NULL	NULL
insert into t2 values ('new1', 10,10);
insert into t1 values ('new1', 1234, 10, NULL);
select oref, a, b, (a,b) in (select ie1,ie2 from t1 where oref=t2.oref) Z from t2 where a=10 and b=10;
oref	a	b	Z
new1	10	10	NULL
explain extended
select oref, a, b, (a,b) in (select ie1,ie2 from t1 where oref=t2.oref) Z from t2 where a=10 and b=10;
id	select_type	table	type	possible_keys	key	key_len	ref	rows	filtered	Extra
1	PRIMARY	t2	ALL	NULL	NULL	NULL	NULL	8	100.00	Using where
2	DEPENDENT SUBQUERY	t1	index_subquery	idx	idx	5	func	4	100.00	Using where; Full scan on NULL key
Warnings:
Note	1276	Field or reference 'test.t2.oref' of SELECT #2 was resolved in SELECT #1
Note	1003	select `test`.`t2`.`oref` AS `oref`,`test`.`t2`.`a` AS `a`,`test`.`t2`.`b` AS `b`,<expr_cache><`test`.`t2`.`b`,`test`.`t2`.`a`,`test`.`t2`.`oref`>(<in_optimizer>((`test`.`t2`.`a`,`test`.`t2`.`b`),<exists>(<index_lookup>(<cache>(`test`.`t2`.`a`) in t1 on idx checking NULL where ((`test`.`t1`.`oref` = `test`.`t2`.`oref`) and trigcond(((<cache>(`test`.`t2`.`a`) = `test`.`t1`.`ie1`) or isnull(`test`.`t1`.`ie1`))) and trigcond(((<cache>(`test`.`t2`.`b`) = `test`.`t1`.`ie2`) or isnull(`test`.`t1`.`ie2`)))) having (trigcond(<is_not_null_test>(`test`.`t1`.`ie1`)) and trigcond(<is_not_null_test>(`test`.`t1`.`ie2`))))))) AS `Z` from `test`.`t2` where ((`test`.`t2`.`b` = 10) and (`test`.`t2`.`a` = 10))
drop table t1, t2;
create table t1 (oref char(4), grp int, ie int);
insert into t1 (oref, grp, ie) values
('aa', 10, 2),
('aa', 10, 1),
('aa', 20, NULL),
('bb', 10, 3),
('cc', 10, 4),
('cc', 20, NULL),
('ee', 10, NULL),
('ee', 10, NULL),
('ff', 20, 2),
('ff', 20, 1);
create table t2 (oref char(4), a int);
insert into t2 values 
('ee', NULL),
('bb', 2),
('ff', 2),
('cc', 3),
('aa', 1),
('dd', NULL),
('bb', NULL);
select oref, a, a in (select ie from t1 where oref=t2.oref) Z from t2;
oref	a	Z
ee	NULL	NULL
bb	2	0
ff	2	1
cc	3	NULL
aa	1	1
dd	NULL	0
bb	NULL	NULL
select oref, a from t2 where a in (select ie from t1 where oref=t2.oref);
oref	a
aa	1
ff	2
select oref, a from t2 where a not in (select ie from t1 where oref=t2.oref);
oref	a
bb	2
dd	NULL
select oref, a, a in (select min(ie) from t1 where oref=t2.oref group by grp) Z from t2;
oref	a	Z
ee	NULL	NULL
bb	2	0
ff	2	0
cc	3	NULL
aa	1	1
dd	NULL	0
bb	NULL	NULL
select oref, a from t2 where 
a in (select min(ie) from t1 where oref=t2.oref group by grp);
oref	a
aa	1
select oref, a from t2 where 
a not in (select min(ie) from t1 where oref=t2.oref group by grp);
oref	a
bb	2
ff	2
dd	NULL
update t1 set ie=3 where oref='ff' and ie=1;
select oref, a, a in (select min(ie) from t1 where oref=t2.oref group by
grp) Z from t2;
oref	a	Z
ee	NULL	NULL
bb	2	0
ff	2	1
cc	3	NULL
aa	1	1
dd	NULL	0
bb	NULL	NULL
select oref, a from t2 where a in (select min(ie) from t1 where
oref=t2.oref group by grp);
oref	a
ff	2
aa	1
select oref, a from t2 where a not in (select min(ie) from t1 where
oref=t2.oref group by grp);
oref	a
bb	2
dd	NULL
select oref, a, a in (select min(ie) from t1 where oref=t2.oref group by
grp having min(ie) > 1) Z from t2;
oref	a	Z
ee	NULL	0
bb	2	0
ff	2	1
cc	3	0
aa	1	0
dd	NULL	0
bb	NULL	NULL
select oref, a from t2 where a in (select min(ie) from t1 where
oref=t2.oref group by grp having min(ie) > 1);
oref	a
ff	2
select oref, a from t2 where a not in (select min(ie) from t1 where
oref=t2.oref group by grp having min(ie) > 1);
oref	a
ee	NULL
bb	2
cc	3
aa	1
dd	NULL
alter table t1 add index idx(ie);
explain select oref, a, a in (select ie from t1 where oref=t2.oref) Z from t2;
id	select_type	table	type	possible_keys	key	key_len	ref	rows	Extra
1	PRIMARY	t2	ALL	NULL	NULL	NULL	NULL	7	
2	DEPENDENT SUBQUERY	t1	index_subquery	idx	idx	5	func	4	Using where; Full scan on NULL key
select oref, a, a in (select ie from t1 where oref=t2.oref) Z from t2;
oref	a	Z
ee	NULL	NULL
bb	2	0
ff	2	1
cc	3	NULL
aa	1	1
dd	NULL	0
bb	NULL	NULL
select oref, a from t2 where a in (select ie from t1 where oref=t2.oref);
oref	a
aa	1
ff	2
select oref, a from t2 where a not in (select ie from t1 where oref=t2.oref);
oref	a
bb	2
dd	NULL
alter table t1 drop index idx;
alter table t1 add index idx(oref,ie);
explain select oref, a, a in (select ie from t1 where oref=t2.oref) Z from t2;
id	select_type	table	type	possible_keys	key	key_len	ref	rows	Extra
1	PRIMARY	t2	ALL	NULL	NULL	NULL	NULL	7	
2	DEPENDENT SUBQUERY	t1	ref_or_null	idx	idx	10	test.t2.oref,func	4	Using where; Using index; Full scan on NULL key
select oref, a, a in (select ie from t1 where oref=t2.oref) Z from t2;
oref	a	Z
ee	NULL	NULL
bb	2	0
ff	2	1
cc	3	NULL
aa	1	1
dd	NULL	0
bb	NULL	NULL
select oref, a from t2 where a in (select ie from t1 where oref=t2.oref);
oref	a
ff	2
aa	1
select oref, a from t2 where a not in (select ie from t1 where oref=t2.oref);
oref	a
bb	2
dd	NULL
explain 
select oref, a, 
a in (select min(ie) from t1 where oref=t2.oref 
group by grp having min(ie) > 1) Z 
from t2;
id	select_type	table	type	possible_keys	key	key_len	ref	rows	Extra
1	PRIMARY	t2	ALL	NULL	NULL	NULL	NULL	7	
2	DEPENDENT SUBQUERY	t1	ref	idx	idx	5	test.t2.oref	2	Using where; Using temporary; Using filesort
select oref, a, 
a in (select min(ie) from t1 where oref=t2.oref 
group by grp having min(ie) > 1) Z 
from t2;
oref	a	Z
ee	NULL	0
bb	2	0
ff	2	1
cc	3	0
aa	1	0
dd	NULL	0
bb	NULL	NULL
select oref, a from t2 where a in (select min(ie) from t1 where oref=t2.oref 
group by grp having min(ie) > 1);
oref	a
ff	2
select oref, a from t2 where a not in (select min(ie) from t1 where oref=t2.oref 
group by grp having min(ie) > 1);
oref	a
ee	NULL
bb	2
cc	3
aa	1
dd	NULL
drop table t1,t2;
create table t1 (oref char(4), grp int, ie1 int, ie2 int);
insert into t1 (oref, grp, ie1, ie2) values
('aa', 10, 2, 1),
('aa', 10, 1, 1),
('aa', 20, 2, 1),
('bb', 10, 3, 1),
('cc', 10, 4, 2),
('cc', 20, 3, 2),
('ee', 10, 2, 1),
('ee', 10, 1, 2),
('ff', 20, 2, 2),
('ff', 20, 1, 2);
create table t2 (oref char(4), a int, b int);
insert into t2 values 
('ee', NULL, 1),
('bb', 2, 1),
('ff', 2, 2),
('cc', 3, NULL),
('bb', NULL, NULL),
('aa', 1, 1),
('dd', 1, NULL);
select oref, a, b, (a,b) in (select ie1,ie2 from t1 where oref=t2.oref) Z from t2;
oref	a	b	Z
ee	NULL	1	NULL
bb	2	1	0
ff	2	2	1
cc	3	NULL	NULL
bb	NULL	NULL	NULL
aa	1	1	1
dd	1	NULL	0
select oref, a, b from t2 where (a,b) in (select ie1,ie2 from t1 where oref=t2.oref);
oref	a	b
aa	1	1
ff	2	2
select oref, a, b from t2 where (a,b) not in (select ie1,ie2 from t1 where oref=t2.oref);
oref	a	b
bb	2	1
dd	1	NULL
select oref, a, b, 
(a,b) in (select min(ie1),max(ie2) from t1 
where oref=t2.oref group by grp) Z 
from t2;
oref	a	b	Z
ee	NULL	1	0
bb	2	1	0
ff	2	2	0
cc	3	NULL	NULL
bb	NULL	NULL	NULL
aa	1	1	1
dd	1	NULL	0
select oref, a, b from t2 where 
(a,b) in (select min(ie1), max(ie2) from t1 where oref=t2.oref group by grp);
oref	a	b
aa	1	1
select oref, a, b from t2 where
(a,b) not in (select min(ie1), max(ie2) from t1 where oref=t2.oref group by grp);
oref	a	b
ee	NULL	1
bb	2	1
ff	2	2
dd	1	NULL
alter table t1 add index idx(ie1,ie2);
explain select oref, a, b, (a,b) in (select ie1,ie2 from t1 where oref=t2.oref) Z from t2;
id	select_type	table	type	possible_keys	key	key_len	ref	rows	Extra
1	PRIMARY	t2	ALL	NULL	NULL	NULL	NULL	7	
2	DEPENDENT SUBQUERY	t1	index_subquery	idx	idx	5	func	4	Using where; Full scan on NULL key
select oref, a, b, (a,b) in (select ie1,ie2 from t1 where oref=t2.oref) Z from t2;
oref	a	b	Z
ee	NULL	1	NULL
bb	2	1	0
ff	2	2	1
cc	3	NULL	NULL
bb	NULL	NULL	NULL
aa	1	1	1
dd	1	NULL	0
select oref, a, b from t2 where (a,b) in (select ie1,ie2 from t1 where oref=t2.oref);
oref	a	b
aa	1	1
ff	2	2
select oref, a, b from t2 where (a,b) not in (select ie1,ie2 from t1 where oref=t2.oref);
oref	a	b
bb	2	1
dd	1	NULL
explain extended 
select oref, a, b, (a,b) in (select ie1,ie2 from t1 where oref=t2.oref) Z from t2;
id	select_type	table	type	possible_keys	key	key_len	ref	rows	filtered	Extra
1	PRIMARY	t2	ALL	NULL	NULL	NULL	NULL	7	100.00	
2	DEPENDENT SUBQUERY	t1	index_subquery	idx	idx	5	func	4	100.00	Using where; Full scan on NULL key
Warnings:
Note	1276	Field or reference 'test.t2.oref' of SELECT #2 was resolved in SELECT #1
Note	1003	select `test`.`t2`.`oref` AS `oref`,`test`.`t2`.`a` AS `a`,`test`.`t2`.`b` AS `b`,<expr_cache><`test`.`t2`.`b`,`test`.`t2`.`a`,`test`.`t2`.`oref`>(<in_optimizer>((`test`.`t2`.`a`,`test`.`t2`.`b`),<exists>(<index_lookup>(<cache>(`test`.`t2`.`a`) in t1 on idx checking NULL where ((`test`.`t1`.`oref` = `test`.`t2`.`oref`) and trigcond(((<cache>(`test`.`t2`.`a`) = `test`.`t1`.`ie1`) or isnull(`test`.`t1`.`ie1`))) and trigcond(((<cache>(`test`.`t2`.`b`) = `test`.`t1`.`ie2`) or isnull(`test`.`t1`.`ie2`)))) having (trigcond(<is_not_null_test>(`test`.`t1`.`ie1`)) and trigcond(<is_not_null_test>(`test`.`t1`.`ie2`))))))) AS `Z` from `test`.`t2`
drop table t1,t2;
create table t1 (oref char(4), grp int, ie int primary key);
insert into t1 (oref, grp, ie) values
('aa', 10, 2),
('aa', 10, 1),
('bb', 10, 3),
('cc', 10, 4),
('cc', 20, 5),
('cc', 10, 6);
create table t2 (oref char(4), a int);
insert into t2 values 
('ee', NULL),
('bb', 2),
('cc', 5),
('cc', 2),
('cc', NULL),
('aa', 1),
('bb', NULL);
explain select oref, a, a in (select ie from t1 where oref=t2.oref) Z from t2;
id	select_type	table	type	possible_keys	key	key_len	ref	rows	Extra
1	PRIMARY	t2	ALL	NULL	NULL	NULL	NULL	7	
2	DEPENDENT SUBQUERY	t1	unique_subquery	PRIMARY	PRIMARY	4	func	1	Using where; Full scan on NULL key
select oref, a, a in (select ie from t1 where oref=t2.oref) Z from t2;
oref	a	Z
ee	NULL	0
bb	2	0
cc	5	1
cc	2	0
cc	NULL	NULL
aa	1	1
bb	NULL	NULL
select oref, a from t2 where a in (select ie from t1 where oref=t2.oref);
oref	a
aa	1
cc	5
select oref, a from t2 where a not in (select ie from t1 where oref=t2.oref);
oref	a
ee	NULL
bb	2
cc	2
explain 
select oref, a, a in (select min(ie) from t1 where oref=t2.oref group by grp) Z from t2;
id	select_type	table	type	possible_keys	key	key_len	ref	rows	Extra
1	PRIMARY	t2	ALL	NULL	NULL	NULL	NULL	7	
2	DEPENDENT SUBQUERY	t1	ALL	NULL	NULL	NULL	NULL	6	Using where; Using temporary; Using filesort
select oref, a, a in (select min(ie) from t1 where oref=t2.oref group by grp) Z from t2;
oref	a	Z
ee	NULL	0
bb	2	0
cc	5	1
cc	2	0
cc	NULL	NULL
aa	1	1
bb	NULL	NULL
drop table t1,t2;
create table t1 (a int, b int);
insert into t1 values (0,0), (2,2), (3,3);
create table t2 (a int, b int);
insert into t2 values (1,1), (3,3);
select a, b, (a,b) in (select a, min(b) from t2 group by a) Z from t1;
a	b	Z
0	0	0
2	2	0
3	3	1
insert into t2 values (NULL,4);
select a, b, (a,b) in (select a, min(b) from t2 group by a) Z from t1;
a	b	Z
0	0	0
2	2	0
3	3	1
drop table t1,t2;
CREATE TABLE t1 (a int, b INT, c CHAR(10) NOT NULL, PRIMARY KEY (a, b));
INSERT INTO t1 VALUES (1,1,'a'), (1,2,'b'), (1,3,'c'), (1,4,'d'), (1,5,'e'),
(2,1,'f'), (2,2,'g'), (2,3,'h'), (3,4,'i'),(3,3,'j'), (3,2,'k'), (3,1,'l'),
(1,9,'m');
CREATE TABLE t2 (a int, b INT, c CHAR(10) NOT NULL, PRIMARY KEY (a, b));
INSERT INTO t2 SELECT * FROM t1;
SELECT a, MAX(b), (SELECT t.c FROM t1 AS t WHERE t1.a=t.a AND t.b=MAX(t1.b))
as test FROM t1 GROUP BY a;
a	MAX(b)	test
1	9	m
2	3	h
3	4	i
SELECT * FROM t1 GROUP by t1.a
HAVING (MAX(t1.b) > (SELECT MAX(t2.b) FROM t2 WHERE t2.c < t1.c
HAVING MAX(t2.b+t1.a) < 10));
a	b	c
SELECT a,b,c FROM t1 WHERE b in (9,3,4) ORDER BY b,c;
a	b	c
1	3	c
2	3	h
3	3	j
1	4	d
3	4	i
1	9	m
SELECT a, MAX(b),
(SELECT COUNT(DISTINCT t.c) FROM t1 AS t WHERE t1.a=t.a AND t.b=MAX(t1.b) 
LIMIT 1) 
as cnt, 
(SELECT t.b FROM t1 AS t WHERE t1.a=t.a AND t.b=MAX(t1.b) LIMIT 1) 
as t_b,
(SELECT t.c FROM t1 AS t WHERE t1.a=t.a AND t.b=MAX(t1.b) LIMIT 1) 
as t_b,
(SELECT t.c FROM t1 AS t WHERE t1.a=t.a AND t.b=MAX(t1.b) ORDER BY t.c LIMIT 1)
as t_b
FROM t1 GROUP BY a;
a	MAX(b)	cnt	t_b	t_b	t_b
1	9	1	9	m	m
2	3	1	3	h	h
3	4	1	4	i	i
SELECT a, MAX(b),
(SELECT t.c FROM t1 AS t WHERE t1.a=t.a AND t.b=MAX(t1.b) LIMIT 1) as test 
FROM t1 GROUP BY a;
a	MAX(b)	test
1	9	m
2	3	h
3	4	i
DROP TABLE t1, t2;
set @save_optimizer_switch=@@optimizer_switch;
set @@optimizer_switch="partial_match_rowid_merge=off,partial_match_table_scan=off";
CREATE TABLE t1 (a int);
CREATE TABLE t2 (b int, PRIMARY KEY(b));
INSERT INTO t1 VALUES (1), (NULL), (4);
INSERT INTO t2 VALUES (3), (1),(2), (5), (4), (7), (6);
EXPLAIN EXTENDED 
SELECT a FROM t1, t2 WHERE a=b AND (b NOT IN (SELECT a FROM t1));
id	select_type	table	type	possible_keys	key	key_len	ref	rows	filtered	Extra
1	PRIMARY	t1	ALL	NULL	NULL	NULL	NULL	3	100.00	Using where
1	PRIMARY	t2	eq_ref	PRIMARY	PRIMARY	4	test.t1.a	1	100.00	Using index
2	DEPENDENT SUBQUERY	t1	ALL	NULL	NULL	NULL	NULL	3	100.00	Using where
Warnings:
Note	1003	select `test`.`t1`.`a` AS `a` from `test`.`t1` join `test`.`t2` where ((`test`.`t2`.`b` = `test`.`t1`.`a`) and (not(<expr_cache><`test`.`t1`.`a`>(<in_optimizer>(`test`.`t1`.`a`,<exists>(select 1 from `test`.`t1` where ((<cache>(`test`.`t2`.`b`) = `test`.`t1`.`a`) or isnull(`test`.`t1`.`a`)) having <is_not_null_test>(`test`.`t1`.`a`)))))))
SELECT a FROM t1, t2 WHERE a=b AND (b NOT IN (SELECT a FROM t1));
a
SELECT a FROM t1, t2 WHERE a=b AND (b NOT IN (SELECT a FROM t1 WHERE a > 4));
a
1
4
DROP TABLE t1,t2;
CREATE TABLE t1 (id int);
CREATE TABLE t2 (id int PRIMARY KEY);
CREATE TABLE t3 (id int PRIMARY KEY, name varchar(10));
INSERT INTO t1 VALUES (2), (NULL), (3), (1);
INSERT INTO t2 VALUES (234), (345), (457);
INSERT INTO t3 VALUES (222,'bbb'), (333,'ccc'), (111,'aaa');
EXPLAIN
SELECT * FROM t1
WHERE t1.id NOT IN (SELECT t2.id FROM t2,t3 
WHERE t3.name='xxx' AND t2.id=t3.id);
id	select_type	table	type	possible_keys	key	key_len	ref	rows	Extra
1	PRIMARY	t1	ALL	NULL	NULL	NULL	NULL	4	Using where
2	DEPENDENT SUBQUERY	t2	eq_ref	PRIMARY	PRIMARY	4	func	1	Using where; Using index; Full scan on NULL key
2	DEPENDENT SUBQUERY	t3	eq_ref	PRIMARY	PRIMARY	4	func	1	Using index condition(BKA); Using where; Full scan on NULL key; Using join buffer (flat, BKA join); Key-ordered Rowid-ordered scan
SELECT * FROM t1
WHERE t1.id NOT IN (SELECT t2.id FROM t2,t3 
WHERE t3.name='xxx' AND t2.id=t3.id);
id
2
NULL
3
1
SELECT (t1.id IN (SELECT t2.id FROM t2,t3 
WHERE t3.name='xxx' AND t2.id=t3.id)) AS x
FROM t1;
x
0
0
0
0
DROP TABLE t1,t2,t3;
CREATE TABLE t1 (a INT NOT NULL);
INSERT INTO t1 VALUES (1),(-1), (65),(66);
CREATE TABLE t2 (a INT UNSIGNED NOT NULL PRIMARY KEY);
INSERT INTO t2 VALUES (65),(66);
SELECT a FROM t1 WHERE a NOT IN (65,66);
a
1
-1
SELECT a FROM t1 WHERE a NOT IN (SELECT a FROM t2);
a
1
-1
EXPLAIN SELECT a FROM t1 WHERE a NOT IN (SELECT a FROM t2);
id	select_type	table	type	possible_keys	key	key_len	ref	rows	Extra
1	PRIMARY	t1	ALL	NULL	NULL	NULL	NULL	4	Using where
2	DEPENDENT SUBQUERY	t2	unique_subquery	PRIMARY	PRIMARY	4	func	1	Using index; Using where
DROP TABLE t1, t2;
set @@optimizer_switch=@save_optimizer_switch;
CREATE TABLE t1 (a INT);
INSERT INTO t1 VALUES(1);
CREATE TABLE t2 (placeholder CHAR(11));
INSERT INTO t2 VALUES("placeholder");
SELECT ROW(1, 2) IN (SELECT t1.a, 2)         FROM t1 GROUP BY t1.a;
ROW(1, 2) IN (SELECT t1.a, 2)
1
SELECT ROW(1, 2) IN (SELECT t1.a, 2 FROM t2) FROM t1 GROUP BY t1.a;
ROW(1, 2) IN (SELECT t1.a, 2 FROM t2)
1
DROP TABLE t1, t2;
CREATE TABLE t1 (a INT);
INSERT INTO t1 VALUES (1),(2),(3);
CREATE TABLE t2 SELECT * FROM t1;
SELECT 1 FROM t1 WHERE t1.a NOT IN (SELECT 1 FROM t1, t2 WHERE 0);
1
1
1
1
DROP TABLE t1, t2;
create table t1 (a int, b decimal(13, 3));
insert into t1 values (1, 0.123);
select a, (select max(b) from t1) into outfile "subselect.out.file.1" from t1;
delete from t1;
load data infile "subselect.out.file.1" into table t1;
select * from t1;
a	b
1	0.123
drop table t1;
CREATE TABLE t1 (
pk INT PRIMARY KEY,
int_key INT,
varchar_key VARCHAR(5) UNIQUE,
varchar_nokey VARCHAR(5)
);
INSERT INTO t1 VALUES (9, 7,NULL,NULL), (10,8,'p' ,'p');
SELECT varchar_nokey
FROM t1
WHERE NULL NOT IN (
SELECT INNR.pk FROM t1 AS INNR2
LEFT JOIN t1 AS INNR ON ( INNR2.int_key = INNR.int_key )
WHERE INNR.varchar_key > 'n{'
);
varchar_nokey
DROP TABLE t1;
CREATE TABLE t1 (a INT);
INSERT INTO t1 VALUES (1), (2), (11);
# 2nd and 3rd columns should be same
SELECT a, ROW(11, 12) = (SELECT a, 22), ROW(11, 12) IN (SELECT a, 22) FROM t1 GROUP BY t1.a;
a	ROW(11, 12) = (SELECT a, 22)	ROW(11, 12) IN (SELECT a, 22)
1	0	0
2	0	0
11	0	0
SELECT a, ROW(11, 12) = (SELECT a, 12), ROW(11, 12) IN (SELECT a, 12) FROM t1 GROUP BY t1.a;
a	ROW(11, 12) = (SELECT a, 12)	ROW(11, 12) IN (SELECT a, 12)
1	0	0
2	0	0
11	1	1
SELECT a, ROW(11, 12) = (SELECT a, 22), ROW(11, 12) IN (SELECT a, 22) FROM t1;
a	ROW(11, 12) = (SELECT a, 22)	ROW(11, 12) IN (SELECT a, 22)
1	0	0
2	0	0
11	0	0
SELECT a, ROW(11, 12) = (SELECT a, 12), ROW(11, 12) IN (SELECT a, 12) FROM t1;
a	ROW(11, 12) = (SELECT a, 12)	ROW(11, 12) IN (SELECT a, 12)
1	0	0
2	0	0
11	1	1
SELECT a AS x, ROW(11, 12) = (SELECT MAX(x), 22), ROW(11, 12) IN (SELECT MAX(x), 22) FROM t1;
x	ROW(11, 12) = (SELECT MAX(x), 22)	ROW(11, 12) IN (SELECT MAX(x), 22)
1	0	0
2	0	0
11	0	0
# 2nd and 3rd columns should be same for x == 11 only
SELECT a AS x, ROW(11, 12) = (SELECT MAX(x), 12), ROW(11, 12) IN (SELECT MAX(x), 12) FROM t1;
x	ROW(11, 12) = (SELECT MAX(x), 12)	ROW(11, 12) IN (SELECT MAX(x), 12)
1	0	1
2	0	1
11	1	1
DROP TABLE t1;
# both columns should be same
SELECT ROW(1,2) = (SELECT NULL, NULL), ROW(1,2) IN (SELECT NULL, NULL);
ROW(1,2) = (SELECT NULL, NULL)	ROW(1,2) IN (SELECT NULL, NULL)
NULL	NULL
SELECT ROW(1,2) = (SELECT   1,  NULL), ROW(1,2) IN (SELECT    1, NULL);
ROW(1,2) = (SELECT   1,  NULL)	ROW(1,2) IN (SELECT    1, NULL)
NULL	NULL
SELECT ROW(1,2) = (SELECT NULL,    2), ROW(1,2) IN (SELECT NULL,    2);
ROW(1,2) = (SELECT NULL,    2)	ROW(1,2) IN (SELECT NULL,    2)
NULL	NULL
SELECT ROW(1,2) = (SELECT NULL,    1), ROW(1,2) IN (SELECT NULL,    1);
ROW(1,2) = (SELECT NULL,    1)	ROW(1,2) IN (SELECT NULL,    1)
0	0
SELECT ROW(1,2) = (SELECT    1,    1), ROW(1,2) IN (SELECT    1,    1);
ROW(1,2) = (SELECT    1,    1)	ROW(1,2) IN (SELECT    1,    1)
0	0
SELECT ROW(1,2) = (SELECT    1,    2), ROW(1,2) IN (SELECT    1,    2);
ROW(1,2) = (SELECT    1,    2)	ROW(1,2) IN (SELECT    1,    2)
1	1
CREATE TABLE t1 (a INT, b INT, c INT);
INSERT INTO t1 VALUES (1,1,1), (1,1,1);
EXPLAIN EXTENDED 
SELECT c FROM 
( SELECT 
(SELECT COUNT(a) FROM 
(SELECT COUNT(b) FROM t1) AS x GROUP BY c
) FROM t1 GROUP BY b
) AS y;
ERROR 42S22: Unknown column 'c' in 'field list'
SHOW WARNINGS;
Level	Code	Message
Note	1276	Field or reference 'test.t1.a' of SELECT #3 was resolved in SELECT #2
Note	1276	Field or reference 'test.t1.c' of SELECT #3 was resolved in SELECT #2
Error	1054	Unknown column 'c' in 'field list'
Note	1003	select `c` AS `c` from (select <expr_cache><count(`test`.`t1`.`a`),`test`.`t1`.`c`>((select count(`test`.`t1`.`a`) from (select count(`test`.`t1`.`b`) AS `COUNT(b)` from `test`.`t1`) `x` group by `t1`.`c`)) AS `(SELECT COUNT(a) FROM 
(SELECT COUNT(b) FROM t1) AS x GROUP BY c
)` from `test`.`t1` group by `test`.`t1`.`b`) `y`
DROP TABLE t1;
End of 5.0 tests
#  
# BUG#36896: Server crash on SELECT FROM DUAL
# 
create table t1 (a int);
select 1 as res from dual where (1) in (select * from t1);
res
drop table t1;
create table t0 (a int);
insert into t0 values (0),(1),(2),(3),(4),(5),(6),(7),(8),(9);
create table t1 (
a int(11) default null,
b int(11) default null,
key (a)
);
insert into t1 select A.a+10*(B.a+10*C.a),A.a+10*(B.a+10*C.a) from t0 A, t0 B, t0 C;
create table t2 (a int(11) default null);
insert into t2 values (0),(1);
create table t3 (a int(11) default null);
insert into t3 values (0),(1);
create table t4 (a int(11) default null);
insert into t4 values (0),(1);
create table t5 (a int(11) default null);
insert into t5 values (0),(1),(0),(1);
select * from t2, t3 
where
t2.a < 10 and
t3.a+1 = 2 and
t3.a in (select t1.b from t1
where t1.a+1=t1.a+1 and
t1.a < (select t4.a+10                                  
from t4, t5 limit 2));
ERROR 21000: Subquery returns more than 1 row
drop table t0, t1, t2, t3, t4, t5;
# 
# BUG#48177 - SELECTs with NOT IN subqueries containing NULL 
#             values return too many records
# 
CREATE TABLE t1 (
i1 int DEFAULT NULL,
i2 int DEFAULT NULL
) ;
INSERT INTO t1 VALUES (1,    NULL);
INSERT INTO t1 VALUES (2,    3);
INSERT INTO t1 VALUES (4,    NULL);
INSERT INTO t1 VALUES (4,    0);
INSERT INTO t1 VALUES (NULL, NULL);
CREATE TABLE t2 (
i1 int DEFAULT NULL,
i2 int DEFAULT NULL
) ;
INSERT INTO t2 VALUES (4, NULL);
INSERT INTO t2 VALUES (5, 0);

Data in t1
SELECT i1, i2 FROM t1;
i1	i2
1	NULL
2	3
4	NULL
4	0
NULL	NULL

Data in subquery (should be filtered out)
SELECT i1, i2 FROM t2 ORDER BY i1;
i1	i2
4	NULL
5	0
FLUSH STATUS;
set @save_optimizer_switch2=@@optimizer_switch;
set optimizer_switch='subquery_cache=off';

SELECT i1, i2
FROM t1
WHERE (i1, i2) 
NOT IN (SELECT i1, i2 FROM t2);
i1	i2
1	NULL
2	3

# Check that the subquery only has to be evaluated once 
# for all-NULL values even though there are two (NULL,NULL) records
# Baseline:
SHOW STATUS LIKE '%Handler_read_rnd_next';
Variable_name	Value
Handler_read_rnd_next	18

INSERT INTO t1 VALUES (NULL, NULL);
FLUSH STATUS;

SELECT i1, i2
FROM t1
WHERE (i1, i2) 
NOT IN (SELECT i1, i2 FROM t2);
i1	i2
1	NULL
2	3

# Handler_read_rnd_next should be one more than baseline 
# (read record from t1, but do not read from t2)
SHOW STATUS LIKE '%Handler_read_rnd_next';
Variable_name	Value
Handler_read_rnd_next	19
set @@optimizer_switch=@save_optimizer_switch2;
DROP TABLE t1,t2;
End of 5.1 tests
CREATE TABLE t1 (
a int(11) NOT NULL,
b int(11) NOT NULL,
c datetime default NULL,
PRIMARY KEY  (a),
KEY idx_bc (b,c)
);
INSERT INTO t1 VALUES 
(406989,67,'2006-02-23 17:08:46'), (150078,67,'2005-10-26 11:17:45'),
(406993,67,'2006-02-27 11:20:57'), (245655,67,'2005-12-08 15:59:08'),
(406994,67,'2006-02-27 11:26:46'), (256,67,NULL),
(398341,67,'2006-02-20 04:48:44'), (254,67,NULL),(1120,67,NULL),
(406988,67,'2006-02-23 17:07:22'), (255,67,NULL),
(398340,67,'2006-02-20 04:38:53'),(406631,67,'2006-02-23 10:49:42'),
(245653,67,'2005-12-08 15:59:07'),(406992,67,'2006-02-24 16:47:18'),
(245654,67,'2005-12-08 15:59:08'),(406995,67,'2006-02-28 11:55:00'),
(127261,67,'2005-10-13 12:17:58'),(406991,67,'2006-02-24 16:42:32'),
(245652,67,'2005-12-08 15:58:27'),(398545,67,'2006-02-20 04:53:13'),
(154504,67,'2005-10-28 11:53:01'),(9199,67,NULL),(1,67,'2006-02-23 15:01:35'),
(223456,67,NULL),(4101,67,NULL),(1133,67,NULL),
(406990,67,'2006-02-23 18:01:45'),(148815,67,'2005-10-25 15:34:17'),
(148812,67,'2005-10-25 15:30:01'),(245651,67,'2005-12-08 15:58:27'),
(154503,67,'2005-10-28 11:52:38');
create table t11 select * from t1 where b = 67 AND (c IS NULL OR c > NOW()) order by 3 asc;
create table t12 select * from t1 where b = 67 AND (c IS NULL OR c > NOW()) order by 3 desc;
create table t21 select * from t1 where b = 67 AND (c IS NULL OR c > '2005-12-08') order by 3 asc;
create table t22 select * from t1 where b = 67 AND (c IS NULL OR c > '2005-12-08') order by 3 desc;
update t22 set c = '2005-12-08 15:58:27' where a = 255;
explain select t21.* from t21,t22 where t21.a = t22.a and 
t22.a in (select t12.a from t11, t12 where t11.a in(255,256) and t11.a = t12.a and t11.c is null) and t22.c is null order by t21.a;
id	select_type	table	type	possible_keys	key	key_len	ref	rows	Extra
1	PRIMARY	<subquery2>	ALL	distinct_key	NULL	NULL	NULL	8	Using temporary; Using filesort
1	PRIMARY	t21	hash_ALL	NULL	#hash#$hj	4	test.t11.a	26	Using where; Using join buffer (flat, BNLH join)
1	PRIMARY	t22	hash_ALL	NULL	#hash#$hj	4	test.t11.a	26	Using where; Using join buffer (incremental, BNLH join)
2	SUBQUERY	t11	ALL	NULL	NULL	NULL	NULL	8	Using where
2	SUBQUERY	t12	hash_ALL	NULL	#hash#$hj	4	test.t11.a	8	Using where; Using join buffer (flat, BNLH join)
select t21.* from t21,t22 where t21.a = t22.a and 
t22.a in (select t12.a from t11, t12 where t11.a in(255,256) and t11.a = t12.a and t11.c is null) and t22.c is null order by t21.a;
a	b	c
256	67	NULL
drop table t1, t11, t12, t21, t22;
create table t1(a int);
insert into t1 values (0),(1);
set @@optimizer_switch='firstmatch=off';
explain 
select (select max(Y.a) from t1 Y where a in (select a from t1 Z) and a < X.a) as subq from t1 X;
id	select_type	table	type	possible_keys	key	key_len	ref	rows	Extra
1	PRIMARY	X	ALL	NULL	NULL	NULL	NULL	2	
2	DEPENDENT SUBQUERY	Y	ALL	NULL	NULL	NULL	NULL	2	Using where
2	DEPENDENT SUBQUERY	<subquery3>	eq_ref	distinct_key	distinct_key	5	func	1	
3	SUBQUERY	Z	ALL	NULL	NULL	NULL	NULL	2	
select (select max(Y.a) from t1 Y where a in (select a from t1 Z) and a < X.a) as subq from t1 X;
subq
NULL
0
set @@optimizer_switch=@save_optimizer_switch;
drop table t1;
create table t0 (a int);
insert into t0 values (0),(1),(2),(3),(4),(5),(6),(7),(8),(9);
create table t1 as select * from t0;
insert into t1 select a+10 from t0;
set @@optimizer_switch='firstmatch=off,materialization=off';
insert into t0 values(2);
explain select * from t1 where 2 in (select a from t0);
id	select_type	table	type	possible_keys	key	key_len	ref	rows	Extra
1	PRIMARY	t0	ALL	NULL	NULL	NULL	NULL	11	Using where; Start temporary; End temporary
1	PRIMARY	t1	ALL	NULL	NULL	NULL	NULL	20	Using join buffer (flat, BNL join)
select * from t1 where 2 in (select a from t0);
a
0
1
2
3
4
5
6
7
8
9
10
11
12
13
14
15
16
17
18
19
set @@optimizer_switch='default,materialization=off';
explain select * from t1 where 2 in (select a from t0);
id	select_type	table	type	possible_keys	key	key_len	ref	rows	Extra
1	PRIMARY	t0	ALL	NULL	NULL	NULL	NULL	11	Using where; FirstMatch
1	PRIMARY	t1	ALL	NULL	NULL	NULL	NULL	20	Using join buffer (flat, BNL join)
select * from t1 where 2 in (select a from t0);
a
0
1
2
3
4
5
6
7
8
9
10
11
12
13
14
15
16
17
18
19
set @@optimizer_switch=@save_optimizer_switch;
explain select * from (select a from t0) X where a in (select a from t1);
id	select_type	table	type	possible_keys	key	key_len	ref	rows	Extra
1	PRIMARY	<derived2>	ALL	NULL	NULL	NULL	NULL	11	
1	PRIMARY	<subquery3>	eq_ref	distinct_key	distinct_key	5	func	1	
3	SUBQUERY	t1	ALL	NULL	NULL	NULL	NULL	20	
2	DERIVED	t0	ALL	NULL	NULL	NULL	NULL	11	
drop table t0, t1;
create table t0 (a int);
insert into t0 values (0),(1),(2),(3),(4),(5),(6),(7),(8),(9);
create table t1 (kp1 int, kp2 int, c int, filler char(100), key(kp1, kp2));
insert into t1 select A.a+10*(B.a+10*C.a), 0, 0, 'filler' from t0 A, t0 B, t0 C;
insert into t1 select * from t1 where kp1 < 20;
create table t3 (a int);
insert into t3 select A.a + 10*B.a from t0 A, t0 B;
explain select * from t3 where a in (select kp1 from t1 where kp1<20);
id	select_type	table	type	possible_keys	key	key_len	ref	rows	Extra
1	PRIMARY	t3	ALL	NULL	NULL	NULL	NULL	100	
1	PRIMARY	<subquery2>	eq_ref	distinct_key	distinct_key	5	func	1	
2	SUBQUERY	t1	range	kp1	kp1	5	NULL	48	Using where; Using index
create table t4 (pk int primary key);
insert into t4 select a from t3;
explain select * from t3 where a in (select t1.kp1 from t1,t4 where kp1<20
and t4.pk=t1.c);
id	select_type	table	type	possible_keys	key	key_len	ref	rows	Extra
1	PRIMARY	t3	ALL	NULL	NULL	NULL	NULL	100	
<<<<<<< HEAD
1	PRIMARY	subselect2	eq_ref	unique_key	unique_key	5	func	1	
2	SUBQUERY	t1	range	kp1	kp1	5	NULL	48	Using index condition; Using where; Rowid-ordered scan
=======
1	PRIMARY	<subquery2>	eq_ref	distinct_key	distinct_key	5	func	1	
2	SUBQUERY	t1	range	kp1	kp1	5	NULL	48	Using index condition; Using where; Using MRR
>>>>>>> 525856cd
2	SUBQUERY	t4	eq_ref	PRIMARY	PRIMARY	4	test.t1.c	1	Using index
drop table t1, t3, t4;
create table t1 (a int) as select * from t0 where a < 5;
set @save_max_heap_table_size=@@max_heap_table_size;
set @@optimizer_switch='firstmatch=off,materialization=off';
set @@max_heap_table_size= 16384;
explain select count(*) from t0 A, t0 B, t0 C, t0 D where D.a in (select a from t1 E where a+1 < 10000 + A.a + B.a +C.a+D.a);
id	select_type	table	type	possible_keys	key	key_len	ref	rows	Extra
1	PRIMARY	E	ALL	NULL	NULL	NULL	NULL	5	Using where; Start temporary
1	PRIMARY	A	ALL	NULL	NULL	NULL	NULL	10	Using join buffer (flat, BNL join)
1	PRIMARY	B	ALL	NULL	NULL	NULL	NULL	10	Using join buffer (incremental, BNL join)
1	PRIMARY	C	ALL	NULL	NULL	NULL	NULL	10	Using where; Using join buffer (incremental, BNL join)
1	PRIMARY	D	hash_ALL	NULL	#hash#$hj	5	test.E.a	10	Using where; End temporary; Using join buffer (incremental, BNLH join)
flush status;
select count(*) from t0 A, t0 B, t0 C, t0 D where D.a in (select a from t1 E where a+1 < 10000 + A.a + B.a +C.a+D.a);
count(*)
5000
show status like 'Created_tmp_disk_tables';
Variable_name	Value
Created_tmp_disk_tables	1
set @save_max_heap_table_size=@@max_heap_table_size;
set @@optimizer_switch=@save_optimizer_switch;
drop table t0, t1;
create table t0 (a int);
insert into t0 values (0),(1),(2),(3),(4),(5),(6),(7),(8),(9);
create table t2(a int);
insert into t2 values (1),(2);
create table t3 ( a int , filler char(100), key(a));
insert into t3 select A.a + 10*B.a, 'filler' from t0 A, t0 B;
explain select * from t3 where a in (select a from t2) and (a > 5 or a < 10);
id	select_type	table	type	possible_keys	key	key_len	ref	rows	Extra
<<<<<<< HEAD
1	PRIMARY	subselect2	ALL	unique_key	NULL	NULL	NULL	2	
1	PRIMARY	t3	ref	a	a	5	test.t2.a	1	Using join buffer (flat, BKA join); Key-ordered Rowid-ordered scan
=======
1	PRIMARY	<subquery2>	ALL	distinct_key	NULL	NULL	NULL	2	
1	PRIMARY	t3	ref	a	a	5	test.t2.a	1	Using join buffer (flat, BKA join)
>>>>>>> 525856cd
2	SUBQUERY	t2	ALL	NULL	NULL	NULL	NULL	2	Using where
select * from t3 where a in (select a from t2);
a	filler
1	filler
2	filler
drop table t0, t2, t3;
set @@optimizer_switch='firstmatch=off,materialization=off';
create table t1 (a date);
insert into t1 values ('2008-01-01'),('2008-01-01'),('2008-02-01'),('2008-02-01');
create table t2 (a int);
insert into t2 values (1),(2);
create table t3 (a char(10));
insert into t3 select * from t1;
insert into t3 values (1),(2);
explain select * from t2 where a in (select a from t1);
id	select_type	table	type	possible_keys	key	key_len	ref	rows	Extra
1	PRIMARY	t2	ALL	NULL	NULL	NULL	NULL	2	Using where; Start temporary
1	PRIMARY	t1	hash_ALL	NULL	#hash#$hj	4	test.t2.a	4	Using where; End temporary; Using join buffer (flat, BNLH join)
explain select * from t2 where a in (select a from t2);
id	select_type	table	type	possible_keys	key	key_len	ref	rows	Extra
1	PRIMARY	t2	ALL	NULL	NULL	NULL	NULL	2	Using where; Start temporary
1	PRIMARY	t2	hash_ALL	NULL	#hash#$hj	5	test.t2.a	2	Using where; End temporary; Using join buffer (flat, BNLH join)
explain select * from t2 where a in (select a from t3);
id	select_type	table	type	possible_keys	key	key_len	ref	rows	Extra
1	PRIMARY	t2	ALL	NULL	NULL	NULL	NULL	2	Start temporary
1	PRIMARY	t3	ALL	NULL	NULL	NULL	NULL	6	Using where; End temporary; Using join buffer (flat, BNL join)
explain select * from t1 where a in (select a from t3);
id	select_type	table	type	possible_keys	key	key_len	ref	rows	Extra
1	PRIMARY	t1	ALL	NULL	NULL	NULL	NULL	4	Start temporary
1	PRIMARY	t3	ALL	NULL	NULL	NULL	NULL	6	Using where; End temporary; Using join buffer (flat, BNL join)
drop table t1, t2, t3;
create table t1 (a decimal);
insert into t1 values (1),(2);
explain select * from t1 where a in (select a from t1);
id	select_type	table	type	possible_keys	key	key_len	ref	rows	Extra
1	PRIMARY	t1	ALL	NULL	NULL	NULL	NULL	2	Using where; Start temporary
1	PRIMARY	t1	hash_ALL	NULL	#hash#$hj	6	test.t1.a	2	Using where; End temporary; Using join buffer (flat, BNLH join)
drop table t1;
set @@optimizer_switch=@save_optimizer_switch;
create table t1 (a int);
insert into t1 values (0),(1),(2),(3),(4),(5),(6),(7),(8),(9);
create table t2 as select * from t1;
create table t3 (a int, b int, filler char(100), key(a));
insert into t3 select A.a + 10*B.a, A.a + 10*B.a, 'filler' from t1 A, t1 B, t1 C;
explain select * from t1, t3 where t3.a in (select a from t2) and (t3.a < 10 or t3.a >30) and t1.a =3;
id	select_type	table	type	possible_keys	key	key_len	ref	rows	Extra
1	PRIMARY	t1	ALL	NULL	NULL	NULL	NULL	10	Using where
<<<<<<< HEAD
1	PRIMARY	subselect2	ALL	unique_key	NULL	NULL	NULL	10	
1	PRIMARY	t3	ref	a	a	5	test.t2.a	10	Using join buffer (flat, BKA join); Key-ordered Rowid-ordered scan
=======
1	PRIMARY	<subquery2>	ALL	distinct_key	NULL	NULL	NULL	10	
1	PRIMARY	t3	ref	a	a	5	test.t2.a	10	Using join buffer (flat, BKA join)
>>>>>>> 525856cd
2	SUBQUERY	t2	ALL	NULL	NULL	NULL	NULL	10	Using where
explain select straight_join * from t1 A, t1 B where A.a in (select a from t2);
id	select_type	table	type	possible_keys	key	key_len	ref	rows	Extra
1	PRIMARY	A	ALL	NULL	NULL	NULL	NULL	10	Using where
1	PRIMARY	B	ALL	NULL	NULL	NULL	NULL	10	Using join buffer (flat, BNL join)
1	PRIMARY	<subquery2>	eq_ref	distinct_key	distinct_key	5	test.A.a	1	
2	SUBQUERY	t2	ALL	NULL	NULL	NULL	NULL	10	
explain select * from t2 where a in (select straight_join A.a from t1 A, t1 B);
id	select_type	table	type	possible_keys	key	key_len	ref	rows	Extra
1	PRIMARY	t2	ALL	NULL	NULL	NULL	NULL	10	Using where
1	PRIMARY	<subquery2>	eq_ref	distinct_key	distinct_key	5	test.t2.a	1	
2	SUBQUERY	A	ALL	NULL	NULL	NULL	NULL	10	
2	SUBQUERY	B	ALL	NULL	NULL	NULL	NULL	10	Using join buffer (flat, BNL join)
explain select * from t2 where a in (select straight_join A.a from t1 A, t1 B);
id	select_type	table	type	possible_keys	key	key_len	ref	rows	Extra
1	PRIMARY	t2	ALL	NULL	NULL	NULL	NULL	10	Using where
1	PRIMARY	<subquery2>	eq_ref	distinct_key	distinct_key	5	test.t2.a	1	
2	SUBQUERY	A	ALL	NULL	NULL	NULL	NULL	10	
2	SUBQUERY	B	ALL	NULL	NULL	NULL	NULL	10	Using join buffer (flat, BNL join)
explain select straight_join * from t2 X, t2 Y 
where X.a in (select straight_join A.a from t1 A, t1 B);
id	select_type	table	type	possible_keys	key	key_len	ref	rows	Extra
1	PRIMARY	X	ALL	NULL	NULL	NULL	NULL	10	Using where
1	PRIMARY	Y	ALL	NULL	NULL	NULL	NULL	10	Using join buffer (flat, BNL join)
1	PRIMARY	<subquery2>	eq_ref	distinct_key	distinct_key	5	test.X.a	1	
2	SUBQUERY	A	ALL	NULL	NULL	NULL	NULL	10	
2	SUBQUERY	B	ALL	NULL	NULL	NULL	NULL	10	Using join buffer (flat, BNL join)
create table t0 (a int, b int);
insert into t0 values(1,1);
explain select * from t0, t3 where t3.a in (select a from t2) and (t3.a < 10 or t3.a >30);
id	select_type	table	type	possible_keys	key	key_len	ref	rows	Extra
1	PRIMARY	t0	system	NULL	NULL	NULL	NULL	1	
<<<<<<< HEAD
1	PRIMARY	subselect2	ALL	unique_key	NULL	NULL	NULL	10	
1	PRIMARY	t3	ref	a	a	5	test.t2.a	10	Using join buffer (flat, BKA join); Key-ordered Rowid-ordered scan
=======
1	PRIMARY	<subquery2>	ALL	distinct_key	NULL	NULL	NULL	10	
1	PRIMARY	t3	ref	a	a	5	test.t2.a	10	Using join buffer (flat, BKA join)
>>>>>>> 525856cd
2	SUBQUERY	t2	ALL	NULL	NULL	NULL	NULL	10	Using where
create table t4 as select a as x, a as y from t1;
explain select * from t0, t3 where (t3.a, t3.b) in (select x,y from t4) and (t3.a < 10 or t3.a >30);
id	select_type	table	type	possible_keys	key	key_len	ref	rows	Extra
1	PRIMARY	t0	system	NULL	NULL	NULL	NULL	1	
<<<<<<< HEAD
1	PRIMARY	subselect2	ALL	unique_key	NULL	NULL	NULL	10	
1	PRIMARY	t3	ref	a	a	5	test.t4.x	10	Using where; Using join buffer (flat, BKA join); Key-ordered Rowid-ordered scan
=======
1	PRIMARY	<subquery2>	ALL	distinct_key	NULL	NULL	NULL	10	
1	PRIMARY	t3	ref	a	a	5	test.t4.x	10	Using where; Using join buffer (flat, BKA join)
>>>>>>> 525856cd
2	SUBQUERY	t4	ALL	NULL	NULL	NULL	NULL	10	Using where
drop table t0,t1,t2,t3,t4;
create table t0 (a int);
insert into t0 values (0),(1),(2),(3),(4),(5),(6),(7),(8),(9);
create table t1 (a int, b int, filler char(100), key(a,b));
insert into t1 select A.a, B.a, 'filler' from t0 A, t0 B;
create table t2 as select * from t1;
explain select * from t2 where a in (select b from t1 where a=3);
id	select_type	table	type	possible_keys	key	key_len	ref	rows	Extra
1	PRIMARY	t2	ALL	NULL	NULL	NULL	NULL	100	Using where
1	PRIMARY	<subquery2>	eq_ref	distinct_key	distinct_key	5	func	1	
2	SUBQUERY	t1	ref	a	a	10	const,test.t2.a	8	Using index
explain select * from t2 where (b,a) in (select a,b from t1 where a=3);
id	select_type	table	type	possible_keys	key	key_len	ref	rows	Extra
1	PRIMARY	t2	ALL	NULL	NULL	NULL	NULL	100	Using where
1	PRIMARY	<subquery2>	eq_ref	distinct_key	distinct_key	10	func,func	1	
2	SUBQUERY	t1	ref	a	a	10	const,test.t2.a	8	Using index
drop table t1,t2;
create table t1 (a int, b int);
insert into t1 select a,a from t0;
create table t2 (a int, b int);
insert into t2 select A.a + 10*B.a, A.a + 10*B.a from t0 A, t0 B;
set @@optimizer_switch='firstmatch=off';
explain select * from t1 where (a,b) in (select a,b from t2);
id	select_type	table	type	possible_keys	key	key_len	ref	rows	Extra
1	PRIMARY	t1	ALL	NULL	NULL	NULL	NULL	10	
1	PRIMARY	<subquery2>	eq_ref	distinct_key	distinct_key	10	func,func	1	
2	SUBQUERY	t2	ALL	NULL	NULL	NULL	NULL	100	
set @save_optimizer_search_depth=@@optimizer_search_depth;
set @@optimizer_search_depth=63;
explain select * from t1 where (a,b) in (select a,b from t2);
id	select_type	table	type	possible_keys	key	key_len	ref	rows	Extra
1	PRIMARY	t1	ALL	NULL	NULL	NULL	NULL	10	
1	PRIMARY	<subquery2>	eq_ref	distinct_key	distinct_key	10	func,func	1	
2	SUBQUERY	t2	ALL	NULL	NULL	NULL	NULL	100	
set @@optimizer_search_depth=@save_optimizer_search_depth;
set @@optimizer_switch=@save_optimizer_switch;
drop table t0, t1, t2;
create table t0 (a decimal(4,2));
insert into t0 values (10.24), (22.11);
create table t1 as select * from t0;
insert into t1 select * from t0;
explain select * from t0 where a in (select a from t1);
id	select_type	table	type	possible_keys	key	key_len	ref	rows	Extra
1	PRIMARY	t0	ALL	NULL	NULL	NULL	NULL	2	
1	PRIMARY	<subquery2>	eq_ref	distinct_key	distinct_key	3	func	1	
2	SUBQUERY	t1	ALL	NULL	NULL	NULL	NULL	4	
select * from t0 where a in (select a from t1);
a
10.24
22.11
drop table t0, t1;
create table t0(a date);
insert into t0 values ('2008-01-01'),('2008-02-02');
create table t1 as select * from t0;
insert into t1 select * from t0;
explain select * from t0 where a in (select a from t1);
id	select_type	table	type	possible_keys	key	key_len	ref	rows	Extra
1	PRIMARY	t0	ALL	NULL	NULL	NULL	NULL	2	
1	PRIMARY	<subquery2>	eq_ref	distinct_key	distinct_key	4	func	1	
2	SUBQUERY	t1	ALL	NULL	NULL	NULL	NULL	4	
select * from t0 where a in (select a from t1);
a
2008-01-01
2008-02-02
drop table t0, t1;
create table t0(a int);
insert into t0 values (0),(1),(2),(3),(4),(5),(6),(7),(8),(9);
create table t1 as select a as a, a as b, a as c from t0 where a < 3;
create table t2 as select a as a, a as b from t0 where a < 3;
insert into t2 select * from t2;
explain select * from t1 where (a,b,c) in (select X.a, Y.a, Z.a from t2 X, t2 Y, t2 Z where X.b=33);
id	select_type	table	type	possible_keys	key	key_len	ref	rows	Extra
1	PRIMARY	t1	ALL	NULL	NULL	NULL	NULL	3	
1	PRIMARY	<subquery2>	eq_ref	distinct_key	distinct_key	15	func,func,func	1	
2	SUBQUERY	X	ALL	NULL	NULL	NULL	NULL	6	Using where
2	SUBQUERY	Y	ALL	NULL	NULL	NULL	NULL	6	Using join buffer (flat, BNL join)
2	SUBQUERY	Z	ALL	NULL	NULL	NULL	NULL	6	Using join buffer (incremental, BNL join)
drop table t0,t1,t2;

BUG#37842: Assertion in DsMrr_impl::dsmrr_init, at handler.cc:4307

CREATE TABLE t1 (
`pk` int(11) NOT NULL AUTO_INCREMENT,
`int_key` int(11) DEFAULT NULL,
PRIMARY KEY (`pk`),
KEY `int_key` (`int_key`)
) ENGINE=MyISAM;
INSERT INTO t1 VALUES (1,9),(2,3),(3,8),(4,6),(5,9),(6,5),(7,5),(8,9),(9,1),(10,10);
SELECT `pk` FROM t1 AS OUTR WHERE `int_key` = ALL (
SELECT `int_key` FROM t1 AS INNR WHERE INNR . `pk` >= 9
);
pk
DROP TABLE t1;

BUG#40118 Crash when running Batched Key Access and requiring one match for each key

create table t0(a int);
insert into t0 values (0),(1),(2),(3),(4),(5),(6),(7),(8),(9);
create table t1 (a int, key(a));
insert into t1 select * from t0;
alter table t1 add b int not null, add filler char(200);
insert into t1 select * from t1;
insert into t1 select * from t1;
set @save_join_cache_level=@@join_cache_level;
set join_cache_level=6;
select * from t0 where t0.a in (select t1.a from t1 where t1.b=0);
a
0
1
2
3
4
5
6
7
8
9
set join_cache_level=@save_join_cache_level;
drop table t0, t1;
# 
# BUG#32665 Query with dependent subquery is too slow
#
create table t1 (
idIndividual int primary key
);
insert into t1 values (1),(2);
create table t2 (
idContact int primary key,
contactType int,
idObj int
);
insert into t2 values (1,1,1),(2,2,2),(3,3,3);
create table t3 (
idAddress int primary key,
idContact int,
postalStripped varchar(100)
);
insert into t3 values (1,1, 'foo'), (2,2,'bar');
The following must be converted to a semi-join:
explain extended SELECT a.idIndividual FROM t1 a 
WHERE a.idIndividual IN 
(	SELECT c.idObj FROM t3 cona 
INNER JOIN t2 c ON c.idContact=cona.idContact 
WHERE cona.postalStripped='T2H3B2'
	);
id	select_type	table	type	possible_keys	key	key_len	ref	rows	filtered	Extra
1	PRIMARY	<subquery2>	ALL	distinct_key	NULL	NULL	NULL	2	100.00	
1	PRIMARY	a	index	PRIMARY	PRIMARY	4	NULL	2	100.00	Using where; Using index; Using join buffer (flat, BNL join)
2	SUBQUERY	cona	ALL	NULL	NULL	NULL	NULL	2	100.00	Using where
2	SUBQUERY	c	eq_ref	PRIMARY	PRIMARY	4	test.cona.idContact	1	100.00	Using join buffer (flat, BKA join); Key-ordered Rowid-ordered scan
Warnings:
Note	1003	select `test`.`a`.`idIndividual` AS `idIndividual` from `test`.`t1` `a` semi join (`test`.`t3` `cona` join `test`.`t2` `c`) where ((`test`.`c`.`idContact` = `test`.`cona`.`idContact`) and (`test`.`a`.`idIndividual` = `test`.`c`.`idObj`) and (`test`.`cona`.`postalStripped` = 'T2H3B2'))
drop table t1,t2,t3;
#
# BUG#47367 Crash in Name_resolution_context::process_error
#
SET SESSION optimizer_switch = 'default,semijoin=off';
CREATE TABLE t1 (f1 INTEGER);
CREATE TABLE t2 LIKE t1;
CREATE PROCEDURE p1 () BEGIN SELECT f1 FROM t1 WHERE f1 IN (SELECT f1 FROM t2); END|
CALL p1;
f1
ALTER TABLE t2 CHANGE COLUMN f1 my_column INT;
CALL p1;
f1
DROP PROCEDURE p1;
# Restore the original column list of table t2:
ALTER TABLE t2 CHANGE COLUMN my_column f1 INT;
SET SESSION optimizer_switch = 'semijoin=on';
# Recreate procedure so that we eliminate any caching effects
CREATE PROCEDURE p1 () BEGIN SELECT f1 FROM t1 WHERE f1 IN (SELECT f1 FROM t2); END|
CALL p1;
f1
ALTER TABLE t2 CHANGE COLUMN f1 my_column INT;
CALL p1;
ERROR 42S22: Unknown column 'f1' in 'where clause'
DROP PROCEDURE p1;
DROP TABLE t1, t2;
set @@optimizer_switch=@save_optimizer_switch;
set join_cache_level=default;
show variables like 'join_cache_level';
Variable_name	Value
join_cache_level	1
set @@optimizer_switch=@save_optimizer_switch;<|MERGE_RESOLUTION|>--- conflicted
+++ resolved
@@ -1141,13 +1141,8 @@
 and t4.pk=t1.c);
 id	select_type	table	type	possible_keys	key	key_len	ref	rows	Extra
 1	PRIMARY	t3	ALL	NULL	NULL	NULL	NULL	100	
-<<<<<<< HEAD
-1	PRIMARY	subselect2	eq_ref	unique_key	unique_key	5	func	1	
+1	PRIMARY	<subquery2>	eq_ref	distinct_key	distinct_key	5	func	1	
 2	SUBQUERY	t1	range	kp1	kp1	5	NULL	48	Using index condition; Using where; Rowid-ordered scan
-=======
-1	PRIMARY	<subquery2>	eq_ref	distinct_key	distinct_key	5	func	1	
-2	SUBQUERY	t1	range	kp1	kp1	5	NULL	48	Using index condition; Using where; Using MRR
->>>>>>> 525856cd
 2	SUBQUERY	t4	eq_ref	PRIMARY	PRIMARY	4	test.t1.c	1	Using index
 drop table t1, t3, t4;
 create table t1 (a int) as select * from t0 where a < 5;
@@ -1179,13 +1174,8 @@
 insert into t3 select A.a + 10*B.a, 'filler' from t0 A, t0 B;
 explain select * from t3 where a in (select a from t2) and (a > 5 or a < 10);
 id	select_type	table	type	possible_keys	key	key_len	ref	rows	Extra
-<<<<<<< HEAD
-1	PRIMARY	subselect2	ALL	unique_key	NULL	NULL	NULL	2	
+1	PRIMARY	<subquery2>	ALL	distinct_key	NULL	NULL	NULL	2	
 1	PRIMARY	t3	ref	a	a	5	test.t2.a	1	Using join buffer (flat, BKA join); Key-ordered Rowid-ordered scan
-=======
-1	PRIMARY	<subquery2>	ALL	distinct_key	NULL	NULL	NULL	2	
-1	PRIMARY	t3	ref	a	a	5	test.t2.a	1	Using join buffer (flat, BKA join)
->>>>>>> 525856cd
 2	SUBQUERY	t2	ALL	NULL	NULL	NULL	NULL	2	Using where
 select * from t3 where a in (select a from t2);
 a	filler
@@ -1233,13 +1223,8 @@
 explain select * from t1, t3 where t3.a in (select a from t2) and (t3.a < 10 or t3.a >30) and t1.a =3;
 id	select_type	table	type	possible_keys	key	key_len	ref	rows	Extra
 1	PRIMARY	t1	ALL	NULL	NULL	NULL	NULL	10	Using where
-<<<<<<< HEAD
-1	PRIMARY	subselect2	ALL	unique_key	NULL	NULL	NULL	10	
+1	PRIMARY	<subquery2>	ALL	distinct_key	NULL	NULL	NULL	10	
 1	PRIMARY	t3	ref	a	a	5	test.t2.a	10	Using join buffer (flat, BKA join); Key-ordered Rowid-ordered scan
-=======
-1	PRIMARY	<subquery2>	ALL	distinct_key	NULL	NULL	NULL	10	
-1	PRIMARY	t3	ref	a	a	5	test.t2.a	10	Using join buffer (flat, BKA join)
->>>>>>> 525856cd
 2	SUBQUERY	t2	ALL	NULL	NULL	NULL	NULL	10	Using where
 explain select straight_join * from t1 A, t1 B where A.a in (select a from t2);
 id	select_type	table	type	possible_keys	key	key_len	ref	rows	Extra
@@ -1272,25 +1257,15 @@
 explain select * from t0, t3 where t3.a in (select a from t2) and (t3.a < 10 or t3.a >30);
 id	select_type	table	type	possible_keys	key	key_len	ref	rows	Extra
 1	PRIMARY	t0	system	NULL	NULL	NULL	NULL	1	
-<<<<<<< HEAD
-1	PRIMARY	subselect2	ALL	unique_key	NULL	NULL	NULL	10	
+1	PRIMARY	<subquery2>	ALL	distinct_key	NULL	NULL	NULL	10	
 1	PRIMARY	t3	ref	a	a	5	test.t2.a	10	Using join buffer (flat, BKA join); Key-ordered Rowid-ordered scan
-=======
-1	PRIMARY	<subquery2>	ALL	distinct_key	NULL	NULL	NULL	10	
-1	PRIMARY	t3	ref	a	a	5	test.t2.a	10	Using join buffer (flat, BKA join)
->>>>>>> 525856cd
 2	SUBQUERY	t2	ALL	NULL	NULL	NULL	NULL	10	Using where
 create table t4 as select a as x, a as y from t1;
 explain select * from t0, t3 where (t3.a, t3.b) in (select x,y from t4) and (t3.a < 10 or t3.a >30);
 id	select_type	table	type	possible_keys	key	key_len	ref	rows	Extra
 1	PRIMARY	t0	system	NULL	NULL	NULL	NULL	1	
-<<<<<<< HEAD
-1	PRIMARY	subselect2	ALL	unique_key	NULL	NULL	NULL	10	
+1	PRIMARY	<subquery2>	ALL	distinct_key	NULL	NULL	NULL	10	
 1	PRIMARY	t3	ref	a	a	5	test.t4.x	10	Using where; Using join buffer (flat, BKA join); Key-ordered Rowid-ordered scan
-=======
-1	PRIMARY	<subquery2>	ALL	distinct_key	NULL	NULL	NULL	10	
-1	PRIMARY	t3	ref	a	a	5	test.t4.x	10	Using where; Using join buffer (flat, BKA join)
->>>>>>> 525856cd
 2	SUBQUERY	t4	ALL	NULL	NULL	NULL	NULL	10	Using where
 drop table t0,t1,t2,t3,t4;
 create table t0 (a int);
