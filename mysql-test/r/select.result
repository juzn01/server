drop table if exists t1,t2,t3,t4,t11;
drop table if exists t1_1,t1_2,t9_1,t9_2,t1aa,t2aa;
drop view if exists v1;
CREATE TABLE t1 (
Period smallint(4) unsigned zerofill DEFAULT '0000' NOT NULL,
Varor_period smallint(4) unsigned DEFAULT '0' NOT NULL
);
INSERT INTO t1 VALUES (9410,9412);
select period from t1;
period
9410
select * from t1;
Period	Varor_period
9410	9412
select t1.* from t1;
Period	Varor_period
9410	9412
CREATE TABLE t2 (
auto int not null auto_increment,
fld1 int(6) unsigned zerofill DEFAULT '000000' NOT NULL,
companynr tinyint(2) unsigned zerofill DEFAULT '00' NOT NULL,
fld3 char(30) DEFAULT '' NOT NULL,
fld4 char(35) DEFAULT '' NOT NULL,
fld5 char(35) DEFAULT '' NOT NULL,
fld6 char(4) DEFAULT '' NOT NULL,
UNIQUE fld1 (fld1),
KEY fld3 (fld3),
PRIMARY KEY (auto)
);
select t2.fld3 from t2 where companynr = 58 and fld3 like "%imaginable%";
fld3
imaginable
select fld3 from t2 where fld3 like "%cultivation" ;
fld3
cultivation
select t2.fld3,companynr from t2 where companynr = 57+1 order by fld3;
fld3	companynr
concoct	58
druggists	58
engrossing	58
Eurydice	58
exclaimers	58
ferociousness	58
hopelessness	58
Huey	58
imaginable	58
judges	58
merging	58
ostrich	58
peering	58
Phelps	58
presumes	58
Ruth	58
sentences	58
Shylock	58
straggled	58
synergy	58
thanking	58
tying	58
unlocks	58
select fld3,companynr from t2 where companynr = 58 order by fld3;
fld3	companynr
concoct	58
druggists	58
engrossing	58
Eurydice	58
exclaimers	58
ferociousness	58
hopelessness	58
Huey	58
imaginable	58
judges	58
merging	58
ostrich	58
peering	58
Phelps	58
presumes	58
Ruth	58
sentences	58
Shylock	58
straggled	58
synergy	58
thanking	58
tying	58
unlocks	58
select fld3 from t2 order by fld3 desc limit 10;
fld3
youthfulness
yelped
Wotan
workers
Witt
witchcraft
Winsett
Willy
willed
wildcats
select fld3 from t2 order by fld3 desc limit 5;
fld3
youthfulness
yelped
Wotan
workers
Witt
select fld3 from t2 order by fld3 desc limit 5,5;
fld3
witchcraft
Winsett
Willy
willed
wildcats
select t2.fld3 from t2 where fld3 = 'honeysuckle';
fld3
honeysuckle
select t2.fld3 from t2 where fld3 LIKE 'honeysuckl_';
fld3
honeysuckle
select t2.fld3 from t2 where fld3 LIKE 'hon_ysuckl_';
fld3
honeysuckle
select t2.fld3 from t2 where fld3 LIKE 'honeysuckle%';
fld3
honeysuckle
select t2.fld3 from t2 where fld3 LIKE 'h%le';
fld3
honeysuckle
select t2.fld3 from t2 where fld3 LIKE 'honeysuckle_';
fld3
select t2.fld3 from t2 where fld3 LIKE 'don_t_find_me_please%';
fld3
explain select t2.fld3 from t2 where fld3 = 'honeysuckle';
id	select_type	table	type	possible_keys	key	key_len	ref	rows	Extra
1	SIMPLE	t2	ref	fld3	fld3	30	const	1	Using where; Using index
explain select fld3 from t2 ignore index (fld3) where fld3 = 'honeysuckle';
id	select_type	table	type	possible_keys	key	key_len	ref	rows	Extra
1	SIMPLE	t2	ALL	NULL	NULL	NULL	NULL	1199	Using where
explain select fld3 from t2 use index (fld1) where fld3 = 'honeysuckle';
id	select_type	table	type	possible_keys	key	key_len	ref	rows	Extra
1	SIMPLE	t2	ALL	NULL	NULL	NULL	NULL	1199	Using where
explain select fld3 from t2 use index (fld3) where fld3 = 'honeysuckle';
id	select_type	table	type	possible_keys	key	key_len	ref	rows	Extra
1	SIMPLE	t2	ref	fld3	fld3	30	const	1	Using where; Using index
explain select fld3 from t2 use index (fld1,fld3) where fld3 = 'honeysuckle';
id	select_type	table	type	possible_keys	key	key_len	ref	rows	Extra
1	SIMPLE	t2	ref	fld3	fld3	30	const	1	Using where; Using index
explain select fld3 from t2 ignore index (fld3,not_used);
ERROR HY000: Key 'not_used' doesn't exist in table 't2'
explain select fld3 from t2 use index (not_used);
ERROR HY000: Key 'not_used' doesn't exist in table 't2'
select t2.fld3 from t2 where fld3 >= 'honeysuckle' and fld3 <= 'honoring' order by fld3;
fld3
honeysuckle
honoring
explain select t2.fld3 from t2 where fld3 >= 'honeysuckle' and fld3 <= 'honoring' order by fld3;
id	select_type	table	type	possible_keys	key	key_len	ref	rows	Extra
1	SIMPLE	t2	range	fld3	fld3	30	NULL	2	Using where; Using index
select fld1,fld3 from t2 where fld3="Colombo" or fld3 = "nondecreasing" order by fld3;
fld1	fld3
148504	Colombo
068305	Colombo
000000	nondecreasing
select fld1,fld3 from t2 where companynr = 37 and fld3 = 'appendixes';
fld1	fld3
232605	appendixes
1232605	appendixes
1232606	appendixes
1232607	appendixes
1232608	appendixes
1232609	appendixes
select fld1 from t2 where fld1=250501 or fld1="250502";
fld1
250501
250502
explain select fld1 from t2 where fld1=250501 or fld1="250502";
id	select_type	table	type	possible_keys	key	key_len	ref	rows	Extra
1	SIMPLE	t2	range	fld1	fld1	4	NULL	2	Using where; Using index
select fld1 from t2 where fld1=250501 or fld1=250502 or fld1 >= 250505 and fld1 <= 250601 or fld1 between 250501 and 250502;
fld1
250501
250502
250505
250601
explain select fld1 from t2 where fld1=250501 or fld1=250502 or fld1 >= 250505 and fld1 <= 250601 or fld1 between 250501 and 250502;
id	select_type	table	type	possible_keys	key	key_len	ref	rows	Extra
1	SIMPLE	t2	range	fld1	fld1	4	NULL	4	Using where; Using index
select fld1,fld3 from t2 where companynr = 37 and fld3 like 'f%';
fld1	fld3
218401	faithful
018007	fanatic
228311	fated
018017	featherweight
218022	feed
088303	feminine
058004	Fenton
038017	fetched
018054	fetters
208101	fiftieth
238007	filial
013606	fingerings
218008	finishers
038205	firearm
188505	fitting
202301	Fitzpatrick
238008	fixedly
012001	flanking
018103	flint
018104	flopping
188007	flurried
013602	foldout
226205	foothill
232102	forgivably
228306	forthcoming
186002	freakish
208113	freest
231315	freezes
036002	funereal
226209	furnishings
198006	furthermore
select fld3 from t2 where fld3 like "L%" and fld3 = "ok";
fld3
select fld3 from t2 where (fld3 like "C%" and fld3 = "Chantilly");
fld3
Chantilly
select fld1,fld3 from t2 where fld1 like "25050%";
fld1	fld3
250501	poisoning
250502	Iraqis
250503	heaving
250504	population
250505	bomb
select fld1,fld3 from t2 where fld1 like "25050_";
fld1	fld3
250501	poisoning
250502	Iraqis
250503	heaving
250504	population
250505	bomb
select distinct companynr from t2;
companynr
00
37
36
50
58
29
40
53
65
41
34
68
select distinct companynr from t2 order by companynr;
companynr
00
29
34
36
37
40
41
50
53
58
65
68
select distinct companynr from t2 order by companynr desc;
companynr
68
65
58
53
50
41
40
37
36
34
29
00
select distinct t2.fld3,period from t2,t1 where companynr=37 and fld3 like "O%";
fld3	period
obliterates	9410
offload	9410
opaquely	9410
organizer	9410
overestimating	9410
overlay	9410
select distinct fld3 from t2 where companynr = 34 order by fld3;
fld3
absentee
accessed
ahead
alphabetic
Asiaticizations
attitude
aye
bankruptcies
belays
Blythe
bomb
boulevard
bulldozes
cannot
caressing
charcoal
checksumming
chess
clubroom
colorful
cosy
creator
crying
Darius
diffusing
duality
Eiffel
Epiphany
Ernestine
explorers
exterminated
famine
forked
Gershwins
heaving
Hodges
Iraqis
Italianization
Lagos
landslide
libretto
Majorca
mastering
narrowed
occurred
offerers
Palestine
Peruvianizes
pharmaceutic
poisoning
population
Pygmalion
rats
realest
recording
regimented
retransmitting
reviver
rouses
scars
sicker
sleepwalk
stopped
sugars
translatable
uncles
unexpected
uprisings
versatility
vest
select distinct fld3 from t2 limit 10;
fld3
abates
abiding
Abraham
abrogating
absentee
abut
accessed
accruing
accumulating
accuracies
select distinct fld3 from t2 having fld3 like "A%" limit 10;
fld3
abates
abiding
Abraham
abrogating
absentee
abut
accessed
accruing
accumulating
accuracies
select distinct substring(fld3,1,3) from t2 where fld3 like "A%";
substring(fld3,1,3)
aba
abi
Abr
abs
abu
acc
acq
acu
Ade
adj
Adl
adm
Ado
ads
adv
aer
aff
afi
afl
afo
agi
ahe
aim
air
Ald
alg
ali
all
alp
alr
ama
ame
amm
ana
and
ane
Ang
ani
Ann
Ant
api
app
aqu
Ara
arc
Arm
arr
Art
Asi
ask
asp
ass
ast
att
aud
Aug
aut
ave
avo
awe
aye
Azt
select distinct substring(fld3,1,3) as a from t2 having a like "A%" order by a limit 10;
a
aba
abi
Abr
abs
abu
acc
acq
acu
Ade
adj
select distinct substring(fld3,1,3) from t2 where fld3 like "A%" limit 10;
substring(fld3,1,3)
aba
abi
Abr
abs
abu
acc
acq
acu
Ade
adj
select distinct substring(fld3,1,3) as a from t2 having a like "A%" limit 10;
a
aba
abi
Abr
abs
abu
acc
acq
acu
Ade
adj
create table t3 (
period    int not null,
name      char(32) not null,
companynr int not null,
price     double(11,0),
price2     double(11,0),
key (period),
key (name)
);
create temporary table tmp engine = myisam select * from t3;
insert into t3 select * from tmp;
insert into tmp select * from t3;
insert into t3 select * from tmp;
insert into tmp select * from t3;
insert into t3 select * from tmp;
insert into tmp select * from t3;
insert into t3 select * from tmp;
insert into tmp select * from t3;
insert into t3 select * from tmp;
insert into tmp select * from t3;
insert into t3 select * from tmp;
insert into tmp select * from t3;
insert into t3 select * from tmp;
insert into tmp select * from t3;
insert into t3 select * from tmp;
insert into tmp select * from t3;
insert into t3 select * from tmp;
alter table t3 add t2nr int not null auto_increment primary key first;
drop table tmp;
SET SQL_BIG_TABLES=1;
select distinct concat(fld3," ",fld3) as namn from t2,t3 where t2.fld1=t3.t2nr order by namn limit 10;
namn
Abraham Abraham
abrogating abrogating
admonishing admonishing
Adolph Adolph
afield afield
aging aging
ammonium ammonium
analyzable analyzable
animals animals
animized animized
SET SQL_BIG_TABLES=0;
select distinct concat(fld3," ",fld3) from t2,t3 where t2.fld1=t3.t2nr order by fld3 limit 10;
concat(fld3," ",fld3)
Abraham Abraham
abrogating abrogating
admonishing admonishing
Adolph Adolph
afield afield
aging aging
ammonium ammonium
analyzable analyzable
animals animals
animized animized
select distinct fld5 from t2 limit 10;
fld5
neat
Steinberg
jarring
tinily
balled
persist
attainments
fanatic
measures
rightfulness
select distinct fld3,count(*) from t2 group by companynr,fld3 limit 10;
fld3	count(*)
affixed	1
and	1
annoyers	1
Anthony	1
assayed	1
assurers	1
attendants	1
bedlam	1
bedpost	1
boasted	1
SET SQL_BIG_TABLES=1;
select distinct fld3,count(*) from t2 group by companynr,fld3 limit 10;
fld3	count(*)
affixed	1
and	1
annoyers	1
Anthony	1
assayed	1
assurers	1
attendants	1
bedlam	1
bedpost	1
boasted	1
SET SQL_BIG_TABLES=0;
select distinct fld3,repeat("a",length(fld3)),count(*) from t2 group by companynr,fld3 limit 100,10;
fld3	repeat("a",length(fld3))	count(*)
circus	aaaaaa	1
cited	aaaaa	1
Colombo	aaaaaaa	1
congresswoman	aaaaaaaaaaaaa	1
contrition	aaaaaaaaaa	1
corny	aaaaa	1
cultivation	aaaaaaaaaaa	1
definiteness	aaaaaaaaaaaa	1
demultiplex	aaaaaaaaaaa	1
disappointing	aaaaaaaaaaaaa	1
select distinct companynr,rtrim(space(512+companynr)) from t3 order by 1,2;
companynr	rtrim(space(512+companynr))
37	
78	
101	
154	
311	
447	
512	
select distinct fld3 from t2,t3 where t2.companynr = 34 and t2.fld1=t3.t2nr order by fld3;
fld3
explain select t3.t2nr,fld3 from t2,t3 where t2.companynr = 34 and t2.fld1=t3.t2nr order by t3.t2nr,fld3;
id	select_type	table	type	possible_keys	key	key_len	ref	rows	Extra
1	SIMPLE	t2	ALL	fld1	NULL	NULL	NULL	1199	Using where; Using temporary; Using filesort
1	SIMPLE	t3	eq_ref	PRIMARY	PRIMARY	4	test.t2.fld1	1	Using where; Using index
explain select * from t3 as t1,t3 where t1.period=t3.period order by t3.period;
id	select_type	table	type	possible_keys	key	key_len	ref	rows	Extra
1	SIMPLE	t1	ALL	period	NULL	NULL	NULL	41810	Using temporary; Using filesort
1	SIMPLE	t3	ref	period	period	4	test.t1.period	4181	
explain select * from t3 as t1,t3 where t1.period=t3.period order by t3.period limit 10;
id	select_type	table	type	possible_keys	key	key_len	ref	rows	Extra
1	SIMPLE	t3	index	period	period	4	NULL	41810	
1	SIMPLE	t1	ref	period	period	4	test.t3.period	4181	
explain select * from t3 as t1,t3 where t1.period=t3.period order by t1.period limit 10;
id	select_type	table	type	possible_keys	key	key_len	ref	rows	Extra
1	SIMPLE	t1	index	period	period	4	NULL	41810	
1	SIMPLE	t3	ref	period	period	4	test.t1.period	4181	
select period from t1;
period
9410
select period from t1 where period=1900;
period
select fld3,period from t1,t2 where fld1 = 011401 order by period;
fld3	period
breaking	9410
select fld3,period from t2,t3 where t2.fld1 = 011401 and t2.fld1=t3.t2nr and t3.period=1001;
fld3	period
breaking	1001
explain select fld3,period from t2,t3 where t2.fld1 = 011401 and t3.t2nr=t2.fld1 and 1001 = t3.period;
id	select_type	table	type	possible_keys	key	key_len	ref	rows	Extra
1	SIMPLE	t2	const	fld1	fld1	4	const	1	
1	SIMPLE	t3	const	PRIMARY,period	PRIMARY	4	const	1	
select fld3,period from t2,t1 where companynr*10 = 37*10;
fld3	period
breaking	9410
Romans	9410
intercepted	9410
bewilderingly	9410
astound	9410
admonishing	9410
sumac	9410
flanking	9410
combed	9410
subjective	9410
scatterbrain	9410
Eulerian	9410
Kane	9410
overlay	9410
perturb	9410
goblins	9410
annihilates	9410
Wotan	9410
snatching	9410
concludes	9410
laterally	9410
yelped	9410
grazing	9410
Baird	9410
celery	9410
misunderstander	9410
handgun	9410
foldout	9410
mystic	9410
succumbed	9410
Nabisco	9410
fingerings	9410
aging	9410
afield	9410
ammonium	9410
boat	9410
intelligibility	9410
Augustine	9410
teethe	9410
dreaded	9410
scholastics	9410
audiology	9410
wallet	9410
parters	9410
eschew	9410
quitter	9410
neat	9410
Steinberg	9410
jarring	9410
tinily	9410
balled	9410
persist	9410
attainments	9410
fanatic	9410
measures	9410
rightfulness	9410
capably	9410
impulsive	9410
starlet	9410
terminators	9410
untying	9410
announces	9410
featherweight	9410
pessimist	9410
daughter	9410
decliner	9410
lawgiver	9410
stated	9410
readable	9410
attrition	9410
cascade	9410
motors	9410
interrogate	9410
pests	9410
stairway	9410
dopers	9410
testicle	9410
Parsifal	9410
leavings	9410
postulation	9410
squeaking	9410
contrasted	9410
leftover	9410
whiteners	9410
erases	9410
Punjab	9410
Merritt	9410
Quixotism	9410
sweetish	9410
dogging	9410
scornfully	9410
bellow	9410
bills	9410
cupboard	9410
sureties	9410
puddings	9410
fetters	9410
bivalves	9410
incurring	9410
Adolph	9410
pithed	9410
Miles	9410
trimmings	9410
tragedies	9410
skulking	9410
flint	9410
flopping	9410
relaxing	9410
offload	9410
suites	9410
lists	9410
animized	9410
multilayer	9410
standardizes	9410
Judas	9410
vacuuming	9410
dentally	9410
humanness	9410
inch	9410
Weissmuller	9410
irresponsibly	9410
luckily	9410
culled	9410
medical	9410
bloodbath	9410
subschema	9410
animals	9410
Micronesia	9410
repetitions	9410
Antares	9410
ventilate	9410
pityingly	9410
interdependent	9410
Graves	9410
neonatal	9410
chafe	9410
honoring	9410
realtor	9410
elite	9410
funereal	9410
abrogating	9410
sorters	9410
Conley	9410
lectured	9410
Abraham	9410
Hawaii	9410
cage	9410
hushes	9410
Simla	9410
reporters	9410
Dutchman	9410
descendants	9410
groupings	9410
dissociate	9410
coexist	9410
Beebe	9410
Taoism	9410
Connally	9410
fetched	9410
checkpoints	9410
rusting	9410
galling	9410
obliterates	9410
traitor	9410
resumes	9410
analyzable	9410
terminator	9410
gritty	9410
firearm	9410
minima	9410
Selfridge	9410
disable	9410
witchcraft	9410
betroth	9410
Manhattanize	9410
imprint	9410
peeked	9410
swelling	9410
interrelationships	9410
riser	9410
Gandhian	9410
peacock	9410
bee	9410
kanji	9410
dental	9410
scarf	9410
chasm	9410
insolence	9410
syndicate	9410
alike	9410
imperial	9410
convulsion	9410
railway	9410
validate	9410
normalizes	9410
comprehensive	9410
chewing	9410
denizen	9410
schemer	9410
chronicle	9410
Kline	9410
Anatole	9410
partridges	9410
brunch	9410
recruited	9410
dimensions	9410
Chicana	9410
announced	9410
praised	9410
employing	9410
linear	9410
quagmire	9410
western	9410
relishing	9410
serving	9410
scheduling	9410
lore	9410
eventful	9410
arteriole	9410
disentangle	9410
cured	9410
Fenton	9410
avoidable	9410
drains	9410
detectably	9410
husky	9410
impelling	9410
undoes	9410
evened	9410
squeezes	9410
destroyer	9410
rudeness	9410
beaner	9410
boorish	9410
Everhart	9410
encompass	9410
mushrooms	9410
Alison	9410
externally	9410
pellagra	9410
cult	9410
creek	9410
Huffman	9410
Majorca	9410
governing	9410
gadfly	9410
reassigned	9410
intentness	9410
craziness	9410
psychic	9410
squabbled	9410
burlesque	9410
capped	9410
extracted	9410
DiMaggio	9410
exclamation	9410
subdirectory	9410
Gothicism	9410
feminine	9410
metaphysically	9410
sanding	9410
Miltonism	9410
freakish	9410
index	9410
straight	9410
flurried	9410
denotative	9410
coming	9410
commencements	9410
gentleman	9410
gifted	9410
Shanghais	9410
sportswriting	9410
sloping	9410
navies	9410
leaflet	9410
shooter	9410
Joplin	9410
babies	9410
assails	9410
admiring	9410
swaying	9410
Goldstine	9410
fitting	9410
Norwalk	9410
analogy	9410
deludes	9410
cokes	9410
Clayton	9410
exhausts	9410
causality	9410
sating	9410
icon	9410
throttles	9410
communicants	9410
dehydrate	9410
priceless	9410
publicly	9410
incidentals	9410
commonplace	9410
mumbles	9410
furthermore	9410
cautioned	9410
parametrized	9410
registration	9410
sadly	9410
positioning	9410
babysitting	9410
eternal	9410
hoarder	9410
congregates	9410
rains	9410
workers	9410
sags	9410
unplug	9410
garage	9410
boulder	9410
specifics	9410
Teresa	9410
Winsett	9410
convenient	9410
buckboards	9410
amenities	9410
resplendent	9410
sews	9410
participated	9410
Simon	9410
certificates	9410
Fitzpatrick	9410
Evanston	9410
misted	9410
textures	9410
save	9410
count	9410
rightful	9410
chaperone	9410
Lizzy	9410
clenched	9410
effortlessly	9410
accessed	9410
beaters	9410
Hornblower	9410
vests	9410
indulgences	9410
infallibly	9410
unwilling	9410
excrete	9410
spools	9410
crunches	9410
overestimating	9410
ineffective	9410
humiliation	9410
sophomore	9410
star	9410
rifles	9410
dialysis	9410
arriving	9410
indulge	9410
clockers	9410
languages	9410
Antarctica	9410
percentage	9410
ceiling	9410
specification	9410
regimented	9410
ciphers	9410
pictures	9410
serpents	9410
allot	9410
realized	9410
mayoral	9410
opaquely	9410
hostess	9410
fiftieth	9410
incorrectly	9410
decomposition	9410
stranglings	9410
mixture	9410
electroencephalography	9410
similarities	9410
charges	9410
freest	9410
Greenberg	9410
tinting	9410
expelled	9410
warm	9410
smoothed	9410
deductions	9410
Romano	9410
bitterroot	9410
corset	9410
securing	9410
environing	9410
cute	9410
Crays	9410
heiress	9410
inform	9410
avenge	9410
universals	9410
Kinsey	9410
ravines	9410
bestseller	9410
equilibrium	9410
extents	9410
relatively	9410
pressure	9410
critiques	9410
befouled	9410
rightfully	9410
mechanizing	9410
Latinizes	9410
timesharing	9410
Aden	9410
embassies	9410
males	9410
shapelessly	9410
mastering	9410
Newtonian	9410
finishers	9410
abates	9410
teem	9410
kiting	9410
stodgy	9410
feed	9410
guitars	9410
airships	9410
store	9410
denounces	9410
Pyle	9410
Saxony	9410
serializations	9410
Peruvian	9410
taxonomically	9410
kingdom	9410
stint	9410
Sault	9410
faithful	9410
Ganymede	9410
tidiness	9410
gainful	9410
contrary	9410
Tipperary	9410
tropics	9410
theorizers	9410
renew	9410
already	9410
terminal	9410
Hegelian	9410
hypothesizer	9410
warningly	9410
journalizing	9410
nested	9410
Lars	9410
saplings	9410
foothill	9410
labeled	9410
imperiously	9410
reporters	9410
furnishings	9410
precipitable	9410
discounts	9410
excises	9410
Stalin	9410
despot	9410
ripeness	9410
Arabia	9410
unruly	9410
mournfulness	9410
boom	9410
slaughter	9410
Sabine	9410
handy	9410
rural	9410
organizer	9410
shipyard	9410
civics	9410
inaccuracy	9410
rules	9410
juveniles	9410
comprised	9410
investigations	9410
stabilizes	9410
seminaries	9410
Hunter	9410
sporty	9410
test	9410
weasels	9410
CERN	9410
tempering	9410
afore	9410
Galatean	9410
techniques	9410
error	9410
veranda	9410
severely	9410
Cassites	9410
forthcoming	9410
guides	9410
vanish	9410
lied	9410
sawtooth	9410
fated	9410
gradually	9410
widens	9410
preclude	9410
evenhandedly	9410
percentage	9410
disobedience	9410
humility	9410
gleaning	9410
petted	9410
bloater	9410
minion	9410
marginal	9410
apiary	9410
measures	9410
precaution	9410
repelled	9410
primary	9410
coverings	9410
Artemia	9410
navigate	9410
spatial	9410
Gurkha	9410
meanwhile	9410
Melinda	9410
Butterfield	9410
Aldrich	9410
previewing	9410
glut	9410
unaffected	9410
inmate	9410
mineral	9410
impending	9410
meditation	9410
ideas	9410
miniaturizes	9410
lewdly	9410
title	9410
youthfulness	9410
creak	9410
Chippewa	9410
clamored	9410
freezes	9410
forgivably	9410
reduce	9410
McGovern	9410
Nazis	9410
epistle	9410
socializes	9410
conceptions	9410
Kevin	9410
uncovering	9410
chews	9410
appendixes	9410
appendixes	9410
appendixes	9410
appendixes	9410
appendixes	9410
appendixes	9410
raining	9410
infest	9410
compartment	9410
minting	9410
ducks	9410
roped	9410
waltz	9410
Lillian	9410
repressions	9410
chillingly	9410
noncritical	9410
lithograph	9410
spongers	9410
parenthood	9410
posed	9410
instruments	9410
filial	9410
fixedly	9410
relives	9410
Pandora	9410
watering	9410
ungrateful	9410
secures	9410
poison	9410
dusted	9410
encompasses	9410
presentation	9410
Kantian	9410
select fld3,period,price,price2 from t2,t3 where t2.fld1=t3.t2nr and period >= 1001 and period <= 1002 and t2.companynr = 37 order by fld3,period, price;
fld3	period	price	price2
admonishing	1002	28357832	8723648
analyzable	1002	28357832	8723648
annihilates	1001	5987435	234724
Antares	1002	28357832	8723648
astound	1001	5987435	234724
audiology	1001	5987435	234724
Augustine	1002	28357832	8723648
Baird	1002	28357832	8723648
bewilderingly	1001	5987435	234724
breaking	1001	5987435	234724
Conley	1001	5987435	234724
dentally	1002	28357832	8723648
dissociate	1002	28357832	8723648
elite	1001	5987435	234724
eschew	1001	5987435	234724
Eulerian	1001	5987435	234724
flanking	1001	5987435	234724
foldout	1002	28357832	8723648
funereal	1002	28357832	8723648
galling	1002	28357832	8723648
Graves	1001	5987435	234724
grazing	1001	5987435	234724
groupings	1001	5987435	234724
handgun	1001	5987435	234724
humility	1002	28357832	8723648
impulsive	1002	28357832	8723648
inch	1001	5987435	234724
intelligibility	1001	5987435	234724
jarring	1001	5987435	234724
lawgiver	1001	5987435	234724
lectured	1002	28357832	8723648
Merritt	1002	28357832	8723648
neonatal	1001	5987435	234724
offload	1002	28357832	8723648
parters	1002	28357832	8723648
pityingly	1002	28357832	8723648
puddings	1002	28357832	8723648
Punjab	1001	5987435	234724
quitter	1002	28357832	8723648
realtor	1001	5987435	234724
relaxing	1001	5987435	234724
repetitions	1001	5987435	234724
resumes	1001	5987435	234724
Romans	1002	28357832	8723648
rusting	1001	5987435	234724
scholastics	1001	5987435	234724
skulking	1002	28357832	8723648
stated	1002	28357832	8723648
suites	1002	28357832	8723648
sureties	1001	5987435	234724
testicle	1002	28357832	8723648
tinily	1002	28357832	8723648
tragedies	1001	5987435	234724
trimmings	1001	5987435	234724
vacuuming	1001	5987435	234724
ventilate	1001	5987435	234724
wallet	1001	5987435	234724
Weissmuller	1002	28357832	8723648
Wotan	1002	28357832	8723648
select t2.fld1,fld3,period,price,price2 from t2,t3 where t2.fld1>= 18201 and t2.fld1 <= 18811 and t2.fld1=t3.t2nr and period = 1001 and t2.companynr = 37;
fld1	fld3	period	price	price2
018201	relaxing	1001	5987435	234724
018601	vacuuming	1001	5987435	234724
018801	inch	1001	5987435	234724
018811	repetitions	1001	5987435	234724
create table t4 (
companynr tinyint(2) unsigned zerofill NOT NULL default '00',
companyname char(30) NOT NULL default '',
PRIMARY KEY (companynr),
UNIQUE KEY companyname(companyname)
) ENGINE=MyISAM MAX_ROWS=50 PACK_KEYS=1 COMMENT='companynames';
select STRAIGHT_JOIN t2.companynr,companyname from t4,t2 where t2.companynr=t4.companynr group by t2.companynr;
companynr	companyname
00	Unknown
29	company 1
34	company 2
36	company 3
37	company 4
40	company 5
41	company 6
50	company 11
53	company 7
58	company 8
65	company 9
68	company 10
select SQL_SMALL_RESULT t2.companynr,companyname from t4,t2 where t2.companynr=t4.companynr group by t2.companynr;
companynr	companyname
00	Unknown
29	company 1
34	company 2
36	company 3
37	company 4
40	company 5
41	company 6
50	company 11
53	company 7
58	company 8
65	company 9
68	company 10
select * from t1,t1 t12;
Period	Varor_period	Period	Varor_period
9410	9412	9410	9412
select t2.fld1,t22.fld1 from t2,t2 t22 where t2.fld1 >= 250501 and t2.fld1 <= 250505 and t22.fld1 >= 250501 and t22.fld1 <= 250505;
fld1	fld1
250501	250501
250502	250501
250503	250501
250504	250501
250505	250501
250501	250502
250502	250502
250503	250502
250504	250502
250505	250502
250501	250503
250502	250503
250503	250503
250504	250503
250505	250503
250501	250504
250502	250504
250503	250504
250504	250504
250505	250504
250501	250505
250502	250505
250503	250505
250504	250505
250505	250505
insert into t2 (fld1, companynr) values (999999,99);
select t2.companynr,companyname from t2 left join t4 using (companynr) where t4.companynr is null;
companynr	companyname
99	NULL
select count(*) from t2 left join t4 using (companynr) where t4.companynr is not null;
count(*)
1199
explain select t2.companynr,companyname from t2 left join t4 using (companynr) where t4.companynr is null;
id	select_type	table	type	possible_keys	key	key_len	ref	rows	Extra
1	SIMPLE	t2	ALL	NULL	NULL	NULL	NULL	1200	
1	SIMPLE	t4	eq_ref	PRIMARY	PRIMARY	1	test.t2.companynr	1	Using where; Not exists
explain select t2.companynr,companyname from t4 left join t2 using (companynr) where t2.companynr is null;
id	select_type	table	type	possible_keys	key	key_len	ref	rows	Extra
1	SIMPLE	t4	ALL	NULL	NULL	NULL	NULL	12	
1	SIMPLE	t2	ALL	NULL	NULL	NULL	NULL	1200	Using where; Not exists
select companynr,companyname from t2 left join t4 using (companynr) where companynr is null;
companynr	companyname
select count(*) from t2 left join t4 using (companynr) where companynr is not null;
count(*)
1200
explain select companynr,companyname from t2 left join t4 using (companynr) where companynr is null;
id	select_type	table	type	possible_keys	key	key_len	ref	rows	Extra
1	SIMPLE	NULL	NULL	NULL	NULL	NULL	NULL	NULL	Impossible WHERE
explain select companynr,companyname from t4 left join t2 using (companynr) where companynr is null;
id	select_type	table	type	possible_keys	key	key_len	ref	rows	Extra
1	SIMPLE	NULL	NULL	NULL	NULL	NULL	NULL	NULL	Impossible WHERE
delete from t2 where fld1=999999;
explain select t2.companynr,companyname from t4 left join t2 using (companynr) where t2.companynr > 0;
id	select_type	table	type	possible_keys	key	key_len	ref	rows	Extra
1	SIMPLE	t2	ALL	NULL	NULL	NULL	NULL	1199	Using where
1	SIMPLE	t4	eq_ref	PRIMARY	PRIMARY	1	test.t2.companynr	1	
explain select t2.companynr,companyname from t4 left join t2 using (companynr) where t2.companynr > 0 or t2.companynr < 0;
id	select_type	table	type	possible_keys	key	key_len	ref	rows	Extra
1	SIMPLE	t2	ALL	NULL	NULL	NULL	NULL	1199	Using where
1	SIMPLE	t4	eq_ref	PRIMARY	PRIMARY	1	test.t2.companynr	1	
explain select t2.companynr,companyname from t4 left join t2 using (companynr) where t2.companynr > 0 and t4.companynr > 0;
id	select_type	table	type	possible_keys	key	key_len	ref	rows	Extra
1	SIMPLE	t2	ALL	NULL	NULL	NULL	NULL	1199	Using where
1	SIMPLE	t4	eq_ref	PRIMARY	PRIMARY	1	test.t2.companynr	1	
explain select companynr,companyname from t4 left join t2 using (companynr) where companynr > 0;
id	select_type	table	type	possible_keys	key	key_len	ref	rows	Extra
1	SIMPLE	t4	ALL	PRIMARY	NULL	NULL	NULL	12	Using where
1	SIMPLE	t2	ALL	NULL	NULL	NULL	NULL	1199	
explain select companynr,companyname from t4 left join t2 using (companynr) where companynr > 0 or companynr < 0;
id	select_type	table	type	possible_keys	key	key_len	ref	rows	Extra
1	SIMPLE	t4	ALL	PRIMARY	NULL	NULL	NULL	12	Using where
1	SIMPLE	t2	ALL	NULL	NULL	NULL	NULL	1199	
explain select companynr,companyname from t4 left join t2 using (companynr) where companynr > 0 and companynr > 0;
id	select_type	table	type	possible_keys	key	key_len	ref	rows	Extra
1	SIMPLE	t4	ALL	PRIMARY	NULL	NULL	NULL	12	Using where
1	SIMPLE	t2	ALL	NULL	NULL	NULL	NULL	1199	
explain select t2.companynr,companyname from t4 left join t2 using (companynr) where t2.companynr > 0 or t2.companynr is null;
id	select_type	table	type	possible_keys	key	key_len	ref	rows	Extra
1	SIMPLE	t4	ALL	NULL	NULL	NULL	NULL	12	
1	SIMPLE	t2	ALL	NULL	NULL	NULL	NULL	1199	Using where
explain select t2.companynr,companyname from t4 left join t2 using (companynr) where t2.companynr > 0 or t2.companynr < 0 or t4.companynr > 0;
id	select_type	table	type	possible_keys	key	key_len	ref	rows	Extra
1	SIMPLE	t4	ALL	PRIMARY	NULL	NULL	NULL	12	
1	SIMPLE	t2	ALL	NULL	NULL	NULL	NULL	1199	Using where
explain select t2.companynr,companyname from t4 left join t2 using (companynr) where ifnull(t2.companynr,1)>0;
id	select_type	table	type	possible_keys	key	key_len	ref	rows	Extra
1	SIMPLE	t4	ALL	NULL	NULL	NULL	NULL	12	
1	SIMPLE	t2	ALL	NULL	NULL	NULL	NULL	1199	Using where
explain select companynr,companyname from t4 left join t2 using (companynr) where companynr > 0 or companynr is null;
id	select_type	table	type	possible_keys	key	key_len	ref	rows	Extra
1	SIMPLE	t4	ALL	PRIMARY	NULL	NULL	NULL	12	Using where
1	SIMPLE	t2	ALL	NULL	NULL	NULL	NULL	1199	
explain select companynr,companyname from t4 left join t2 using (companynr) where companynr > 0 or companynr < 0 or companynr > 0;
id	select_type	table	type	possible_keys	key	key_len	ref	rows	Extra
1	SIMPLE	t4	ALL	PRIMARY	NULL	NULL	NULL	12	Using where
1	SIMPLE	t2	ALL	NULL	NULL	NULL	NULL	1199	
explain select companynr,companyname from t4 left join t2 using (companynr) where ifnull(companynr,1)>0;
id	select_type	table	type	possible_keys	key	key_len	ref	rows	Extra
1	SIMPLE	t4	ALL	NULL	NULL	NULL	NULL	12	Using where
1	SIMPLE	t2	ALL	NULL	NULL	NULL	NULL	1199	
select distinct t2.companynr,t4.companynr from t2,t4 where t2.companynr=t4.companynr+1;
companynr	companynr
37	36
41	40
explain select distinct t2.companynr,t4.companynr from t2,t4 where t2.companynr=t4.companynr+1;
id	select_type	table	type	possible_keys	key	key_len	ref	rows	Extra
1	SIMPLE	t4	index	NULL	PRIMARY	1	NULL	12	Using index; Using temporary
1	SIMPLE	t2	ALL	NULL	NULL	NULL	NULL	1199	Using where
select t2.fld1,t2.companynr,fld3,period from t3,t2 where t2.fld1 = 38208 and t2.fld1=t3.t2nr and period = 1008 or t2.fld1 = 38008 and t2.fld1 =t3.t2nr and period = 1008;
fld1	companynr	fld3	period
038008	37	reporters	1008
038208	37	Selfridge	1008
select t2.fld1,t2.companynr,fld3,period from t3,t2 where (t2.fld1 = 38208 or t2.fld1 = 38008) and t2.fld1=t3.t2nr and period>=1008 and period<=1009;
fld1	companynr	fld3	period
038008	37	reporters	1008
038208	37	Selfridge	1008
select t2.fld1,t2.companynr,fld3,period from t3,t2 where (t3.t2nr = 38208 or t3.t2nr = 38008) and t2.fld1=t3.t2nr and period>=1008 and period<=1009;
fld1	companynr	fld3	period
038008	37	reporters	1008
038208	37	Selfridge	1008
select period from t1 where (((period > 0) or period < 10000 or (period = 1900)) and (period=1900 and period <= 1901) or (period=1903 and (period=1903)) and period>=1902) or ((period=1904 or period=1905) or (period=1906 or period>1907)) or (period=1908 and period = 1909);
period
9410
select period from t1 where ((period > 0 and period < 1) or (((period > 0 and period < 100) and (period > 10)) or (period > 10)) or (period > 0 and (period > 5 or period > 6)));
period
9410
select a.fld1 from t2 as a,t2 b where ((a.fld1 = 250501 and a.fld1=b.fld1) or a.fld1=250502 or a.fld1=250503 or (a.fld1=250505 and a.fld1<=b.fld1 and b.fld1>=a.fld1)) and a.fld1=b.fld1;
fld1
250501
250502
250503
250505
select fld1 from t2 where fld1 in (250502,98005,98006,250503,250605,250606) and fld1 >=250502 and fld1 not in (250605,250606);
fld1
250502
250503
select fld1 from t2 where fld1 between 250502 and 250504;
fld1
250502
250503
250504
select fld3 from t2 where (((fld3 like "_%L%" ) or (fld3 like "%ok%")) and ( fld3 like "L%" or fld3 like "G%")) and fld3 like "L%" ;
fld3
label
labeled
labeled
landslide
laterally
leaflet
lewdly
Lillian
luckily
select count(*) from t1;
count(*)
1
select companynr,count(*),sum(fld1) from t2 group by companynr;
companynr	count(*)	sum(fld1)
00	82	10355753
29	95	14473298
34	70	17788966
36	215	22786296
37	588	83602098
40	37	6618386
41	52	12816335
50	11	1595438
53	4	793210
58	23	2254293
65	10	2284055
68	12	3097288
select companynr,count(*) from t2 group by companynr order by companynr desc limit 5;
companynr	count(*)
68	12
65	10
58	23
53	4
50	11
select count(*),min(fld4),max(fld4),sum(fld1),avg(fld1),std(fld1),variance(fld1) from t2 where companynr = 34 and fld4<>"";
count(*)	min(fld4)	max(fld4)	sum(fld1)	avg(fld1)	std(fld1)	variance(fld1)
70	absentee	vest	17788966	254128.0857	3272.5940	10709871.3069
explain extended select count(*),min(fld4),max(fld4),sum(fld1),avg(fld1),std(fld1),variance(fld1) from t2 where companynr = 34 and fld4<>"";
id	select_type	table	type	possible_keys	key	key_len	ref	rows	Extra
1	SIMPLE	t2	ALL	NULL	NULL	NULL	NULL	1199	Using where
Warnings:
Note	1003	select count(0) AS `count(*)`,min(`test`.`t2`.`fld4`) AS `min(fld4)`,max(`test`.`t2`.`fld4`) AS `max(fld4)`,sum(`test`.`t2`.`fld1`) AS `sum(fld1)`,avg(`test`.`t2`.`fld1`) AS `avg(fld1)`,std(`test`.`t2`.`fld1`) AS `std(fld1)`,variance(`test`.`t2`.`fld1`) AS `variance(fld1)` from `test`.`t2` where ((`test`.`t2`.`companynr` = 34) and (`test`.`t2`.`fld4` <> _latin1''))
select companynr,count(*),min(fld4),max(fld4),sum(fld1),avg(fld1),std(fld1),variance(fld1) from t2 group by companynr limit 3;
companynr	count(*)	min(fld4)	max(fld4)	sum(fld1)	avg(fld1)	std(fld1)	variance(fld1)
00	82	Anthony	windmills	10355753	126289.6707	115550.9757	13352027981.7087
29	95	abut	wetness	14473298	152350.5053	8368.5480	70032594.9026
34	70	absentee	vest	17788966	254128.0857	3272.5940	10709871.3069
select companynr,t2nr,count(price),sum(price),min(price),max(price),avg(price) from t3 where companynr = 37 group by companynr,t2nr limit 10;
companynr	t2nr	count(price)	sum(price)	min(price)	max(price)	avg(price)
37	1	1	5987435	5987435	5987435	5987435.0000
37	2	1	28357832	28357832	28357832	28357832.0000
37	3	1	39654943	39654943	39654943	39654943.0000
37	11	1	5987435	5987435	5987435	5987435.0000
37	12	1	28357832	28357832	28357832	28357832.0000
37	13	1	39654943	39654943	39654943	39654943.0000
37	21	1	5987435	5987435	5987435	5987435.0000
37	22	1	28357832	28357832	28357832	28357832.0000
37	23	1	39654943	39654943	39654943	39654943.0000
37	31	1	5987435	5987435	5987435	5987435.0000
select /*! SQL_SMALL_RESULT */ companynr,t2nr,count(price),sum(price),min(price),max(price),avg(price) from t3 where companynr = 37 group by companynr,t2nr limit 10;
companynr	t2nr	count(price)	sum(price)	min(price)	max(price)	avg(price)
37	1	1	5987435	5987435	5987435	5987435.0000
37	2	1	28357832	28357832	28357832	28357832.0000
37	3	1	39654943	39654943	39654943	39654943.0000
37	11	1	5987435	5987435	5987435	5987435.0000
37	12	1	28357832	28357832	28357832	28357832.0000
37	13	1	39654943	39654943	39654943	39654943.0000
37	21	1	5987435	5987435	5987435	5987435.0000
37	22	1	28357832	28357832	28357832	28357832.0000
37	23	1	39654943	39654943	39654943	39654943.0000
37	31	1	5987435	5987435	5987435	5987435.0000
select companynr,count(price),sum(price),min(price),max(price),avg(price) from t3 group by companynr ;
companynr	count(price)	sum(price)	min(price)	max(price)	avg(price)
37	12543	309394878010	5987435	39654943	24666736.6667
78	8362	414611089292	726498	98439034	49582766.0000
101	4181	3489454238	834598	834598	834598.0000
154	4181	4112197254950	983543950	983543950	983543950.0000
311	4181	979599938	234298	234298	234298.0000
447	4181	9929180954	2374834	2374834	2374834.0000
512	4181	3288532102	786542	786542	786542.0000
select distinct mod(companynr,10) from t4 group by companynr;
mod(companynr,10)
0
9
4
6
7
1
3
8
5
select distinct 1 from t4 group by companynr;
1
1
select count(distinct fld1) from t2;
count(distinct fld1)
1199
select companynr,count(distinct fld1) from t2 group by companynr;
companynr	count(distinct fld1)
00	82
29	95
34	70
36	215
37	588
40	37
41	52
50	11
53	4
58	23
65	10
68	12
select companynr,count(*) from t2 group by companynr;
companynr	count(*)
00	82
29	95
34	70
36	215
37	588
40	37
41	52
50	11
53	4
58	23
65	10
68	12
select companynr,count(distinct concat(fld1,repeat(65,1000))) from t2 group by companynr;
companynr	count(distinct concat(fld1,repeat(65,1000)))
00	82
29	95
34	70
36	215
37	588
40	37
41	52
50	11
53	4
58	23
65	10
68	12
select companynr,count(distinct concat(fld1,repeat(65,200))) from t2 group by companynr;
companynr	count(distinct concat(fld1,repeat(65,200)))
00	82
29	95
34	70
36	215
37	588
40	37
41	52
50	11
53	4
58	23
65	10
68	12
select companynr,count(distinct floor(fld1/100)) from t2 group by companynr;
companynr	count(distinct floor(fld1/100))
00	47
29	35
34	14
36	69
37	108
40	16
41	11
50	9
53	1
58	1
65	1
68	1
select companynr,count(distinct concat(repeat(65,1000),floor(fld1/100))) from t2 group by companynr;
companynr	count(distinct concat(repeat(65,1000),floor(fld1/100)))
00	47
29	35
34	14
36	69
37	108
40	16
41	11
50	9
53	1
58	1
65	1
68	1
select sum(fld1),fld3 from t2 where fld3="Romans" group by fld1 limit 10;
sum(fld1)	fld3
11402	Romans
select name,count(*) from t3 where name='cloakroom' group by name;
name	count(*)
cloakroom	4181
select name,count(*) from t3 where name='cloakroom' and price>10 group by name;
name	count(*)
cloakroom	4181
select count(*) from t3 where name='cloakroom' and price2=823742;
count(*)
4181
select name,count(*) from t3 where name='cloakroom' and price2=823742 group by name;
name	count(*)
cloakroom	4181
select name,count(*) from t3 where name >= "extramarital" and price <= 39654943 group by name;
name	count(*)
extramarital	4181
gazer	4181
gems	4181
Iranizes	4181
spates	4181
tucked	4181
violinist	4181
select t2.fld3,count(*) from t2,t3 where t2.fld1=158402 and t3.name=t2.fld3 group by t3.name;
fld3	count(*)
spates	4181
select companynr|0,companyname from t4 group by 1;
companynr|0	companyname
0	Unknown
29	company 1
34	company 2
36	company 3
37	company 4
40	company 5
41	company 6
50	company 11
53	company 7
58	company 8
65	company 9
68	company 10
select t2.companynr,companyname,count(*) from t2,t4 where t2.companynr=t4.companynr group by t2.companynr order by companyname;
companynr	companyname	count(*)
29	company 1	95
68	company 10	12
50	company 11	11
34	company 2	70
36	company 3	215
37	company 4	588
40	company 5	37
41	company 6	52
53	company 7	4
58	company 8	23
65	company 9	10
00	Unknown	82
select t2.fld1,count(*) from t2,t3 where t2.fld1=158402 and t3.name=t2.fld3 group by t3.name;
fld1	count(*)
158402	4181
select sum(Period)/count(*) from t1;
sum(Period)/count(*)
9410.0000
select companynr,count(price) as "count",sum(price) as "sum" ,abs(sum(price)/count(price)-avg(price)) as "diff",(0+count(price))*companynr as func from t3 group by companynr;
companynr	count	sum	diff	func
37	12543	309394878010	0.0000	464091
78	8362	414611089292	0.0000	652236
101	4181	3489454238	0.0000	422281
154	4181	4112197254950	0.0000	643874
311	4181	979599938	0.0000	1300291
447	4181	9929180954	0.0000	1868907
512	4181	3288532102	0.0000	2140672
select companynr,sum(price)/count(price) as avg from t3 group by companynr having avg > 70000000 order by avg;
companynr	avg
154	983543950.0000
select companynr,count(*) from t2 group by companynr order by 2 desc;
companynr	count(*)
37	588
36	215
29	95
00	82
34	70
41	52
40	37
58	23
68	12
50	11
65	10
53	4
select companynr,count(*) from t2 where companynr > 40 group by companynr order by 2 desc;
companynr	count(*)
41	52
58	23
68	12
50	11
65	10
53	4
select t2.fld4,t2.fld1,count(price),sum(price),min(price),max(price),avg(price) from t3,t2 where t3.companynr = 37 and t2.fld1 = t3.t2nr group by fld1,t2.fld4;
fld4	fld1	count(price)	sum(price)	min(price)	max(price)	avg(price)
teethe	000001	1	5987435	5987435	5987435	5987435.0000
dreaded	011401	1	5987435	5987435	5987435	5987435.0000
scholastics	011402	1	28357832	28357832	28357832	28357832.0000
audiology	011403	1	39654943	39654943	39654943	39654943.0000
wallet	011501	1	5987435	5987435	5987435	5987435.0000
parters	011701	1	5987435	5987435	5987435	5987435.0000
eschew	011702	1	28357832	28357832	28357832	28357832.0000
quitter	011703	1	39654943	39654943	39654943	39654943.0000
neat	012001	1	5987435	5987435	5987435	5987435.0000
Steinberg	012003	1	39654943	39654943	39654943	39654943.0000
balled	012301	1	5987435	5987435	5987435	5987435.0000
persist	012302	1	28357832	28357832	28357832	28357832.0000
attainments	012303	1	39654943	39654943	39654943	39654943.0000
capably	012501	1	5987435	5987435	5987435	5987435.0000
impulsive	012602	1	28357832	28357832	28357832	28357832.0000
starlet	012603	1	39654943	39654943	39654943	39654943.0000
featherweight	012701	1	5987435	5987435	5987435	5987435.0000
pessimist	012702	1	28357832	28357832	28357832	28357832.0000
daughter	012703	1	39654943	39654943	39654943	39654943.0000
lawgiver	013601	1	5987435	5987435	5987435	5987435.0000
stated	013602	1	28357832	28357832	28357832	28357832.0000
readable	013603	1	39654943	39654943	39654943	39654943.0000
testicle	013801	1	5987435	5987435	5987435	5987435.0000
Parsifal	013802	1	28357832	28357832	28357832	28357832.0000
leavings	013803	1	39654943	39654943	39654943	39654943.0000
squeaking	013901	1	5987435	5987435	5987435	5987435.0000
contrasted	016001	1	5987435	5987435	5987435	5987435.0000
leftover	016201	1	5987435	5987435	5987435	5987435.0000
whiteners	016202	1	28357832	28357832	28357832	28357832.0000
erases	016301	1	5987435	5987435	5987435	5987435.0000
Punjab	016302	1	28357832	28357832	28357832	28357832.0000
Merritt	016303	1	39654943	39654943	39654943	39654943.0000
sweetish	018001	1	5987435	5987435	5987435	5987435.0000
dogging	018002	1	28357832	28357832	28357832	28357832.0000
scornfully	018003	1	39654943	39654943	39654943	39654943.0000
fetters	018012	1	28357832	28357832	28357832	28357832.0000
bivalves	018013	1	39654943	39654943	39654943	39654943.0000
skulking	018021	1	5987435	5987435	5987435	5987435.0000
flint	018022	1	28357832	28357832	28357832	28357832.0000
flopping	018023	1	39654943	39654943	39654943	39654943.0000
Judas	018032	1	28357832	28357832	28357832	28357832.0000
vacuuming	018033	1	39654943	39654943	39654943	39654943.0000
medical	018041	1	5987435	5987435	5987435	5987435.0000
bloodbath	018042	1	28357832	28357832	28357832	28357832.0000
subschema	018043	1	39654943	39654943	39654943	39654943.0000
interdependent	018051	1	5987435	5987435	5987435	5987435.0000
Graves	018052	1	28357832	28357832	28357832	28357832.0000
neonatal	018053	1	39654943	39654943	39654943	39654943.0000
sorters	018061	1	5987435	5987435	5987435	5987435.0000
epistle	018062	1	28357832	28357832	28357832	28357832.0000
Conley	018101	1	5987435	5987435	5987435	5987435.0000
lectured	018102	1	28357832	28357832	28357832	28357832.0000
Abraham	018103	1	39654943	39654943	39654943	39654943.0000
cage	018201	1	5987435	5987435	5987435	5987435.0000
hushes	018202	1	28357832	28357832	28357832	28357832.0000
Simla	018402	1	28357832	28357832	28357832	28357832.0000
reporters	018403	1	39654943	39654943	39654943	39654943.0000
coexist	018601	1	5987435	5987435	5987435	5987435.0000
Beebe	018602	1	28357832	28357832	28357832	28357832.0000
Taoism	018603	1	39654943	39654943	39654943	39654943.0000
Connally	018801	1	5987435	5987435	5987435	5987435.0000
fetched	018802	1	28357832	28357832	28357832	28357832.0000
checkpoints	018803	1	39654943	39654943	39654943	39654943.0000
gritty	018811	1	5987435	5987435	5987435	5987435.0000
firearm	018812	1	28357832	28357832	28357832	28357832.0000
minima	019101	1	5987435	5987435	5987435	5987435.0000
Selfridge	019102	1	28357832	28357832	28357832	28357832.0000
disable	019103	1	39654943	39654943	39654943	39654943.0000
witchcraft	019201	1	5987435	5987435	5987435	5987435.0000
betroth	030501	1	5987435	5987435	5987435	5987435.0000
Manhattanize	030502	1	28357832	28357832	28357832	28357832.0000
imprint	030503	1	39654943	39654943	39654943	39654943.0000
swelling	031901	1	5987435	5987435	5987435	5987435.0000
interrelationships	036001	1	5987435	5987435	5987435	5987435.0000
riser	036002	1	28357832	28357832	28357832	28357832.0000
bee	038001	1	5987435	5987435	5987435	5987435.0000
kanji	038002	1	28357832	28357832	28357832	28357832.0000
dental	038003	1	39654943	39654943	39654943	39654943.0000
railway	038011	1	5987435	5987435	5987435	5987435.0000
validate	038012	1	28357832	28357832	28357832	28357832.0000
normalizes	038013	1	39654943	39654943	39654943	39654943.0000
Kline	038101	1	5987435	5987435	5987435	5987435.0000
Anatole	038102	1	28357832	28357832	28357832	28357832.0000
partridges	038103	1	39654943	39654943	39654943	39654943.0000
recruited	038201	1	5987435	5987435	5987435	5987435.0000
dimensions	038202	1	28357832	28357832	28357832	28357832.0000
Chicana	038203	1	39654943	39654943	39654943	39654943.0000
select t3.companynr,fld3,sum(price) from t3,t2 where t2.fld1 = t3.t2nr and t3.companynr = 512 group by companynr,fld3;
companynr	fld3	sum(price)
512	boat	786542
512	capably	786542
512	cupboard	786542
512	decliner	786542
512	descendants	786542
512	dopers	786542
512	erases	786542
512	Micronesia	786542
512	Miles	786542
512	skies	786542
select t2.companynr,count(*),min(fld3),max(fld3),sum(price),avg(price) from t2,t3 where t3.companynr >= 30 and t3.companynr <= 58 and t3.t2nr = t2.fld1 and 1+1=2 group by t2.companynr;
companynr	count(*)	min(fld3)	max(fld3)	sum(price)	avg(price)
00	1	Omaha	Omaha	5987435	5987435.0000
36	1	dubbed	dubbed	28357832	28357832.0000
37	83	Abraham	Wotan	1908978016	22999735.1325
50	2	scribbled	tapestry	68012775	34006387.5000
select t3.companynr+0,t3.t2nr,fld3,sum(price) from t3,t2 where t2.fld1 = t3.t2nr and t3.companynr = 37 group by 1,t3.t2nr,fld3,fld3,fld3,fld3,fld3 order by fld1;
t3.companynr+0	t2nr	fld3	sum(price)
37	1	Omaha	5987435
37	11401	breaking	5987435
37	11402	Romans	28357832
37	11403	intercepted	39654943
37	11501	bewilderingly	5987435
37	11701	astound	5987435
37	11702	admonishing	28357832
37	11703	sumac	39654943
37	12001	flanking	5987435
37	12003	combed	39654943
37	12301	Eulerian	5987435
37	12302	dubbed	28357832
37	12303	Kane	39654943
37	12501	annihilates	5987435
37	12602	Wotan	28357832
37	12603	snatching	39654943
37	12701	grazing	5987435
37	12702	Baird	28357832
37	12703	celery	39654943
37	13601	handgun	5987435
37	13602	foldout	28357832
37	13603	mystic	39654943
37	13801	intelligibility	5987435
37	13802	Augustine	28357832
37	13803	teethe	39654943
37	13901	scholastics	5987435
37	16001	audiology	5987435
37	16201	wallet	5987435
37	16202	parters	28357832
37	16301	eschew	5987435
37	16302	quitter	28357832
37	16303	neat	39654943
37	18001	jarring	5987435
37	18002	tinily	28357832
37	18003	balled	39654943
37	18012	impulsive	28357832
37	18013	starlet	39654943
37	18021	lawgiver	5987435
37	18022	stated	28357832
37	18023	readable	39654943
37	18032	testicle	28357832
37	18033	Parsifal	39654943
37	18041	Punjab	5987435
37	18042	Merritt	28357832
37	18043	Quixotism	39654943
37	18051	sureties	5987435
37	18052	puddings	28357832
37	18053	tapestry	39654943
37	18061	trimmings	5987435
37	18062	humility	28357832
37	18101	tragedies	5987435
37	18102	skulking	28357832
37	18103	flint	39654943
37	18201	relaxing	5987435
37	18202	offload	28357832
37	18402	suites	28357832
37	18403	lists	39654943
37	18601	vacuuming	5987435
37	18602	dentally	28357832
37	18603	humanness	39654943
37	18801	inch	5987435
37	18802	Weissmuller	28357832
37	18803	irresponsibly	39654943
37	18811	repetitions	5987435
37	18812	Antares	28357832
37	19101	ventilate	5987435
37	19102	pityingly	28357832
37	19103	interdependent	39654943
37	19201	Graves	5987435
37	30501	neonatal	5987435
37	30502	scribbled	28357832
37	30503	chafe	39654943
37	31901	realtor	5987435
37	36001	elite	5987435
37	36002	funereal	28357832
37	38001	Conley	5987435
37	38002	lectured	28357832
37	38003	Abraham	39654943
37	38011	groupings	5987435
37	38012	dissociate	28357832
37	38013	coexist	39654943
37	38101	rusting	5987435
37	38102	galling	28357832
37	38103	obliterates	39654943
37	38201	resumes	5987435
37	38202	analyzable	28357832
37	38203	terminator	39654943
select sum(price) from t3,t2 where t2.fld1 = t3.t2nr and t3.companynr = 512 and t3.t2nr = 38008 and t2.fld1 = 38008 or t2.fld1= t3.t2nr and t3.t2nr = 38008 and t2.fld1 = 38008;
sum(price)
234298
select t2.fld1,sum(price) from t3,t2 where t2.fld1 = t3.t2nr and t3.companynr = 512 and t3.t2nr = 38008 and t2.fld1 = 38008 or t2.fld1 = t3.t2nr and t3.t2nr = 38008 and t2.fld1 = 38008 or t3.t2nr = t2.fld1 and t2.fld1 = 38008 group by t2.fld1;
fld1	sum(price)
038008	234298
explain select fld3 from t2 where 1>2 or 2>3;
id	select_type	table	type	possible_keys	key	key_len	ref	rows	Extra
1	SIMPLE	NULL	NULL	NULL	NULL	NULL	NULL	NULL	Impossible WHERE
explain select fld3 from t2 where fld1=fld1;
id	select_type	table	type	possible_keys	key	key_len	ref	rows	Extra
1	SIMPLE	t2	ALL	NULL	NULL	NULL	NULL	1199	
select companynr,fld1 from t2 HAVING fld1=250501 or fld1=250502;
companynr	fld1
34	250501
34	250502
select companynr,fld1 from t2 WHERE fld1>=250501 HAVING fld1<=250502;
companynr	fld1
34	250501
34	250502
select companynr,count(*) as count,sum(fld1) as sum from t2 group by companynr having count > 40 and sum/count >= 120000;
companynr	count	sum
00	82	10355753
29	95	14473298
34	70	17788966
37	588	83602098
41	52	12816335
select companynr from t2 group by companynr having count(*) > 40 and sum(fld1)/count(*) >= 120000 ;
companynr
00
29
34
37
41
select t2.companynr,companyname,count(*) from t2,t4 where t2.companynr=t4.companynr group by companyname having t2.companynr >= 40;
companynr	companyname	count(*)
68	company 10	12
50	company 11	11
40	company 5	37
41	company 6	52
53	company 7	4
58	company 8	23
65	company 9	10
select count(*) from t2;
count(*)
1199
select count(*) from t2 where fld1 < 098024;
count(*)
387
select min(fld1) from t2 where fld1>= 098024;
min(fld1)
98024
select max(fld1) from t2 where fld1>= 098024;
max(fld1)
1232609
select count(*) from t3 where price2=76234234;
count(*)
4181
select count(*) from t3 where companynr=512 and price2=76234234;
count(*)
4181
explain select min(fld1),max(fld1),count(*) from t2;
id	select_type	table	type	possible_keys	key	key_len	ref	rows	Extra
1	SIMPLE	NULL	NULL	NULL	NULL	NULL	NULL	NULL	Select tables optimized away
select min(fld1),max(fld1),count(*) from t2;
min(fld1)	max(fld1)	count(*)
0	1232609	1199
select min(t2nr),max(t2nr) from t3 where t2nr=2115 and price2=823742;
min(t2nr)	max(t2nr)
2115	2115
select count(*),min(t2nr),max(t2nr) from t3 where name='spates' and companynr=78;
count(*)	min(t2nr)	max(t2nr)
4181	4	41804
select t2nr,count(*) from t3 where name='gems' group by t2nr limit 20;
t2nr	count(*)
9	1
19	1
29	1
39	1
49	1
59	1
69	1
79	1
89	1
99	1
109	1
119	1
129	1
139	1
149	1
159	1
169	1
179	1
189	1
199	1
select max(t2nr) from t3 where price=983543950;
max(t2nr)
41807
select t1.period from t3 = t1 limit 1;
period
1001
select t1.period from t1 as t1 limit 1;
period
9410
select t1.period as "Nuvarande period" from t1 as t1 limit 1;
Nuvarande period
9410
select period as ok_period from t1 limit 1;
ok_period
9410
select period as ok_period from t1 group by ok_period limit 1;
ok_period
9410
select 1+1 as summa from t1 group by summa limit 1;
summa
2
select period as "Nuvarande period" from t1 group by "Nuvarande period" limit 1;
Nuvarande period
9410
show tables;
Tables_in_test
t1
t2
t3
t4
show tables from test like "s%";
Tables_in_test (s%)
show tables from test like "t?";
Tables_in_test (t?)
show full columns from t2;
Field	Type	Collation	Null	Key	Default	Extra	Privileges	Comment
auto	int(11)	NULL	NO	PRI	NULL	auto_increment	#	
fld1	int(6) unsigned zerofill	NULL	NO	UNI	000000		#	
companynr	tinyint(2) unsigned zerofill	NULL	NO		00		#	
fld3	char(30)	latin1_swedish_ci	NO	MUL			#	
fld4	char(35)	latin1_swedish_ci	NO				#	
fld5	char(35)	latin1_swedish_ci	NO				#	
fld6	char(4)	latin1_swedish_ci	NO				#	
show full columns from t2 from test like 'f%';
Field	Type	Collation	Null	Key	Default	Extra	Privileges	Comment
fld1	int(6) unsigned zerofill	NULL	NO	UNI	000000		#	
fld3	char(30)	latin1_swedish_ci	NO	MUL			#	
fld4	char(35)	latin1_swedish_ci	NO				#	
fld5	char(35)	latin1_swedish_ci	NO				#	
fld6	char(4)	latin1_swedish_ci	NO				#	
show full columns from t2 from test like 's%';
Field	Type	Collation	Null	Key	Default	Extra	Privileges	Comment
show keys from t2;
Table	Non_unique	Key_name	Seq_in_index	Column_name	Collation	Cardinality	Sub_part	Packed	Null	Index_type	Comment
t2	0	PRIMARY	1	auto	A	1199	NULL	NULL		BTREE	
t2	0	fld1	1	fld1	A	1199	NULL	NULL		BTREE	
t2	1	fld3	1	fld3	A	NULL	NULL	NULL		BTREE	
drop table t4, t3, t2, t1;
DO 1;
DO benchmark(100,1+1),1,1;
do default;
ERROR 42000: You have an error in your SQL syntax; check the manual that corresponds to your MySQL server version for the right syntax to use near '' at line 1
do foobar;
ERROR 42S22: Unknown column 'foobar' in 'field list'
CREATE TABLE t1 (
id mediumint(8) unsigned NOT NULL auto_increment,
pseudo varchar(35) NOT NULL default '',
PRIMARY KEY  (id),
UNIQUE KEY pseudo (pseudo)
);
INSERT INTO t1 (pseudo) VALUES ('test');
INSERT INTO t1 (pseudo) VALUES ('test1');
SELECT 1 as rnd1 from t1 where rand() > 2;
rnd1
DROP TABLE t1;
CREATE TABLE t1 (gvid int(10) unsigned default NULL,  hmid int(10) unsigned default NULL,  volid int(10) unsigned default NULL,  mmid int(10) unsigned default NULL,  hdid int(10) unsigned default NULL,  fsid int(10) unsigned default NULL,  ctid int(10) unsigned default NULL,  dtid int(10) unsigned default NULL,  cost int(10) unsigned default NULL,  performance int(10) unsigned default NULL,  serialnumber bigint(20) unsigned default NULL,  monitored tinyint(3) unsigned default '1',  removed tinyint(3) unsigned default '0',  target tinyint(3) unsigned default '0',  dt_modified timestamp NOT NULL,  name varchar(255) binary default NULL,  description varchar(255) default NULL,  UNIQUE KEY hmid (hmid,volid)) ENGINE=MyISAM;
INSERT INTO t1 VALUES (200001,2,1,1,100,1,1,1,0,0,0,1,0,1,20020425060057,'\\\\ARKIVIO-TESTPDC\\E$',''),(200002,2,2,1,101,1,1,1,0,0,0,1,0,1,20020425060057,'\\\\ARKIVIO-TESTPDC\\C$',''),(200003,1,3,2,NULL,NULL,NULL,NULL,NULL,NULL,NULL,1,0,1,20020425060427,'c:',NULL);
CREATE TABLE t2 (  hmid int(10) unsigned default NULL,  volid int(10) unsigned default NULL,  sampletid smallint(5) unsigned default NULL,  sampletime datetime default NULL,  samplevalue bigint(20) unsigned default NULL,  KEY idx1 (hmid,volid,sampletid,sampletime)) ENGINE=MyISAM;
INSERT INTO t2 VALUES (1,3,10,'2002-06-01 08:00:00',35),(1,3,1010,'2002-06-01 12:00:01',35);
SELECT a.gvid, (SUM(CASE b.sampletid WHEN 140 THEN b.samplevalue ELSE 0 END)) as the_success,(SUM(CASE b.sampletid WHEN 141 THEN b.samplevalue ELSE 0 END)) as the_fail,(SUM(CASE b.sampletid WHEN 142 THEN b.samplevalue ELSE 0 END)) as the_size,(SUM(CASE b.sampletid WHEN 143 THEN b.samplevalue ELSE 0 END)) as the_time FROM t1 a, t2 b WHERE a.hmid = b.hmid AND a.volid = b.volid AND b.sampletime >= 'wrong-date-value' AND b.sampletime < 'wrong-date-value' AND b.sampletid IN (140, 141, 142, 143) GROUP BY a.gvid;
gvid	the_success	the_fail	the_size	the_time
Warnings:
Warning	1292	Incorrect datetime value: 'wrong-date-value' for column 'sampletime' at row 1
Warning	1292	Incorrect datetime value: 'wrong-date-value' for column 'sampletime' at row 1
SELECT a.gvid, (SUM(CASE b.sampletid WHEN 140 THEN b.samplevalue ELSE 0 END)) as the_success,(SUM(CASE b.sampletid WHEN 141 THEN b.samplevalue ELSE 0 END)) as the_fail,(SUM(CASE b.sampletid WHEN 142 THEN b.samplevalue ELSE 0 END)) as the_size,(SUM(CASE b.sampletid WHEN 143 THEN b.samplevalue ELSE 0 END)) as the_time FROM t1 a, t2 b WHERE a.hmid = b.hmid AND a.volid = b.volid AND b.sampletime >= NULL AND b.sampletime < NULL AND b.sampletid IN (140, 141, 142, 143) GROUP BY a.gvid;
gvid	the_success	the_fail	the_size	the_time
DROP TABLE t1,t2;
create table  t1 (  A_Id bigint(20) NOT NULL default '0',  A_UpdateBy char(10) NOT NULL default '',  A_UpdateDate bigint(20) NOT NULL default '0',  A_UpdateSerial int(11) NOT NULL default '0',  other_types bigint(20) NOT NULL default '0',  wss_type bigint(20) NOT NULL default '0');
INSERT INTO t1 VALUES (102935998719055004,'brade',1029359987,2,102935229116544068,102935229216544093);
select wss_type from t1 where wss_type ='102935229216544106';
wss_type
select wss_type from t1 where wss_type ='102935229216544105';
wss_type
select wss_type from t1 where wss_type ='102935229216544104';
wss_type
select wss_type from t1 where wss_type ='102935229216544093';
wss_type
102935229216544093
select wss_type from t1 where wss_type =102935229216544093;
wss_type
102935229216544093
drop table t1;
select 1+2,"aaaa",3.13*2.0 into @a,@b,@c;
select @a;
@a
3
select @b;
@b
aaaa
select @c;
@c
6.260
create table t1 (a int not null auto_increment primary key);
insert into t1 values ();
insert into t1 values ();
insert into t1 values ();
select * from (t1 as t2 left join t1 as t3 using (a)), t1;
a	a
1	1
2	1
3	1
1	2
2	2
3	2
1	3
2	3
3	3
select * from t1, (t1 as t2 left join t1 as t3 using (a));
a	a
1	1
2	1
3	1
1	2
2	2
3	2
1	3
2	3
3	3
select * from (t1 as t2 left join t1 as t3 using (a)) straight_join t1;
a	a
1	1
2	1
3	1
1	2
2	2
3	2
1	3
2	3
3	3
select * from t1 straight_join (t1 as t2 left join t1 as t3 using (a));
a	a
1	1
2	1
3	1
1	2
2	2
3	2
1	3
2	3
3	3
select * from (t1 as t2 left join t1 as t3 using (a)) inner join t1 on t1.a>1;
a	a
1	2
2	2
3	2
1	3
2	3
3	3
select * from t1 inner join (t1 as t2 left join t1 as t3 using (a)) on t1.a>1;
a	a
2	1
3	1
2	2
3	2
2	3
3	3
select * from (t1 as t2 left join t1 as t3 using (a)) inner join t1 using ( a );
a
1
2
3
select * from t1 inner join (t1 as t2 left join t1 as t3 using (a)) using ( a );
a
1
2
3
select * from (t1 as t2 left join t1 as t3 using (a)) left outer join t1 on t1.a>1;
a	a
1	2
1	3
2	2
2	3
3	2
3	3
select * from t1 left outer join (t1 as t2 left join t1 as t3 using (a)) on t1.a>1;
a	a
1	NULL
2	1
2	2
2	3
3	1
3	2
3	3
select * from (t1 as t2 left join t1 as t3 using (a)) left join t1 using ( a );
a
1
2
3
select * from t1 left join (t1 as t2 left join t1 as t3 using (a)) using ( a );
a
1
2
3
select * from (t1 as t2 left join t1 as t3 using (a)) natural left join t1;
a
1
2
3
select * from t1 natural left join (t1 as t2 left join t1 as t3 using (a));
a
1
2
3
select * from (t1 as t2 left join t1 as t3 using (a)) right join t1 on t1.a>1;
a	a
NULL	1
1	2
2	2
3	2
1	3
2	3
3	3
select * from t1 right join (t1 as t2 left join t1 as t3 using (a)) on t1.a>1;
a	a
2	1
3	1
2	2
3	2
2	3
3	3
select * from (t1 as t2 left join t1 as t3 using (a)) right outer join t1 using ( a );
a
1
2
3
select * from t1 right outer join (t1 as t2 left join t1 as t3 using (a)) using ( a );
a
1
2
3
select * from (t1 as t2 left join t1 as t3 using (a)) natural right join t1;
a
1
2
3
select * from t1 natural right join (t1 as t2 left join t1 as t3 using (a));
a
1
2
3
select * from t1 natural join (t1 as t2 left join t1 as t3 using (a));
a
1
2
3
select * from (t1 as t2 left join t1 as t3 using (a)) natural join t1;
a
1
2
3
drop table t1;
CREATE TABLE t1 (  aa char(2),  id int(11) NOT NULL auto_increment,  t2_id int(11) NOT NULL default '0',  PRIMARY KEY  (id),  KEY replace_id (t2_id)) ENGINE=MyISAM;
INSERT INTO t1 VALUES ("1",8264,2506),("2",8299,2517),("3",8301,2518),("4",8302,2519),("5",8303,2520),("6",8304,2521),("7",8305,2522);
CREATE TABLE t2 ( id int(11) NOT NULL auto_increment,  PRIMARY KEY  (id)) ENGINE=MyISAM;
INSERT INTO t2 VALUES (2517), (2518), (2519), (2520), (2521), (2522);
select * from t1, t2 WHERE t1.t2_id = t2.id and t1.t2_id > 0   order by t1.id   LIMIT 0, 5;
aa	id	t2_id	id
2	8299	2517	2517
3	8301	2518	2518
4	8302	2519	2519
5	8303	2520	2520
6	8304	2521	2521
drop table t1,t2;
create table t1 (id1 int NOT NULL);
create table t2 (id2 int NOT NULL);
create table t3 (id3 int NOT NULL);
create table t4 (id4 int NOT NULL, id44 int NOT NULL, KEY (id4));
insert into t1 values (1);
insert into t1 values (2);
insert into t2 values (1);
insert into t4 values (1,1);
explain select * from t1 left join t2 on id1 = id2 left join t3 on id1 = id3
left join t4 on id3 = id4 where id2 = 1 or id4 = 1;
id	select_type	table	type	possible_keys	key	key_len	ref	rows	Extra
1	SIMPLE	t3	system	NULL	NULL	NULL	NULL	0	const row not found
1	SIMPLE	t4	const	id4	NULL	NULL	NULL	1	
1	SIMPLE	t1	ALL	NULL	NULL	NULL	NULL	2	
1	SIMPLE	t2	ALL	NULL	NULL	NULL	NULL	1	Using where
select * from t1 left join t2 on id1 = id2 left join t3 on id1 = id3
left join t4 on id3 = id4 where id2 = 1 or id4 = 1;
id1	id2	id3	id4	id44
1	1	NULL	NULL	NULL
drop table t1,t2,t3,t4;
create table t1(s varchar(10) not null);
create table t2(s varchar(10) not null primary key);
create table t3(s varchar(10) not null primary key);
insert into t1 values ('one\t'), ('two\t');
insert into t2 values ('one\r'), ('two\t');
insert into t3 values ('one '), ('two\t');
select * from t1 where s = 'one';
s
select * from t2 where s = 'one';
s
select * from t3 where s = 'one';
s
one 
select * from t1,t2 where t1.s = t2.s;
s	s
two		two	
select * from t2,t3 where t2.s = t3.s;
s	s
two		two	
drop table t1, t2, t3;
create table t1 (a integer,  b integer, index(a), index(b));
create table t2 (c integer,  d integer, index(c), index(d));
insert into t1 values (1,2), (2,2), (3,2), (4,2);
insert into t2 values (1,3), (2,3), (3,4), (4,4);
explain select * from t1 left join t2 on a=c where d in (4);
id	select_type	table	type	possible_keys	key	key_len	ref	rows	Extra
1	SIMPLE	t2	ref	c,d	d	5	const	2	Using where
1	SIMPLE	t1	ALL	a	NULL	NULL	NULL	3	Using where
select * from t1 left join t2 on a=c where d in (4);
a	b	c	d
3	2	3	4
4	2	4	4
explain select * from t1 left join t2 on a=c where d = 4;
id	select_type	table	type	possible_keys	key	key_len	ref	rows	Extra
1	SIMPLE	t2	ref	c,d	d	5	const	2	Using where
1	SIMPLE	t1	ALL	a	NULL	NULL	NULL	3	Using where
select * from t1 left join t2 on a=c where d = 4;
a	b	c	d
3	2	3	4
4	2	4	4
drop table t1, t2;
CREATE TABLE t1 (
i int(11) NOT NULL default '0',
c char(10) NOT NULL default '',
PRIMARY KEY  (i),
UNIQUE KEY c (c)
) ENGINE=MyISAM;
INSERT INTO t1 VALUES (1,'a');
INSERT INTO t1 VALUES (2,'b');
INSERT INTO t1 VALUES (3,'c');
EXPLAIN SELECT i FROM t1 WHERE i=1;
id	select_type	table	type	possible_keys	key	key_len	ref	rows	Extra
1	SIMPLE	t1	const	PRIMARY	PRIMARY	4	const	1	Using index
DROP TABLE t1;
CREATE TABLE t1 ( a BLOB, INDEX (a(20)) );
CREATE TABLE t2 ( a BLOB, INDEX (a(20)) );
INSERT INTO t1 VALUES ('one'),('two'),('three'),('four'),('five');
INSERT INTO t2 VALUES ('one'),('two'),('three'),('four'),('five');
EXPLAIN SELECT * FROM t1 LEFT JOIN t2 USE INDEX (a) ON t1.a=t2.a;
id	select_type	table	type	possible_keys	key	key_len	ref	rows	Extra
1	SIMPLE	t1	ALL	NULL	NULL	NULL	NULL	5	
1	SIMPLE	t2	ref	a	a	23	test.t1.a	2	
EXPLAIN SELECT * FROM t1 LEFT JOIN t2 FORCE INDEX (a) ON t1.a=t2.a;
id	select_type	table	type	possible_keys	key	key_len	ref	rows	Extra
1	SIMPLE	t1	ALL	NULL	NULL	NULL	NULL	5	
1	SIMPLE	t2	ref	a	a	23	test.t1.a	2	
DROP TABLE t1, t2;
CREATE TABLE t1 ( city char(30) );
INSERT INTO t1 VALUES ('London');
INSERT INTO t1 VALUES ('Paris');
SELECT * FROM t1 WHERE city='London';
city
London
SELECT * FROM t1 WHERE city='london';
city
London
EXPLAIN SELECT * FROM t1 WHERE city='London' AND city='london';
id	select_type	table	type	possible_keys	key	key_len	ref	rows	Extra
1	SIMPLE	t1	ALL	NULL	NULL	NULL	NULL	2	Using where
SELECT * FROM t1 WHERE city='London' AND city='london';
city
London
EXPLAIN SELECT * FROM t1 WHERE city LIKE '%london%' AND city='London';
id	select_type	table	type	possible_keys	key	key_len	ref	rows	Extra
1	SIMPLE	t1	ALL	NULL	NULL	NULL	NULL	2	Using where
SELECT * FROM t1 WHERE city LIKE '%london%' AND city='London';
city
London
DROP TABLE t1;
create table t1 (a int(11) unsigned, b int(11) unsigned);
insert into t1 values (1,0), (1,1), (1,2);
select a-b  from t1 order by 1;
a-b
0
1
18446744073709551615
select a-b , (a-b < 0)  from t1 order by 1;
a-b	(a-b < 0)
0	0
1	0
18446744073709551615	0
select a-b as d, (a-b >= 0), b from t1 group by b having d >= 0;
d	(a-b >= 0)	b
1	1	0
0	1	1
18446744073709551615	1	2
select cast((a - b) as unsigned) from t1 order by 1;
cast((a - b) as unsigned)
0
1
18446744073709551615
drop table t1;
create table t1 (a int(11));
select all all * from t1;
a
select distinct distinct * from t1;
a
select all distinct * from t1;
ERROR HY000: Incorrect usage of ALL and DISTINCT
select distinct all * from t1;
ERROR HY000: Incorrect usage of ALL and DISTINCT
drop table t1;
CREATE TABLE t1 (
kunde_intern_id int(10) unsigned NOT NULL default '0',
kunde_id int(10) unsigned NOT NULL default '0',
FK_firma_id int(10) unsigned NOT NULL default '0',
aktuell enum('Ja','Nein') NOT NULL default 'Ja',
vorname varchar(128) NOT NULL default '',
nachname varchar(128) NOT NULL default '',
geloescht enum('Ja','Nein') NOT NULL default 'Nein',
firma varchar(128) NOT NULL default ''
);
INSERT INTO t1 VALUES 
(3964,3051,1,'Ja','Vorname1','1Nachname','Nein','Print Schau XXXX'),
(3965,3051111,1,'Ja','Vorname1111','1111Nachname','Nein','Print Schau XXXX');
SELECT kunde_id ,FK_firma_id ,aktuell, vorname, nachname, geloescht FROM t1
WHERE
(
(
( '' != '' AND firma LIKE CONCAT('%', '', '%'))
OR
(vorname LIKE CONCAT('%', 'Vorname1', '%') AND 
nachname LIKE CONCAT('%', '1Nachname', '%') AND 
'Vorname1' != '' AND 'xxxx' != '')
)
AND
(
aktuell = 'Ja' AND geloescht = 'Nein' AND FK_firma_id = 2
)
)
;
kunde_id	FK_firma_id	aktuell	vorname	nachname	geloescht
SELECT kunde_id ,FK_firma_id ,aktuell, vorname, nachname,
geloescht FROM t1
WHERE
(
(
aktuell = 'Ja' AND geloescht = 'Nein' AND FK_firma_id = 2
)
AND
(
( '' != '' AND firma LIKE CONCAT('%', '', '%')  )
OR
(  vorname LIKE CONCAT('%', 'Vorname1', '%') AND
nachname LIKE CONCAT('%', '1Nachname', '%') AND 'Vorname1' != '' AND
'xxxx' != '')
)
)
;
kunde_id	FK_firma_id	aktuell	vorname	nachname	geloescht
SELECT COUNT(*) FROM t1 WHERE 
( 0 OR (vorname LIKE '%Vorname1%' AND nachname LIKE '%1Nachname%' AND 1)) 
AND FK_firma_id = 2;
COUNT(*)
0
drop table t1;
CREATE TABLE t1 (b BIGINT(20) UNSIGNED NOT NULL, PRIMARY KEY (b));
INSERT INTO t1 VALUES (0x8000000000000000);
SELECT b FROM t1 WHERE b=0x8000000000000000;
b
9223372036854775808
DROP TABLE t1;
CREATE TABLE `t1` ( `gid` int(11) default NULL, `uid` int(11) default NULL);
CREATE TABLE `t2` ( `ident` int(11) default NULL, `level` char(16) default NULL);
INSERT INTO `t2` VALUES (0,'READ');
CREATE TABLE `t3` ( `id` int(11) default NULL, `name` char(16) default NULL);
INSERT INTO `t3` VALUES (1,'fs');
select * from t3 left join t1 on t3.id = t1.uid, t2 where t2.ident in (0, t1.gid, t3.id, 0);
id	name	gid	uid	ident	level
1	fs	NULL	NULL	0	READ
drop table t1,t2,t3;
CREATE TABLE t1 (
acct_id int(11) NOT NULL default '0',
profile_id smallint(6) default NULL,
UNIQUE KEY t1$acct_id (acct_id),
KEY t1$profile_id (profile_id)
);
INSERT INTO t1 VALUES (132,17),(133,18);
CREATE TABLE t2 (
profile_id smallint(6) default NULL,
queue_id int(11) default NULL,
seq int(11) default NULL,
KEY t2$queue_id (queue_id)
);
INSERT INTO t2 VALUES (17,31,4),(17,30,3),(17,36,2),(17,37,1);
CREATE TABLE t3 (
id int(11) NOT NULL default '0',
qtype int(11) default NULL,
seq int(11) default NULL,
warn_lvl int(11) default NULL,
crit_lvl int(11) default NULL,
rr1 tinyint(4) NOT NULL default '0',
rr2 int(11) default NULL,
default_queue tinyint(4) NOT NULL default '0',
KEY t3$qtype (qtype),
KEY t3$id (id)
);
INSERT INTO t3 VALUES (30,1,29,NULL,NULL,0,NULL,0),(31,1,28,NULL,NULL,0,NULL,0),
(36,1,34,NULL,NULL,0,NULL,0),(37,1,35,NULL,NULL,0,121,0);
SELECT COUNT(*) FROM t1 a STRAIGHT_JOIN t2 pq STRAIGHT_JOIN t3 q 
WHERE 
(pq.profile_id = a.profile_id) AND (a.acct_id = 132) AND 
(pq.queue_id = q.id) AND (q.rr1 <> 1);
COUNT(*)
4
drop table t1,t2,t3;
create table t1 (f1 int);
insert into t1 values (1),(NULL);
create table t2 (f2 int, f3 int, f4 int);
create index idx1 on t2 (f4);
insert into t2 values (1,2,3),(2,4,6);
select A.f2 from t1 left join t2 A on A.f2 = f1 where A.f3=(select min(f3)
from  t2 C where A.f4 = C.f4) or A.f3 IS NULL;
f2
1
NULL
drop table t1,t2;
create table t2 (a tinyint unsigned);
create index t2i on t2(a);
insert into t2 values (0), (254), (255);
explain select * from t2 where a > -1;
id	select_type	table	type	possible_keys	key	key_len	ref	rows	Extra
1	SIMPLE	t2	index	t2i	t2i	2	NULL	3	Using where; Using index
select * from t2 where a > -1;
a
0
254
255
drop table t2;
CREATE TABLE t1 (a int, b int, c int);
INSERT INTO t1
SELECT 50, 3, 3 FROM DUAL
WHERE NOT EXISTS
(SELECT * FROM t1 WHERE a = 50 AND b = 3);
SELECT * FROM t1;
a	b	c
50	3	3
INSERT INTO t1
SELECT 50, 3, 3 FROM DUAL
WHERE NOT EXISTS
(SELECT * FROM t1 WHERE a = 50 AND b = 3);
select found_rows();
found_rows()
0
SELECT * FROM t1;
a	b	c
50	3	3
select count(*) from t1;
count(*)
1
select found_rows();
found_rows()
1
select count(*) from t1 limit 2,3;
count(*)
select found_rows();
found_rows()
0
select SQL_CALC_FOUND_ROWS count(*) from t1 limit 2,3;
count(*)
select found_rows();
found_rows()
1
DROP TABLE t1;
CREATE TABLE t1 (a INT, b INT);
(SELECT a, b AS c FROM t1) ORDER BY c+1;
a	c
(SELECT a, b AS c FROM t1) ORDER BY b+1;
a	c
SELECT a, b AS c FROM t1 ORDER BY c+1;
a	c
SELECT a, b AS c FROM t1 ORDER BY b+1;
a	c
drop table t1;
create table t1(f1 int, f2 int);
create table t2(f3 int);
select f1 from t1,t2 where f1=f2 and (f1,f2) = ((1,1));
f1
select f1 from t1,t2 where f1=f2 and (f1,NULL) = ((1,1));
f1
select f1 from t1,t2 where f1=f2 and (f1,f2) = ((1,NULL));
f1
insert into t1 values(1,1),(2,null);
insert into t2 values(2);
select * from t1,t2 where f1=f3 and (f1,f2) = (2,null);
f1	f2	f3
select * from t1,t2 where f1=f3 and (f1,f2) <=> (2,null);
f1	f2	f3
2	NULL	2
drop table t1,t2;
create table t1 (f1 int not null auto_increment primary key, f2 varchar(10));
create table t11 like t1;
insert into t1 values(1,""),(2,"");
show table status like 't1%';
Name	Engine	Version	Row_format	Rows	Avg_row_length	Data_length	Max_data_length	Index_length	Data_free	Auto_increment	Create_time	Update_time	Check_time	Collation	Checksum	Create_options	Comment
t1	MyISAM	10	Dynamic	2	20	X	X	X	X	X	X	X	X	latin1_swedish_ci	NULL		
t11	MyISAM	10	Dynamic	0	0	X	X	X	X	X	X	X	X	latin1_swedish_ci	NULL		
select 123 as a from t1 where f1 is null;
a
drop table t1,t11;
CREATE TABLE t1 ( a INT NOT NULL, b INT NOT NULL, UNIQUE idx (a,b) );
INSERT INTO t1 VALUES (1,1),(1,2),(1,3),(1,4);
CREATE TABLE t2 ( a INT NOT NULL, b INT NOT NULL, e INT );
INSERT INTO t2 VALUES ( 1,10,1), (1,10,2), (1,11,1), (1,11,2), (1,2,1), (1,2,2),(1,2,3);
SELECT t2.a, t2.b, IF(t1.b IS NULL,'',e) AS c, COUNT(*) AS d FROM t2 LEFT JOIN
t1 ON t2.a = t1.a AND t2.b = t1.b GROUP BY a, b, c;
a	b	c	d
1	2	1	1
1	2	2	1
1	2	3	1
1	10		2
1	11		2
SELECT t2.a, t2.b, IF(t1.b IS NULL,'',e) AS c, COUNT(*) AS d FROM t2 LEFT JOIN
t1 ON t2.a = t1.a AND t2.b = t1.b GROUP BY t1.a, t1.b, c;
a	b	c	d
1	10		4
1	2	1	1
1	2	2	1
1	2	3	1
SELECT t2.a, t2.b, IF(t1.b IS NULL,'',e) AS c, COUNT(*) AS d FROM t2 LEFT JOIN
t1 ON t2.a = t1.a AND t2.b = t1.b GROUP BY t2.a, t2.b, c;
a	b	c	d
1	2	1	1
1	2	2	1
1	2	3	1
1	10		2
1	11		2
SELECT t2.a, t2.b, IF(t1.b IS NULL,'',e) AS c, COUNT(*) AS d FROM t2,t1
WHERE t2.a = t1.a AND t2.b = t1.b GROUP BY a, b, c;
a	b	c	d
1	2	1	1
1	2	2	1
1	2	3	1
DROP TABLE IF EXISTS t1, t2;
create table t1 (f1 int primary key, f2 int);
create table t2 (f3 int, f4 int, primary key(f3,f4));
insert into t1 values (1,1);
insert into t2 values (1,1),(1,2);
select distinct count(f2) >0 from t1 left join t2 on f1=f3 group by f1;
count(f2) >0
1
drop table t1,t2;
create table t1 (f1 int,f2 int);
insert into t1 values(1,1);
create table t2 (f3 int, f4 int, primary key(f3,f4));
insert into t2 values(1,1);
select * from t1 where f1 in (select f3 from t2 where (f3,f4)= (select f3,f4 from t2));
f1	f2
1	1
drop table t1,t2;
CREATE TABLE t1(a int, b int, c int, KEY b(b), KEY c(c));
insert into t1 values (1,0,0),(2,0,0);
CREATE TABLE t2 (a int, b varchar(2), c varchar(2), PRIMARY KEY(a));
insert into t2 values (1,'',''), (2,'','');
CREATE TABLE t3 (a int, b int, PRIMARY KEY (a,b), KEY a (a), KEY b (b));
insert into t3 values (1,1),(1,2);
explain select straight_join DISTINCT t2.a,t2.b, t1.c from t1, t3, t2 
where (t1.c=t2.a or (t1.c=t3.a and t2.a=t3.b)) and t1.b=556476786 and 
t2.b like '%%' order by t2.b limit 0,1;
id	select_type	table	type	possible_keys	key	key_len	ref	rows	Extra
1	SIMPLE	t1	ref	b,c	b	5	const	1	Using where; Using temporary; Using filesort
1	SIMPLE	t3	index	PRIMARY,a,b	PRIMARY	8	NULL	2	Using index
1	SIMPLE	t2	ALL	PRIMARY	NULL	NULL	NULL	2	Range checked for each record (index map: 0x1)
DROP TABLE t1,t2,t3;
CREATE TABLE t1 (a int, INDEX idx(a));
INSERT INTO t1 VALUES (2), (3), (1);
EXPLAIN SELECT * FROM t1 IGNORE INDEX (idx);
id	select_type	table	type	possible_keys	key	key_len	ref	rows	Extra
1	SIMPLE	t1	ALL	NULL	NULL	NULL	NULL	3	
EXPLAIN SELECT * FROM t1 IGNORE INDEX (a);
ERROR HY000: Key 'a' doesn't exist in table 't1'
EXPLAIN SELECT * FROM t1 FORCE INDEX (a);
ERROR HY000: Key 'a' doesn't exist in table 't1'
DROP TABLE t1;
CREATE TABLE t1 (i BIGINT UNSIGNED NOT NULL);
INSERT INTO t1 VALUES (10);
SELECT i='1e+01',i=1e+01, i in (1e+01,1e+01), i in ('1e+01','1e+01') FROM t1;
i='1e+01'	i=1e+01	i in (1e+01,1e+01)	i in ('1e+01','1e+01')
0	1	1	1
DROP TABLE t1;
CREATE TABLE t1 (a int, b int);
INSERT INTO t1 VALUES (1,1), (2,1), (4,10);
CREATE TABLE t2 (a int PRIMARY KEY, b int, KEY b (b));
INSERT INTO t2 VALUES (1,NULL), (2,10);
ALTER TABLE t1 ENABLE KEYS;
EXPLAIN SELECT STRAIGHT_JOIN SQL_NO_CACHE COUNT(*) FROM t2, t1 WHERE t1.b = t2.b OR t2.b IS NULL;
id	select_type	table	type	possible_keys	key	key_len	ref	rows	Extra
1	SIMPLE	t2	index	b	b	5	NULL	2	Using index
1	SIMPLE	t1	ALL	NULL	NULL	NULL	NULL	3	Using where
SELECT STRAIGHT_JOIN SQL_NO_CACHE * FROM t2, t1 WHERE t1.b = t2.b OR t2.b IS NULL;
a	b	a	b
1	NULL	1	1
1	NULL	2	1
1	NULL	4	10
2	10	4	10
EXPLAIN SELECT STRAIGHT_JOIN SQL_NO_CACHE COUNT(*) FROM t2, t1 WHERE t1.b = t2.b OR t2.b IS NULL;
id	select_type	table	type	possible_keys	key	key_len	ref	rows	Extra
1	SIMPLE	t2	index	b	b	5	NULL	2	Using index
1	SIMPLE	t1	ALL	NULL	NULL	NULL	NULL	3	Using where
SELECT STRAIGHT_JOIN SQL_NO_CACHE * FROM t2, t1 WHERE t1.b = t2.b OR t2.b IS NULL;
a	b	a	b
1	NULL	1	1
1	NULL	2	1
1	NULL	4	10
2	10	4	10
DROP TABLE IF EXISTS t1,t2;
CREATE TABLE t1 (key1 float default NULL, UNIQUE KEY key1 (key1));
CREATE TABLE t2 (key2 float default NULL, UNIQUE KEY key2 (key2));
INSERT INTO t1 VALUES (0.3762),(0.3845),(0.6158),(0.7941);
INSERT INTO t2 VALUES (1.3762),(1.3845),(1.6158),(1.7941);
explain select max(key1) from t1 where key1 <= 0.6158;
id	select_type	table	type	possible_keys	key	key_len	ref	rows	Extra
1	SIMPLE	NULL	NULL	NULL	NULL	NULL	NULL	NULL	Select tables optimized away
explain select max(key2) from t2 where key2 <= 1.6158;
id	select_type	table	type	possible_keys	key	key_len	ref	rows	Extra
1	SIMPLE	NULL	NULL	NULL	NULL	NULL	NULL	NULL	Select tables optimized away
explain select min(key1) from t1 where key1 >= 0.3762;
id	select_type	table	type	possible_keys	key	key_len	ref	rows	Extra
1	SIMPLE	NULL	NULL	NULL	NULL	NULL	NULL	NULL	Select tables optimized away
explain select min(key2) from t2 where key2 >= 1.3762;
id	select_type	table	type	possible_keys	key	key_len	ref	rows	Extra
1	SIMPLE	NULL	NULL	NULL	NULL	NULL	NULL	NULL	Select tables optimized away
explain select max(key1), min(key2) from t1, t2
where key1 <= 0.6158 and key2 >= 1.3762;
id	select_type	table	type	possible_keys	key	key_len	ref	rows	Extra
1	SIMPLE	NULL	NULL	NULL	NULL	NULL	NULL	NULL	Select tables optimized away
explain select max(key1) from t1 where key1 <= 0.6158 and rand() + 0.5 >= 0.5;
id	select_type	table	type	possible_keys	key	key_len	ref	rows	Extra
1	SIMPLE	NULL	NULL	NULL	NULL	NULL	NULL	NULL	Select tables optimized away
explain select min(key1) from t1 where key1 >= 0.3762 and rand() + 0.5 >= 0.5;
id	select_type	table	type	possible_keys	key	key_len	ref	rows	Extra
1	SIMPLE	NULL	NULL	NULL	NULL	NULL	NULL	NULL	Select tables optimized away
select max(key1) from t1 where key1 <= 0.6158;
max(key1)
0.61580002307892
select max(key2) from t2 where key2 <= 1.6158;
max(key2)
1.6158000230789
select min(key1) from t1 where key1 >= 0.3762;
min(key1)
0.37619999051094
select min(key2) from t2 where key2 >= 1.3762;
min(key2)
1.3761999607086
select max(key1), min(key2) from t1, t2
where key1 <= 0.6158 and key2 >= 1.3762;
max(key1)	min(key2)
0.61580002307892	1.3761999607086
select max(key1) from t1 where key1 <= 0.6158 and rand() + 0.5 >= 0.5;
max(key1)
0.61580002307892
select min(key1) from t1 where key1 >= 0.3762 and rand() + 0.5 >= 0.5;
min(key1)
0.37619999051094
DROP TABLE t1,t2;
CREATE TABLE t1 ( 
K2C4 varchar(4) character set latin1 collate latin1_bin NOT NULL default '', 
K4N4 varchar(4) character set latin1 collate latin1_bin NOT NULL default '0000', 
F2I4 int(11) NOT NULL default '0' 
) ENGINE=MyISAM DEFAULT CHARSET=latin1;
INSERT INTO t1 VALUES 
('W%RT', '0100',  1), 
('W-RT', '0100', 1), 
('WART', '0100', 1), 
('WART', '0200', 1), 
('WERT', '0100', 2), 
('WORT','0200', 2), 
('WT', '0100', 2), 
('W_RT', '0100', 2), 
('WaRT', '0100', 3), 
('WART', '0300', 3), 
('WRT' , '0400', 3), 
('WURM', '0500', 3), 
('W%T', '0600', 4), 
('WA%T', '0700', 4), 
('WA_T', '0800', 4);
SELECT K2C4, K4N4, F2I4 FROM t1
WHERE  K2C4 = 'WART' AND 
(F2I4 = 2 AND K2C4 = 'WART' OR (F2I4 = 2 OR K4N4 = '0200'));
K2C4	K4N4	F2I4
WART	0200	1
SELECT K2C4, K4N4, F2I4 FROM t1
WHERE  K2C4 = 'WART' AND (K2C4 = 'WART' OR K4N4 = '0200');
K2C4	K4N4	F2I4
WART	0100	1
WART	0200	1
WART	0300	3
DROP TABLE t1;
create table t1 (a int, b int);
create table t2 like t1;
select t1.a from (t1 inner join t2 on t1.a=t2.a) where t2.a=1;
a
select t1.a from ((t1 inner join t2 on t1.a=t2.a)) where t2.a=1;
a
select x.a, y.a, z.a from ( (t1 x inner join t2 y on x.a=y.a) inner join t2 z on y.a=z.a) WHERE x.a=1;
a	a	a
drop table t1,t2;
create table t1 (s1 varchar(5));
insert into t1 values ('Wall');
select min(s1) from t1 group by s1 with rollup;
min(s1)
Wall
Wall
drop table t1;
create table t1 (s1 int) engine=myisam;
insert into t1 values (0);
select avg(distinct s1) from t1 group by s1 with rollup;
avg(distinct s1)
0.0000
0.0000
drop table t1;
create table t1 (s1 int);
insert into t1 values (null),(1);
select distinct avg(s1) as x from t1 group by s1 with rollup;
x
NULL
1.0000
drop table t1;
CREATE TABLE t1 (a int);
CREATE TABLE t2 (a int);
INSERT INTO t1 VALUES (1), (2), (3), (4), (5);
INSERT INTO t2 VALUES (2), (4), (6);
SELECT t1.a FROM t1 STRAIGHT_JOIN t2 ON t1.a=t2.a;
a
2
4
EXPLAIN SELECT t1.a FROM t1 STRAIGHT_JOIN t2 ON t1.a=t2.a;
id	select_type	table	type	possible_keys	key	key_len	ref	rows	Extra
1	SIMPLE	t1	ALL	NULL	NULL	NULL	NULL	5	
1	SIMPLE	t2	ALL	NULL	NULL	NULL	NULL	3	Using where
EXPLAIN SELECT t1.a FROM t1 INNER JOIN t2 ON t1.a=t2.a;
id	select_type	table	type	possible_keys	key	key_len	ref	rows	Extra
1	SIMPLE	t2	ALL	NULL	NULL	NULL	NULL	3	
1	SIMPLE	t1	ALL	NULL	NULL	NULL	NULL	5	Using where
DROP TABLE t1,t2;
select x'10' + 0, X'10' + 0, b'10' + 0, B'10' + 0;
x'10' + 0	X'10' + 0	b'10' + 0	B'10' + 0
16	16	2	2
create table t1 (f1 varchar(6) default NULL, f2 int(6) primary key not null);
create table t2 (f3 varchar(5) not null, f4 varchar(5) not null, UNIQUE KEY UKEY (f3,f4));
insert into t1 values (" 2", 2);
insert into t2 values (" 2", " one "),(" 2", " two ");
select * from t1 left join t2 on f1 = f3;
f1	f2	f3	f4
 2	2	 2	 one 
 2	2	 2	 two 
drop table t1,t2;
create table t1 (empnum smallint, grp int);
create table t2 (empnum int, name char(5));
insert into t1 values(1,1);
insert into t2 values(1,'bob');
create view v1 as select * from t2 inner join t1 using (empnum);
select * from v1;
empnum	name	grp
1	bob	1
drop table t1,t2;
drop view v1;
create table t1 (pk int primary key, b int);
create table t2 (pk int primary key, c int);
select pk from t1 inner join t2 using (pk);
pk
drop table t1,t2;
create table t1 (s1 int, s2 char(5), s3 decimal(10));
create view v1 as select s1, s2, 'x' as s3 from t1;
select * from t1 natural join v1;
s1	s2	s3
insert into t1 values (1,'x',5);
select * from t1 natural join v1;
s1	s2	s3
Warnings:
Warning	1292	Truncated incorrect DOUBLE value: 'x'
drop table t1;
drop view v1;
create table t1(a1 int);
create table t2(a2 int);
insert into t1 values(1),(2);
insert into t2 values(1),(2);
create view v2 (c) as select a1 from t1;
select * from t1 natural left join t2;
a1	a2
1	1
1	2
2	1
2	2
select * from t1 natural right join t2;
a2	a1
1	1
1	2
2	1
2	2
select * from v2 natural left join t2;
c	a2
1	1
1	2
2	1
2	2
select * from v2 natural right join t2;
a2	c
1	1
1	2
2	1
2	2
drop table t1, t2;
drop view v2;
create table t1 (a int(10), t1_val int(10));
create table t2 (b int(10), t2_val int(10));
create table t3 (a int(10), b int(10));
insert into t1 values (1,1),(2,2);
insert into t2 values (1,1),(2,2),(3,3);
insert into t3 values (1,1),(2,1),(3,1),(4,1);
select * from t1 natural join t2 natural join t3;
a	b	t1_val	t2_val
1	1	1	1
2	1	2	1
select * from t1 natural join t3 natural join t2;
b	a	t1_val	t2_val
1	1	1	1
1	2	2	1
drop table t1, t2, t3;
DO IFNULL(NULL, NULL);
SELECT CAST(IFNULL(NULL, NULL) AS DECIMAL);
CAST(IFNULL(NULL, NULL) AS DECIMAL)
NULL
SELECT ABS(IFNULL(NULL, NULL));
ABS(IFNULL(NULL, NULL))
NULL
SELECT IFNULL(NULL, NULL);
IFNULL(NULL, NULL)
NULL
SET @OLD_SQL_MODE12595=@@SQL_MODE, @@SQL_MODE='';
SHOW LOCAL VARIABLES LIKE 'SQL_MODE';
Variable_name	Value
sql_mode	
CREATE TABLE BUG_12595(a varchar(100));
INSERT INTO BUG_12595 VALUES ('hakan%'), ('hakank'), ("ha%an");
SELECT * FROM BUG_12595 WHERE a LIKE 'hakan\%';
a
hakan%
SELECT * FROM BUG_12595 WHERE a LIKE 'hakan*%' ESCAPE '*';
a
hakan%
SELECT * FROM BUG_12595 WHERE a LIKE 'hakan**%' ESCAPE '**';
ERROR HY000: Incorrect arguments to ESCAPE
SELECT * FROM BUG_12595 WHERE a LIKE 'hakan%' ESCAPE '';
a
hakan%
hakank
SELECT * FROM BUG_12595 WHERE a LIKE 'hakan\%' ESCAPE '';
a
SELECT * FROM BUG_12595 WHERE a LIKE 'ha\%an' ESCAPE 0x5c;
a
ha%an
SELECT * FROM BUG_12595 WHERE a LIKE 'ha%%an' ESCAPE '%';
a
ha%an
SELECT * FROM BUG_12595 WHERE a LIKE 'ha\%an' ESCAPE '\\';
a
ha%an
SELECT * FROM BUG_12595 WHERE a LIKE 'ha|%an' ESCAPE '|';
a
ha%an
SET @@SQL_MODE='NO_BACKSLASH_ESCAPES';
SHOW LOCAL VARIABLES LIKE 'SQL_MODE';
Variable_name	Value
sql_mode	NO_BACKSLASH_ESCAPES
SELECT * FROM BUG_12595 WHERE a LIKE 'hakan\%';
a
SELECT * FROM BUG_12595 WHERE a LIKE 'hakan*%' ESCAPE '*';
a
hakan%
SELECT * FROM BUG_12595 WHERE a LIKE 'hakan**%' ESCAPE '**';
ERROR HY000: Incorrect arguments to ESCAPE
SELECT * FROM BUG_12595 WHERE a LIKE 'hakan\%' ESCAPE '\\';
ERROR HY000: Incorrect arguments to ESCAPE
SELECT * FROM BUG_12595 WHERE a LIKE 'hakan%' ESCAPE '';
ERROR HY000: Incorrect arguments to ESCAPE
SELECT * FROM BUG_12595 WHERE a LIKE 'ha\%an' ESCAPE 0x5c;
a
ha%an
SELECT * FROM BUG_12595 WHERE a LIKE 'ha|%an' ESCAPE '|';
a
ha%an
SELECT * FROM BUG_12595 WHERE a LIKE 'hakan\n%' ESCAPE '\n';
ERROR HY000: Incorrect arguments to ESCAPE
SET @@SQL_MODE=@OLD_SQL_MODE12595;
DROP TABLE BUG_12595;
create table t1 (a char(1));
create table t2 (a char(1));
insert into t1 values ('a'),('b'),('c');
insert into t2 values ('b'),('c'),('d');
select a from t1 natural join t2;
a
b
c
select * from t1 natural join t2 where a = 'b';
a
b
drop table t1, t2;
CREATE TABLE t1 (`id` TINYINT);
CREATE TABLE t2 (`id` TINYINT);
CREATE TABLE t3 (`id` TINYINT);
INSERT INTO t1 VALUES (1),(2),(3);
INSERT INTO t2 VALUES (2);
INSERT INTO t3 VALUES (3);
SELECT t1.id,t3.id FROM t1 JOIN t2 ON (t2.id=t1.id) LEFT JOIN t3 USING (id);
ERROR 23000: Column 'id' in from clause is ambiguous
SELECT t1.id,t3.id FROM t1 JOIN t2 ON (t2.notacolumn=t1.id) LEFT JOIN t3 USING (id);
ERROR 23000: Column 'id' in from clause is ambiguous
SELECT id,t3.id FROM t1 JOIN t2 ON (t2.id=t1.id) LEFT JOIN t3 USING (id);
ERROR 23000: Column 'id' in from clause is ambiguous
SELECT id,t3.id FROM (t1 JOIN t2 ON (t2.id=t1.id)) LEFT JOIN t3 USING (id);
ERROR 23000: Column 'id' in from clause is ambiguous
drop table t1, t2, t3;
create table t1 (a int(10),b int(10));
create table t2 (a int(10),b int(10));
insert into t1 values (1,10),(2,20),(3,30);
insert into t2 values (1,10);
select * from t1 inner join t2 using (A);
a	b	b
1	10	10
select * from t1 inner join t2 using (a);
a	b	b
1	10	10
drop table t1, t2;
create table t1 (a int, c int);
create table t2 (b int);
create table t3 (b int, a int);
create table t4 (c int);
insert into t1 values (1,1);
insert into t2 values (1);
insert into t3 values (1,1);
insert into t4 values (1);
select * from t1 join t2 join t3 on (t2.b = t3.b and t1.a = t3.a);
a	c	b	b	a
1	1	1	1	1
select * from t1, t2 join t3 on (t2.b = t3.b and t1.a = t3.a);
ERROR 42S22: Unknown column 't1.a' in 'on clause'
select * from t1 join t2 join t3 join t4 on (t1.a = t4.c and t2.b = t4.c);
a	c	b	b	a	c
1	1	1	1	1	1
select * from t1 join t2 join t4 using (c);
c	a	b
1	1	1
drop table t1, t2, t3, t4;
create table t1(x int, y int);
create table t2(x int, y int);
create table t3(x int, primary key(x));
insert into t1 values (1, 1), (2, 1), (3, 1), (4, 3), (5, 6), (6, 6);
insert into t2 values (1, 1), (2, 1), (3, 3), (4, 6), (5, 6);
insert into t3 values (1), (2), (3), (4), (5);
select t1.x, t3.x from t1, t2, t3  where t1.x = t2.x and t3.x >= t1.y and t3.x <= t2.y;
x	x
1	1
2	1
3	1
3	2
3	3
4	3
4	4
4	5
drop table t1,t2,t3;
create table t1 (id char(16) not null default '', primary key  (id));
insert into t1 values ('100'),('101'),('102');
create table t2 (id char(16) default null);
insert into t2 values (1);
create view v1 as select t1.id from t1;
create view v2 as select t2.id from t2;
create view v3 as select (t1.id+2) as id from t1 natural left join t2;
select t1.id from t1 left join v2 using (id);
id
100
101
102
select t1.id from v2 right join t1 using (id);
id
100
101
102
select t1.id from t1 left join v3 using (id);
id
100
101
102
select * from t1 left join v2 using (id);
id
100
101
102
select * from v2 right join t1 using (id);
id
100
101
102
select * from t1 left join v3 using (id);
id
100
101
102
select v1.id from v1 left join v2 using (id);
id
100
101
102
select v1.id from v2 right join v1 using (id);
id
100
101
102
select v1.id from v1 left join v3 using (id);
id
100
101
102
select * from v1 left join v2 using (id);
id
100
101
102
select * from v2 right join v1 using (id);
id
100
101
102
select * from v1 left join v3 using (id);
id
100
101
102
drop table t1, t2;
drop view v1, v2, v3;
create table t1 (id int(11) not null default '0');
insert into t1 values (123),(191),(192);
create table t2 (id char(16) character set utf8 not null);
insert into t2 values ('58013'),('58014'),('58015'),('58016');
create table t3 (a_id int(11) not null, b_id char(16) character set utf8);
insert into t3 values (123,null),(123,null),(123,null),(123,null),(123,null),(123,'58013');
select count(*)
from t1 inner join (t3 left join t2 on t2.id = t3.b_id) on t1.id = t3.a_id;
count(*)
6
select count(*)
from t1 inner join (t2 right join t3 on t2.id = t3.b_id) on t1.id = t3.a_id;
count(*)
6
drop table t1,t2,t3;
create table t1 (a int);
create table t2 (b int);
create table t3 (c int);
select * from t1 join t2 join t3 on (t1.a=t3.c);
a	b	c
select * from t1 join t2 left join t3 on (t1.a=t3.c);
a	b	c
select * from t1 join t2 right join t3 on (t1.a=t3.c);
a	b	c
select * from t1 join t2 straight_join t3 on (t1.a=t3.c);
a	b	c
drop table t1, t2 ,t3;
create table t1(f1 int, f2 date);
insert into t1 values(1,'2005-01-01'),(2,'2005-09-01'),(3,'2005-09-30'),
(4,'2005-10-01'),(5,'2005-12-30');
select * from t1 where f2 >= 0;
f1	f2
1	2005-01-01
2	2005-09-01
3	2005-09-30
4	2005-10-01
5	2005-12-30
select * from t1 where f2 >= '0000-00-00';
f1	f2
1	2005-01-01
2	2005-09-01
3	2005-09-30
4	2005-10-01
5	2005-12-30
select * from t1 where f2 >= '2005-09-31';
f1	f2
4	2005-10-01
5	2005-12-30
select * from t1 where f2 >= '2005-09-3a';
f1	f2
4	2005-10-01
5	2005-12-30
Warnings:
Warning	1292	Incorrect date value: '2005-09-3a' for column 'f2' at row 1
select * from t1 where f2 <= '2005-09-31';
f1	f2
1	2005-01-01
2	2005-09-01
3	2005-09-30
select * from t1 where f2 <= '2005-09-3a';
f1	f2
1	2005-01-01
2	2005-09-01
3	2005-09-30
Warnings:
Warning	1292	Incorrect date value: '2005-09-3a' for column 'f2' at row 1
drop table t1;
create table t1 (f1 int, f2 int);
insert into t1 values (1, 30), (2, 20), (3, 10);
create algorithm=merge view v1 as select f1, f2 from t1;
create algorithm=merge view v2 (f2, f1) as select f1, f2 from t1;
create algorithm=merge view v3 as select t1.f1 as f2, t1.f2 as f1 from t1;
select t1.f1 as x1, f1 from t1 order by t1.f1;
x1	f1
1	1
2	2
3	3
select v1.f1 as x1, f1 from v1 order by v1.f1;
x1	f1
1	1
2	2
3	3
select v2.f1 as x1, f1 from v2 order by v2.f1;
x1	f1
10	10
20	20
30	30
select v3.f1 as x1, f1 from v3 order by v3.f1;
x1	f1
10	10
20	20
30	30
select f1, f2, v1.f1 as x1 from v1 order by v1.f1;
f1	f2	x1
1	30	1
2	20	2
3	10	3
select f1, f2, v2.f1 as x1 from v2 order by v2.f1;
f1	f2	x1
10	3	10
20	2	20
30	1	30
select f1, f2, v3.f1 as x1 from v3 order by v3.f1;
f1	f2	x1
10	3	10
20	2	20
30	1	30
drop table t1;
drop view v1, v2, v3;
CREATE TABLE t1(key_a int4 NOT NULL, optimus varchar(32), PRIMARY KEY(key_a));
CREATE TABLE t2(key_a int4 NOT NULL, prime varchar(32), PRIMARY KEY(key_a));
CREATE table t3(key_a int4 NOT NULL, key_b int4 NOT NULL, foo varchar(32),
PRIMARY KEY(key_a,key_b));
INSERT INTO t1 VALUES (0,'');
INSERT INTO t1 VALUES (1,'i');
INSERT INTO t1 VALUES (2,'j');
INSERT INTO t1 VALUES (3,'k');
INSERT INTO t2 VALUES (1,'r');
INSERT INTO t2 VALUES (2,'s');
INSERT INTO t2 VALUES (3,'t');
INSERT INTO t3 VALUES (1,5,'x');
INSERT INTO t3 VALUES (1,6,'y');
INSERT INTO t3 VALUES (2,5,'xx');
INSERT INTO t3 VALUES (2,6,'yy');
INSERT INTO t3 VALUES (2,7,'zz');
INSERT INTO t3 VALUES (3,5,'xxx');
SELECT t2.key_a,foo 
FROM t1 INNER JOIN t2 ON t1.key_a = t2.key_a
INNER JOIN t3 ON t1.key_a = t3.key_a
WHERE t2.key_a=2 and key_b=5;
key_a	foo
2	xx
EXPLAIN SELECT t2.key_a,foo 
FROM t1 INNER JOIN t2 ON t1.key_a = t2.key_a
INNER JOIN t3 ON t1.key_a = t3.key_a
WHERE t2.key_a=2 and key_b=5;
id	select_type	table	type	possible_keys	key	key_len	ref	rows	Extra
1	SIMPLE	t1	const	PRIMARY	PRIMARY	4	const	1	Using index
1	SIMPLE	t2	const	PRIMARY	PRIMARY	4	const	1	Using index
1	SIMPLE	t3	const	PRIMARY	PRIMARY	8	const,const	1	
SELECT t2.key_a,foo 
FROM t1 INNER JOIN t2 ON t2.key_a = t1.key_a
INNER JOIN t3 ON t1.key_a = t3.key_a
WHERE t2.key_a=2 and key_b=5;
key_a	foo
2	xx
EXPLAIN SELECT t2.key_a,foo 
FROM t1 INNER JOIN t2 ON t2.key_a = t1.key_a
INNER JOIN t3 ON t1.key_a = t3.key_a
WHERE t2.key_a=2 and key_b=5;
id	select_type	table	type	possible_keys	key	key_len	ref	rows	Extra
1	SIMPLE	t1	const	PRIMARY	PRIMARY	4	const	1	Using index
1	SIMPLE	t2	const	PRIMARY	PRIMARY	4	const	1	Using index
1	SIMPLE	t3	const	PRIMARY	PRIMARY	8	const,const	1	
DROP TABLE t1,t2,t3;
create  table t1 (f1 int);
insert into t1 values(1),(2);
create table t2 (f2 int, f3 int, key(f2));
insert into t2 values(1,1),(2,2);
create table t3 (f4 int not null);
insert into t3 values (2),(2),(2);
select f1,(select count(*) from t2,t3 where f2=f1 and f3=f4) as count from t1;
f1	count
1	0
2	3
drop table t1,t2,t3;
create table t1 (f1 int unique);
create table t2 (f2 int unique);
create table t3 (f3 int unique);
insert into t1 values(1),(2);
insert into t2 values(1),(2);
insert into t3 values(1),(NULL);
select * from t3 where f3 is null;
f3
NULL
select t2.f2 from t1 left join t2 on f1=f2 join t3 on f1=f3 where f1=1;
f2
1
drop table t1,t2,t3;
create table t1(f1 char, f2 char not null);
insert into t1 values(null,'a');
create table t2 (f2 char not null);
insert into t2 values('b');
select * from t1 left join t2 on f1=t2.f2 where t1.f2='a';
f1	f2	f2
NULL	a	NULL
drop table t1,t2;
select * from (select * left join t on f1=f2) tt;
ERROR 42000: You have an error in your SQL syntax; check the manual that corresponds to your MySQL server version for the right syntax to use near 'on f1=f2) tt' at line 1
CREATE TABLE t1 (sku int PRIMARY KEY, pr int);
CREATE TABLE t2 (sku int PRIMARY KEY, sppr int, name varchar(255));
INSERT INTO t1 VALUES
(10, 10), (20, 10), (30, 20), (40, 30), (50, 10), (60, 10);
INSERT INTO t2 VALUES 
(10, 10, 'aaa'), (20, 10, 'bbb'), (30, 10, 'ccc'), (40, 20, 'ddd'),
(50, 10, 'eee'), (60, 20, 'fff'), (70, 20, 'ggg'), (80, 30, 'hhh');
SELECT t2.sku, t2.sppr, t2.name, t1.sku, t1.pr
FROM t2, t1 WHERE t2.sku=20 AND (t2.sku=t1.sku OR t2.sppr=t1.sku);
sku	sppr	name	sku	pr
20	10	bbb	10	10
20	10	bbb	20	10
EXPLAIN
SELECT t2.sku, t2.sppr, t2.name, t1.sku, t1.pr
FROM t2, t1 WHERE t2.sku=20 AND (t2.sku=t1.sku OR t2.sppr=t1.sku);
id	select_type	table	type	possible_keys	key	key_len	ref	rows	Extra
1	SIMPLE	t2	const	PRIMARY	PRIMARY	4	const	1	
1	SIMPLE	t1	range	PRIMARY	PRIMARY	4	NULL	2	Using where
DROP TABLE t1,t2;
CREATE TABLE t1 (i TINYINT UNSIGNED NOT NULL);
INSERT t1 SET i = 0;
UPDATE t1 SET i = -1;
Warnings:
Warning	1264	Out of range value adjusted for column 'i' at row 1
SELECT * FROM t1;
i
0
UPDATE t1 SET i = CAST(i - 1 AS SIGNED);
Warnings:
Warning	1264	Out of range value adjusted for column 'i' at row 1
SELECT * FROM t1;
i
0
UPDATE t1 SET i = i - 1;
Warnings:
Warning	1264	Out of range value adjusted for column 'i' at row 1
SELECT * FROM t1;
i
255
DROP TABLE t1;
create table t1 (a int);
insert into t1 values (0),(1),(2),(3),(4),(5),(6),(7),(8),(9);
create table t2 (a int, b int, c int, e int, primary key(a,b,c));
insert into t2 select A.a, B.a, C.a, C.a from t1 A, t1 B, t1 C;
analyze table t2;
Table	Op	Msg_type	Msg_text
test.t2	analyze	status	OK
select 'In next EXPLAIN, B.rows must be exactly 10:' Z;
Z
In next EXPLAIN, B.rows must be exactly 10:
explain select * from t2 A, t2 B where A.a=5 and A.b=5 and A.C<5
and B.a=5 and B.b=A.e and (B.b =1 or B.b = 3 or B.b=5);
id	select_type	table	type	possible_keys	key	key_len	ref	rows	Extra
1	SIMPLE	A	range	PRIMARY	PRIMARY	12	NULL	3	Using where
1	SIMPLE	B	ref	PRIMARY	PRIMARY	8	const,test.A.e	10	
drop table t1, t2;
CREATE TABLE t1 (a int PRIMARY KEY, b int, INDEX(b));
INSERT INTO t1 VALUES (1, 3), (9,4), (7,5), (4,5), (6,2),
(3,1), (5,1), (8,9), (2,2), (0,9);
CREATE TABLE t2 (c int, d int, f int, INDEX(c,f));
INSERT INTO t2 VALUES
(1,0,0), (1,0,1), (2,0,0), (2,0,1), (3,0,0), (4,0,1),
(5,0,0), (5,0,1), (6,0,0), (0,0,1), (7,0,0), (7,0,1),
(0,0,0), (0,0,1), (8,0,0), (8,0,1), (9,0,0), (9,0,1);
EXPLAIN
SELECT a, c, d, f FROM t1,t2 WHERE a=c AND b BETWEEN 4 AND 6;
id	select_type	table	type	possible_keys	key	key_len	ref	rows	Extra
1	SIMPLE	t1	range	PRIMARY,b	b	5	NULL	3	Using where
1	SIMPLE	t2	ref	c	c	5	test.t1.a	2	Using where
EXPLAIN
SELECT a, c, d, f FROM t1,t2 WHERE a=c AND b BETWEEN 4 AND 6 AND a > 0;
id	select_type	table	type	possible_keys	key	key_len	ref	rows	Extra
1	SIMPLE	t1	range	PRIMARY,b	b	5	NULL	3	Using where
1	SIMPLE	t2	ref	c	c	5	test.t1.a	2	Using where
DROP TABLE t1, t2;
create table t1 (
a int unsigned    not null auto_increment primary key,
b bit             not null,
c bit             not null
);
create table t2 (
a int unsigned    not null auto_increment primary key,
b bit             not null,
c int unsigned    not null,
d varchar(50)
);
insert into t1 (b,c) values (0,1), (0,1);
insert into t2 (b,c) values (0,1);
select t1.a, t1.b + 0, t1.c + 0, t2.a, t2.b + 0, t2.c, t2.d
from t1 left outer join t2 on t1.a = t2.c and t2.b <> 1
where t1.b <> 1 order by t1.a;
a	t1.b + 0	t1.c + 0	a	t2.b + 0	c	d
1	0	1	1	0	1	NULL
2	0	1	NULL	NULL	NULL	NULL
drop table t1,t2;
SELECT 0.9888889889 * 1.011111411911;
0.9888889889 * 1.011111411911
0.9998769417899202067879
prepare stmt from 'select 1 as " a "';
Warnings:
Warning	1466	Leading spaces are removed from name ' a '
execute stmt;
a 
1
CREATE TABLE t1 (a int NOT NULL PRIMARY KEY, b int NOT NULL);
INSERT INTO t1 VALUES (1,1), (2,2), (3,3), (4,4);
CREATE TABLE t2 (c int NOT NULL, INDEX idx(c));
INSERT INTO t2 VALUES
(1), (1), (1), (1), (1), (1), (1), (1),
(2), (2), (2), (2),
(3), (3),
(4);
EXPLAIN SELECT b FROM t1, t2 WHERE b=c AND a=1;
id	select_type	table	type	possible_keys	key	key_len	ref	rows	Extra
1	SIMPLE	t1	const	PRIMARY	PRIMARY	4	const	1	
1	SIMPLE	t2	ref	idx	idx	4	const	7	Using index
EXPLAIN SELECT b FROM t1, t2 WHERE b=c AND a=4;
id	select_type	table	type	possible_keys	key	key_len	ref	rows	Extra
1	SIMPLE	t1	const	PRIMARY	PRIMARY	4	const	1	
1	SIMPLE	t2	ref	idx	idx	4	const	1	Using index
DROP TABLE t1, t2;
CREATE TABLE t1 (id int NOT NULL PRIMARY KEY, a int);
INSERT INTO t1 VALUES (1,2), (2,NULL), (3,2);
CREATE TABLE t2 (b int, c INT, INDEX idx1(b));
INSERT INTO t2 VALUES (2,1), (3,2);
CREATE TABLE t3 (d int,  e int, INDEX idx1(d));
INSERT INTO t3 VALUES (2,10), (2,20), (1,30), (2,40), (2,50);
EXPLAIN
SELECT * FROM t1 LEFT JOIN t2 ON t2.b=t1.a INNER JOIN t3 ON t3.d=t1.id
WHERE t1.id=2;
id	select_type	table	type	possible_keys	key	key_len	ref	rows	Extra
1	SIMPLE	t1	const	PRIMARY	PRIMARY	4	const	1	
1	SIMPLE	t2	const	idx1	NULL	NULL	NULL	1	
1	SIMPLE	t3	ref	idx1	idx1	5	const	3	Using where
SELECT * FROM t1 LEFT JOIN t2 ON t2.b=t1.a INNER JOIN t3 ON t3.d=t1.id
WHERE t1.id=2;
id	a	b	c	d	e
2	NULL	NULL	NULL	2	10
2	NULL	NULL	NULL	2	20
2	NULL	NULL	NULL	2	40
2	NULL	NULL	NULL	2	50
DROP TABLE t1,t2,t3;
create table t1 (c1 varchar(1), c2 int, c3 int, c4 int, c5 int, c6 int,
c7 int, c8 int, c9 int, fulltext key (`c1`));
select distinct match (`c1`) against ('z') , c2, c3, c4,c5, c6,c7, c8 
from t1 where c9=1 order by c2, c2;
match (`c1`) against ('z')	c2	c3	c4	c5	c6	c7	c8
drop table t1;
CREATE TABLE t1 (pk varchar(10) PRIMARY KEY, fk varchar(16));
CREATE TABLE t2 (pk varchar(16) PRIMARY KEY, fk varchar(10));
INSERT INTO t1 VALUES
('d','dddd'), ('i','iii'), ('a','aa'), ('b','bb'), ('g','gg'), 
('e','eee'), ('c','cccc'), ('h','hhh'), ('j','jjj'), ('f','fff');
INSERT INTO t2 VALUES
('jjj', 'j'), ('cc','c'), ('ccc','c'), ('aaa', 'a'), ('jjjj','j'),
('hhh','h'), ('gg','g'), ('fff','f'), ('ee','e'), ('ffff','f'),
('bbb','b'), ('ff','f'), ('cccc','c'), ('dddd','d'), ('jj','j'),
('aaaa','a'), ('bb','b'), ('eeee','e'), ('aa','a'), ('hh','h');
EXPLAIN SELECT t2.* 
FROM t1 JOIN t2 ON t2.fk=t1.pk
WHERE t2.fk < 'c' AND t2.pk=t1.fk;
id	select_type	table	type	possible_keys	key	key_len	ref	rows	Extra
1	SIMPLE	t1	range	PRIMARY	PRIMARY	12	NULL	3	Using where
1	SIMPLE	t2	eq_ref	PRIMARY	PRIMARY	18	test.t1.fk	1	Using where
EXPLAIN SELECT t2.* 
FROM t1 JOIN t2 ON t2.fk=t1.pk 
WHERE t2.fk BETWEEN 'a' AND 'b' AND t2.pk=t1.fk;
id	select_type	table	type	possible_keys	key	key_len	ref	rows	Extra
1	SIMPLE	t1	range	PRIMARY	PRIMARY	12	NULL	2	Using where
1	SIMPLE	t2	eq_ref	PRIMARY	PRIMARY	18	test.t1.fk	1	Using where
EXPLAIN SELECT t2.* 
FROM t1 JOIN t2 ON t2.fk=t1.pk 
WHERE t2.fk IN ('a','b') AND t2.pk=t1.fk;
id	select_type	table	type	possible_keys	key	key_len	ref	rows	Extra
1	SIMPLE	t1	range	PRIMARY	PRIMARY	12	NULL	2	Using where
<<<<<<< HEAD
1	SIMPLE	t2	eq_ref	PRIMARY	PRIMARY	18	test.t1.fk	1	Using where
DROP TABLE t1,t2;
CREATE TABLE t1 (a int, b varchar(20) NOT NULL, PRIMARY KEY(a));
CREATE TABLE t2 (a int, b varchar(20) NOT NULL,
PRIMARY KEY (a), UNIQUE KEY (b));
INSERT INTO t1 VALUES (1,'a'),(2,'b'),(3,'c');
INSERT INTO t2 VALUES (1,'a'),(2,'b'),(3,'c');
EXPLAIN SELECT t1.a FROM t1 LEFT JOIN t2 ON t2.b=t1.b WHERE t1.a=3;
id	select_type	table	type	possible_keys	key	key_len	ref	rows	Extra
1	SIMPLE	t1	const	PRIMARY	PRIMARY	4	const	1	
1	SIMPLE	t2	const	b	b	22	const	1	Using index
DROP TABLE t1,t2;
=======
1	SIMPLE	t2	ref	PRIMARY	PRIMARY	18	test.t1.fk	1	Using where
DROP TABLE t1,t2;
CREATE TABLE t1(id int PRIMARY KEY, b int, e int);
CREATE TABLE t2(i int, a int, INDEX si(i), INDEX ai(a));
CREATE TABLE t3(a int PRIMARY KEY, c char(4), INDEX ci(c));
INSERT INTO t1 VALUES 
(1,10,19), (2,20,22), (4,41,42), (9,93,95), (7, 77,79),
(6,63,67), (5,55,58), (3,38,39), (8,81,89);
INSERT INTO t2 VALUES
(21,210), (41,410), (82,820), (83,830), (84,840),
(65,650), (51,510), (37,370), (94,940), (76,760),
(22,220), (33,330), (40,400), (95,950), (38,380),
(67,670), (88,880), (57,570), (96,960), (97,970);
INSERT INTO t3 VALUES
(210,'bb'), (950,'ii'), (400,'ab'), (500,'ee'), (220,'gg'),
(440,'gg'), (310,'eg'), (380,'ee'), (840,'bb'), (830,'ff'),
(230,'aa'), (960,'ii'), (410,'aa'), (510,'ee'), (290,'bb'),
(450,'gg'), (320,'dd'), (390,'hh'), (850,'jj'), (860,'ff');
EXPLAIN
SELECT t3.a FROM t1,t2 FORCE INDEX (si),t3
WHERE t1.id = 8 AND t2.i BETWEEN t1.b AND t1.e AND 
t3.a=t2.a AND t3.c IN ('bb','ee');
id	select_type	table	type	possible_keys	key	key_len	ref	rows	Extra
1	SIMPLE	t1	const	PRIMARY	PRIMARY	4	const	1	
1	SIMPLE	t2	range	si	si	5	NULL	4	Using where
1	SIMPLE	t3	eq_ref	PRIMARY,ci	PRIMARY	4	test.t2.a	1	Using where
EXPLAIN
SELECT t3.a FROM t1,t2,t3
WHERE t1.id = 8 AND t2.i BETWEEN t1.b AND t1.e AND
t3.a=t2.a AND t3.c IN ('bb','ee') ;
id	select_type	table	type	possible_keys	key	key_len	ref	rows	Extra
1	SIMPLE	t1	const	PRIMARY	PRIMARY	4	const	1	
1	SIMPLE	t2	range	si,ai	si	5	NULL	4	Using where
1	SIMPLE	t3	eq_ref	PRIMARY,ci	PRIMARY	4	test.t2.a	1	Using where
EXPLAIN 
SELECT t3.a FROM t1,t2 FORCE INDEX (si),t3
WHERE t1.id = 8 AND (t2.i=t1.b OR t2.i=t1.e) AND t3.a=t2.a AND
t3.c IN ('bb','ee');
id	select_type	table	type	possible_keys	key	key_len	ref	rows	Extra
1	SIMPLE	t1	const	PRIMARY	PRIMARY	4	const	1	
1	SIMPLE	t2	range	si	si	5	NULL	2	Using where
1	SIMPLE	t3	eq_ref	PRIMARY,ci	PRIMARY	4	test.t2.a	1	Using where
EXPLAIN 
SELECT t3.a FROM t1,t2,t3
WHERE t1.id = 8 AND (t2.i=t1.b OR t2.i=t1.e) AND t3.a=t2.a AND
t3.c IN ('bb','ee');
id	select_type	table	type	possible_keys	key	key_len	ref	rows	Extra
1	SIMPLE	t1	const	PRIMARY	PRIMARY	4	const	1	
1	SIMPLE	t2	range	si,ai	si	5	NULL	2	Using where
1	SIMPLE	t3	eq_ref	PRIMARY,ci	PRIMARY	4	test.t2.a	1	Using where
DROP TABLE t1,t2,t3;
>>>>>>> c467be8d
<|MERGE_RESOLUTION|>--- conflicted
+++ resolved
@@ -3550,7 +3550,6 @@
 WHERE t2.fk IN ('a','b') AND t2.pk=t1.fk;
 id	select_type	table	type	possible_keys	key	key_len	ref	rows	Extra
 1	SIMPLE	t1	range	PRIMARY	PRIMARY	12	NULL	2	Using where
-<<<<<<< HEAD
 1	SIMPLE	t2	eq_ref	PRIMARY	PRIMARY	18	test.t1.fk	1	Using where
 DROP TABLE t1,t2;
 CREATE TABLE t1 (a int, b varchar(20) NOT NULL, PRIMARY KEY(a));
@@ -3562,9 +3561,6 @@
 id	select_type	table	type	possible_keys	key	key_len	ref	rows	Extra
 1	SIMPLE	t1	const	PRIMARY	PRIMARY	4	const	1	
 1	SIMPLE	t2	const	b	b	22	const	1	Using index
-DROP TABLE t1,t2;
-=======
-1	SIMPLE	t2	ref	PRIMARY	PRIMARY	18	test.t1.fk	1	Using where
 DROP TABLE t1,t2;
 CREATE TABLE t1(id int PRIMARY KEY, b int, e int);
 CREATE TABLE t2(i int, a int, INDEX si(i), INDEX ai(a));
@@ -3614,5 +3610,4 @@
 1	SIMPLE	t1	const	PRIMARY	PRIMARY	4	const	1	
 1	SIMPLE	t2	range	si,ai	si	5	NULL	2	Using where
 1	SIMPLE	t3	eq_ref	PRIMARY,ci	PRIMARY	4	test.t2.a	1	Using where
-DROP TABLE t1,t2,t3;
->>>>>>> c467be8d
+DROP TABLE t1,t2,t3;