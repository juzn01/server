--- conflicted
+++ resolved
@@ -2744,7 +2744,32 @@
 i='1e+01'	i=1e+01	i in (1e+01)	i in ('1e+01')
 0	1	1	1
 DROP TABLE t1;
-<<<<<<< HEAD
+CREATE TABLE t1 (a int, b int);
+INSERT INTO t1 VALUES (1,1), (2,1), (4,10);
+CREATE TABLE t2 (a int PRIMARY KEY, b int, KEY b (b));
+INSERT INTO t2 VALUES (1,NULL), (2,10);
+ALTER TABLE t1 ENABLE KEYS;
+EXPLAIN SELECT STRAIGHT_JOIN SQL_NO_CACHE COUNT(*) FROM t2, t1 WHERE t1.b = t2.b OR t2.b IS NULL;
+id	select_type	table	type	possible_keys	key	key_len	ref	rows	Extra
+1	SIMPLE	t2	index	b	b	5	NULL	2	Using index
+1	SIMPLE	t1	ALL	NULL	NULL	NULL	NULL	3	Using where
+SELECT STRAIGHT_JOIN SQL_NO_CACHE * FROM t2, t1 WHERE t1.b = t2.b OR t2.b IS NULL;
+a	b	a	b
+1	NULL	1	1
+1	NULL	2	1
+1	NULL	4	10
+2	10	4	10
+EXPLAIN SELECT STRAIGHT_JOIN SQL_NO_CACHE COUNT(*) FROM t2, t1 WHERE t1.b = t2.b OR t2.b IS NULL;
+id	select_type	table	type	possible_keys	key	key_len	ref	rows	Extra
+1	SIMPLE	t2	index	b	b	5	NULL	2	Using index
+1	SIMPLE	t1	ALL	NULL	NULL	NULL	NULL	3	Using where
+SELECT STRAIGHT_JOIN SQL_NO_CACHE * FROM t2, t1 WHERE t1.b = t2.b OR t2.b IS NULL;
+a	b	a	b
+1	NULL	1	1
+1	NULL	2	1
+1	NULL	4	10
+2	10	4	10
+DROP TABLE IF EXISTS t1,t2;
 CREATE TABLE t1 (key1 float default NULL, UNIQUE KEY key1 (key1));
 CREATE TABLE t2 (key2 float default NULL, UNIQUE KEY key2 (key2));
 INSERT INTO t1 VALUES (0.3762),(0.3845),(0.6158),(0.7941);
@@ -2793,32 +2818,4 @@
 select min(key1) from t1 where key1 >= 0.3762 and rand() + 0.5 >= 0.5;
 min(key1)
 0.37619999051094
-DROP TABLE t1,t2;
-=======
-CREATE TABLE t1 (a int, b int);
-INSERT INTO t1 VALUES (1,1), (2,1), (4,10);
-CREATE TABLE t2 (a int PRIMARY KEY, b int, KEY b (b));
-INSERT INTO t2 VALUES (1,NULL), (2,10);
-ALTER TABLE t1 ENABLE KEYS;
-EXPLAIN SELECT STRAIGHT_JOIN SQL_NO_CACHE COUNT(*) FROM t2, t1 WHERE t1.b = t2.b OR t2.b IS NULL;
-id	select_type	table	type	possible_keys	key	key_len	ref	rows	Extra
-1	SIMPLE	t2	index	b	b	5	NULL	2	Using index
-1	SIMPLE	t1	ALL	NULL	NULL	NULL	NULL	3	Using where
-SELECT STRAIGHT_JOIN SQL_NO_CACHE * FROM t2, t1 WHERE t1.b = t2.b OR t2.b IS NULL;
-a	b	a	b
-1	NULL	1	1
-1	NULL	2	1
-1	NULL	4	10
-2	10	4	10
-EXPLAIN SELECT STRAIGHT_JOIN SQL_NO_CACHE COUNT(*) FROM t2, t1 WHERE t1.b = t2.b OR t2.b IS NULL;
-id	select_type	table	type	possible_keys	key	key_len	ref	rows	Extra
-1	SIMPLE	t2	index	b	b	5	NULL	2	Using index
-1	SIMPLE	t1	ALL	NULL	NULL	NULL	NULL	3	Using where
-SELECT STRAIGHT_JOIN SQL_NO_CACHE * FROM t2, t1 WHERE t1.b = t2.b OR t2.b IS NULL;
-a	b	a	b
-1	NULL	1	1
-1	NULL	2	1
-1	NULL	4	10
-2	10	4	10
-DROP TABLE IF EXISTS t1,t2;
->>>>>>> 6766cfcd
+DROP TABLE t1,t2;