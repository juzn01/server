# Copyright (C) 2000 MySQL AB & MySQL Finland AB & TCX DataKonsult AB
#
# This library is free software; you can redistribute it and/or
# modify it under the terms of the GNU Library General Public
# License as published by the Free Software Foundation; either
# version 2 of the License, or (at your option) any later version.
#
# This library is distributed in the hope that it will be useful,
# but WITHOUT ANY WARRANTY; without even the implied warranty of
# MERCHANTABILITY or FITNESS FOR A PARTICULAR PURPOSE.  See the GNU
# Library General Public License for more details.
#
# You should have received a copy of the GNU Library General Public
# License along with this library; if not, write to the Free
# Software Foundation, Inc., 59 Temple Place - Suite 330, Boston,
# MA 02111-1307, USA

## Process this file with automake to create Makefile.in

if HAVE_NDBCLUSTER_DB
SUBDIRS = ndb
DIST_SUBDIRS=ndb
USE_NDBCLUSTER=\"--ndbcluster\"
else
# If one uses automake conditionals, automake will automatically
# include all possible branches to DIST_SUBDIRS goal.
# Reset DIST_SUBDIRS if we don't use NDB
SUBDIRS=
DIST_SUBDIRS=
USE_NDBCLUSTER=\"\"
endif

benchdir_root=		$(prefix)
testdir =	        $(benchdir_root)/mysql-test
<<<<<<< HEAD
EXTRA_SCRIPTS = 	mysql-test-run.sh install_test_db.sh valgrind.supp $(PRESCRIPTS)
=======
EXTRA_SCRIPTS = 	mysql-test-run-shell.sh install_test_db.sh \
			 $(PRESCRIPTS)
>>>>>>> 178dddb5
EXTRA_DIST = 		$(EXTRA_SCRIPTS)
GENSCRIPTS =		mysql-test-run-shell mysql-test-run install_test_db mtr
PRESCRIPTS =		mysql-test-run.pl
test_SCRIPTS = 		$(GENSCRIPTS) $(PRESCRIPTS)
test_DATA = 		std_data/client-key.pem \
			std_data/client-cert.pem \
			std_data/cacert.pem \
			std_data/server-cert.pem \
			std_data/server-key.pem
CLEANFILES = 		$(GENSCRIPTS) $(test_DATA)

INCLUDES =		-I$(top_builddir)/include -I$(top_srcdir)/include -I..

noinst_HEADERS =	my_manage.h

dist-hook:
	mkdir -p $(distdir)/t $(distdir)/r $(distdir)/include \
		$(distdir)/std_data $(distdir)/lib
	-$(INSTALL_DATA) $(srcdir)/t/*.def $(distdir)/t
	$(INSTALL_DATA) $(srcdir)/t/*.test $(distdir)/t
	-$(INSTALL_DATA) $(srcdir)/t/*.imtest $(distdir)/t
	$(INSTALL_DATA) $(srcdir)/t/*.sql $(distdir)/t
	-$(INSTALL_DATA) $(srcdir)/t/*.disabled $(distdir)/t
	$(INSTALL_DATA) $(srcdir)/t/*.opt $(srcdir)/t/*.slave-mi $(distdir)/t
	$(INSTALL_SCRIPT) $(srcdir)/t/*.sh $(distdir)/t
	$(INSTALL_DATA) $(srcdir)/include/*.inc $(distdir)/include
	$(INSTALL_DATA) $(srcdir)/r/*.result $(srcdir)/r/*.require $(distdir)/r
	$(INSTALL_DATA) $(srcdir)/std_data/Moscow_leap $(distdir)/std_data
	$(INSTALL_DATA) $(srcdir)/std_data/*.dat $(srcdir)/std_data/*.000001 $(distdir)/std_data
	$(INSTALL_DATA) $(srcdir)/std_data/des_key_file $(distdir)/std_data
	$(INSTALL_DATA) $(srcdir)/std_data/*.pem $(distdir)/std_data
	$(INSTALL_DATA) $(srcdir)/std_data/*.frm $(distdir)/std_data
	$(INSTALL_DATA) $(srcdir)/std_data/*.cnf $(distdir)/std_data
	$(INSTALL_DATA) $(srcdir)/lib/init_db.sql $(distdir)/lib
	$(INSTALL_DATA) $(srcdir)/lib/*.pl $(distdir)/lib

install-data-local:
	$(mkinstalldirs) \
		$(DESTDIR)$(testdir)/t \
		$(DESTDIR)$(testdir)/r \
		$(DESTDIR)$(testdir)/include \
		$(DESTDIR)$(testdir)/std_data \
		$(DESTDIR)$(testdir)/lib
	$(INSTALL_DATA) $(srcdir)/README $(DESTDIR)$(testdir)
	-$(INSTALL_DATA) $(srcdir)/t/*.def $(DESTDIR)$(testdir)/t
	$(INSTALL_DATA) $(srcdir)/t/*.test $(DESTDIR)$(testdir)/t
	-$(INSTALL_DATA) $(srcdir)/t/*.imtest $(DESTDIR)$(testdir)/t
	$(INSTALL_DATA) $(srcdir)/t/*.sql $(DESTDIR)$(testdir)/t
	-$(INSTALL_DATA) $(srcdir)/t/*.disabled $(DESTDIR)$(testdir)/t
	$(INSTALL_DATA) $(srcdir)/t/*.opt $(DESTDIR)$(testdir)/t
	$(INSTALL_SCRIPT) $(srcdir)/t/*.sh $(DESTDIR)$(testdir)/t
	$(INSTALL_DATA) $(srcdir)/t/*.slave-mi $(DESTDIR)$(testdir)/t
	$(INSTALL_DATA) $(srcdir)/r/*.result $(DESTDIR)$(testdir)/r
	$(INSTALL_DATA) $(srcdir)/r/*.require $(DESTDIR)$(testdir)/r
	$(INSTALL_DATA) $(srcdir)/include/*.inc $(DESTDIR)$(testdir)/include
	$(INSTALL_DATA) $(srcdir)/std_data/*.dat $(DESTDIR)$(testdir)/std_data
	$(INSTALL_DATA) $(srcdir)/std_data/*.*001 $(DESTDIR)$(testdir)/std_data
	$(INSTALL_DATA) $(srcdir)/std_data/*.cnf $(DESTDIR)$(testdir)/std_data
	$(INSTALL_DATA) $(srcdir)/std_data/des_key_file $(DESTDIR)$(testdir)/std_data
	$(INSTALL_DATA) $(srcdir)/std_data/Moscow_leap $(DESTDIR)$(testdir)/std_data
	$(INSTALL_DATA) $(srcdir)/std_data/*.pem $(DESTDIR)$(testdir)/std_data
	$(INSTALL_DATA) $(srcdir)/std_data/*.frm $(DESTDIR)$(testdir)/std_data
	$(INSTALL_DATA) $(srcdir)/std_data/*.cnf $(DESTDIR)$(testdir)/std_data
	$(INSTALL_DATA) $(srcdir)/lib/init_db.sql $(DESTDIR)$(testdir)/lib
	$(INSTALL_DATA) $(srcdir)/lib/*.pl $(DESTDIR)$(testdir)/lib

uninstall-local:
	@RM@ -f -r $(DESTDIR)$(testdir)

std_data/client-key.pem: $(top_srcdir)/SSL/$(@F)
	@RM@ -f $@; @CP@ $(top_srcdir)/SSL/$(@F) $(srcdir)/std_data
std_data/client-cert.pem: $(top_srcdir)/SSL/$(@F)
	@RM@ -f $@; @CP@ $(top_srcdir)/SSL/$(@F) $(srcdir)/std_data
std_data/cacert.pem: $(top_srcdir)/SSL/$(@F)
	@RM@ -f $@; @CP@ $(top_srcdir)/SSL/$(@F) $(srcdir)/std_data
std_data/server-cert.pem: $(top_srcdir)/SSL/$(@F)
	@RM@ -f $@; @CP@ $(top_srcdir)/SSL/$(@F) $(srcdir)/std_data
std_data/server-key.pem: $(top_srcdir)/SSL/$(@F)
	@RM@ -f $@; @CP@ $(top_srcdir)/SSL/$(@F) $(srcdir)/std_data

# mtr - a shortcut for executing mysql-test-run.pl
mtr:
	$(RM) -f mtr
	$(LN_S) mysql-test-run.pl mtr

# mysql-test-run - a shortcut for executing mysql-test-run.pl
mysql-test-run:
	$(RM) -f mysql-test-run
	$(LN_S) mysql-test-run.pl mysql-test-run

SUFFIXES = .sh

.sh:
	@RM@ -f $@ $@-t
	@SED@ \
	  -e 's!@''testdir''@!$(testdir)!g' \
	  -e 's!@''bindir''@!$(bindir)!g' \
	  -e 's!@''scriptdir''@!$(bindir)!g' \
	  -e 's!@''prefix''@!$(prefix)!g' \
	  -e 's!@''datadir''@!$(datadir)!g' \
	  -e 's!@''localstatedir''@!$(localstatedir)!g' \
	  -e 's!@''libexecdir''@!$(libexecdir)!g' \
	  -e 's!@''PERL''@!@PERL@!' \
	  -e 's!@''VERSION''@!@VERSION@!' \
	  -e 's!@''MYSQL_TCP_PORT''@!@MYSQL_TCP_PORT@!' \
	  -e 's!@''MYSQL_BASE_VERSION''@!@MYSQL_BASE_VERSION@!' \
	  -e 's!@''MYSQL_UNIX_ADDR''@!@MYSQL_UNIX_ADDR@!' \
	  -e 's!@''MYSQL_TCP_PORT''@!@MYSQL_TCP_PORT@!' \
	  -e 's!@''MYSQL_NO_DASH_VERSION''@!@MYSQL_NO_DASH_VERSION@!' \
	  -e 's!@''MYSQL_SERVER_SUFFIX''@!@MYSQL_SERVER_SUFFIX@!' \
	  -e 's!@''USE_NDBCLUSTER''@!$(USE_NDBCLUSTER)!g' \
	  $< > $@-t
	@CHMOD@ +x $@-t
	@MV@ $@-t $@

# Don't update the files from bitkeeper
%::SCCS/s.%<|MERGE_RESOLUTION|>--- conflicted
+++ resolved
@@ -32,12 +32,7 @@
 
 benchdir_root=		$(prefix)
 testdir =	        $(benchdir_root)/mysql-test
-<<<<<<< HEAD
-EXTRA_SCRIPTS = 	mysql-test-run.sh install_test_db.sh valgrind.supp $(PRESCRIPTS)
-=======
-EXTRA_SCRIPTS = 	mysql-test-run-shell.sh install_test_db.sh \
-			 $(PRESCRIPTS)
->>>>>>> 178dddb5
+EXTRA_SCRIPTS = 	mysql-test-run-shell.sh install_test_db.sh valgrind.supp $(PRESCRIPTS)
 EXTRA_DIST = 		$(EXTRA_SCRIPTS)
 GENSCRIPTS =		mysql-test-run-shell mysql-test-run install_test_db mtr
 PRESCRIPTS =		mysql-test-run.pl
