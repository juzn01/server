#!/usr/bin/perl
# -*- cperl -*-

# This is a transformation of the "mysql-test-run" Bourne shell script
# to Perl. There are reasons this rewrite is not the prettiest Perl
# you have seen
#
#   - The original script is huge and for most part uncommented,
#     not even a usage description of the flags.
#
#   - There has been an attempt to write a replacement in C for the
#     original Bourne shell script. It was kind of working but lacked
#     lot of functionality to really be a replacement. Not to redo
#     that mistake and catch all the obscure features of the original
#     script, the rewrite in Perl is more close to the original script
#     meaning it also share some of the ugly parts as well.
#
#   - The original intention was that this script was to be a prototype
#     to be the base for a new C version with full functionality. Since
#     then it was decided that the Perl version should replace the
#     Bourne shell version, but the Perl style still reflects the wish
#     to make the Perl to C step easy.
#
# Some coding style from the original intent has been kept
#
#   - To make this Perl script easy to alter even for those that not
#     code Perl that often, the coding style is as close as possible to
#     the C/C++ MySQL coding standard.
#
#   - All lists of arguments to send to commands are Perl lists/arrays,
#     not strings we append args to. Within reason, most string
#     concatenation for arguments should be avoided.
#
#   - Functions defined in the main program are not to be prefixed,
#     functions in "library files" are to be prefixed with "mtr_" (for
#     Mysql-Test-Run). There are some exceptions, code that fits best in
#     the main program, but are put into separate files to avoid
#     clutter, may be without prefix.
#
#   - All stat/opendir/-f/ is to be kept in collect_test_cases(). It
#     will create a struct that the rest of the program can use to get
#     the information. This separates the "find information" from the
#     "do the work" and makes the program more easy to maintain.
#
#   - At the moment, there are tons of "global" variables that control
#     this script, even accessed from the files in "lib/*.pl". This
#     will change over time, for now global variables are used instead
#     of using %opt, %path and %exe hashes, because I want more
#     compile time checking, that hashes would not give me. Once this
#     script is debugged, hashes will be used and passed as parameters
#     to functions, to more closely mimic how it would be coded in C
#     using structs.
#
#   - The rule when it comes to the logic of this program is
#
#       command_line_setup() - is to handle the logic between flags
#       collect_test_cases() - is to do its best to select what tests
#                              to run, dig out options, if needs restart etc.
#       run_testcase()       - is to run a single testcase, and follow the
#                              logic set in both above. No, or rare file
#                              system operations. If a test seems complex,
#                              it should probably not be here.
#
# A nice way to trace the execution of this script while debugging
# is to use the Devel::Trace package found at
# "http://www.plover.com/~mjd/perl/Trace/" and run this script like
# "perl -d:Trace mysql-test-run.pl"
#
# FIXME Save a PID file from this code as well, to record the process
#       id we think it has. In Cygwin, a fork creates one Cygwin process,
#       and then the real Win32 process. Cygwin Perl can only kill Cygwin
#       processes. And "mysqld --bootstrap ..." doesn't save a PID file.

$Devel::Trace::TRACE= 0;       # Don't trace boring init stuff

#require 5.6.1;
use File::Path;
use File::Basename;
use File::Copy;
use Cwd;
use Getopt::Long;
use Sys::Hostname;
#use Carp;
use IO::Socket;
use IO::Socket::INET;
use Data::Dumper;
use strict;
#use diagnostics;

require "lib/mtr_cases.pl";
require "lib/mtr_process.pl";
require "lib/mtr_timer.pl";
require "lib/mtr_io.pl";
require "lib/mtr_gcov.pl";
require "lib/mtr_gprof.pl";
require "lib/mtr_report.pl";
require "lib/mtr_diff.pl";
require "lib/mtr_match.pl";
require "lib/mtr_misc.pl";
require "lib/mtr_stress.pl";

$Devel::Trace::TRACE= 1;

# Used by gcov
our @mysqld_src_dirs=
  (
   "strings",
   "mysys",
   "include",
   "extra",
   "regex",
   "isam",
   "merge",
   "myisam",
   "myisammrg",
   "heap",
   "sql",
  );

##############################################################################
#
#  Default settings
#
##############################################################################

# We are to use handle_options() in "mysys/my_getopt.c" for the C version
#
# In the C version we want to use structs and, in some cases, arrays of
# structs. We let each struct be a separate hash.

# Misc global variables

our $glob_win32=                  0; # OS and native Win32 executables
our $glob_win32_perl=             0; # ActiveState Win32 Perl
our $glob_cygwin_perl=            0; # Cygwin Perl
our $glob_cygwin_shell=           undef;
our $glob_mysql_test_dir=         undef;
our $glob_mysql_bench_dir=        undef;
our $glob_hostname=               undef;
our $glob_scriptname=             undef;
our $glob_timers=                 undef;
our $glob_use_running_server=     0;
our $glob_use_running_ndbcluster= 0;
our $glob_use_running_ndbcluster_slave= 0;
our $glob_use_embedded_server=    0;
our @glob_test_mode;

<<<<<<< HEAD
our $using_ndbcluster_master= 0;
our $using_ndbcluster_slave= 0;

=======
>>>>>>> 0e9798d3
our $glob_basedir;

# The total result

our $path_charsetsdir;
our $path_client_bindir;
our $path_language;
our $path_timefile;
our $path_snapshot;
our $path_slave_load_tmpdir;     # What is this?!
our $path_mysqltest_log;
our $path_current_test_log;
our $path_my_basedir;
our $opt_vardir;                 # A path but set directly on cmd line
our $opt_vardir_trace;           # unix formatted opt_vardir for trace files
our $opt_tmpdir;                 # A path but set directly on cmd line

our $opt_usage;
our $opt_suite;

our $opt_netware;

our $opt_script_debug= 0;  # Script debugging, enable with --script-debug
our $opt_verbose= 1;  # Verbose output, enable with --verbose

# Options FIXME not all....

our $exe_master_mysqld;
our $exe_mysql;
our $exe_mysqladmin;
our $exe_mysqlbinlog;
our $exe_mysql_client_test;
our $exe_mysqld;
our $exe_mysqlcheck;             # Called from test case
our $exe_mysqldump;              # Called from test case
our $exe_mysqlslap;              # Called from test case
our $exe_mysqlimport;              # Called from test case
our $exe_mysqlshow;              # Called from test case
our $exe_mysql_fix_system_tables;
our $exe_mysqltest;
our $exe_ndbd;
our $exe_ndb_mgmd;
our $exe_slave_mysqld;
our $exe_im;
our $exe_my_print_defaults;
our $lib_udf_example;
our $exe_libtool;

our $opt_bench= 0;
our $opt_small_bench= 0;
our $opt_big_test= 0;            # Send --big-test to mysqltest

our @opt_extra_mysqld_opt;

our $opt_compress;
our $opt_ssl;
our $opt_skip_ssl;
our $opt_ssl_supported;
our $opt_ps_protocol;
our $opt_sp_protocol;
our $opt_cursor_protocol;
our $opt_view_protocol;

our $opt_debug;
our $opt_do_test;
our @opt_cases;                  # The test cases names in argv
our $opt_embedded_server;
our $opt_extern;
our $opt_fast;
our $opt_force;
our $opt_reorder;

our $opt_gcov;
our $opt_gcov_err;
our $opt_gcov_msg;

our $glob_debugger= 0;
our $opt_gdb;
our $opt_client_gdb;
our $opt_ddd;
our $opt_client_ddd;
our $opt_manual_gdb;
our $opt_manual_ddd;
our $opt_manual_debug;
our $opt_debugger;
our $opt_client_debugger;

our $opt_gprof;
our $opt_gprof_dir;
our $opt_gprof_master;
our $opt_gprof_slave;

our $opt_local;

our $master;                    # Will be struct in C
our $slave;
our $clusters;

our $instance_manager;

our $opt_ndbcluster_port;
our $opt_ndbconnectstring;
our $opt_ndbcluster_port_slave;
our $opt_ndbconnectstring_slave;

our $opt_old_master;

our $opt_record;
our $opt_check_testcases;

our $opt_result_ext;

our $opt_skip;
our $opt_skip_rpl;
our $use_slaves;
our $opt_skip_test;
our $opt_skip_im;

our $opt_sleep;

our $opt_sleep_time_after_restart=  1;
our $opt_sleep_time_for_delete=    10;
our $opt_testcase_timeout;
our $opt_suite_timeout;
my  $default_testcase_timeout=     15; # 15 min max
my  $default_suite_timeout=       120; # 2 hours max

our $opt_socket;

our $opt_source_dist;

our $opt_start_and_exit;
our $opt_start_dirty;
our $opt_start_from;

our $opt_strace_client;

our $opt_timer= 1;

our $opt_user;
our $opt_user_test;

our $opt_valgrind= 0;
our $opt_valgrind_mysqld= 0;
our $opt_valgrind_mysqltest= 0;
our $opt_valgrind_all= 0;
our $opt_valgrind_options;
our $opt_valgrind_path;

our $opt_stress=               "";
our $opt_stress_suite=     "main";
our $opt_stress_mode=    "random";
our $opt_stress_threads=        5;
our $opt_stress_test_count=     0;
our $opt_stress_loop_count=     0;
our $opt_stress_test_duration=  0;
our $opt_stress_init_file=     "";
our $opt_stress_test_file=     "";

our $opt_wait_for_master;
our $opt_wait_for_slave;
our $opt_wait_timeout=  10;

our $opt_warnings;

our $opt_udiff;

our $opt_skip_ndbcluster= 0;
our $opt_with_ndbcluster;
our $opt_skip_ndbcluster_slave= 0;
our $opt_with_ndbcluster_slave;
our $opt_with_ndbcluster_all= 0;
our $opt_with_ndbcluster_only= 0;
our $opt_ndb_extra_test= 0;
our $opt_skip_master_binlog= 0;
our $opt_skip_slave_binlog= 0;

our $exe_ndb_mgm;
our $exe_ndb_waiter;
our $path_ndb_tools_dir;
<<<<<<< HEAD
our $path_ndb_data_dir;
our $path_ndb_slave_data_dir;
our $file_ndb_testrun_log;
our $flag_ndb_status_ok= 1;
our $flag_ndb_slave_status_ok= 1;
=======
our $file_ndb_testrun_log;
>>>>>>> 0e9798d3

our @data_dir_lst;

######################################################################
#
#  Function declarations
#
######################################################################

sub main ();
sub initial_setup ();
sub command_line_setup ();
sub snapshot_setup ();
sub executable_setup ();
sub environment_setup ();
sub kill_running_server ();
sub kill_and_cleanup ();
sub check_ssl_support ();
sub check_running_as_root();
sub check_ndbcluster_support ();
sub rm_ndbcluster_tables ($);
<<<<<<< HEAD
sub ndbcluster_install ();
sub ndbcluster_start ($);
sub ndbcluster_stop ();
sub ndbcluster_install_slave ();
sub ndbcluster_start_slave ($);
sub ndbcluster_stop_slave ();
=======
sub ndbcluster_start_install ($);
sub ndbcluster_start ($$);
sub ndbcluster_wait_started ($);
sub mysqld_wait_started($);
>>>>>>> 0e9798d3
sub run_benchmarks ($);
sub initialize_servers ();
sub mysql_install_db ();
sub install_db ($$);
sub run_testcase ($);
sub run_testcase_stop_servers ($);
sub run_testcase_start_servers ($);
sub report_failure_and_restart ($);
sub do_before_start_master ($$);
sub do_before_start_slave ($$);
sub ndbd_start ($$$);
sub ndb_mgmd_start ($);
sub mysqld_start ($$$);
sub mysqld_arguments ($$$$$);
sub stop_all_servers ();
sub im_start ($$);
sub im_stop ($);
sub run_mysqltest ($);
sub usage ($);

######################################################################
#
#  Main program
#
######################################################################

main();

sub main () {

  initial_setup();
  command_line_setup();
  executable_setup();

  check_ndbcluster_support(); # We check whether to actually use it later
  check_ssl_support();

  environment_setup();
  signal_setup();

  if ( $opt_gcov )
  {
    gcov_prepare();
  }

  if ( $opt_gprof )
  {
    gprof_prepare();
  }

  if ( $opt_bench )
  {
    initialize_servers();
    run_benchmarks(shift);      # Shift what? Extra arguments?!
  }
  elsif ( $opt_stress )
  {
    initialize_servers();
    run_stress_test()
  }
  else
  {
    # Figure out which tests we are going to run
    my $tests= collect_test_cases($opt_suite);

    # Turn off NDB and other similar options if no tests use it
    my ($need_ndbcluster,$need_im);
    foreach my $test (@$tests)
    {
      $need_ndbcluster||= $test->{ndb_test};
      $need_im||= $test->{component_id} eq 'im';
      $use_slaves||= $test->{slave_num};
    }
    $opt_with_ndbcluster= $opt_with_ndbcluster_slave= 0
      unless $need_ndbcluster;
    $opt_skip_im= 1 unless $need_im;

    snapshot_setup();
    initialize_servers();

    run_suite($opt_suite, $tests);
  }

  mtr_exit(0);
}

##############################################################################
#
#  Initial setup independent on command line arguments
#
##############################################################################

sub initial_setup () {

  select(STDOUT);
  $| = 1;                       # Make unbuffered

  $glob_scriptname=  basename($0);

  $glob_win32_perl=  ($^O eq "MSWin32");
  $glob_cygwin_perl= ($^O eq "cygwin");
  $glob_win32=       ($glob_win32_perl or $glob_cygwin_perl);

  # We require that we are in the "mysql-test" directory
  # to run mysql-test-run

  if (! -f $glob_scriptname)
  {
    mtr_error("Can't find the location for the mysql-test-run script\n" .
              "Go to to the mysql-test directory and execute the script " .
              "as follows:\n./$glob_scriptname");
  }

  if ( -d "../sql" )
  {
    $opt_source_dist=  1;
  }

  $glob_hostname=  mtr_short_hostname();

  # 'basedir' is always parent of "mysql-test" directory
  $glob_mysql_test_dir=  cwd();
  if ( $glob_cygwin_perl )
  {
    # Windows programs like 'mysqld' needs Windows paths
    $glob_mysql_test_dir= `cygpath -m "$glob_mysql_test_dir"`;
    my $shell= $ENV{'SHELL'} || "/bin/bash";
    $glob_cygwin_shell=   `cygpath -w "$shell"`; # The Windows path c:\...
    chomp($glob_mysql_test_dir);
    chomp($glob_cygwin_shell);
  }
  $glob_basedir=         dirname($glob_mysql_test_dir);
  # Expect mysql-bench to be located adjacent to the source tree, by default
  $glob_mysql_bench_dir= "$glob_basedir/../mysql-bench"
    unless defined $glob_mysql_bench_dir;

  # needs to be same length to test logging (FIXME what???)
  $path_slave_load_tmpdir=  "../../var/tmp";

  $path_my_basedir=
    $opt_source_dist ? $glob_mysql_test_dir : $glob_basedir;

  $glob_timers= mtr_init_timers();
}



##############################################################################
#
#  Default settings
#
##############################################################################

sub command_line_setup () {

  # These are defaults for things that are set on the command line

  $opt_suite=        "main";    # Special default suite
  my $opt_comment;

  my $opt_master_myport=       9306;
  my $opt_slave_myport=        9308;
  $opt_ndbcluster_port=        9310;
  $opt_ndbcluster_port_slave=  9311;
  my $im_port=                 9312;
  my $im_mysqld1_port=         9313;
  my $im_mysqld2_port=         9314;

  #
  # To make it easier for different devs to work on the same host,
  # an environment variable can be used to control all ports. A small
  # number is to be used, 0 - 16 or similar.
  #
  # Note the MASTER_MYPORT has to be set the same in all 4.x and 5.x
  # versions of this script, else a 4.0 test run might conflict with a
  # 5.1 test run, even if different MTR_BUILD_THREAD is used. This means
  # all port numbers might not be used in this version of the script.
  #
  # Also note the limiteation of ports we are allowed to hand out. This
  # differs between operating systems and configuration, see
  # http://www.ncftp.com/ncftpd/doc/misc/ephemeral_ports.html
  # But a fairly safe range seems to be 5001 - 32767
  if ( $ENV{'MTR_BUILD_THREAD'} )
  {
    # Up to two masters, up to three slaves
    $opt_master_myport=         $ENV{'MTR_BUILD_THREAD'} * 10 + 10000; # and 1
    $opt_slave_myport=          $opt_master_myport + 2;  # and 3 4
    $opt_ndbcluster_port=       $opt_master_myport + 5;
    $opt_ndbcluster_port_slave= $opt_master_myport + 6;
    $im_port=                   $opt_master_myport + 7;
    $im_mysqld1_port=           $opt_master_myport + 8;
    $im_mysqld2_port=           $opt_master_myport + 9;
  }

  if ( $opt_master_myport < 5001 or $opt_master_myport + 10 >= 32767 )
  {
    mtr_error("MTR_BUILD_THREAD number results in a port",
              "outside 5001 - 32767",
              "($opt_master_myport - $opt_master_myport + 10)");
  }

  # Read the command line
  # Note: Keep list, and the order, in sync with usage at end of this file

  Getopt::Long::Configure("pass_through");
  GetOptions(
             # Control what engine/variation to run
             'embedded-server'          => \$opt_embedded_server,
             'ps-protocol'              => \$opt_ps_protocol,
             'sp-protocol'              => \$opt_sp_protocol,
             'view-protocol'            => \$opt_view_protocol,
             'cursor-protocol'          => \$opt_cursor_protocol,
             'ssl|with-openssl'         => \$opt_ssl,
             'skip-ssl'                 => \$opt_skip_ssl,
             'compress'                 => \$opt_compress,
             'bench'                    => \$opt_bench,
             'small-bench'              => \$opt_small_bench,

             # Control what test suites or cases to run
             'force'                    => \$opt_force,
             'with-ndbcluster'          => \$opt_with_ndbcluster,
             'skip-ndbcluster|skip-ndb' => \$opt_skip_ndbcluster,
             'with-ndbcluster-slave'    => \$opt_with_ndbcluster_slave,
             'skip-ndbcluster-slave|skip-ndb-slave'
                                        => \$opt_skip_ndbcluster_slave,
             'with-ndbcluster-all'      => \$opt_with_ndbcluster_all,
             'with-ndbcluster-only'     => \$opt_with_ndbcluster_only,
             'ndb-extra-test'           => \$opt_ndb_extra_test,
             'skip-master-binlog'       => \$opt_skip_master_binlog,
             'skip-slave-binlog'        => \$opt_skip_slave_binlog,
             'do-test=s'                => \$opt_do_test,
             'start-from=s'             => \$opt_start_from,
             'suite=s'                  => \$opt_suite,
             'skip-rpl'                 => \$opt_skip_rpl,
             'skip-im'                  => \$opt_skip_im,
             'skip-test=s'              => \$opt_skip_test,
             'big-test'                 => \$opt_big_test,

             # Specify ports
             'master_port=i'            => \$opt_master_myport,
             'slave_port=i'             => \$opt_slave_myport,
             'ndbcluster-port|ndbcluster_port=i' => \$opt_ndbcluster_port,
             'ndbcluster-port-slave=i'  => \$opt_ndbcluster_port_slave,
             'im-port=i'                => \$im_port, # Instance Manager port.
             'im-mysqld1-port=i'        => \$im_mysqld1_port, # Port of mysqld, controlled by IM
             'im-mysqld2-port=i'        => \$im_mysqld2_port, # Port of mysqld, controlled by IM

             # Test case authoring
             'record'                   => \$opt_record,
             'check-testcases'          => \$opt_check_testcases,

             # Extra options used when starting mysqld
             'mysqld=s'                 => \@opt_extra_mysqld_opt,

             # Run test on running server
             'extern'                   => \$opt_extern,
             'ndb-connectstring=s'       => \$opt_ndbconnectstring,
             'ndb-connectstring-slave=s' => \$opt_ndbconnectstring_slave,

             # Debugging
             'gdb'                      => \$opt_gdb,
             'client-gdb'               => \$opt_client_gdb,
             'manual-gdb'               => \$opt_manual_gdb,
             'manual-debug'             => \$opt_manual_debug,
             'ddd'                      => \$opt_ddd,
             'client-ddd'               => \$opt_client_ddd,
	     'debugger=s'               => \$opt_debugger,
	     'client-debugger=s'        => \$opt_client_debugger,
             'strace-client'            => \$opt_strace_client,
             'master-binary=s'          => \$exe_master_mysqld,
             'slave-binary=s'           => \$exe_slave_mysqld,

             # Coverage, profiling etc
             'gcov'                     => \$opt_gcov,
             'gprof'                    => \$opt_gprof,
             'valgrind'                 => \$opt_valgrind,
             'valgrind-mysqltest'       => \$opt_valgrind_mysqltest,
             'valgrind-mysqld'          => \$opt_valgrind_mysqld,
             'valgrind-all'             => \$opt_valgrind_all,
             'valgrind-options=s'       => \$opt_valgrind_options,
             'valgrind-path=s'          => \$opt_valgrind_path,

             # Stress testing 
             'stress'                   => \$opt_stress,
             'stress-suite=s'           => \$opt_stress_suite,
             'stress-threads=i'         => \$opt_stress_threads,
             'stress-test-file=s'       => \$opt_stress_test_file,
             'stress-init-file=s'       => \$opt_stress_init_file,
             'stress-mode=s'            => \$opt_stress_mode,
             'stress-loop-count=i'      => \$opt_stress_loop_count,
             'stress-test-count=i'      => \$opt_stress_test_count,
             'stress-test-duration=i'   => \$opt_stress_test_duration,

	     # Directories
             'tmpdir=s'                 => \$opt_tmpdir,
             'vardir=s'                 => \$opt_vardir,
             'benchdir=s'               => \$glob_mysql_bench_dir,

             # Misc
             'comment=s'                => \$opt_comment,
             'debug'                    => \$opt_debug,
             'fast'                     => \$opt_fast,
             'local'                    => \$opt_local,
             'netware'                  => \$opt_netware,
             'old-master'               => \$opt_old_master,
             'reorder'                  => \$opt_reorder,
             'script-debug'             => \$opt_script_debug,
             'verbose'                  => \$opt_verbose,
             'sleep=i'                  => \$opt_sleep,
             'socket=s'                 => \$opt_socket,
             'start-dirty'              => \$opt_start_dirty,
             'start-and-exit'           => \$opt_start_and_exit,
             'timer!'                   => \$opt_timer,
             'unified-diff|udiff'       => \$opt_udiff,
             'user-test=s'              => \$opt_user_test,
             'user=s'                   => \$opt_user,
             'wait-timeout=i'           => \$opt_wait_timeout,
             'testcase-timeout=i'       => \$opt_testcase_timeout,
             'suite-timeout=i'          => \$opt_suite_timeout,
             'warnings|log-warnings'    => \$opt_warnings,

             'help|h'                   => \$opt_usage,
            ) or usage("Can't read options");

  usage("") if $opt_usage;

  if ( $opt_comment )
  {
    print "\n";
    print '#' x 78, "\n";
    print "# $opt_comment\n";
    print '#' x 78, "\n\n";
  }

  foreach my $arg ( @ARGV )
  {
    if ( $arg =~ /^--skip-/ )
    {
      push(@opt_extra_mysqld_opt, $arg);
    }
    elsif ( $arg =~ /^--$/ )
    {
      # It is an effect of setting 'pass_through' in option processing
      # that the lone '--' separating options from arguments survives,
      # simply ignore it.
    }
    elsif ( $arg =~ /^-/ )
    {
      usage("Invalid option \"$arg\"");
    }
    else
    {
      push(@opt_cases, $arg);
    }
  }

  # --------------------------------------------------------------------------
  # Set the "var/" directory, as it is the base for everything else
  # --------------------------------------------------------------------------

  if ( ! $opt_vardir )
  {
    $opt_vardir= "$glob_mysql_test_dir/var";
  }
  $opt_vardir_trace= $opt_vardir;
  # Chop off any "c:", DBUG likes a unix path ex: c:/src/... => /src/...
  $opt_vardir_trace=~ s/^\w://;

  # We make the path absolute, as the server will do a chdir() before usage
  unless ( $opt_vardir =~ m,^/, or
           ($glob_win32 and $opt_vardir =~ m,^[a-z]:/,i) )
  {
    # Make absolute path, relative test dir
    $opt_vardir= "$glob_mysql_test_dir/$opt_vardir";
  }

  # --------------------------------------------------------------------------
  # If not set, set these to defaults
  # --------------------------------------------------------------------------

  $opt_tmpdir=       "$opt_vardir/tmp" unless $opt_tmpdir;
  $opt_tmpdir =~ s,/+$,,;       # Remove ending slash if any

  # --------------------------------------------------------------------------
  # Do sanity checks of command line arguments
  # --------------------------------------------------------------------------

  if ( $opt_extern and $opt_local )
  {
    mtr_error("Can't use --extern and --local at the same time");
  }

  if ( ! $opt_socket )
  {     # FIXME set default before reading options?
#    $opt_socket=  '@MYSQL_UNIX_ADDR@';
    $opt_socket=  "/tmp/mysql.sock"; # FIXME
  }

  # --------------------------------------------------------------------------
  # Look at the command line options and set script flags
  # --------------------------------------------------------------------------

  if ( $opt_record and ! @opt_cases )
  {
    mtr_error("Will not run in record mode without a specific test case");
  }

  if ( $opt_embedded_server )
  {
    $glob_use_embedded_server= 1;
    push(@glob_test_mode, "embedded");
    $opt_skip_rpl= 1;              # We never run replication with embedded
    $opt_skip_ndbcluster= 1;       # Avoid auto detection
    $opt_skip_ssl= 1;

    if ( $opt_extern )
    {
      mtr_error("Can't use --extern with --embedded-server");
    }
  }

  if ( $opt_ps_protocol )
  {
    push(@glob_test_mode, "ps-protocol");
  }

  if ( $opt_ndbconnectstring )
  {
    $glob_use_running_ndbcluster= 1;
  }
  else
  {
    $opt_ndbconnectstring= "host=localhost:$opt_ndbcluster_port";
  }

  if ( $opt_skip_ndbcluster_slave )
  {
    $opt_with_ndbcluster_slave= 0;
  }
  else
  {
    $opt_with_ndbcluster_slave= 1;
    if ( $opt_ndbconnectstring_slave )
    {
      $glob_use_running_ndbcluster_slave= 1;
    }
    else
    {
      $opt_ndbconnectstring_slave= "host=localhost:$opt_ndbcluster_port_slave";
    }
  }

  if ( $opt_small_bench )
  {
    $opt_bench=  1;
  }

  if ( $opt_sleep )
  {
    $opt_sleep_time_after_restart= $opt_sleep;
  }

  if ( $opt_gcov and ! $opt_source_dist )
  {
    mtr_error("Coverage test needs the source - please use source dist");
  }

  # Check debug related options
  if ( $opt_gdb || $opt_client_gdb || $opt_ddd || $opt_client_ddd ||
       $opt_manual_gdb || $opt_manual_ddd || $opt_manual_debug ||
       $opt_debugger || $opt_client_debugger )
  {
    # Indicate that we are using debugger
    $glob_debugger= 1;
    # Increase timeouts
    $opt_wait_timeout=  300;
    if ( $opt_extern )
    {
      mtr_error("Can't use --extern when using debugger");
    }
  }

  # Turn on valgrinding of all executables if "valgrind" or "valgrind-all"
  if ( $opt_valgrind or $opt_valgrind_all )
  {
    mtr_report("Turning on valgrind for all executables");
    $opt_valgrind= 1;
    $opt_valgrind_mysqld= 1;
    $opt_valgrind_mysqltest= 1;
  }
  elsif ( $opt_valgrind_mysqld or $opt_valgrind_mysqltest )
  {
    # If test's are run for a specific executable, turn on
    # verbose and show-reachable
    $opt_valgrind= 1;
    $opt_valgrind_all= 1;
  }

  if ( ! $opt_testcase_timeout )
  {
    $opt_testcase_timeout= $default_testcase_timeout;
    $opt_testcase_timeout*= 10 if defined $opt_valgrind;
  }

  if ( ! $opt_suite_timeout )
  {
    $opt_suite_timeout= $default_suite_timeout;
    $opt_suite_timeout*= 4 if defined $opt_valgrind;
  }

  # Increase times to wait for executables to start if using valgrind
  if ( $opt_valgrind )
  {
    $opt_sleep_time_after_restart= 10;
    $opt_sleep_time_for_delete= 60;
  }

  if ( ! $opt_user )
  {
    if ( $glob_use_running_server )
    {
      $opt_user= "test";
    }
    else
    {
      $opt_user= "root"; # We want to do FLUSH xxx commands
    }
  }

  # On QNX, /tmp/dir/master.sock and /tmp/dir//master.sock seem to be
  # considered different, so avoid the extra slash (/) in the socket
  # paths.
  my $sockdir = $opt_tmpdir;
  $sockdir =~ s|/+$||;

  # Put this into a hash, will be a C struct

  $master->[0]=
  {
   type          => "master",
   idx           => 0,
   path_myddir   => "$opt_vardir/master-data",
   path_myerr    => "$opt_vardir/log/master.err",
   path_mylog    => "$opt_vardir/log/master.log",
   path_pid    => "$opt_vardir/run/master.pid",
   path_sock   => "$sockdir/master.sock",
   port   =>  $opt_master_myport,
   start_timeout =>  400, # enough time create innodb tables
   cluster       =>  0, # index in clusters list
   master_opt    => [],
  };

  $master->[1]=
  {
   type          => "master",
   idx           => 1,
   path_myddir   => "$opt_vardir/master1-data",
   path_myerr    => "$opt_vardir/log/master1.err",
   path_mylog    => "$opt_vardir/log/master1.log",
   path_pid    => "$opt_vardir/run/master1.pid",
   path_sock   => "$sockdir/master1.sock",
   port   => $opt_master_myport + 1,
   start_timeout => 400, # enough time create innodb tables
   cluster       =>  0, # index in clusters list
  };

  $slave->[0]=
  {
   type          => "slave",
   idx           => 0,
   path_myddir   => "$opt_vardir/slave-data",
   path_myerr    => "$opt_vardir/log/slave.err",
   path_mylog    => "$opt_vardir/log/slave.log",
   path_pid    => "$opt_vardir/run/slave.pid",
   path_sock   => "$sockdir/slave.sock",
   port   => $opt_slave_myport,
   start_timeout => 400,

<<<<<<< HEAD
   ndbcluster    =>  1, # ndbcluster not started
=======
   cluster       =>  1, # index in clusters list
>>>>>>> 0e9798d3
  };

  $slave->[1]=
  {
   type          => "slave",
   idx           => 1,
   path_myddir   => "$opt_vardir/slave1-data",
   path_myerr    => "$opt_vardir/log/slave1.err",
   path_mylog    => "$opt_vardir/log/slave1.log",
   path_pid    => "$opt_vardir/run/slave1.pid",
   path_sock   => "$sockdir/slave1.sock",
   port   => $opt_slave_myport + 1,
   start_timeout => 300,
   cluster       =>  -1, # index in clusters list
  };

  $slave->[2]=
  {
   type          => "slave",
   idx           => 2,
   path_myddir   => "$opt_vardir/slave2-data",
   path_myerr    => "$opt_vardir/log/slave2.err",
   path_mylog    => "$opt_vardir/log/slave2.log",
   path_pid    => "$opt_vardir/run/slave2.pid",
   path_sock   => "$sockdir/slave2.sock",
   port   => $opt_slave_myport + 2,
   start_timeout => 300,
   cluster       =>  -1, # index in clusters list
  };

  $instance_manager=
  {
   path_err =>        "$opt_vardir/log/im.err",
   path_log =>        "$opt_vardir/log/im.log",
   path_pid =>        "$opt_vardir/run/im.pid",
   path_angel_pid =>  "$opt_vardir/run/im.angel.pid",
   path_sock =>       "$sockdir/im.sock",
   port =>            $im_port,
   start_timeout =>   $master->[0]->{'start_timeout'},
   admin_login =>     'im_admin',
   admin_password =>  'im_admin_secret',
   admin_sha1 =>      '*598D51AD2DFF7792045D6DF3DDF9AA1AF737B295',
   password_file =>   "$opt_vardir/im.passwd",
   defaults_file =>   "$opt_vardir/im.cnf",
  };

  $instance_manager->{'instances'}->[0]=
  {
   server_id    => 1,
   port         => $im_mysqld1_port,
   path_datadir => "$opt_vardir/im_mysqld_1.data",
   path_sock    => "$sockdir/mysqld_1.sock",
   path_pid     => "$opt_vardir/run/mysqld_1.pid",
   old_log_format => 1
  };

  $instance_manager->{'instances'}->[1]=
  {
   server_id    => 2,
   port         => $im_mysqld2_port,
   path_datadir => "$opt_vardir/im_mysqld_2.data",
   path_sock    => "$sockdir/mysqld_2.sock",
   path_pid     => "$opt_vardir/run/mysqld_2.pid",
   nonguarded   => 1,
   old_log_format => 1
<<<<<<< HEAD
=======
  };

  my $data_dir= "$opt_vardir/ndbcluster-$opt_ndbcluster_port";
  $clusters->[0]=
  {
   name            => "Master",
   nodes           => 2,
   port            => "$opt_ndbcluster_port",
   data_dir        => "$data_dir",
   connect_string  => "$opt_ndbconnectstring",
   path_pid        => "$data_dir/ndb_3.pid", # Nodes + 1
   pid             => 0, # pid of ndb_mgmd
>>>>>>> 0e9798d3
  };

  $data_dir= "$opt_vardir/ndbcluster-$opt_ndbcluster_port_slave";
  $clusters->[1]=
  {
   name            => "Slave",
   nodes           => 1,
   port            => "$opt_ndbcluster_port_slave",
   data_dir        => "$data_dir",
   connect_string  => "$opt_ndbconnectstring_slave",
   path_pid        => "$data_dir/ndb_2.pid", # Nodes + 1
   pid             => 0, # pid of ndb_mgmd
  };

  # Init pids of ndbd's
  foreach my $cluster ( @{$clusters} )
  {
    for ( my $idx= 0; $idx < $cluster->{'nodes'}; $idx++ )
    {
      $cluster->{'ndbds'}->[$idx]=
	{
	 pid      => 0,
	 path_pid => "$cluster->{'data_dir'}/ndb_{$idx+1}.pid",
	};
    }
  }

  if ( $opt_extern )
  {
    $glob_use_running_server=  1;
    $opt_skip_rpl= 1;                   # We don't run rpl test cases
    $master->[0]->{'path_sock'}=  $opt_socket;
  }

  $path_timefile=  "$opt_vardir/log/mysqltest-time";
  $path_mysqltest_log=  "$opt_vardir/log/mysqltest.log";
  $path_current_test_log= "$opt_vardir/log/current_test";

  $path_snapshot= "$opt_tmpdir/snapshot_$opt_master_myport/";
}

sub snapshot_setup () {

  # Make a list of all data_dirs
  @data_dir_lst = (
    $master->[0]->{'path_myddir'},
    $master->[1]->{'path_myddir'});

  if ($use_slaves)
  {
    push @data_dir_lst, ($slave->[0]->{'path_myddir'},
                         $slave->[1]->{'path_myddir'},
                         $slave->[2]->{'path_myddir'});
  }

  unless ($opt_skip_im)
  {
    foreach my $instance (@{$instance_manager->{'instances'}})
    {
      push(@data_dir_lst, $instance->{'path_datadir'});
    }
  }
}


##############################################################################
#
#  Set paths to various executable programs
#
##############################################################################

sub executable_setup () {

  #
  # Check if libtool is available in this distribution/clone
  # we need it when valgrinding or debugging non installed binary
  # Otherwise valgrind will valgrind the libtool wrapper or bash
  # and gdb will not find the real executable to debug
  #
  if ( -x "../libtool")
  {
    $exe_libtool= "../libtool";
    if ($opt_valgrind or $glob_debugger)
    {
      mtr_report("Using \"$exe_libtool\" when running valgrind or debugger");
    }
  }

  if ( $opt_source_dist )
  {
    if ( $glob_win32 )
    {
      $path_client_bindir= mtr_path_exists("$glob_basedir/client_release",
					   "$glob_basedir/client_debug",
                                           "$glob_basedir/bin",
                                           # New CMake locations.
                                           "$glob_basedir/client/release",
                                           "$glob_basedir/client/debug");
      $exe_mysqld=         mtr_exe_exists ("$path_client_bindir/mysqld-nt",
                                           "$path_client_bindir/mysqld",
                                           "$path_client_bindir/mysqld-debug",
                                           "$path_client_bindir/mysqld-max",
                                           "$glob_basedir/sql/release/mysqld",
                                           "$glob_basedir/sql/debug/mysqld");
      $path_language=      mtr_path_exists("$glob_basedir/share/english/",
                                           "$glob_basedir/sql/share/english/");
      $path_charsetsdir=   mtr_path_exists("$glob_basedir/share/charsets",
                                           "$glob_basedir/sql/share/charsets");

      $exe_my_print_defaults=
        mtr_exe_exists("$path_client_bindir/my_print_defaults",
                       "$glob_basedir/extra/release/my_print_defaults",
                       "$glob_basedir/extra/debug/my_print_defaults");
    }
    else
    {
      $path_client_bindir= mtr_path_exists("$glob_basedir/client");
      $exe_mysqld=         mtr_exe_exists ("$glob_basedir/sql/mysqld");
      $exe_mysqlslap=      mtr_exe_exists ("$path_client_bindir/mysqlslap");
      $path_language=      mtr_path_exists("$glob_basedir/sql/share/english/");
      $path_charsetsdir=   mtr_path_exists("$glob_basedir/sql/share/charsets");

      $exe_im= mtr_exe_exists(
        "$glob_basedir/server-tools/instance-manager/mysqlmanager");
      $exe_my_print_defaults=
        mtr_exe_exists("$glob_basedir/extra/my_print_defaults");
    }

    if ( $glob_use_embedded_server )
    {
      my $path_examples= "$glob_basedir/libmysqld/examples";
      $exe_mysqltest=    mtr_exe_exists("$path_examples/mysqltest_embedded");
      $exe_mysql_client_test=
        mtr_exe_exists("$path_examples/mysql_client_test_embedded",
		       "/usr/bin/false");
    }
    else
    {
      $exe_mysqltest= mtr_exe_exists("$path_client_bindir/mysqltest");
      $exe_mysql_client_test=
        mtr_exe_exists("$glob_basedir/tests/mysql_client_test",
                       "$glob_basedir/tests/release/mysql_client_test",
                       "$glob_basedir/tests/debug/mysql_client_test",
                       "$path_client_bindir/mysql_client_test",
		       "/usr/bin/false");
    }
    $exe_mysqlcheck=     mtr_exe_exists("$path_client_bindir/mysqlcheck");
    $exe_mysqldump=      mtr_exe_exists("$path_client_bindir/mysqldump");
    $exe_mysqlimport=    mtr_exe_exists("$path_client_bindir/mysqlimport");
    $exe_mysqlshow=      mtr_exe_exists("$path_client_bindir/mysqlshow");
    $exe_mysqlbinlog=    mtr_exe_exists("$path_client_bindir/mysqlbinlog");
    $exe_mysqladmin=     mtr_exe_exists("$path_client_bindir/mysqladmin");
    $exe_mysql=          mtr_exe_exists("$path_client_bindir/mysql");
    $exe_mysql_fix_system_tables=
      mtr_script_exists("$glob_basedir/scripts/mysql_fix_privilege_tables",
                        "/usr/bin/false");
    $path_ndb_tools_dir= mtr_path_exists("$glob_basedir/storage/ndb/tools");
    $exe_ndb_mgm=        "$glob_basedir/storage/ndb/src/mgmclient/ndb_mgm";
<<<<<<< HEAD
=======
    $exe_ndb_waiter=     "$glob_basedir/storage/ndb/tools/ndb_waiter";
    $exe_ndbd=           "$glob_basedir/storage/ndb/src/kernel/ndbd";
    $exe_ndb_mgmd=       "$glob_basedir/storage/ndb/src/mgmsrv/ndb_mgmd";
>>>>>>> 0e9798d3
    $lib_udf_example=
      mtr_file_exists("$glob_basedir/sql/.libs/udf_example.so");
  }
  else
  {
    $path_client_bindir= mtr_path_exists("$glob_basedir/bin");
    $exe_mysqlcheck=     mtr_exe_exists("$path_client_bindir/mysqlcheck");
    $exe_mysqldump=      mtr_exe_exists("$path_client_bindir/mysqldump");
    $exe_mysqlimport=    mtr_exe_exists("$path_client_bindir/mysqlimport");
    $exe_mysqlshow=      mtr_exe_exists("$path_client_bindir/mysqlshow");
    $exe_mysqlbinlog=    mtr_exe_exists("$path_client_bindir/mysqlbinlog");
    $exe_mysqladmin=     mtr_exe_exists("$path_client_bindir/mysqladmin");
    $exe_mysql=          mtr_exe_exists("$path_client_bindir/mysql");
    $exe_mysql_fix_system_tables=
      mtr_script_exists("$path_client_bindir/mysql_fix_privilege_tables",
			"$glob_basedir/scripts/mysql_fix_privilege_tables",
                        "/usr/bin/false");
    $exe_my_print_defaults=
      mtr_exe_exists("$path_client_bindir/my_print_defaults");

    $path_language=      mtr_path_exists("$glob_basedir/share/mysql/english/",
                                         "$glob_basedir/share/english/");
    $path_charsetsdir=   mtr_path_exists("$glob_basedir/share/mysql/charsets",
                                         "$glob_basedir/share/charsets");

    if ( $glob_win32 )
    {
      $exe_mysqld=         mtr_exe_exists ("$glob_basedir/bin/mysqld-nt",
                                           "$glob_basedir/bin/mysqld",
                                           "$glob_basedir/bin/mysqld-debug",);
    }
    else
    {
      $exe_mysqld=         mtr_exe_exists ("$glob_basedir/libexec/mysqld",
                                           "$glob_basedir/bin/mysqld");
      $exe_mysqlslap=      mtr_exe_exists("$path_client_bindir/mysqlslap");
    }
    $exe_im= mtr_exe_exists("$glob_basedir/libexec/mysqlmanager",
                            "$glob_basedir/bin/mysqlmanager");
    if ( $glob_use_embedded_server )
    {
      $exe_mysqltest= mtr_exe_exists("$path_client_bindir/mysqltest_embedded");
      $exe_mysql_client_test=
        mtr_exe_exists("$glob_basedir/tests/mysql_client_test_embedded",
                       "$path_client_bindir/mysql_client_test_embedded",
		       "/usr/bin/false");
    }
    else
    {
      $exe_mysqltest= mtr_exe_exists("$path_client_bindir/mysqltest");
      $exe_mysql_client_test=
        mtr_exe_exists("$path_client_bindir/mysql_client_test",
                       "$glob_basedir/tests/release/mysql_client_test",
                       "$glob_basedir/tests/debug/mysql_client_test",
		       "/usr/bin/false"); # FIXME temporary
    }

    $path_ndb_tools_dir=  "$glob_basedir/bin";
    $exe_ndb_mgm=         "$glob_basedir/bin/ndb_mgm";
    $exe_ndb_waiter=      "$glob_basedir/bin/ndb_waiter";
    $exe_ndbd=            "$glob_basedir/libexec/ndbd";
    $exe_ndb_mgmd=        "$glob_basedir/libexec/ndb_mgmd";
  }

  $exe_master_mysqld= $exe_master_mysqld || $exe_mysqld;
  $exe_slave_mysqld=  $exe_slave_mysqld  || $exe_mysqld;

<<<<<<< HEAD
  $path_ndb_data_dir= "$opt_vardir/ndbcluster-$opt_ndbcluster_port";
  $path_ndb_slave_data_dir= "$opt_vardir/ndbcluster-$opt_ndbcluster_port_slave";
=======
>>>>>>> 0e9798d3
  $file_ndb_testrun_log= "$opt_vardir/log/ndb_testrun.log";
}


##############################################################################
#
#  Set environment to be used by childs of this process
#
##############################################################################

# Note that some env is setup in spawn/run, in "mtr_process.pl"

sub environment_setup () {

  umask(022);

  # --------------------------------------------------------------------------
  # We might not use a standard installation directory, like /usr/lib.
  # Set LD_LIBRARY_PATH to make sure we find our installed libraries.
  # --------------------------------------------------------------------------

  unless ( $opt_source_dist )
  {
    $ENV{'LD_LIBRARY_PATH'}=
      "$glob_basedir/lib" .
        ($ENV{'LD_LIBRARY_PATH'} ? ":$ENV{'LD_LIBRARY_PATH'}" : "");
    $ENV{'DYLD_LIBRARY_PATH'}=
      "$glob_basedir/lib" .
        ($ENV{'DYLD_LIBRARY_PATH'} ? ":$ENV{'DYLD_LIBRARY_PATH'}" : "");
  }

  # --------------------------------------------------------------------------
  # Add the path where mysqld will find udf_example.so
  # --------------------------------------------------------------------------
  $ENV{'LD_LIBRARY_PATH'}=
    ($lib_udf_example ?  dirname($lib_udf_example) : "") .
      ($ENV{'LD_LIBRARY_PATH'} ? ":$ENV{'LD_LIBRARY_PATH'}" : "");


  # --------------------------------------------------------------------------
  # Also command lines in .opt files may contain env vars
  # --------------------------------------------------------------------------

  $ENV{'UMASK'}=              "0660"; # The octal *string*
  $ENV{'UMASK_DIR'}=          "0770"; # The octal *string*
  $ENV{'LC_COLLATE'}=         "C";
  $ENV{'USE_RUNNING_SERVER'}= $glob_use_running_server;
  $ENV{'MYSQL_TEST_DIR'}=     $glob_mysql_test_dir;
  $ENV{'MYSQLTEST_VARDIR'}=   $opt_vardir;
  $ENV{'MYSQL_TMP_DIR'}=      $opt_tmpdir;
  $ENV{'MASTER_MYSOCK'}=      $master->[0]->{'path_sock'};
  $ENV{'MASTER_MYSOCK1'}=     $master->[1]->{'path_sock'};
  $ENV{'MASTER_MYPORT'}=      $master->[0]->{'port'};
  $ENV{'MASTER_MYPORT1'}=     $master->[1]->{'port'};
  $ENV{'SLAVE_MYPORT'}=       $slave->[0]->{'port'};
  $ENV{'SLAVE_MYPORT1'}=      $slave->[1]->{'port'};
  $ENV{'SLAVE_MYPORT2'}=      $slave->[2]->{'port'};
# $ENV{'MYSQL_TCP_PORT'}=     '@MYSQL_TCP_PORT@'; # FIXME
  $ENV{'MYSQL_TCP_PORT'}=     3306;

  $ENV{'NDBCLUSTER_PORT'}=    $opt_ndbcluster_port;
  $ENV{'NDBCLUSTER_PORT_SLAVE'}=$opt_ndbcluster_port_slave;
  $ENV{'NDB_STATUS_OK'}=      "YES";

  $ENV{'IM_EXE'}=             $exe_im;
  $ENV{'IM_PATH_PID'}=        $instance_manager->{path_pid};
  $ENV{'IM_PATH_ANGEL_PID'}=  $instance_manager->{path_angel_pid};
  $ENV{'IM_PORT'}=            $instance_manager->{port};
  $ENV{'IM_DEFAULTS_PATH'}=   $instance_manager->{defaults_file};
  $ENV{'IM_PASSWORD_PATH'}=   $instance_manager->{password_file};

  $ENV{'IM_MYSQLD1_SOCK'}=    $instance_manager->{instances}->[0]->{path_sock};
  $ENV{'IM_MYSQLD1_PORT'}=    $instance_manager->{instances}->[0]->{port};
  $ENV{'IM_MYSQLD1_PATH_PID'}=$instance_manager->{instances}->[0]->{path_pid};
  $ENV{'IM_MYSQLD2_SOCK'}=    $instance_manager->{instances}->[1]->{path_sock};
  $ENV{'IM_MYSQLD2_PORT'}=    $instance_manager->{instances}->[1]->{port};
  $ENV{'IM_MYSQLD2_PATH_PID'}=$instance_manager->{instances}->[1]->{path_pid};

  $ENV{MTR_BUILD_THREAD}= 0 unless $ENV{MTR_BUILD_THREAD}; # Set if not set

  # We are nice and report a bit about our settings
  if (!$opt_extern)
  {
    print "Using MTR_BUILD_THREAD      = $ENV{MTR_BUILD_THREAD}\n";
    print "Using MASTER_MYPORT         = $ENV{MASTER_MYPORT}\n";
    print "Using MASTER_MYPORT1        = $ENV{MASTER_MYPORT1}\n";
    print "Using SLAVE_MYPORT          = $ENV{SLAVE_MYPORT}\n";
    print "Using SLAVE_MYPORT1         = $ENV{SLAVE_MYPORT1}\n";
    print "Using SLAVE_MYPORT2         = $ENV{SLAVE_MYPORT2}\n";
    print "Using NDBCLUSTER_PORT       = $ENV{NDBCLUSTER_PORT}\n";
    print "Using NDBCLUSTER_PORT_SLAVE = $ENV{NDBCLUSTER_PORT_SLAVE}\n";
    print "Using IM_PORT               = $ENV{IM_PORT}\n";
    print "Using IM_MYSQLD1_PORT       = $ENV{IM_MYSQLD1_PORT}\n";
    print "Using IM_MYSQLD2_PORT       = $ENV{IM_MYSQLD2_PORT}\n";
  }
}


##############################################################################
#
#  If we get a ^C, we try to clean up before termination
#
##############################################################################
# FIXME check restrictions what to do in a signal handler

sub signal_setup () {
  $SIG{INT}= \&handle_int_signal;
}


sub handle_int_signal () {
  $SIG{INT}= 'DEFAULT';         # If we get a ^C again, we die...
  mtr_warning("got INT signal, cleaning up.....");
  stop_all_servers();
  mtr_error("We die from ^C signal from user");
}


##############################################################################
#
#  Handle left overs from previous runs
#
##############################################################################

sub kill_running_server () {

  if ( $opt_fast or $glob_use_embedded_server )
  {
    # FIXME is embedded server really using PID files?!
    unlink($master->[0]->{'path_pid'});
    unlink($master->[1]->{'path_pid'});
    unlink($slave->[0]->{'path_pid'});
    unlink($slave->[1]->{'path_pid'});
    unlink($slave->[2]->{'path_pid'});
  }
  else
  {
    # Ensure that no old mysqld test servers are running
    # This is different from terminating processes we have
    # started from ths run of the script, this is terminating
    # leftovers from previous runs.

    mtr_report("Killing Possible Leftover Processes");
    mkpath("$opt_vardir/log"); # Needed for mysqladmin log
    mtr_kill_leftovers();

<<<<<<< HEAD
    $using_ndbcluster_master= $opt_with_ndbcluster;
    ndbcluster_stop();
    $master->[0]->{'ndbcluster'}= 1;
    $using_ndbcluster_slave= $opt_with_ndbcluster;
    ndbcluster_stop_slave();
    $slave->[0]->{'ndbcluster'}= 1;
  }
=======
   }
>>>>>>> 0e9798d3
}

sub kill_and_cleanup () {

  kill_running_server ();

  mtr_report("Removing Stale Files");

  if ( $opt_vardir eq "$glob_mysql_test_dir/var" )
  {
    #
    # Running with "var" in mysql-test dir
    #
    if ( -l "$glob_mysql_test_dir/var" )
    {
      # Some users creates a soft link in mysql-test/var to another area
      # - allow it
      mtr_report("WARNING: Using the 'mysql-test/var' symlink");
      rmtree("$opt_vardir/log");
      rmtree("$opt_vardir/ndbcluster-$opt_ndbcluster_port");
      rmtree("$opt_vardir/run");
      rmtree("$opt_vardir/tmp");
    }
    else
    {
      # Remove the entire "var" dir
      rmtree("$opt_vardir/");
    }
  }
  else
  {
    #
    # Running with "var" in some other place
    #

    # Remove the var/ dir in mysql-test dir if any
    # this could be an old symlink that shouldn't be there
    rmtree("$glob_mysql_test_dir/var");

    # Remove the "var" dir
    rmtree("$opt_vardir/");
  }

  mkpath("$opt_vardir/log");
  mkpath("$opt_vardir/run");
  mkpath("$opt_vardir/tmp");
  mkpath($opt_tmpdir) if $opt_tmpdir ne "$opt_vardir/tmp";

  # Remove old and create new data dirs
  foreach my $data_dir (@data_dir_lst)
  {
    rmtree("$data_dir");
    mkpath("$data_dir/mysql");
    mkpath("$data_dir/test");
  }

  # Make a link std_data_ln in var/ that points to std_data
  if ( ! $glob_win32 )
  {
    symlink("$glob_mysql_test_dir/std_data", "$opt_vardir/std_data_ln");
  }
  else
  {
    # on windows, copy all files from std_data into var/std_data_ln
    mkpath("$opt_vardir/std_data_ln");
    opendir(DIR, "$glob_mysql_test_dir/std_data")
      or mtr_error("Can't find the std_data directory: $!");
    for(readdir(DIR)) {
      next if -d "$glob_mysql_test_dir/std_data/$_";
      copy("$glob_mysql_test_dir/std_data/$_", "$opt_vardir/std_data_ln/$_");
    }
    closedir(DIR);
  }
}


sub  check_running_as_root () {
  # Check if running as root
  # i.e a file can be read regardless what mode we set it to
  my $test_file= "$opt_vardir/test_running_as_root.txt";
  mtr_tofile($test_file, "MySQL");
  chmod(oct("0000"), $test_file);

  my $result="";
  if (open(FILE,"<",$test_file))
  {
    $result= join('', <FILE>);
    close FILE;
  }

  chmod(oct("0755"), $test_file);
  unlink($test_file);

  $ENV{'MYSQL_TEST_ROOT'}= "NO";
  if ($result eq "MySQL")
  {
    mtr_warning("running this script as _root_ will cause some " .
                "tests to be skipped");
    $ENV{'MYSQL_TEST_ROOT'}= "YES";
  }
}



sub check_ssl_support () {

  if ($opt_skip_ssl || $opt_extern)
  {
    mtr_report("Skipping SSL");
    $opt_ssl_supported= 0;
    $opt_ssl= 0;
    return;
  }

  # check ssl support by testing using a switch
  # that is only available in that case
  if ( mtr_run($exe_mysqld,
	       ["--no-defaults",
	        "--ssl",
	        "--help"],
	       "", "/dev/null", "/dev/null", "") != 0 )
  {
    if ( $opt_ssl)
    {
      mtr_error("Couldn't find support for SSL");
      return;
    }
    mtr_report("Skipping SSL, mysqld not compiled with SSL");
    $opt_ssl_supported= 0;
    $opt_ssl= 0;
    return;
  }
  mtr_report("Setting mysqld to support SSL connections");
  $opt_ssl_supported= 1;
}


##############################################################################
#
#  Start the ndb cluster
#
##############################################################################

sub check_ndbcluster_support () {

  if ($opt_skip_ndbcluster)
  {
    mtr_report("Skipping ndbcluster");
    $opt_skip_ndbcluster_slave= 1;
    $opt_with_ndbcluster= 0;
    $opt_with_ndbcluster_slave= 0;
    return;
  }

  # check ndbcluster support by testing using a switch
  # that is only available in that case
  if ( mtr_run($exe_mysqld,
	       ["--no-defaults",
	        "--ndb-use-exact-count",
	        "--help"],
	       "", "/dev/null", "/dev/null", "") != 0 )
  {
    mtr_report("Skipping ndbcluster, mysqld not compiled with ndbcluster");
    $opt_skip_ndbcluster= 1;
    $opt_skip_ndbcluster_slave= 1;
    $opt_with_ndbcluster= 0;
    $opt_with_ndbcluster_slave= 0;
    return;
  }

<<<<<<< HEAD
  mtr_report("Using ndbcluster if necessary, mysqld supports it");
=======
  mtr_report("Using ndbcluster when necessary, mysqld supports it");
>>>>>>> 0e9798d3
  $opt_with_ndbcluster= 1;
  if ( $opt_ndbconnectstring )
  {
    $glob_use_running_ndbcluster= 1;
  }
  else
  {
    $opt_ndbconnectstring= "host=localhost:$opt_ndbcluster_port";
  }

  if ( $opt_skip_ndbcluster_slave )
  {
    $opt_with_ndbcluster_slave= 0;
  }
  else
  {
    $opt_with_ndbcluster_slave= 1;
    if ( $opt_ndbconnectstring_slave )
    {
      $glob_use_running_ndbcluster_slave= 1;
    }
    else
    {
      $opt_ndbconnectstring_slave= "host=localhost:$opt_ndbcluster_port_slave";
    }
  }

  return;
}


sub ndbcluster_start_install ($) {
  my $cluster= shift;

  if ( ! $opt_with_ndbcluster or $glob_use_running_ndbcluster )
  {
    return 0;
  }
<<<<<<< HEAD
  mtr_report("Installing ndbcluster master");
  my $ndbcluster_opts=  $opt_bench ? "" : "--small";
  if (  mtr_run("$glob_mysql_test_dir/ndb/ndbcluster",
		["--port=$opt_ndbcluster_port",
		 "--data-dir=$opt_vardir",
		 "--verbose=2",
		 $ndbcluster_opts,
		 "--initial",
                 "--relative-config-data-dir",
	         "--core"],
		"", "", "", "") )
=======

  mtr_report("Installing $cluster->{'name'} Cluster");

  mkdir($cluster->{'data_dir'});

  # Create a config file from template
  my $ndb_no_ord=512;
  my $ndb_no_attr=2048;
  my $ndb_con_op=105000;
  my $ndb_dmem="80M";
  my $ndb_imem="24M";
  my $ndb_pbmem="32M";
  my $nodes= $cluster->{'nodes'};
  my $ndb_host= "localhost";
  my $ndb_diskless= 0;

  if (!$opt_bench)
  {
    # Use a smaller configuration
    $ndb_no_ord=32;
    $ndb_con_op=5000;
    $ndb_dmem="20M";
    $ndb_imem="1M";
    $ndb_pbmem="4M";
  }

  my $config_file_template=     "ndb/ndb_config_${nodes}_node.ini";
  my $config_file= "$cluster->{'data_dir'}/config.ini";

  open(IN, $config_file_template)
    or mtr_error("Can't open $config_file_template: $!");
  open(OUT, ">", $config_file)
    or mtr_error("Can't write to $config_file: $!");
  while (<IN>)
>>>>>>> 0e9798d3
  {
    chomp;

    s/CHOOSE_MaxNoOfAttributes/$ndb_no_attr/;
    s/CHOOSE_MaxNoOfOrderedIndexes/$ndb_no_ord/;
    s/CHOOSE_MaxNoOfConcurrentOperations/$ndb_con_op/;
    s/CHOOSE_DataMemory/$ndb_dmem/;
    s/CHOOSE_IndexMemory/$ndb_imem/;
    s/CHOOSE_Diskless/$ndb_diskless/;
    s/CHOOSE_HOSTNAME_.*/$ndb_host/;
    s/CHOOSE_FILESYSTEM/$cluster->{'data_dir'}/;
    s/CHOOSE_PORT_MGM/$cluster->{'port'}/;
    s/CHOOSE_DiskPageBufferMemory/$ndb_pbmem/;

    print OUT "$_ \n";
  }
  close OUT;
  close IN;


  # Start cluster with "--initial"

  ndbcluster_start($cluster, "--initial");

  return 0;
}


sub ndbcluster_wait_started($){
  my $cluster= shift;
  my $path_waiter_log= "$cluster->{'data_dir'}/ndb_waiter.log";

  # Start the ndb_waiter which will connect to the ndb_mgmd
  # and poll it for state of the ndbd's, will return when
  # all nodes in the cluster is started
  my $res= mtr_run($exe_ndb_waiter,
		 ["--no-defaults",
		  "--core",
		  "--ndb-connectstring=$cluster->{'connect_string'}",
		  "--timeout=60"],
		 "", $path_waiter_log, $path_waiter_log, "");
  mtr_verbose("ndbcluster_wait_started, returns: $res") if $res;
  return $res;
}


sub mysqld_wait_started($){
  my $mysqld= shift;

  my $res= sleep_until_file_created($mysqld->{'path_pid'},
				    $mysqld->{'start_timeout'},
				    $mysqld->{'pid'});
  return $res == 0;
}


sub ndb_mgmd_start ($) {
  my $cluster= shift;

  my $args;                             # Arg vector
  my $pid= -1;

  mtr_init_args(\$args);
  mtr_add_arg($args, "--no-defaults");
  mtr_add_arg($args, "--core");
  mtr_add_arg($args, "--config-file=%s", "$cluster->{'data_dir'}/config.ini");


  my $path_ndb_mgmd_log= "$cluster->{'data_dir'}/\l$cluster->{'name'}_ndb_mgmd.log";
  $pid= mtr_spawn($exe_ndb_mgmd, $args, "",
		  $path_ndb_mgmd_log,
		  $path_ndb_mgmd_log,
		  "",
		  { append_log_file => 1 });

  # Remember pid of ndb_mgmd
  $cluster->{'pid'}= $pid;
  mtr_verbose("ndb_mgmd_start, pid: $pid");
  return $pid;
}


sub ndbd_start ($$$) {
  my $cluster= shift;
  my $idx= shift;
  my $extra_args= shift;

  my $args;                             # Arg vector
  my $pid= -1;

  mtr_init_args(\$args);
  mtr_add_arg($args, "--no-defaults");
  mtr_add_arg($args, "--core");
  mtr_add_arg($args, "--ndb-connectstring=%s", "$cluster->{'connect_string'}");
  mtr_add_arg($args, "--character-sets-dir=%s", "$path_charsetsdir");
  mtr_add_arg($args, "--nodaemon");
  mtr_add_arg($args, "$extra_args");

  my $path_ndbd_log= "$cluster->{'data_dir'}/ndb_{$idx+1}.log";
  $pid= mtr_spawn($exe_ndbd, $args, "",
		  $path_ndbd_log,
		  $path_ndbd_log,
		  "",
		  { append_log_file => 1 });

  # Add pid to list of pids for this cluster
  $cluster->{'ndbds'}->[$idx]->{'pid'}= $pid;

  mtr_verbose("ndbd_start, pid: $pid");

  return $pid;
}


sub ndbcluster_start ($$) {
  my $cluster= shift;
  my $extra_args= shift;

  mtr_verbose("ndbcluster_start '$cluster->{'name'}'");

  if ( $glob_use_running_ndbcluster )
  {
    return 0;
  }

  if ( $cluster->{'pid'} )
  {
    mtr_error("Cluster '$cluster->{'name'}' already started");
  }
<<<<<<< HEAD
  # FIXME, we want to _append_ output to file $file_ndb_testrun_log instead of /dev/null
  #mtr_report("Starting ndbcluster master");
  if ( mtr_run("$glob_mysql_test_dir/ndb/ndbcluster",
	       ["--port=$opt_ndbcluster_port",
		"--data-dir=$opt_vardir",
	        "--character-sets-dir=$path_charsetsdir",
		"--verbose=2",
	        "--core"],
	       "", "/dev/null", "", "") )
  {
    mtr_error("Error ndbcluster_start");
    $using_ndbcluster_master= 0;
=======

  my $pid= ndb_mgmd_start($cluster);

  # FIXME Should not be needed
  # Unfortunately cluster will fail
  # if ndb_mgmd has not started properly
  # Wait for the ndb_mgmd pid file to be created
  if (!sleep_until_file_created($cluster->{'path_pid'},
				60,
				$pid))
  {
    mtr_warning("Failed to start ndb_mgmd for $cluster->{'name'} cluster");
>>>>>>> 0e9798d3
    return 1;
  }


  for ( my $idx= 0; $idx < $cluster->{'nodes'}; $idx++ )
  {
    ndbd_start($cluster, $idx, $extra_args);
  }

  return 0;
}

sub rm_ndbcluster_tables ($) {
  my $dir=       shift;
  foreach my $bin ( glob("$dir/cluster/apply_status*"),
                    glob("$dir/cluster/schema*") )
  {
    unlink($bin);
  }
}

<<<<<<< HEAD
sub ndbcluster_stop () {

  if ( ! $using_ndbcluster_master or $glob_use_running_ndbcluster )
=======
sub rm_ndbcluster_tables ($) {
  my $dir=       shift;
  foreach my $bin ( glob("$dir/cluster/apply_status*"),
                    glob("$dir/cluster/schema*") )
>>>>>>> 0e9798d3
  {
    unlink($bin);
  }
<<<<<<< HEAD
  # FIXME, we want to _append_ output to file $file_ndb_testrun_log instead of /dev/null
  #mtr_report("Stopping ndbcluster master");
  mtr_run("$glob_mysql_test_dir/ndb/ndbcluster",
          ["--port=$opt_ndbcluster_port",
           "--data-dir=$opt_vardir",
	   "--verbose=2",
           "--stop"],
          "", "/dev/null", "", "");

  rm_ndbcluster_tables ($master->[0]->{'path_myddir'});
  rm_ndbcluster_tables ($master->[1]->{'path_myddir'});
  $using_ndbcluster_master= 0;
  return;
=======
>>>>>>> 0e9798d3
}

sub ndbcluster_install_slave () {

  if ( ! $opt_with_ndbcluster_slave or $glob_use_running_ndbcluster_slave )
  {
    return 0;
  }
  mtr_report("Installing ndbcluster slave");
  if (  mtr_run("$glob_mysql_test_dir/ndb/ndbcluster",
		["--port=$opt_ndbcluster_port_slave",
		 "--data-dir=$opt_vardir",
		 "--verbose=2",
		 "--small",
		 "--ndbd-nodes=1",
		 "--initial",
		 "--relative-config-data-dir",
		 "--core"],
		"", "", "", "") )
  {
    return 1;
  }

  $using_ndbcluster_slave= 1;
  ndbcluster_stop_slave();
  $slave->[0]->{'ndbcluster'}= 1;

  return 0;
}

sub ndbcluster_start_slave ($) {
  my $use_ndbcluster= shift;

  if ( ! $use_ndbcluster )
  {
    $using_ndbcluster_slave= 0;
    return 0;
  }
  if ( $glob_use_running_ndbcluster_slave )
  {
    $using_ndbcluster_slave= 1;
    return 0;
  }

  # FIXME, we want to _append_ output to file $file_ndb_testrun_log instead of /dev/null
  #mtr_report("Starting ndbcluster slave");
  if ( mtr_run("$glob_mysql_test_dir/ndb/ndbcluster",
	       ["--port=$opt_ndbcluster_port_slave",
		"--data-dir=$opt_vardir",
		"--verbose=2",
		"--ndbd-nodes=1",
	        "--core"],
	       "", "/dev/null", "", "") )
  {
    mtr_error("Error ndbcluster_start_slave");
    $using_ndbcluster_slave= 0;
    return 1;
  }

  $using_ndbcluster_slave= 1;
  return 0;
}

sub ndbcluster_stop_slave () {

  if ( ! $using_ndbcluster_slave or $glob_use_running_ndbcluster_slave )
  {
    $using_ndbcluster_slave= 0;
    return;
  }
  # FIXME, we want to _append_ output to file $file_ndb_testrun_log instead of /dev/null
  #mtr_report("Stopping ndbcluster slave");
  mtr_run("$glob_mysql_test_dir/ndb/ndbcluster",
          ["--port=$opt_ndbcluster_port_slave",
           "--data-dir=$opt_vardir",
	   "--verbose=2",
           "--stop"],
          "", "/dev/null", "", "");

  rm_ndbcluster_tables ($slave->[0]->{'path_myddir'});

  $using_ndbcluster_slave= 0;
  return;
}


##############################################################################
#
#  Run the benchmark suite
#
##############################################################################

sub run_benchmarks ($) {
  my $benchmark=  shift;

  my $args;

  if ( ! $glob_use_embedded_server )
  {
<<<<<<< HEAD
    $master->[0]->{'pid'}= mysqld_start('master',0,[],[],
					$using_ndbcluster_master);
=======
    mysqld_start($master->[0],[],[]);
>>>>>>> 0e9798d3
    if ( ! $master->[0]->{'pid'} )
    {
      mtr_error("Can't start the mysqld server");
    }
  }

  mtr_init_args(\$args);

  mtr_add_arg($args, "--socket=%s", $master->[0]->{'path_sock'});
  mtr_add_arg($args, "--user=%s", $opt_user);

  if ( $opt_small_bench )
  {
    mtr_add_arg($args, "--small-test");
    mtr_add_arg($args, "--small-tables");
  }

  if ( $opt_with_ndbcluster )
  {
    mtr_add_arg($args, "--create-options=TYPE=ndb");
  }

  chdir($glob_mysql_bench_dir)
    or mtr_error("Couldn't chdir to '$glob_mysql_bench_dir': $!");

  # FIXME write shorter....

  if ( ! $benchmark )
  {
    mtr_add_arg($args, "--log");
    mtr_run("$glob_mysql_bench_dir/run-all-tests", $args, "", "", "", "");
    # FIXME check result code?!
  }
  elsif ( -x $benchmark )
  {
    mtr_run("$glob_mysql_bench_dir/$benchmark", $args, "", "", "", "");
    # FIXME check result code?!
  }
  else
  {
    mtr_error("Benchmark $benchmark not found");
  }

  chdir($glob_mysql_test_dir);          # Go back

  if ( ! $glob_use_embedded_server )
  {
    stop_masters();
  }
}


##############################################################################
#
#  Run the test suite
#
##############################################################################

# FIXME how to specify several suites to run? Comma separated list?


sub run_suite () {
  my ($suite, $tests)= @_;

  mtr_print_thick_line();

  mtr_report("Finding  Tests in the '$suite' suite");

  mtr_timer_start($glob_timers,"suite", 60 * $opt_suite_timeout);

  mtr_report("Starting Tests in the '$suite' suite");

  mtr_print_header();

  foreach my $tinfo ( @$tests )
  {
    mtr_timer_start($glob_timers,"testcase", 60 * $opt_testcase_timeout);
    run_testcase($tinfo);
    mtr_timer_stop($glob_timers,"testcase");
  }

  mtr_print_line();

  if ( ! $glob_debugger and
       ! $glob_use_running_server and
       ! $glob_use_embedded_server )
  {
    stop_all_servers();
  }

  if ( $opt_gcov )
  {
    gcov_collect(); # collect coverage information
  }
  if ( $opt_gprof )
  {
    gprof_collect(); # collect coverage information
  }

  mtr_report_stats($tests);

  mtr_timer_stop($glob_timers,"suite");
}


##############################################################################
#
#  Initiate the test databases
#
##############################################################################

sub initialize_servers () {
  if ( ! $glob_use_running_server )
  {
    if ( $opt_start_dirty )
    {
      kill_running_server();
    }
    else
    {
      kill_and_cleanup();
      mysql_install_db();
      if ( $opt_force )
      {
	save_installed_db();
      }
    }
    check_running_as_root();
  }
}

sub mysql_install_db () {

  # FIXME not exactly true I think, needs improvements
  install_db('master', $master->[0]->{'path_myddir'});
  install_db('master', $master->[1]->{'path_myddir'});

  if ( $use_slaves )
  {
    install_db('slave',  $slave->[0]->{'path_myddir'});
    install_db('slave',  $slave->[1]->{'path_myddir'});
    install_db('slave',  $slave->[2]->{'path_myddir'});
  }

  if ( ! $opt_skip_im )
  {
    im_prepare_env($instance_manager);
  }


  my $cluster_started_ok= 1; # Assume it can be started


  if (ndbcluster_start_install($clusters->[0]) ||
      $use_slaves && ndbcluster_start_install($clusters->[1]))
  {
    mtr_warning("Failed to start install of cluster");
    $cluster_started_ok= 0;
  }


  foreach my $cluster (@{$clusters})
  {

    next if !$cluster->{'pid'};

    $cluster->{'installed_ok'}= "YES"; # Assume install suceeds

    if (ndbcluster_wait_started($cluster))
    {
      # failed to install, disable usage and flag that its no ok
      mtr_report("ndbcluster_install of $cluster->{'name'} failed, " .
		 "continuing without it");
      $cluster->{"installed_ok"}= "NO";

      $cluster_started_ok= 0;
    }
  }

  if ( ! $cluster_started_ok )
  {
    if ( $opt_force)
    {
      # Continue without cluster
    }
    else
    {
      mtr_error("To continue, re-run with '--force'.");
    }
  }

<<<<<<< HEAD
  if ( $use_slaves and ndbcluster_install_slave() )
  {
    if ( $opt_force)
    {
      # failed to install, disable usage and flag that its no ok
      mtr_report("ndbcluster_install_slave failed, " .
		 "continuing without slave cluster");
      $opt_with_ndbcluster_slave= 0;
      $flag_ndb_slave_status_ok= 0;
    }
    else
    {
      print "Aborting: Failed to install ndb cluster\n";
      print "To continue, re-run with '--force'.\n";
      mtr_exit(1);
    }
  }
=======
  # Stop clusters...
  stop_all_servers();
>>>>>>> 0e9798d3

  return 0;
}


sub install_db ($$) {
  my $type=      shift;
  my $data_dir=  shift;

  my $init_db_sql=     "lib/init_db.sql";
  my $init_db_sql_tmp= "/tmp/init_db.sql$$";
  my $args;

  mtr_report("Installing \u$type Database");

  open(IN, $init_db_sql)
    or mtr_error("Can't open $init_db_sql: $!");
  open(OUT, ">", $init_db_sql_tmp)
    or mtr_error("Can't write to $init_db_sql_tmp: $!");
  while (<IN>)
  {
    chomp;
    s/\@HOSTNAME\@/$glob_hostname/;
    if ( /^\s*$/ )
    {
      print OUT "\n";
    }
    elsif (/;$/)
    {
      print OUT "$_\n";
    }
    else
    {
      print OUT "$_ ";
    }
  }
  close OUT;
  close IN;

  mtr_init_args(\$args);

  mtr_add_arg($args, "--no-defaults");
  mtr_add_arg($args, "--bootstrap");
  mtr_add_arg($args, "--console");
  mtr_add_arg($args, "--skip-grant-tables");
  mtr_add_arg($args, "--basedir=%s", $path_my_basedir);
  mtr_add_arg($args, "--datadir=%s", $data_dir);
  mtr_add_arg($args, "--skip-innodb");
  mtr_add_arg($args, "--skip-ndbcluster");
  mtr_add_arg($args, "--skip-bdb");
  mtr_add_arg($args, "--tmpdir=.");

  if ( ! $opt_netware )
  {
    mtr_add_arg($args, "--language=%s", $path_language);
    mtr_add_arg($args, "--character-sets-dir=%s", $path_charsetsdir);
  }

  # Log bootstrap command
  my $path_bootstrap_log= "$opt_vardir/log/bootstrap.log";
  mtr_tofile($path_bootstrap_log,
	     "$exe_mysqld " . join(" ", @$args) . "\n");

  if ( mtr_run($exe_mysqld, $args, $init_db_sql_tmp,
               $path_bootstrap_log, $path_bootstrap_log,
	       "", { append_log_file => 1 }) != 0 )

  {
    unlink($init_db_sql_tmp);
    mtr_error("Error executing mysqld --bootstrap\n" .
              "Could not install $type test DBs");
  }
  unlink($init_db_sql_tmp);
}


sub im_prepare_env($) {
  my $instance_manager = shift;

  im_create_passwd_file($instance_manager);
  im_prepare_data_dir($instance_manager);
}


sub im_create_passwd_file($) {
  my $instance_manager = shift;

  my $pwd_file_path = $instance_manager->{'password_file'};

  mtr_report("Creating IM password file ($pwd_file_path)");

  open(OUT, ">", $pwd_file_path)
    or mtr_error("Can't write to $pwd_file_path: $!");

  print OUT $instance_manager->{'admin_login'}, ":",
        $instance_manager->{'admin_sha1'}, "\n";

  close(OUT);
}


sub im_create_defaults_file($) {
  my $instance_manager = shift;

  my $defaults_file = $instance_manager->{'defaults_file'};

  open(OUT, ">", $defaults_file)
    or mtr_error("Can't write to $defaults_file: $!");

  print OUT <<EOF
[mysql]

[manager]
pid-file            = $instance_manager->{path_pid}
angel-pid-file      = $instance_manager->{path_angel_pid}
socket              = $instance_manager->{path_sock}
port                = $instance_manager->{port}
password-file       = $instance_manager->{password_file}
default-mysqld-path = $exe_mysqld

EOF
;

  foreach my $instance (@{$instance_manager->{'instances'}})
  {
    my $server_id = $instance->{'server_id'};

    print OUT <<EOF
[mysqld$server_id]
socket              = $instance->{path_sock}
pid-file            = $instance->{path_pid}
port                = $instance->{port}
datadir             = $instance->{path_datadir}
log                 = $instance->{path_datadir}/mysqld$server_id.log
log-error           = $instance->{path_datadir}/mysqld$server_id.err.log
log-slow-queries    = $instance->{path_datadir}/mysqld$server_id.slow.log
language            = $path_language
character-sets-dir  = $path_charsetsdir
basedir             = $path_my_basedir
server_id           = $server_id
skip-stack-trace
skip-innodb
skip-bdb
skip-ndbcluster
EOF
;

    print OUT "nonguarded\n" if $instance->{'nonguarded'};
    print OUT "log-output=FILE\n" if $instance->{'old_log_format'};
    print OUT "\n";
  }

  close(OUT);
}


sub im_prepare_data_dir($) {
  my $instance_manager = shift;

  foreach my $instance (@{$instance_manager->{'instances'}})
  {
    install_db(
      'im_mysqld_' . $instance->{'server_id'},
      $instance->{'path_datadir'});
  }
}


##############################################################################
#
#  Run a single test case
#
##############################################################################

# When we get here, we have already filtered out test cases that doesn't
# apply to the current setup, for example if we use a running server, test
# cases that restart the server are dropped. So this function should mostly
# be about doing things, not a lot of logic.

# We don't start and kill the servers for each testcase. But some
# testcases needs a restart, because they specify options to start
# mysqld with. After that testcase, we need to restart again, to set
# back the normal options.

sub run_testcase ($) {
  my $tinfo=  shift;

  my $tname= $tinfo->{'name'};

  my $ndbcluster_opt;

  mtr_tonewfile($path_current_test_log,"$tname\n"); # Always tell where we are

  # output current test to ndbcluster log file to enable diagnostics
  mtr_tofile($file_ndb_testrun_log,"CURRENT TEST $tname\n");

  # ----------------------------------------------------------------------
  # If marked to skip, just print out and return.
  # Note that a test case not marked as 'skip' can still be
  # skipped later, because of the test case itself in cooperation
  # with the mysqltest program tells us so.
  # ----------------------------------------------------------------------

  if ( $tinfo->{'skip'} )
  {
    mtr_report_test_name($tinfo);
    mtr_report_test_skipped($tinfo);
    return;
  }

  # If test needs cluster, check that master installed ok
  if ( $tinfo->{'ndb_test'}  and $clusters->[0]->{'installed_ok'} eq "NO" )
  {
    mtr_report_test_name($tinfo);
    mtr_report_test_failed($tinfo);
    return;
  }

  # If test needs slave cluster, check that it installed ok
  if ( $tinfo->{'ndb_test'}  and $tinfo->{'slave_num'} and
       $clusters->[1]->{'installed_ok'} eq "NO" )
  {
    mtr_report_test_name($tinfo);
    mtr_report_test_failed($tinfo);
    return;
  }

  run_testcase_stop_servers($tinfo);

  # ----------------------------------------------------------------------
  # Prepare to start masters. Even if we use embedded, we want to run
  # the preparation.
  # ----------------------------------------------------------------------

  $ENV{'TZ'}= $tinfo->{'timezone'};

  mtr_tofile($master->[0]->{'path_myerr'},"CURRENT_TEST: $tname\n");
  if ( $master->[1]->{'pid'} )
  {
    mtr_tofile($master->[1]->{'path_myerr'},"CURRENT_TEST: $tname\n");
  }
<<<<<<< HEAD

  # FIXME test cases that depend on each other, prevent this from
  # being at this location.
  # do_before_start_master($tname,$tinfo->{'master_sh'});
=======
>>>>>>> 0e9798d3

  # ----------------------------------------------------------------------
  # If any mysqld servers running died, we have to know
  # ----------------------------------------------------------------------

  mtr_record_dead_children();

  # ----------------------------------------------------------------------
  # Start masters needed by the testcase
  # ----------------------------------------------------------------------
<<<<<<< HEAD

  if ( ! $glob_use_running_server and ! $glob_use_embedded_server )
  {
    # FIXME give the args to the embedded server?!
    # FIXME what does $opt_local_master mean?!
    # FIXME split up start and check that started so that can do
    #       starts in parallel, masters and slaves at the same time.

    if ( $tinfo->{'component_id'} eq 'mysqld' and ! $opt_local_master )
    {
      if ( $opt_with_ndbcluster and $master->[0]->{'ndbcluster'} )
      {
	# Cluster is not started

	# Call ndbcluster_start to check if test case needs cluster
	# Start it if not already started
	$master->[0]->{'ndbcluster'}= ndbcluster_start($tinfo->{'ndb_test'});
	if ( $master->[0]->{'ndbcluster'} )
	{
	  report_failure_and_restart($tinfo);
	  return;
	}
      }
      if ( ! $master->[0]->{'pid'} )
      {
        # FIXME not correct location for do_before_start_master()
        do_before_start_master($tname,$tinfo->{'master_sh'});
        $master->[0]->{'pid'}=
          mysqld_start('master',0,$tinfo->{'master_opt'},[],
		       $using_ndbcluster_master);
        if ( ! $master->[0]->{'pid'} )
        {
          report_failure_and_restart($tinfo);
          return;
        }
      }
      if ( $using_ndbcluster_master and ! $master->[1]->{'pid'} )
      {
	# Test needs cluster, start an extra mysqld connected to cluster
        # First wait for first mysql server to have created ndb system tables ok
	if ( ! sleep_until_file_created("$master->[0]->{'path_myddir'}/cluster/apply_status.ndb",
					$master->[0]->{'start_timeout'},
					$master->[0]->{'pid'}))
	{
          report_failure_and_restart($tinfo);
          return;
	}
        mtr_tofile($master->[1]->{'path_myerr'},"CURRENT_TEST: $tname\n");
        $master->[1]->{'pid'}=
          mysqld_start('master',1,$tinfo->{'master_opt'},[],
		       $using_ndbcluster_master);
        if ( ! $master->[1]->{'pid'} )
        {
          report_failure_and_restart($tinfo);
          return;
        }
      }

      if ( $tinfo->{'master_restart'} )
      {
        # Save this test case information, so next can examine it
        $master->[0]->{'running_master_is_special'}= $tinfo;
      }
    }
    elsif ( ! $opt_skip_im and $tinfo->{'component_id'} eq 'im' )
    {
      # We have to create defaults file every time, in order to ensure that it
      # will be the same for each test. The problem is that test can change the
      # file (by SET/UNSET commands), so w/o recreating the file, execution of
      # one test can affect the other.

      im_create_defaults_file($instance_manager);

      im_start($instance_manager, $tinfo->{im_opts});
    }

    # ----------------------------------------------------------------------
    # Start slaves - if needed
    # ----------------------------------------------------------------------

    if ( $tinfo->{'slave_num'} )
    {
      mtr_tofile($slave->[0]->{'path_myerr'},"CURRENT_TEST: $tname\n");

      do_before_start_slave($tname,$tinfo->{'slave_sh'});

      for ( my $idx= 0; $idx <  $tinfo->{'slave_num'}; $idx++ )
      {
        if ( ! $slave->[$idx]->{'pid'} )
        {
	  $ndbcluster_opt= 0;
          if ( $idx == 0)
	  {
	    if ( $slave->[0]->{'ndbcluster'} )
	    {
	      $slave->[0]->{'ndbcluster'}=
		ndbcluster_start_slave($tinfo->{'ndb_test'});
	      if ( $slave->[0]->{'ndbcluster'} )
	      {
		report_failure_and_restart($tinfo);
		return;
	      }
	    }
	    $ndbcluster_opt= $using_ndbcluster_slave;
	  }
          $slave->[$idx]->{'pid'}=
            mysqld_start('slave',$idx,
                         $tinfo->{'slave_opt'}, $tinfo->{'slave_mi'},
			 $ndbcluster_opt);
          if ( ! $slave->[$idx]->{'pid'} )
          {
            report_failure_and_restart($tinfo);
            return;
          }
        }
      }
    }
  }
=======
  run_testcase_start_servers($tinfo);
>>>>>>> 0e9798d3

  # ----------------------------------------------------------------------
  # If --start-and-exit or --start-dirty given, stop here to let user manually
  # run tests
  # ----------------------------------------------------------------------

  if ( $opt_start_and_exit or $opt_start_dirty )
  {
    mtr_report("\nServers started, exiting");
    exit(0);
  }

  # ----------------------------------------------------------------------
  # Run the test case
  # ----------------------------------------------------------------------

  mtr_report_test_name($tinfo);

  {
    # remove the old reject file
    if ( $opt_suite eq "main" )
    {
      unlink("r/$tname.reject");
    }
    else
    {
      unlink("suite/$opt_suite/r/$tname.reject");
    }
    unlink($path_timefile);

    my $res= run_mysqltest($tinfo);
    if ( $res == 0 )
    {
      mtr_report_test_passed($tinfo);
    }
    elsif ( $res == 62 )
    {
      # Testcase itself tell us to skip this one
      mtr_report_test_skipped($tinfo);
    }
    elsif ( $res == 63 )
    {
      $tinfo->{'timeout'}= 1;           # Mark as timeout
      report_failure_and_restart($tinfo);
    }
    else
    {
      # Test case failed, if in control mysqltest returns 1
      if ( $res != 1 )
      {
        mtr_tofile($path_timefile,
                   "mysqltest returned unexpected code $res, " .
                   "it has probably crashed");
      }

      report_failure_and_restart($tinfo);
    }
    # Save info from this testcase run to mysqltest.log
    my $testcase_log= mtr_fromfile($path_timefile) if -f $path_timefile;
    mtr_tofile($path_mysqltest_log,"CURRENT TEST $tname\n");
    mtr_tofile($path_mysqltest_log, $testcase_log);
  }

  # ----------------------------------------------------------------------
  # Stop Instance Manager if we are processing an IM-test case.
  # ----------------------------------------------------------------------

  if ( ! $glob_use_running_server and $tinfo->{'component_id'} eq 'im' and
       $instance_manager->{'pid'} )
  {
    im_stop($instance_manager);
  }
}


#
# Save a snapshot of the installed test db(s)
# I.e take a snapshot of the var/ dir
#
sub save_installed_db () {

  mtr_report("Saving snapshot of installed databases");
  rmtree($path_snapshot);

  foreach my $data_dir (@data_dir_lst)
  {
    my $name= basename($data_dir);
    mtr_copy_dir("$data_dir", "$path_snapshot/$name");
  }
}


#
# Save any interesting files in the data_dir
# before the data dir is removed.
#
sub save_files_before_restore($$) {
  my $test_name= shift;
  my $data_dir= shift;
  my $save_name= "$opt_vardir/log/$test_name";

  # Look for core files
  foreach my $core_file ( glob("$data_dir/core*") )
  {
    my $core_name= basename($core_file);
    mtr_report("Saving $core_name");
    mkdir($save_name) if ! -d $save_name;
    rename("$core_file", "$save_name/$core_name");
  }
}


#
# Restore snapshot of the installed test db(s)
# if the snapshot exists
#
sub restore_installed_db ($) {
  my $test_name= shift;

  if ( -d $path_snapshot)
  {
    kill_running_server ();

    mtr_report("Restoring snapshot of databases");

    foreach my $data_dir (@data_dir_lst)
    {
      my $name= basename($data_dir);
      save_files_before_restore($test_name, $data_dir);
      rmtree("$data_dir");
      mtr_copy_dir("$path_snapshot/$name", "$data_dir");
    }
    if ($opt_with_ndbcluster)
    {
      # Remove the ndb_*_fs dirs, forcing a clean start of ndb
<<<<<<< HEAD
      rmtree("$path_ndb_data_dir/ndb_1_fs");
      rmtree("$path_ndb_data_dir/ndb_2_fs");
=======
      rmtree("$clusters->[0]->{'data_dir'}/ndb_1_fs");
      rmtree("$clusters->[0]->{'data_dir'}/ndb_2_fs");
>>>>>>> 0e9798d3

      if ( $opt_with_ndbcluster_slave )
      {
	# Remove also the ndb_*_fs dirs for slave cluster
<<<<<<< HEAD
	rmtree("$path_ndb_slave_data_dir/ndb_1_fs");
=======
	rmtree("$clusters->[1]->{'data_dir'}/ndb_1_fs");
>>>>>>> 0e9798d3
      }
    }
  }
  else
  {
    # No snapshot existed, just stop all processes
    stop_all_servers();
  }
}


sub report_failure_and_restart ($) {
  my $tinfo= shift;

  mtr_report_test_failed($tinfo);
  mtr_show_failed_diff($tinfo->{'name'});
  print "\n";
  if ( $opt_force )
  {
    # Restore the snapshot of the installed test db
    restore_installed_db($tinfo->{'name'});
    print "Resuming Tests\n\n";
    return;
  }

  my $test_mode= join(" ", @::glob_test_mode) || "default";
  print "Aborting: $tinfo->{'name'} failed in $test_mode mode. ";
  print "To continue, re-run with '--force'.\n";
  if ( ! $glob_debugger and
       ! $glob_use_running_server and
       ! $glob_use_embedded_server )
  {
    stop_all_servers();
  }
  mtr_exit(1);

}


##############################################################################
#
#  Start and stop servers
#
##############################################################################


# The embedded server needs the cleanup so we do some of the start work
# but stop before actually running mysqld or anything.
sub do_before_start_master ($$) {
  my $tname=       shift;
  my $init_script= shift;

  # FIXME what about second master.....

  # Remove stale binary logs except for 2 tests which need them FIXME here????
  if ( $tname ne "rpl_crash_binlog_ib_1b" and
       $tname ne "rpl_crash_binlog_ib_2b" and
       $tname ne "rpl_crash_binlog_ib_3b")
  {
    # FIXME we really want separate dir for binlogs
    foreach my $bin ( glob("$opt_vardir/log/master*-bin*") )
    {
      unlink($bin);
    }
  }

  # FIXME only remove the ones that are tied to this master
  # Remove old master.info and relay-log.info files
  unlink("$master->[0]->{'path_myddir'}/master.info");
  unlink("$master->[0]->{'path_myddir'}/relay-log.info");
  unlink("$master->[1]->{'path_myddir'}/master.info");
  unlink("$master->[1]->{'path_myddir'}/relay-log.info");

  # Run master initialization shell script if one exists
  if ( $init_script )
  {
    my $ret= mtr_run("/bin/sh", [$init_script], "", "", "", "");
    if ( $ret != 0 )
    {
      # FIXME rewrite those scripts to return 0 if successful
      # mtr_warning("$init_script exited with code $ret");
    }
  }
  # for gcov  FIXME needed? If so we need more absolute paths
  # chdir($glob_basedir);
}


sub do_before_start_slave ($$) {
  my $tname=       shift;
  my $init_script= shift;

  # Remove stale binary logs and old master.info files
  # except for too tests which need them
  if ( $tname ne "rpl_crash_binlog_ib_1b" and
       $tname ne "rpl_crash_binlog_ib_2b" and
       $tname ne "rpl_crash_binlog_ib_3b" )
  {
    # FIXME we really want separate dir for binlogs
    foreach my $bin ( glob("$opt_vardir/log/slave*-bin*") )
    {
      unlink($bin);
    }
    # FIXME really master?!
    unlink("$slave->[0]->{'path_myddir'}/master.info");
    unlink("$slave->[0]->{'path_myddir'}/relay-log.info");
  }

  # Run slave initialization shell script if one exists
  if ( $init_script )
  {
    my $ret= mtr_run("/bin/sh", [$init_script], "", "", "", "");
    if ( $ret != 0 )
    {
      # FIXME rewrite those scripts to return 0 if successful
      # mtr_warning("$init_script exited with code $ret");
    }
  }

  foreach my $bin ( glob("$slave->[0]->{'path_myddir'}/log.*") )
  {
    unlink($bin);
  }
}


sub mysqld_arguments ($$$$$) {
  my $args=              shift;
  my $type=              shift;
  my $idx=               shift;
  my $extra_opt=         shift;
  my $slave_master_info= shift;

  my $sidx= "";                 # Index as string, 0 is empty string
  if ( $idx > 0 )
  {
    $sidx= "$idx";
  }

  my $prefix= "";               # If mysqltest server arg

  if ( $glob_use_embedded_server )
  {
    $prefix= "--server-arg=";
  } else {
    # We can't pass embedded server --no-defaults
    mtr_add_arg($args, "%s--no-defaults", $prefix);
  }

  mtr_add_arg($args, "%s--console", $prefix);
  mtr_add_arg($args, "%s--basedir=%s", $prefix, $path_my_basedir);
  mtr_add_arg($args, "%s--character-sets-dir=%s", $prefix, $path_charsetsdir);
  mtr_add_arg($args, "%s--core", $prefix);
  mtr_add_arg($args, "%s--log-bin-trust-function-creators", $prefix);
  mtr_add_arg($args, "%s--loose-binlog-show-xid=0", $prefix);
  mtr_add_arg($args, "%s--default-character-set=latin1", $prefix);
  mtr_add_arg($args, "%s--language=%s", $prefix, $path_language);
  mtr_add_arg($args, "%s--tmpdir=$opt_tmpdir", $prefix);

  if ( $opt_valgrind_mysqld )
  {
    mtr_add_arg($args, "%s--skip-safemalloc", $prefix);
    mtr_add_arg($args, "%s--skip-bdb", $prefix);
  }

  my $pidfile;

  if ( $type eq 'master' )
  {
    my $id= $idx > 0 ? $idx + 101 : 1;

    if (! $opt_skip_master_binlog)
    {
      mtr_add_arg($args, "%s--log-bin=%s/log/master-bin%s", $prefix,
                  $opt_vardir, $sidx);
    }
    mtr_add_arg($args, "%s--pid-file=%s", $prefix,
                $master->[$idx]->{'path_pid'});
    mtr_add_arg($args, "%s--port=%d", $prefix,
                $master->[$idx]->{'port'});
    mtr_add_arg($args, "%s--server-id=%d", $prefix, $id);
    mtr_add_arg($args, "%s--socket=%s", $prefix,
<<<<<<< HEAD
                $master->[$idx]->{'path_mysock'});
=======
                $master->[$idx]->{'path_sock'});
>>>>>>> 0e9798d3
    mtr_add_arg($args, "%s--innodb_data_file_path=ibdata1:10M:autoextend", $prefix);
    mtr_add_arg($args, "%s--local-infile", $prefix);
    mtr_add_arg($args, "%s--datadir=%s", $prefix,
                $master->[$idx]->{'path_myddir'});

    if ( $idx > 0 )
    {
      mtr_add_arg($args, "%s--skip-innodb", $prefix);
    }

    my $cluster= $clusters->[$master->[$idx]->{'cluster'}];
    if ( $opt_skip_ndbcluster ||
	 !$cluster->{'pid'})
    {
      mtr_add_arg($args, "%s--skip-ndbcluster", $prefix);
    }
    else
    {
      mtr_add_arg($args, "%s--ndbcluster", $prefix);
      mtr_add_arg($args, "%s--ndb-connectstring=%s", $prefix,
<<<<<<< HEAD
		  $opt_ndbconnectstring);
=======
		  $cluster->{'connect_string'});
>>>>>>> 0e9798d3
      mtr_add_arg($args, "%s--ndb-extra-logging", $prefix);
    }
  }

  if ( $type eq 'slave' )
  {
    my $slave_server_id=  2 + $idx;
    my $slave_rpl_rank= $slave_server_id;

    mtr_add_arg($args, "%s--datadir=%s", $prefix,
                $slave->[$idx]->{'path_myddir'});
    # FIXME slave get this option twice?!
    mtr_add_arg($args, "%s--exit-info=256", $prefix);
    mtr_add_arg($args, "%s--init-rpl-role=slave", $prefix);
    if (! $opt_skip_slave_binlog)
    {
      mtr_add_arg($args, "%s--log-bin=%s/log/slave%s-bin", $prefix,
                  $opt_vardir, $sidx); # FIXME use own dir for binlogs
      mtr_add_arg($args, "%s--log-slave-updates", $prefix);
    }
    # FIXME option duplicated for slave
    mtr_add_arg($args, "%s--log=%s", $prefix,
                $slave->[$idx]->{'path_mylog'});
    mtr_add_arg($args, "%s--master-retry-count=10", $prefix);
    mtr_add_arg($args, "%s--pid-file=%s", $prefix,
                $slave->[$idx]->{'path_pid'});
    mtr_add_arg($args, "%s--port=%d", $prefix,
                $slave->[$idx]->{'port'});
    mtr_add_arg($args, "%s--relay-log=%s/log/slave%s-relay-bin", $prefix,
                $opt_vardir, $sidx);
    mtr_add_arg($args, "%s--report-host=127.0.0.1", $prefix);
    mtr_add_arg($args, "%s--report-port=%d", $prefix,
                $slave->[$idx]->{'port'});
    mtr_add_arg($args, "%s--report-user=root", $prefix);
    mtr_add_arg($args, "%s--skip-innodb", $prefix);
    mtr_add_arg($args, "%s--skip-ndbcluster", $prefix);
    mtr_add_arg($args, "%s--skip-slave-start", $prefix);

    # Directory where slaves find the dumps generated by "load data"
    # on the server. The path need to have constant length otherwise
    # test results will vary, thus a relative path is used.
    mtr_add_arg($args, "%s--slave-load-tmpdir=%s", $prefix,
                "../tmp");
    mtr_add_arg($args, "%s--socket=%s", $prefix,
                $slave->[$idx]->{'path_sock'});
    mtr_add_arg($args, "%s--set-variable=slave_net_timeout=10", $prefix);

    if ( @$slave_master_info )
    {
      foreach my $arg ( @$slave_master_info )
      {
        mtr_add_arg($args, "%s%s", $prefix, $arg);
      }
    }
    else
    {
      mtr_add_arg($args, "%s--master-user=root", $prefix);
      mtr_add_arg($args, "%s--master-connect-retry=1", $prefix);
      mtr_add_arg($args, "%s--master-host=127.0.0.1", $prefix);
      mtr_add_arg($args, "%s--master-password=", $prefix);
      mtr_add_arg($args, "%s--master-port=%d", $prefix,
                  $master->[0]->{'port'}); # First master
      mtr_add_arg($args, "%s--server-id=%d", $prefix, $slave_server_id);
      mtr_add_arg($args, "%s--rpl-recovery-rank=%d", $prefix, $slave_rpl_rank);
    }
<<<<<<< HEAD
    
    if ( $opt_skip_ndbcluster_slave )
    {
      mtr_add_arg($args, "%s--skip-ndbcluster", $prefix);
    }
    if ( $idx == 0 and $using_ndbcluster_slave )
    {
      mtr_add_arg($args, "%s--ndbcluster", $prefix);
      mtr_add_arg($args, "%s--ndb-connectstring=%s", $prefix,
                  $opt_ndbconnectstring_slave);
=======

    if ( $opt_skip_ndbcluster_slave ||
         $slave->[$idx]->{'cluster'} == -1 ||
	 !$clusters->[$slave->[$idx]->{'cluster'}]->{'pid'} )
    {
      mtr_add_arg($args, "%s--skip-ndbcluster", $prefix);
    }
    else
    {
      mtr_add_arg($args, "%s--ndbcluster", $prefix);
      mtr_add_arg($args, "%s--ndb-connectstring=%s", $prefix,
		  $clusters->[$slave->[$idx]->{'cluster'}]->{'connect_string'});
>>>>>>> 0e9798d3
      mtr_add_arg($args, "%s--ndb-extra-logging", $prefix);
    }
  } # end slave

  if ( $opt_debug )
  {
    if ( $type eq 'master' )
    {
      mtr_add_arg($args, "%s--debug=d:t:i:A,%s/log/master%s.trace",
                  $prefix, $opt_vardir_trace, $sidx);
    }
    if ( $type eq 'slave' )
    {
      mtr_add_arg($args, "%s--debug=d:t:i:A,%s/log/slave%s.trace",
                  $prefix, $opt_vardir_trace, $sidx);
    }
  }

  # FIXME always set nowdays??? SMALL_SERVER
  mtr_add_arg($args, "%s--key_buffer_size=1M", $prefix);
  mtr_add_arg($args, "%s--sort_buffer=256K", $prefix);
  mtr_add_arg($args, "%s--max_heap_table_size=1M", $prefix);
  mtr_add_arg($args, "%s--log-bin-trust-function-creators", $prefix);
  mtr_add_arg($args, "%s--loose-binlog-show-xid=0", $prefix);

  if ( $opt_ssl_supported )
  {
    mtr_add_arg($args, "%s--ssl-ca=%s/std_data/cacert.pem", $prefix,
                $glob_mysql_test_dir);
    mtr_add_arg($args, "%s--ssl-cert=%s/std_data/server-cert.pem", $prefix,
                $glob_mysql_test_dir);
    mtr_add_arg($args, "%s--ssl-key=%s/std_data/server-key.pem", $prefix,
                $glob_mysql_test_dir);
  }

  if ( $opt_warnings )
  {
    mtr_add_arg($args, "%s--log-warnings", $prefix);
  }

  # Indicate to "mysqld" it will be debugged in debugger
  if ( $glob_debugger )
  {
    mtr_add_arg($args, "%s--gdb", $prefix);
  }

  # If we should run all tests cases, we will use a local server for that

  if ( -w "/" )
  {
    # We are running as root;  We need to add the --root argument
    mtr_add_arg($args, "%s--user=root", $prefix);
  }

  if ( $type eq 'master' )
  {

    if ( ! $opt_old_master )
    {
      mtr_add_arg($args, "%s--rpl-recovery-rank=1", $prefix);
      mtr_add_arg($args, "%s--init-rpl-role=master", $prefix);
    }

  }

  foreach my $arg ( @opt_extra_mysqld_opt, @$extra_opt )
  {
    mtr_add_arg($args, "%s%s", $prefix, $arg);
  }

  if ( $opt_bench )
  {
    mtr_add_arg($args, "%s--rpl-recovery-rank=1", $prefix);
    mtr_add_arg($args, "%s--init-rpl-role=master", $prefix);
  }
  elsif ( $type eq 'master' )
  {
    mtr_add_arg($args, "%s--exit-info=256", $prefix);
    mtr_add_arg($args, "%s--open-files-limit=1024", $prefix);
    mtr_add_arg($args, "%s--log=%s", $prefix, $master->[0]->{'path_mylog'});
  }

  return $args;
}


##############################################################################
#
#  Start mysqld and return the PID
#
##############################################################################

sub mysqld_start ($$$) {
  my $mysqld=            shift;
  my $extra_opt=         shift;
  my $slave_master_info= shift;

  my $args;                             # Arg vector
  my $exe;
  my $pid= -1;
  my $wait_for_pid_file= 1;

  my $type= $mysqld->{'type'};
  my $idx= $mysqld->{'idx'};

  if ( $type eq 'master' )
  {
    $exe= $exe_master_mysqld;
  }
  if ( $type eq 'slave' )
  {
    $exe= $exe_slave_mysqld;
  }
  else
  {
    $exe= $exe_mysqld;
  }

  mtr_init_args(\$args);

  if ( $opt_valgrind_mysqld )
  {
    valgrind_arguments($args, \$exe);
  }

<<<<<<< HEAD
  mysqld_arguments($args,$type,$idx,$extra_opt,$slave_master_info,
		   $using_ndbcluster);
=======
  mysqld_arguments($args,$type,$idx,$extra_opt,$slave_master_info);
>>>>>>> 0e9798d3

  if ( $opt_gdb || $opt_manual_gdb)
  {
    gdb_arguments(\$args, \$exe, "$type"."_$idx");
  }
  elsif ( $opt_ddd || $opt_manual_ddd )
  {
    ddd_arguments(\$args, \$exe, "$type"."_$idx");
  }
  elsif ( $opt_debugger )
  {
    debugger_arguments(\$args, \$exe, "$type"."_$idx");
  }
  elsif ( $opt_manual_debug )
  {
     print "\nStart $type in your debugger\n" .
           "dir: $glob_mysql_test_dir\n" .
           "exe: $exe\n" .
	   "args:  " . join(" ", @$args)  . "\n\n" .
	   "Waiting ....\n";

     # Indicate the exe should not be started
    $exe= undef;
  }
  else
  {
    # Default to not wait until pid file has been created
    $wait_for_pid_file= 0;
  }

  if ($exe_libtool and $opt_valgrind)
  {
    # Add "libtool --mode-execute"
    # if running in valgrind(to avoid valgrinding bash)
    unshift(@$args, "--mode=execute", $exe);
    $exe= $exe_libtool;
  }


  if ( defined $exe )
  {
    $pid= mtr_spawn($exe, $args, "",
		    $mysqld->{'path_myerr'},
		    $mysqld->{'path_myerr'},
		    "",
		    { append_log_file => 1 });
  }


  if ( $wait_for_pid_file && !sleep_until_file_created($mysqld->{'path_pid'},
						       $mysqld->{'start_timeout'},
						       $pid))
  {

    mtr_error("Failed to start mysqld $mysqld->{'type'}");
  }


  # Remember pid of the started process
  $mysqld->{'pid'}= $pid;
  mtr_verbose("mysqld pid: $pid");
  return $pid;
}


sub stop_all_servers () {

  print  "Stopping All Servers\n";

  if ( $instance_manager->{'pid'} )
  {
    print  "Shutting-down Instance Manager\n";
    im_stop($instance_manager);
  }

  my %admin_pids; # hash of admin processes that requests shutdown
  my @kill_pids;  # list of processes to shutdown/kill
  my $pid;

  # Start shutdown of all started masters
  foreach my $mysqld (@{$master}, @{$slave})
  {
    if ( $mysqld->{'pid'} )
    {
      $pid= mtr_mysqladmin_start($mysqld, "shutdown", 70);
      $admin_pids{$pid}= 1;

      push(@kill_pids,{
		       pid      => $mysqld->{'pid'},
		       pidfile  => $mysqld->{'path_pid'},
		       sockfile => $mysqld->{'path_sock'},
		       port     => $mysqld->{'port'},
		      });

      $mysqld->{'pid'}= 0; # Assume we are done with it
    }
  }

  # Start shutdown of clusters
  foreach my $cluster (@{$clusters})
  {
    if ( $cluster->{'pid'} )
    {
      $pid= mtr_ndbmgm_start($cluster, "shutdown");
      $admin_pids{$pid}= 1;

      push(@kill_pids,{
		       pid      => $cluster->{'pid'},
		       pidfile  => $cluster->{'path_pid'}
		      });

      $cluster->{'pid'}= 0; # Assume we are done with it

      foreach my $ndbd (@{$cluster->{'ndbds'}})
      {
        if ( $ndbd->{'pid'} )
	{
	  push(@kill_pids,{
			   pid      => $ndbd->{'pid'},
			   pidfile  => $ndbd->{'path_pid'},
			  });
	  $ndbd->{'pid'}= 0;
	}
      }
    }
  }

  # Wait blocking until all shutdown processes has completed
  mtr_wait_blocking(\%admin_pids);

  # Make sure that process has shutdown else try to kill them
  mtr_check_stop_servers(\@kill_pids);

  foreach my $mysqld (@{$master}, @{$slave})
  {
    rm_ndbcluster_tables($mysqld->{'path_myddir'});
  }
}


# ----------------------------------------------------------------------
# If not using a running servers we may need to stop and restart.
# We restart in the case we have initiation scripts, server options
# etc to run. But we also restart again after the test first restart
# and test is run, to get back to normal server settings.
#
# To make the code a bit more clean, we actually only stop servers
# here, and mark this to be done. Then a generic "start" part will
# start up the needed servers again.
# ----------------------------------------------------------------------

sub run_testcase_stop_servers($) {
  my $tinfo= shift;

  if ( $glob_use_running_server || $glob_use_embedded_server )
  {
      return;
  }

  # We try to find out if we are to restart the server
  my $do_restart= 0;          # Assumes we don't have to

  if ( $tinfo->{'master_sh'} )
  {
    $do_restart= 1;           # Always restart if script to run
    mtr_report("Restart because: Always restart if script to run");
  }
  elsif ( $opt_with_ndbcluster and
	  $tinfo->{'ndb_test'} == 0 and
	  $clusters->[0]->{'pid'} != 0 )
  {
    $do_restart= 1;           # Restart without cluster
    mtr_report("Restart because: Test does not need cluster");
  }
  elsif ( $opt_with_ndbcluster and
	  $tinfo->{'ndb_test'} == 1 and
	  $clusters->[0]->{'pid'} == 0 )
  {
    $do_restart= 1;           # Restart with cluster
    mtr_report("Restart because: Test need cluster");
  }
  elsif ( $master->[0]->{'running_master_is_special'} and
	  $master->[0]->{'running_master_is_special'}->{'timezone'} eq
	  $tinfo->{'timezone'} and
	  mtr_same_opts($master->[0]->{'running_master_is_special'}->{'master_opt'},
			$tinfo->{'master_opt'}) )
  {
    # If running master was started with special settings, but
    # the current test requuires the same ones, we *don't* restart.
    $do_restart= 0;
    mtr_report("Skip restart: options are equal " .
	       join(" ", @{$tinfo->{'master_opt'}}));
  }
  elsif ( $tinfo->{'master_restart'} or
	  $master->[0]->{'running_master_is_special'} )
  {
    $do_restart= 1;
    mtr_report("Restart because: master_restart or running_master_is_special");
  }
  # Check that running master was started with same options
  # as the current test requires
  elsif (! mtr_same_opts($master->[0]->{'master_opt'},
                         $tinfo->{'master_opt'}) )
  {
    $do_restart= 1;
    mtr_report("Restart because: running with different options");
  }

  my $pid;
  my %admin_pids; # hash of admin processes that requests shutdown
  my @kill_pids;  # list of processes to shutdown/kill


  # Remember if we restarted for this test case
  $tinfo->{'restarted'}= $do_restart;

  if ( $do_restart )
  {
    delete $master->[0]->{'running_master_is_special'}; # Forget history

    # Start shutdown of all started masters
    foreach my $mysqld (@{$master})
    {
      if ( $mysqld->{'pid'} )
      {
	$pid= mtr_mysqladmin_start($mysqld, "shutdown", 70);

	$admin_pids{$pid}= 1;

	push(@kill_pids,{
			 pid      => $mysqld->{'pid'},
			 pidfile  => $mysqld->{'path_pid'},
			 sockfile => $mysqld->{'path_sock'},
			 port     => $mysqld->{'port'},
			});

	$mysqld->{'pid'}= 0; # Assume we are done with it
      }
    }

    # Start shutdown of master cluster
    my $cluster= $clusters->[0];
    if ( $cluster->{'pid'} )
    {
      $pid= mtr_ndbmgm_start($cluster, "shutdown");
      $admin_pids{$pid}= 1;

      push(@kill_pids,{
		       pid      => $cluster->{'pid'},
		       pidfile  => $cluster->{'path_pid'}
		      });

      $cluster->{'pid'}= 0; # Assume we are done with it

      foreach my $ndbd (@{$cluster->{'ndbds'}})
      {
	push(@kill_pids,{
			 pid      => $ndbd->{'pid'},
			 pidfile  => $ndbd->{'path_pid'},
			});
	$ndbd->{'pid'}= 0; # Assume we are done with it
      }
    }
  }


  # ----------------------------------------------------------------------
  # Always terminate all slaves, if any. Else we may have useless
  # reconnection attempts and error messages in case the slave and
  # master servers restart.
  # ----------------------------------------------------------------------

  # Start shutdown of all started slaves
  foreach my $mysqld (@{$slave})
  {
    if ( $mysqld->{'pid'} )
    {
      $pid= mtr_mysqladmin_start($mysqld, "shutdown", 70);

      $admin_pids{$pid}= 1;

      push(@kill_pids,{
		       pid      => $mysqld->{'pid'},
		       pidfile  => $mysqld->{'path_pid'},
		       sockfile => $mysqld->{'path_sock'},
		       port     => $mysqld->{'port'},
		      });


      $mysqld->{'pid'}= 0; # Assume we are done with it
    }
  }

  # Start shutdown of slave cluster
  my $cluster= $clusters->[1];
  if ( $cluster->{'pid'} )
  {
    $pid= mtr_ndbmgm_start($cluster, "shutdown");

    $admin_pids{$pid}= 1;

    push(@kill_pids,{
		     pid      => $cluster->{'pid'},
		     pidfile  => $cluster->{'path_pid'}
		    });

    $cluster->{'pid'}= 0; # Assume we are done with it

    foreach my $ndbd (@{$cluster->{'ndbds'}} )
    {
      push(@kill_pids,{
		       pid      => $ndbd->{'pid'},
		       pidfile  => $ndbd->{'path_pid'},
		      });
      $ndbd->{'pid'}= 0; # Assume we are done with it
    }
  }

  # ----------------------------------------------------------------------
  # Shutdown has now been started and lists for the shutdown processes
  # and the processes to be killed has been created
  # ----------------------------------------------------------------------

  # Wait blocking until all shutdown processes has completed
  mtr_wait_blocking(\%admin_pids);


  # Make sure that process has shutdown else try to kill them
  mtr_check_stop_servers(\@kill_pids);

  foreach my $mysqld (@{$master}, @{$slave})
  {
    if ( ! $mysqld->{'pid'} )
    {
      rm_ndbcluster_tables($mysqld->{'path_myddir'});
    }
  }
}

sub run_testcase_start_servers($) {
  my $tinfo= shift;

  my $tname= $tinfo->{'name'};

  if ( $glob_use_running_server or $glob_use_embedded_server )
  {
    return;
  }

  if ( $tinfo->{'component_id'} eq 'mysqld' )
  {
    if ( $opt_with_ndbcluster and
	 !$clusters->[0]->{'pid'} and
	 $tinfo->{'ndb_test'} )
    {
      # Test need cluster, cluster is not started, start it
      ndbcluster_start($clusters->[0], "");
    }

    if ( !$master->[0]->{'pid'} )
    {
      # Master mysqld is not started
      do_before_start_master($tname,$tinfo->{'master_sh'});

      mysqld_start($master->[0],$tinfo->{'master_opt'},[]);

      # Remember options used to start
      $master->[0]->{'master_opt'}= $tinfo->{'master_opt'};
    }

    if ( $clusters->[0]->{'pid'} and ! $master->[1]->{'pid'} )
    {
      # Test needs cluster, start an extra mysqld connected to cluster
      # First wait for first mysql server to have created ndb system tables ok
      # FIXME This is a workaround so that only one mysqld creates the tables
      if ( ! sleep_until_file_created(
	     "$master->[0]->{'path_myddir'}/cluster/apply_status.ndb",
				      $master->[0]->{'start_timeout'},
				      $master->[0]->{'pid'}))
      {
	mtr_report("Failed to create 'cluster/apply_status' table");
	report_failure_and_restart($tinfo);
	return;
      }
      mtr_tofile($master->[1]->{'path_myerr'},"CURRENT_TEST: $tname\n");

      mysqld_start($master->[1],$tinfo->{'master_opt'},[]);
    }

    if ( $tinfo->{'master_restart'} )
    {
      # Save this test case information, so next can examine it
      $master->[0]->{'running_master_is_special'}= $tinfo;
    }
  }
  elsif ( ! $opt_skip_im and $tinfo->{'component_id'} eq 'im' )
  {
    # We have to create defaults file every time, in order to ensure that it
    # will be the same for each test. The problem is that test can change the
    # file (by SET/UNSET commands), so w/o recreating the file, execution of
    # one test can affect the other.

    im_create_defaults_file($instance_manager);

    im_start($instance_manager, $tinfo->{im_opts});
  }

  # ----------------------------------------------------------------------
  # Start slaves - if needed
  # ----------------------------------------------------------------------
  if ( $tinfo->{'slave_num'} )
  {
    mtr_tofile($slave->[0]->{'path_myerr'},"CURRENT_TEST: $tname\n");

    do_before_start_slave($tname,$tinfo->{'slave_sh'});

    if ( $opt_with_ndbcluster and
	 !$clusters->[1]->{'pid'} and
	 $tinfo->{'ndb_test'} )
    {
      # Test need slave cluster, cluster is not started, start it
      ndbcluster_start($clusters->[1], "");
    }

    for ( my $idx= 0; $idx <  $tinfo->{'slave_num'}; $idx++ )
    {
      if ( ! $slave->[$idx]->{'pid'} )
      {
	mysqld_start($slave->[$idx],$tinfo->{'slave_opt'},
		     $tinfo->{'slave_mi'});
      }
    }
  }

  # Wait for clusters to start
  foreach my $cluster (@{$clusters})
  {

    next if !$cluster->{'pid'};

    if (ndbcluster_wait_started($cluster))
    {
      # failed to start
      mtr_report("Start of $cluster->{'name'} cluster failed, ");
    }
  }

<<<<<<< HEAD
  if ( ! $slave->[0]->{'ndbcluster'} )
  {
    ndbcluster_stop_slave();
    $slave->[0]->{'ndbcluster'}= 1;
  }

  mtr_stop_mysqld_servers(\@args);
=======
  # Wait for mysqld's to start
  foreach my $mysqld (@{$master},@{$slave})
  {

    next if !$mysqld->{'pid'};

    if (mysqld_wait_started($mysqld))
    {
      mtr_error("Failed to start $mysqld->{'type'} mysqld $mysqld->{'idx'}");
    }
  }
>>>>>>> 0e9798d3
}


##############################################################################
#
#  Instance Manager management routines.
#
##############################################################################

sub im_start($$) {
  my $instance_manager = shift;
  my $opts = shift;

  my $args;
  mtr_init_args(\$args);
  mtr_add_arg($args, "--defaults-file=%s",
              $instance_manager->{'defaults_file'});

  if ( $opt_debug )
  {
    mtr_add_arg($args, "--debug=d:t:i:A,%s/log/im.trace",
                $opt_vardir_trace);
  }

  foreach my $opt (@{$opts})
  {
    mtr_add_arg($args, $opt);
  }

  $instance_manager->{'pid'} =
    mtr_spawn(
      $exe_im,                          # path to the executable
      $args,                            # cmd-line args
      '',                               # stdin
      $instance_manager->{'path_log'},  # stdout
      $instance_manager->{'path_err'},  # stderr
      '',                               # pid file path (not used)
      { append_log_file => 1 }          # append log files
      );

  if ( ! $instance_manager->{'pid'} )
  {
    mtr_report('Could not start Instance Manager');
    return;
  }

  # Instance Manager can be run in daemon mode. In this case, it creates
  # several processes and the parent process, created by mtr_spawn(), exits just
  # after start. So, we have to obtain Instance Manager PID from the PID file.

  if ( ! sleep_until_file_created(
                                  $instance_manager->{'path_pid'},
                                  $instance_manager->{'start_timeout'},
                                  -1)) # real PID is still unknown
  {
    mtr_report("Instance Manager PID file is missing");
    return;
  }

  $instance_manager->{'pid'} =
    mtr_get_pid_from_file($instance_manager->{'path_pid'});
}


sub im_stop($) {
  my $instance_manager = shift;

  # Obtain mysqld-process pids before we start stopping IM (it can delete pid
  # files).

  my @mysqld_pids = ();
  my $instances = $instance_manager->{'instances'};

  push(@mysqld_pids, mtr_get_pid_from_file($instances->[0]->{'path_pid'}))
    if -r $instances->[0]->{'path_pid'};

  push(@mysqld_pids, mtr_get_pid_from_file($instances->[1]->{'path_pid'}))
    if -r $instances->[1]->{'path_pid'};

  # Re-read pid from the file, since during tests Instance Manager could have
  # been restarted, so its pid could have been changed.

  $instance_manager->{'pid'} =
    mtr_get_pid_from_file($instance_manager->{'path_pid'})
      if -f $instance_manager->{'path_pid'};

  if (-f $instance_manager->{'path_angel_pid'})
  {
    $instance_manager->{'angel_pid'} =
      mtr_get_pid_from_file($instance_manager->{'path_angel_pid'})
  }
  else
  {
    $instance_manager->{'angel_pid'} = undef;
  }

  # Inspired from mtr_stop_mysqld_servers().

  start_reap_all();

  # Try graceful shutdown.

  mtr_kill_process($instance_manager->{'pid'}, 'TERM', 10, 1);
<<<<<<< HEAD

  # Check that all processes died.

=======

  # Check that all processes died.

>>>>>>> 0e9798d3
  my $clean_shutdown= 0;

  while (1)
  {
    last if kill (0, $instance_manager->{'pid'});

    last if (defined $instance_manager->{'angel_pid'}) &&
            kill (0, $instance_manager->{'angel_pid'});

    foreach my $pid (@mysqld_pids)
    {
      last if kill (0, $pid);
    }

    $clean_shutdown= 1;
    last;
  }

  # Kill leftovers (the order is important).

  unless ($clean_shutdown)
  {
    mtr_kill_process($instance_manager->{'angel_pid'}, 'KILL', 10, 1)
      if defined $instance_manager->{'angel_pid'};
    
    mtr_kill_process($instance_manager->{'pid'}, 'KILL', 10, 1);

    # Shutdown managed mysqld-processes. Some of them may be nonguarded, so IM
    # will not stop them on shutdown. So, we should firstly try to end them
    # legally.

    mtr_kill_processes(\@mysqld_pids);

    # Complain in error log so that a warning will be shown.

    my $errlog= "$opt_vardir/log/mysql-test-run.pl.err";
<<<<<<< HEAD

    open (ERRLOG, ">>$errlog") ||
      mtr_error("Can not open error log ($errlog)");

    my $ts= localtime();
    print ERRLOG
      "Warning: [$ts] Instance Manager did not shutdown gracefully.\n";

    close ERRLOG;
  }

=======

    open (ERRLOG, ">>$errlog") ||
      mtr_error("Can not open error log ($errlog)");

    my $ts= localtime();
    print ERRLOG
      "Warning: [$ts] Instance Manager did not shutdown gracefully.\n";

    close ERRLOG;
  }

>>>>>>> 0e9798d3
  # That's all.

  stop_reap_all();

  $instance_manager->{'pid'} = undef;
  $instance_manager->{'angel_pid'} = undef;
}


#
# Run include/check-testcase.test
# Before a testcase, run in record mode, save result file to var
# After testcase, run and compare with the recorded file, they should be equal!
#
sub run_check_testcase ($$) {

  my $mode=     shift;
  my $mysqld=   shift;

  my $name= "check-" . $mysqld->{'type'} . $mysqld->{'idx'};

  my $args;
  mtr_init_args(\$args);

  mtr_add_arg($args, "--no-defaults");
  mtr_add_arg($args, "--silent");
  mtr_add_arg($args, "-v");
  mtr_add_arg($args, "--skip-safemalloc");
  mtr_add_arg($args, "--tmpdir=%s", $opt_tmpdir);

  mtr_add_arg($args, "--socket=%s", $mysqld->{'path_sock'});
  mtr_add_arg($args, "--port=%d", $mysqld->{'port'});
  mtr_add_arg($args, "--database=test");
  mtr_add_arg($args, "--user=%s", $opt_user);
  mtr_add_arg($args, "--password=");

  mtr_add_arg($args, "-R");
  mtr_add_arg($args, "$opt_vardir/tmp/$name.result");

  if ( $mode eq "before" )
  {
    mtr_add_arg($args, "--record");
  }

  my $res = mtr_run_test($exe_mysqltest,$args,
	        "include/check-testcase.test", "", "", "");

  if ( $res == 1  and $mode = "after")
  {
    mtr_run("diff",["-u",
		    "$opt_vardir/tmp/$name.result",
		    "$opt_vardir/tmp/$name.reject"],
	    "", "", "", "");
  }
  elsif ( $res )
  {
    mtr_error("Could not execute 'check-testcase' $mode testcase");
  }
}


sub run_mysqltest ($) {
  my $tinfo=       shift;

  my $cmdline_mysqlcheck= "$exe_mysqlcheck --no-defaults -uroot " .
                          "--port=$master->[0]->{'port'} " .
                          "--socket=$master->[0]->{'path_sock'} --password=";
  if ( $opt_debug )
  {
    $cmdline_mysqlcheck .=
      " --debug=d:t:A,$opt_vardir_trace/log/mysqlcheck.trace";
  }

  my $cmdline_mysqldump= "$exe_mysqldump --no-defaults -uroot " .
<<<<<<< HEAD
                         "--port=$master->[0]->{'path_myport'} " .
                         "--socket=$master->[0]->{'path_mysock'} --password=";

 my $cmdline_mysqldumpslave= "$exe_mysqldump --no-defaults -uroot " .
                         "--socket=$slave->[0]->{'path_mysock'} --password=";
=======
                         "--port=$master->[0]->{'port'} " .
                         "--socket=$master->[0]->{'path_sock'} --password=";

 my $cmdline_mysqldumpslave= "$exe_mysqldump --no-defaults -uroot " .
                         "--socket=$slave->[0]->{'path_sock'} --password=";
>>>>>>> 0e9798d3

  if ( $opt_debug )
  {
    $cmdline_mysqldump .=
      " --debug=d:t:A,$opt_vardir_trace/log/mysqldump.trace";
  }

  my $cmdline_mysqlslap;

  unless ( $glob_win32 )
  {
    $cmdline_mysqlslap= "$exe_mysqlslap -uroot " .
<<<<<<< HEAD
                         "--port=$master->[0]->{'path_myport'} " .
                         "--socket=$master->[0]->{'path_mysock'} --password= " .
=======
                         "--port=$master->[0]->{'port'} " .
                         "--socket=$master->[0]->{'path_sock'} --password= " .
>>>>>>> 0e9798d3
                         "--lock-directory=$opt_tmpdir";
    if ( $opt_debug )
    {
      $cmdline_mysqlslap .=
        " --debug=d:t:A,$opt_vardir_trace/log/mysqlslap.trace";
    }
  }

  my $cmdline_mysqlimport= "$exe_mysqlimport -uroot " .
                         "--port=$master->[0]->{'port'} " .
                         "--socket=$master->[0]->{'path_sock'} --password=";
  if ( $opt_debug )
  {
    $cmdline_mysqlimport .=
      " --debug=d:t:A,$opt_vardir_trace/log/mysqlimport.trace";
  }

  my $cmdline_mysqlshow= "$exe_mysqlshow -uroot " .
                         "--port=$master->[0]->{'port'} " .
                         "--socket=$master->[0]->{'path_sock'} --password=";
  if ( $opt_debug )
  {
    $cmdline_mysqlshow .=
      " --debug=d:t:A,$opt_vardir_trace/log/mysqlshow.trace";
  }

  my $cmdline_mysqlbinlog=
    "$exe_mysqlbinlog" .
      " --no-defaults --local-load=$opt_tmpdir" .
      " --character-sets-dir=$path_charsetsdir";

  if ( $opt_debug )
  {
    $cmdline_mysqlbinlog .=
      " --debug=d:t:A,$opt_vardir_trace/log/mysqlbinlog.trace";
  }

  my $cmdline_mysql=
<<<<<<< HEAD
    "$exe_mysql --no-defaults --host=localhost  --user=root --password= " .
    "--port=$master->[0]->{'path_myport'} " .
    "--socket=$master->[0]->{'path_mysock'}";
=======
    "$exe_mysql --host=localhost  --user=root --password= " .
    "--port=$master->[0]->{'port'} " .
    "--socket=$master->[0]->{'path_sock'}";
>>>>>>> 0e9798d3

  my $cmdline_mysql_client_test=
    "$exe_mysql_client_test --no-defaults --testcase --user=root --silent " .
    "--port=$master->[0]->{'port'} " .
    "--socket=$master->[0]->{'path_sock'}";

  if ( $glob_use_embedded_server )
  {
    $cmdline_mysql_client_test.=
      " -A --language=$path_language" .
      " -A --datadir=$slave->[0]->{'path_myddir'}" .
      " -A --character-sets-dir=$path_charsetsdir";
  }

  my $cmdline_mysql_fix_system_tables=
    "$exe_mysql_fix_system_tables --no-defaults --host=localhost --user=root --password= " .
    "--basedir=$glob_basedir --bindir=$path_client_bindir --verbose " .
    "--port=$master->[0]->{'port'} " .
    "--socket=$master->[0]->{'path_sock'}";

  $ENV{'MYSQL'}=                    $cmdline_mysql;
  $ENV{'MYSQL_CHECK'}=              $cmdline_mysqlcheck;
  $ENV{'MYSQL_DUMP'}=               $cmdline_mysqldump;
  $ENV{'MYSQL_SLAP'}=               $cmdline_mysqlslap unless $glob_win32;
  $ENV{'MYSQL_IMPORT'}=             $cmdline_mysqlimport;
  $ENV{'MYSQL_DUMP_SLAVE'}=         $cmdline_mysqldumpslave;
  $ENV{'MYSQL_SHOW'}=               $cmdline_mysqlshow;
  $ENV{'MYSQL_BINLOG'}=             $cmdline_mysqlbinlog;
  $ENV{'MYSQL_FIX_SYSTEM_TABLES'}=  $cmdline_mysql_fix_system_tables;
  $ENV{'MYSQL_CLIENT_TEST'}=        $cmdline_mysql_client_test;
  $ENV{'CHARSETSDIR'}=              $path_charsetsdir;
  $ENV{'MYSQL_MY_PRINT_DEFAULTS'}=  $exe_my_print_defaults;
  $ENV{'UDF_EXAMPLE_LIB'}=
    ($lib_udf_example ? basename($lib_udf_example) : "");

<<<<<<< HEAD
  $ENV{'NDB_STATUS_OK'}=            $flag_ndb_status_ok ? "YES" : "NO";
  $ENV{'NDB_SLAVE_STATUS_OK'}=      $flag_ndb_slave_status_ok ? "YES" : "NO";
=======
  $ENV{'NDB_STATUS_OK'}=            $clusters->[0]->{'installed_ok'};
  $ENV{'NDB_SLAVE_STATUS_OK'}=      $clusters->[0]->{'installed_ok'};;
>>>>>>> 0e9798d3
  $ENV{'NDB_EXTRA_TEST'}=           $opt_ndb_extra_test;
  $ENV{'NDB_MGM'}=                  $exe_ndb_mgm;
  $ENV{'NDB_BACKUP_DIR'}=           $clusters->[0]->{'data_dir'};
  $ENV{'NDB_DATA_DIR'}=             $clusters->[0]->{'data_dir'};
  $ENV{'NDB_TOOLS_DIR'}=            $path_ndb_tools_dir;
  $ENV{'NDB_TOOLS_OUTPUT'}=         $file_ndb_testrun_log;
  $ENV{'NDB_CONNECTSTRING'}=        $opt_ndbconnectstring;

  my $exe= $exe_mysqltest;
  my $args;

  mtr_init_args(\$args);

  mtr_add_arg($args, "--no-defaults");
  mtr_add_arg($args, "--silent");
  mtr_add_arg($args, "-v");
  mtr_add_arg($args, "--skip-safemalloc");
  mtr_add_arg($args, "--tmpdir=%s", $opt_tmpdir);

  if ($tinfo->{'component_id'} eq 'im')
  {
    mtr_add_arg($args, "--socket=%s", $instance_manager->{'path_sock'});
    mtr_add_arg($args, "--port=%d", $instance_manager->{'port'});
    mtr_add_arg($args, "--user=%s", $instance_manager->{'admin_login'});
    mtr_add_arg($args, "--password=%s", $instance_manager->{'admin_password'});
  }
  else # component_id == mysqld
  {
    mtr_add_arg($args, "--socket=%s", $master->[0]->{'path_sock'});
    mtr_add_arg($args, "--port=%d", $master->[0]->{'port'});
    mtr_add_arg($args, "--database=test");
    mtr_add_arg($args, "--user=%s", $opt_user);
    mtr_add_arg($args, "--password=");
  }

  if ( $opt_ps_protocol )
  {
    mtr_add_arg($args, "--ps-protocol");
  }

  if ( $opt_sp_protocol )
  {
    mtr_add_arg($args, "--sp-protocol");
  }

  if ( $opt_view_protocol )
  {
    mtr_add_arg($args, "--view-protocol");
  }

  if ( $opt_cursor_protocol )
  {
    mtr_add_arg($args, "--cursor-protocol");
  }

  if ( $opt_strace_client )
  {
    $exe=  "strace";            # FIXME there are ktrace, ....
    mtr_add_arg($args, "-o");
    mtr_add_arg($args, "%s/log/mysqltest.strace", $opt_vardir);
    mtr_add_arg($args, "$exe_mysqltest");
  }

  if ( $opt_timer )
  {
    mtr_add_arg($args, "--timer-file=%s/log/timer", $opt_vardir);
  }

  if ( $opt_big_test )
  {
    mtr_add_arg($args, "--big-test");
  }

  if ( $opt_compress )
  {
    mtr_add_arg($args, "--compress");
  }

  if ( $opt_sleep )
  {
    mtr_add_arg($args, "--sleep=%d", $opt_sleep);
  }

  if ( $opt_debug )
  {
    mtr_add_arg($args, "--debug=d:t:A,%s/log/mysqltest.trace", $opt_vardir_trace);
  }

  if ( $opt_ssl_supported )
  {
    mtr_add_arg($args, "--ssl-ca=%s/std_data/cacert.pem",
	        $glob_mysql_test_dir);
    mtr_add_arg($args, "--ssl-cert=%s/std_data/client-cert.pem",
	        $glob_mysql_test_dir);
    mtr_add_arg($args, "--ssl-key=%s/std_data/client-key.pem",
	        $glob_mysql_test_dir);
  }

  # Turn on SSL for all test cases
  if ( $opt_ssl )
  {
    mtr_add_arg($args, "--ssl",
		$glob_mysql_test_dir);
  }
  elsif ( $opt_ssl_supported )
  {
    mtr_add_arg($args, "--skip-ssl",
		$glob_mysql_test_dir);
  }

  # ----------------------------------------------------------------------
  # If embedded server, we create server args to give mysqltest to pass on
  # ----------------------------------------------------------------------

  if ( $glob_use_embedded_server )
  {
    mysqld_arguments($args,'master',0,$tinfo->{'master_opt'},[]);
  }

  # ----------------------------------------------------------------------
  # export MYSQL_TEST variable containing <path>/mysqltest <args>
  # ----------------------------------------------------------------------
  $ENV{'MYSQL_TEST'}= "$exe_mysqltest " . join(" ", @$args);

  # ----------------------------------------------------------------------
  # Add arguments that should not go into the MYSQL_TEST env var
  # ----------------------------------------------------------------------

  if ( $opt_valgrind_mysqltest )
  {
    # Prefix the Valgrind options to the argument list.
    # We do this here, since we do not want to Valgrind the nested invocations
    # of mysqltest; that would mess up the stderr output causing test failure.
    my @args_saved = @$args;
    mtr_init_args(\$args);
    valgrind_arguments($args, \$exe);
    mtr_add_arg($args, "%s", $_) for @args_saved;
  }

  mtr_add_arg($args, "--test-file");
  mtr_add_arg($args, $tinfo->{'path'});

  mtr_add_arg($args, "--result-file");
  mtr_add_arg($args, $tinfo->{'result_file'});

  if ( $opt_record )
  {
    mtr_add_arg($args, "--record");
  }

  if ( $opt_client_gdb )
  {
    gdb_arguments(\$args, \$exe, "client");
  }
  elsif ( $opt_client_ddd )
  {
    ddd_arguments(\$args, \$exe, "client");
  }
  elsif ( $opt_client_debugger )
  {
    debugger_arguments(\$args, \$exe, "client");
  }

  if ($exe_libtool and $opt_valgrind)
  {
    # Add "libtool --mode-execute" before the test to execute
    # if running in valgrind(to avoid valgrinding bash)
    unshift(@$args, "--mode=execute", $exe);
    $exe= $exe_libtool;
  }

  if ( $opt_check_testcases )
  {
    foreach my $mysqld (@{$master}, @{$slave})
    {
      if ($mysqld->{'pid'})
      {
	run_check_testcase("before", $mysqld);
      }
    }
  }

  my $res = mtr_run_test($exe,$args,"","",$path_timefile,"");

  if ( $opt_check_testcases )
  {
    foreach my $mysqld (@{$master}, @{$slave})
    {
      if ($mysqld->{'pid'})
      {
	run_check_testcase("after", $mysqld);
      }
    }
  }

  return $res;

}


#
# Modify the exe and args so that program is run in gdb in xterm
#
sub gdb_arguments {
  my $args= shift;
  my $exe=  shift;
  my $type= shift;

  # Write $args to gdb init file
  my $str= join(" ", @$$args);
  my $gdb_init_file= "$opt_tmpdir/gdbinit.$type";

  # Remove the old gdbinit file
  unlink($gdb_init_file);

  if ( $type eq "client" )
  {
    # write init file for client
    mtr_tofile($gdb_init_file,
	       "set args $str\n" .
	       "break main\n");
  }
  else
  {
    # write init file for mysqld
    mtr_tofile($gdb_init_file,
	       "set args $str\n" .
	       "break mysql_parse\n" .
	       "commands 1\n" .
	       "disable 1\n" .
	       "end\n" .
	       "run");
  }

  if ( $opt_manual_gdb )
  {
     print "\nTo start gdb for $type, type in another window:\n";
     print "cd $glob_mysql_test_dir;\n";
     print "gdb -x $gdb_init_file $$exe\n";

     # Indicate the exe should not be started
     $$exe= undef;
     return;
  }

  $$args= [];
  mtr_add_arg($$args, "-title");
  mtr_add_arg($$args, "$type");
  mtr_add_arg($$args, "-e");

  if ( $exe_libtool )
  {
    mtr_add_arg($$args, $exe_libtool);
    mtr_add_arg($$args, "--mode=execute");
  }

  mtr_add_arg($$args, "gdb");
  mtr_add_arg($$args, "-x");
  mtr_add_arg($$args, "$gdb_init_file");
  mtr_add_arg($$args, "$$exe");

  $$exe= "xterm";
}


#
# Modify the exe and args so that program is run in ddd
#
sub ddd_arguments {
  my $args= shift;
  my $exe=  shift;
  my $type= shift;

  # Write $args to ddd init file
  my $str= join(" ", @$$args);
  my $gdb_init_file= "$opt_tmpdir/gdbinit.$type";

  # Remove the old gdbinit file
  unlink($gdb_init_file);

  if ( $type eq "client" )
  {
    # write init file for client
    mtr_tofile($gdb_init_file,
	       "set args $str\n" .
	       "break main\n");
  }
  else
  {
    # write init file for mysqld
    mtr_tofile($gdb_init_file,
	       "file $$exe\n" .
	       "set args $str\n" .
	       "break mysql_parse\n" .
	       "commands 1\n" .
	       "disable 1\n" .
	       "end");
  }

  if ( $opt_manual_ddd )
  {
     print "\nTo start ddd for $type, type in another window:\n";
     print "cd $glob_mysql_test_dir;\n";
     print "ddd -x $gdb_init_file $$exe\n";

     # Indicate the exe should not be started
     $$exe= undef;
     return;
  }

  my $save_exe= $$exe;
  $$args= [];
  if ( $exe_libtool )
  {
    $$exe= $exe_libtool;
    mtr_add_arg($$args, "--mode=execute");
    mtr_add_arg($$args, "ddd");
  }
  else
  {
    $$exe= "ddd";
  }
  mtr_add_arg($$args, "--command=$gdb_init_file");
  mtr_add_arg($$args, "$save_exe");
}


#
# Modify the exe and args so that program is run in the selected debugger
#
sub debugger_arguments {
  my $args= shift;
  my $exe=  shift;
  my $debugger= $opt_debugger || $opt_client_debugger;

  # FIXME Need to change the below "eq"'s to
  # "case unsensitive string contains"
  if ( $debugger eq "vcexpress" or $debugger eq "vc")
  {
    # vc[express] /debugexe exe arg1 .. argn

    # Add /debugexe and name of the exe before args
    unshift(@$$args, "/debugexe");
    unshift(@$$args, "$$exe");

  }
  elsif ( $debugger eq "windbg" )
  {
    # windbg exe arg1 .. argn

    # Add name of the exe before args
    unshift(@$$args, "$$exe");

  }
  else
  {
    mtr_error("Unknown argument \"$debugger\" passed to --debugger");
  }

  # Set exe to debuggername
  $$exe= $debugger;
}


#
# Modify the exe and args so that program is run in valgrind
#
sub valgrind_arguments {
  my $args= shift;
  my $exe=  shift;

  mtr_add_arg($args, "--tool=memcheck"); # From >= 2.1.2 needs this option
  mtr_add_arg($args, "--alignment=8");
  mtr_add_arg($args, "--leak-check=yes");
  mtr_add_arg($args, "--num-callers=16");
  mtr_add_arg($args, "--suppressions=%s/valgrind.supp", $glob_mysql_test_dir)
    if -f "$glob_mysql_test_dir/valgrind.supp";

  if ( $opt_valgrind_all )
  {
    mtr_add_arg($args, "-v");
    mtr_add_arg($args, "--show-reachable=yes");
  }

  if ( $opt_valgrind_options )
  {
    mtr_add_arg($args, '%s', $_) for (split(' ', $opt_valgrind_options));
  }


  mtr_add_arg($args, $$exe);

  $$exe= $opt_valgrind_path || "valgrind";
}


##############################################################################
#
#  Usage
#
##############################################################################

sub usage ($) {
  my $message= shift;

  if ( $message )
  {
    print STDERR "$message \n";
  }

  print STDERR <<HERE;

mysql-test-run [ OPTIONS ] [ TESTCASE ]

FIXME when is TESTCASE arg used or not?!

Options to control what engine/variation to run

  embedded-server       Use the embedded server, i.e. no mysqld daemons
  ps-protocol           Use the binary protocol between client and server
  cursor-protocol       Use the cursor protocol between client and server
                        (implies --ps-protocol)
  view-protocol         Create a view to execute all non updating queries
  sp-protocol           Create a stored procedure to execute all queries
  compress              Use the compressed protocol between client and server
  ssl                   Use ssl protocol between client and server
  skip-ssl              Dont start server with support for ssl connections
  bench                 Run the benchmark suite
  small-bench           Run the benchmarks with --small-tests --small-tables

Options to control directories to use
  benchdir=DIR          The directory where the benchmark suite is stored
                        (default: ../../mysql-bench)
  tmpdir=DIR            The directory where temporary files are stored
                        (default: ./var/tmp).
  vardir=DIR            The directory where files generated from the test run
                        is stored (default: ./var). Specifying a ramdisk or
                        tmpfs will speed up tests.

Options to control what test suites or cases to run

  force                 Continue to run the suite after failure
  with-ndbcluster       Use cluster, and enable test cases that requires it
  with-ndbcluster-all   Use cluster in all tests
  with-ndbcluster-only  Run only tests that include "ndb" in the filename
  skip-ndb[cluster]     Skip the ndb test cases, don't start cluster
  do-test=PREFIX        Run test cases which name are prefixed with PREFIX
  start-from=PREFIX     Run test cases starting from test prefixed with PREFIX
  suite=NAME            Run the test suite named NAME. The default is "main"
  skip-rpl              Skip the replication test cases.
  skip-im               Don't start IM, and skip the IM test cases
  skip-test=PREFIX      Skip test cases which name are prefixed with PREFIX
  big-test              Pass "--big-test" to mysqltest which will set the
                        environment variable BIG_TEST, which can be checked
                        from test cases.

Options that specify ports

  master_port=PORT      Specify the port number used by the first master
  slave_port=PORT       Specify the port number used by the first slave
  ndbcluster-port=PORT  Specify the port number used by cluster
  ndbcluster-port-slave=PORT  Specify the port number used by slave cluster

Options for test case authoring

  record TESTNAME       (Re)genereate the result file for TESTNAME
  check-testcases       Check testcases for sideeffects

Options that pass on options

  mysqld=ARGS           Specify additional arguments to "mysqld"

Options to run test on running server

  extern                Use running server for tests FIXME DANGEROUS
  ndbconnectstring=STR  Use running cluster, and connect using STR
  user=USER             User for connect to server

Options for debugging the product

  client-ddd            Start mysqltest client in ddd
  client-debugger=NAME  Start mysqltest in the selected debugger
  client-gdb            Start mysqltest client in gdb
  ddd                   Start mysqld in ddd
  debug                 Dump trace output for all servers and client programs
  debugger=NAME         Start mysqld in the selected debugger
  gdb                   Start the mysqld(s) in gdb
  manual-debug          Let user manually start mysqld in debugger, before
                        running test(s)
  manual-gdb            Let user manually start mysqld in gdb, before running
                        test(s)
  master-binary=PATH    Specify the master "mysqld" to use
  slave-binary=PATH     Specify the slave "mysqld" to use
  strace-client         Create strace output for mysqltest client

Options for coverage, profiling etc

  gcov                  FIXME
  gprof                 FIXME
  valgrind              Run the "mysqltest" and "mysqld" executables using
                        valgrind
  valgrind-all          Same as "valgrind" but will also add "verbose" and
                        "--show-reachable" flags to valgrind
  valgrind-mysqltest    Run the "mysqltest" executable with valgrind
  valgrind-mysqld       Run the "mysqld" executable with valgrind
  valgrind-options=ARGS Extra options to give valgrind
  valgrind-path=[EXE]   Path to the valgrind executable

Misc options

  comment=STR           Write STR to the output
  notimer               Don't show test case execution time
  script-debug          Debug this script itself
<<<<<<< HEAD
=======
  verbose               More verbose output
>>>>>>> 0e9798d3
  start-and-exit        Only initialize and start the servers, using the
                        startup settings for the specified test case (if any)
  start-dirty           Only start the servers (without initialization) for
                        the specified test case (if any)
  fast                  Don't try to clean up from earlier runs
  reorder               Reorder tests to get fewer server restarts
  help                  Get this help text
  unified-diff | udiff  When presenting differences, use unified diff

  testcase-timeout=MINUTES Max test case run time (default $default_testcase_timeout)
  suite-timeout=MINUTES    Max test suite run time (default $default_suite_timeout)

Deprecated options
  with-openssl          Deprecated option for ssl


Options not yet described, or that I want to look into more
  local                 
  local-master          
  netware               
  old-master            
  sleep=SECONDS         
  socket=PATH           
  user-test=s           
  wait-timeout=SECONDS  
  warnings              
  log-warnings          

HERE
  mtr_exit(1);

}<|MERGE_RESOLUTION|>--- conflicted
+++ resolved
@@ -145,12 +145,6 @@
 our $glob_use_embedded_server=    0;
 our @glob_test_mode;
 
-<<<<<<< HEAD
-our $using_ndbcluster_master= 0;
-our $using_ndbcluster_slave= 0;
-
-=======
->>>>>>> 0e9798d3
 our $glob_basedir;
 
 # The total result
@@ -331,15 +325,7 @@
 our $exe_ndb_mgm;
 our $exe_ndb_waiter;
 our $path_ndb_tools_dir;
-<<<<<<< HEAD
-our $path_ndb_data_dir;
-our $path_ndb_slave_data_dir;
 our $file_ndb_testrun_log;
-our $flag_ndb_status_ok= 1;
-our $flag_ndb_slave_status_ok= 1;
-=======
-our $file_ndb_testrun_log;
->>>>>>> 0e9798d3
 
 our @data_dir_lst;
 
@@ -361,19 +347,10 @@
 sub check_running_as_root();
 sub check_ndbcluster_support ();
 sub rm_ndbcluster_tables ($);
-<<<<<<< HEAD
-sub ndbcluster_install ();
-sub ndbcluster_start ($);
-sub ndbcluster_stop ();
-sub ndbcluster_install_slave ();
-sub ndbcluster_start_slave ($);
-sub ndbcluster_stop_slave ();
-=======
 sub ndbcluster_start_install ($);
 sub ndbcluster_start ($$);
 sub ndbcluster_wait_started ($);
 sub mysqld_wait_started($);
->>>>>>> 0e9798d3
 sub run_benchmarks ($);
 sub initialize_servers ();
 sub mysql_install_db ();
@@ -952,11 +929,7 @@
    port   => $opt_slave_myport,
    start_timeout => 400,
 
-<<<<<<< HEAD
-   ndbcluster    =>  1, # ndbcluster not started
-=======
    cluster       =>  1, # index in clusters list
->>>>>>> 0e9798d3
   };
 
   $slave->[1]=
@@ -1022,8 +995,6 @@
    path_pid     => "$opt_vardir/run/mysqld_2.pid",
    nonguarded   => 1,
    old_log_format => 1
-<<<<<<< HEAD
-=======
   };
 
   my $data_dir= "$opt_vardir/ndbcluster-$opt_ndbcluster_port";
@@ -1036,7 +1007,6 @@
    connect_string  => "$opt_ndbconnectstring",
    path_pid        => "$data_dir/ndb_3.pid", # Nodes + 1
    pid             => 0, # pid of ndb_mgmd
->>>>>>> 0e9798d3
   };
 
   $data_dir= "$opt_vardir/ndbcluster-$opt_ndbcluster_port_slave";
@@ -1195,12 +1165,9 @@
                         "/usr/bin/false");
     $path_ndb_tools_dir= mtr_path_exists("$glob_basedir/storage/ndb/tools");
     $exe_ndb_mgm=        "$glob_basedir/storage/ndb/src/mgmclient/ndb_mgm";
-<<<<<<< HEAD
-=======
     $exe_ndb_waiter=     "$glob_basedir/storage/ndb/tools/ndb_waiter";
     $exe_ndbd=           "$glob_basedir/storage/ndb/src/kernel/ndbd";
     $exe_ndb_mgmd=       "$glob_basedir/storage/ndb/src/mgmsrv/ndb_mgmd";
->>>>>>> 0e9798d3
     $lib_udf_example=
       mtr_file_exists("$glob_basedir/sql/.libs/udf_example.so");
   }
@@ -1268,11 +1235,6 @@
   $exe_master_mysqld= $exe_master_mysqld || $exe_mysqld;
   $exe_slave_mysqld=  $exe_slave_mysqld  || $exe_mysqld;
 
-<<<<<<< HEAD
-  $path_ndb_data_dir= "$opt_vardir/ndbcluster-$opt_ndbcluster_port";
-  $path_ndb_slave_data_dir= "$opt_vardir/ndbcluster-$opt_ndbcluster_port_slave";
-=======
->>>>>>> 0e9798d3
   $file_ndb_testrun_log= "$opt_vardir/log/ndb_testrun.log";
 }
 
@@ -1419,17 +1381,7 @@
     mkpath("$opt_vardir/log"); # Needed for mysqladmin log
     mtr_kill_leftovers();
 
-<<<<<<< HEAD
-    $using_ndbcluster_master= $opt_with_ndbcluster;
-    ndbcluster_stop();
-    $master->[0]->{'ndbcluster'}= 1;
-    $using_ndbcluster_slave= $opt_with_ndbcluster;
-    ndbcluster_stop_slave();
-    $slave->[0]->{'ndbcluster'}= 1;
-  }
-=======
    }
->>>>>>> 0e9798d3
 }
 
 sub kill_and_cleanup () {
@@ -1600,38 +1552,8 @@
     return;
   }
 
-<<<<<<< HEAD
-  mtr_report("Using ndbcluster if necessary, mysqld supports it");
-=======
   mtr_report("Using ndbcluster when necessary, mysqld supports it");
->>>>>>> 0e9798d3
   $opt_with_ndbcluster= 1;
-  if ( $opt_ndbconnectstring )
-  {
-    $glob_use_running_ndbcluster= 1;
-  }
-  else
-  {
-    $opt_ndbconnectstring= "host=localhost:$opt_ndbcluster_port";
-  }
-
-  if ( $opt_skip_ndbcluster_slave )
-  {
-    $opt_with_ndbcluster_slave= 0;
-  }
-  else
-  {
-    $opt_with_ndbcluster_slave= 1;
-    if ( $opt_ndbconnectstring_slave )
-    {
-      $glob_use_running_ndbcluster_slave= 1;
-    }
-    else
-    {
-      $opt_ndbconnectstring_slave= "host=localhost:$opt_ndbcluster_port_slave";
-    }
-  }
-
   return;
 }
 
@@ -1643,19 +1565,6 @@
   {
     return 0;
   }
-<<<<<<< HEAD
-  mtr_report("Installing ndbcluster master");
-  my $ndbcluster_opts=  $opt_bench ? "" : "--small";
-  if (  mtr_run("$glob_mysql_test_dir/ndb/ndbcluster",
-		["--port=$opt_ndbcluster_port",
-		 "--data-dir=$opt_vardir",
-		 "--verbose=2",
-		 $ndbcluster_opts,
-		 "--initial",
-                 "--relative-config-data-dir",
-	         "--core"],
-		"", "", "", "") )
-=======
 
   mtr_report("Installing $cluster->{'name'} Cluster");
 
@@ -1690,7 +1599,6 @@
   open(OUT, ">", $config_file)
     or mtr_error("Can't write to $config_file: $!");
   while (<IN>)
->>>>>>> 0e9798d3
   {
     chomp;
 
@@ -1820,20 +1728,6 @@
   {
     mtr_error("Cluster '$cluster->{'name'}' already started");
   }
-<<<<<<< HEAD
-  # FIXME, we want to _append_ output to file $file_ndb_testrun_log instead of /dev/null
-  #mtr_report("Starting ndbcluster master");
-  if ( mtr_run("$glob_mysql_test_dir/ndb/ndbcluster",
-	       ["--port=$opt_ndbcluster_port",
-		"--data-dir=$opt_vardir",
-	        "--character-sets-dir=$path_charsetsdir",
-		"--verbose=2",
-	        "--core"],
-	       "", "/dev/null", "", "") )
-  {
-    mtr_error("Error ndbcluster_start");
-    $using_ndbcluster_master= 0;
-=======
 
   my $pid= ndb_mgmd_start($cluster);
 
@@ -1846,7 +1740,6 @@
 				$pid))
   {
     mtr_warning("Failed to start ndb_mgmd for $cluster->{'name'} cluster");
->>>>>>> 0e9798d3
     return 1;
   }
 
@@ -1858,6 +1751,7 @@
 
   return 0;
 }
+
 
 sub rm_ndbcluster_tables ($) {
   my $dir=       shift;
@@ -1868,120 +1762,6 @@
   }
 }
 
-<<<<<<< HEAD
-sub ndbcluster_stop () {
-
-  if ( ! $using_ndbcluster_master or $glob_use_running_ndbcluster )
-=======
-sub rm_ndbcluster_tables ($) {
-  my $dir=       shift;
-  foreach my $bin ( glob("$dir/cluster/apply_status*"),
-                    glob("$dir/cluster/schema*") )
->>>>>>> 0e9798d3
-  {
-    unlink($bin);
-  }
-<<<<<<< HEAD
-  # FIXME, we want to _append_ output to file $file_ndb_testrun_log instead of /dev/null
-  #mtr_report("Stopping ndbcluster master");
-  mtr_run("$glob_mysql_test_dir/ndb/ndbcluster",
-          ["--port=$opt_ndbcluster_port",
-           "--data-dir=$opt_vardir",
-	   "--verbose=2",
-           "--stop"],
-          "", "/dev/null", "", "");
-
-  rm_ndbcluster_tables ($master->[0]->{'path_myddir'});
-  rm_ndbcluster_tables ($master->[1]->{'path_myddir'});
-  $using_ndbcluster_master= 0;
-  return;
-=======
->>>>>>> 0e9798d3
-}
-
-sub ndbcluster_install_slave () {
-
-  if ( ! $opt_with_ndbcluster_slave or $glob_use_running_ndbcluster_slave )
-  {
-    return 0;
-  }
-  mtr_report("Installing ndbcluster slave");
-  if (  mtr_run("$glob_mysql_test_dir/ndb/ndbcluster",
-		["--port=$opt_ndbcluster_port_slave",
-		 "--data-dir=$opt_vardir",
-		 "--verbose=2",
-		 "--small",
-		 "--ndbd-nodes=1",
-		 "--initial",
-		 "--relative-config-data-dir",
-		 "--core"],
-		"", "", "", "") )
-  {
-    return 1;
-  }
-
-  $using_ndbcluster_slave= 1;
-  ndbcluster_stop_slave();
-  $slave->[0]->{'ndbcluster'}= 1;
-
-  return 0;
-}
-
-sub ndbcluster_start_slave ($) {
-  my $use_ndbcluster= shift;
-
-  if ( ! $use_ndbcluster )
-  {
-    $using_ndbcluster_slave= 0;
-    return 0;
-  }
-  if ( $glob_use_running_ndbcluster_slave )
-  {
-    $using_ndbcluster_slave= 1;
-    return 0;
-  }
-
-  # FIXME, we want to _append_ output to file $file_ndb_testrun_log instead of /dev/null
-  #mtr_report("Starting ndbcluster slave");
-  if ( mtr_run("$glob_mysql_test_dir/ndb/ndbcluster",
-	       ["--port=$opt_ndbcluster_port_slave",
-		"--data-dir=$opt_vardir",
-		"--verbose=2",
-		"--ndbd-nodes=1",
-	        "--core"],
-	       "", "/dev/null", "", "") )
-  {
-    mtr_error("Error ndbcluster_start_slave");
-    $using_ndbcluster_slave= 0;
-    return 1;
-  }
-
-  $using_ndbcluster_slave= 1;
-  return 0;
-}
-
-sub ndbcluster_stop_slave () {
-
-  if ( ! $using_ndbcluster_slave or $glob_use_running_ndbcluster_slave )
-  {
-    $using_ndbcluster_slave= 0;
-    return;
-  }
-  # FIXME, we want to _append_ output to file $file_ndb_testrun_log instead of /dev/null
-  #mtr_report("Stopping ndbcluster slave");
-  mtr_run("$glob_mysql_test_dir/ndb/ndbcluster",
-          ["--port=$opt_ndbcluster_port_slave",
-           "--data-dir=$opt_vardir",
-	   "--verbose=2",
-           "--stop"],
-          "", "/dev/null", "", "");
-
-  rm_ndbcluster_tables ($slave->[0]->{'path_myddir'});
-
-  $using_ndbcluster_slave= 0;
-  return;
-}
-
 
 ##############################################################################
 #
@@ -1996,12 +1776,7 @@
 
   if ( ! $glob_use_embedded_server )
   {
-<<<<<<< HEAD
-    $master->[0]->{'pid'}= mysqld_start('master',0,[],[],
-					$using_ndbcluster_master);
-=======
     mysqld_start($master->[0],[],[]);
->>>>>>> 0e9798d3
     if ( ! $master->[0]->{'pid'} )
     {
       mtr_error("Can't start the mysqld server");
@@ -2193,28 +1968,8 @@
     }
   }
 
-<<<<<<< HEAD
-  if ( $use_slaves and ndbcluster_install_slave() )
-  {
-    if ( $opt_force)
-    {
-      # failed to install, disable usage and flag that its no ok
-      mtr_report("ndbcluster_install_slave failed, " .
-		 "continuing without slave cluster");
-      $opt_with_ndbcluster_slave= 0;
-      $flag_ndb_slave_status_ok= 0;
-    }
-    else
-    {
-      print "Aborting: Failed to install ndb cluster\n";
-      print "To continue, re-run with '--force'.\n";
-      mtr_exit(1);
-    }
-  }
-=======
   # Stop clusters...
   stop_all_servers();
->>>>>>> 0e9798d3
 
   return 0;
 }
@@ -2404,8 +2159,6 @@
 
   my $tname= $tinfo->{'name'};
 
-  my $ndbcluster_opt;
-
   mtr_tonewfile($path_current_test_log,"$tname\n"); # Always tell where we are
 
   # output current test to ndbcluster log file to enable diagnostics
@@ -2456,13 +2209,6 @@
   {
     mtr_tofile($master->[1]->{'path_myerr'},"CURRENT_TEST: $tname\n");
   }
-<<<<<<< HEAD
-
-  # FIXME test cases that depend on each other, prevent this from
-  # being at this location.
-  # do_before_start_master($tname,$tinfo->{'master_sh'});
-=======
->>>>>>> 0e9798d3
 
   # ----------------------------------------------------------------------
   # If any mysqld servers running died, we have to know
@@ -2473,128 +2219,7 @@
   # ----------------------------------------------------------------------
   # Start masters needed by the testcase
   # ----------------------------------------------------------------------
-<<<<<<< HEAD
-
-  if ( ! $glob_use_running_server and ! $glob_use_embedded_server )
-  {
-    # FIXME give the args to the embedded server?!
-    # FIXME what does $opt_local_master mean?!
-    # FIXME split up start and check that started so that can do
-    #       starts in parallel, masters and slaves at the same time.
-
-    if ( $tinfo->{'component_id'} eq 'mysqld' and ! $opt_local_master )
-    {
-      if ( $opt_with_ndbcluster and $master->[0]->{'ndbcluster'} )
-      {
-	# Cluster is not started
-
-	# Call ndbcluster_start to check if test case needs cluster
-	# Start it if not already started
-	$master->[0]->{'ndbcluster'}= ndbcluster_start($tinfo->{'ndb_test'});
-	if ( $master->[0]->{'ndbcluster'} )
-	{
-	  report_failure_and_restart($tinfo);
-	  return;
-	}
-      }
-      if ( ! $master->[0]->{'pid'} )
-      {
-        # FIXME not correct location for do_before_start_master()
-        do_before_start_master($tname,$tinfo->{'master_sh'});
-        $master->[0]->{'pid'}=
-          mysqld_start('master',0,$tinfo->{'master_opt'},[],
-		       $using_ndbcluster_master);
-        if ( ! $master->[0]->{'pid'} )
-        {
-          report_failure_and_restart($tinfo);
-          return;
-        }
-      }
-      if ( $using_ndbcluster_master and ! $master->[1]->{'pid'} )
-      {
-	# Test needs cluster, start an extra mysqld connected to cluster
-        # First wait for first mysql server to have created ndb system tables ok
-	if ( ! sleep_until_file_created("$master->[0]->{'path_myddir'}/cluster/apply_status.ndb",
-					$master->[0]->{'start_timeout'},
-					$master->[0]->{'pid'}))
-	{
-          report_failure_and_restart($tinfo);
-          return;
-	}
-        mtr_tofile($master->[1]->{'path_myerr'},"CURRENT_TEST: $tname\n");
-        $master->[1]->{'pid'}=
-          mysqld_start('master',1,$tinfo->{'master_opt'},[],
-		       $using_ndbcluster_master);
-        if ( ! $master->[1]->{'pid'} )
-        {
-          report_failure_and_restart($tinfo);
-          return;
-        }
-      }
-
-      if ( $tinfo->{'master_restart'} )
-      {
-        # Save this test case information, so next can examine it
-        $master->[0]->{'running_master_is_special'}= $tinfo;
-      }
-    }
-    elsif ( ! $opt_skip_im and $tinfo->{'component_id'} eq 'im' )
-    {
-      # We have to create defaults file every time, in order to ensure that it
-      # will be the same for each test. The problem is that test can change the
-      # file (by SET/UNSET commands), so w/o recreating the file, execution of
-      # one test can affect the other.
-
-      im_create_defaults_file($instance_manager);
-
-      im_start($instance_manager, $tinfo->{im_opts});
-    }
-
-    # ----------------------------------------------------------------------
-    # Start slaves - if needed
-    # ----------------------------------------------------------------------
-
-    if ( $tinfo->{'slave_num'} )
-    {
-      mtr_tofile($slave->[0]->{'path_myerr'},"CURRENT_TEST: $tname\n");
-
-      do_before_start_slave($tname,$tinfo->{'slave_sh'});
-
-      for ( my $idx= 0; $idx <  $tinfo->{'slave_num'}; $idx++ )
-      {
-        if ( ! $slave->[$idx]->{'pid'} )
-        {
-	  $ndbcluster_opt= 0;
-          if ( $idx == 0)
-	  {
-	    if ( $slave->[0]->{'ndbcluster'} )
-	    {
-	      $slave->[0]->{'ndbcluster'}=
-		ndbcluster_start_slave($tinfo->{'ndb_test'});
-	      if ( $slave->[0]->{'ndbcluster'} )
-	      {
-		report_failure_and_restart($tinfo);
-		return;
-	      }
-	    }
-	    $ndbcluster_opt= $using_ndbcluster_slave;
-	  }
-          $slave->[$idx]->{'pid'}=
-            mysqld_start('slave',$idx,
-                         $tinfo->{'slave_opt'}, $tinfo->{'slave_mi'},
-			 $ndbcluster_opt);
-          if ( ! $slave->[$idx]->{'pid'} )
-          {
-            report_failure_and_restart($tinfo);
-            return;
-          }
-        }
-      }
-    }
-  }
-=======
   run_testcase_start_servers($tinfo);
->>>>>>> 0e9798d3
 
   # ----------------------------------------------------------------------
   # If --start-and-exit or --start-dirty given, stop here to let user manually
@@ -2730,22 +2355,13 @@
     if ($opt_with_ndbcluster)
     {
       # Remove the ndb_*_fs dirs, forcing a clean start of ndb
-<<<<<<< HEAD
-      rmtree("$path_ndb_data_dir/ndb_1_fs");
-      rmtree("$path_ndb_data_dir/ndb_2_fs");
-=======
       rmtree("$clusters->[0]->{'data_dir'}/ndb_1_fs");
       rmtree("$clusters->[0]->{'data_dir'}/ndb_2_fs");
->>>>>>> 0e9798d3
 
       if ( $opt_with_ndbcluster_slave )
       {
 	# Remove also the ndb_*_fs dirs for slave cluster
-<<<<<<< HEAD
-	rmtree("$path_ndb_slave_data_dir/ndb_1_fs");
-=======
 	rmtree("$clusters->[1]->{'data_dir'}/ndb_1_fs");
->>>>>>> 0e9798d3
       }
     }
   }
@@ -2900,7 +2516,6 @@
   mtr_add_arg($args, "%s--character-sets-dir=%s", $prefix, $path_charsetsdir);
   mtr_add_arg($args, "%s--core", $prefix);
   mtr_add_arg($args, "%s--log-bin-trust-function-creators", $prefix);
-  mtr_add_arg($args, "%s--loose-binlog-show-xid=0", $prefix);
   mtr_add_arg($args, "%s--default-character-set=latin1", $prefix);
   mtr_add_arg($args, "%s--language=%s", $prefix, $path_language);
   mtr_add_arg($args, "%s--tmpdir=$opt_tmpdir", $prefix);
@@ -2928,11 +2543,7 @@
                 $master->[$idx]->{'port'});
     mtr_add_arg($args, "%s--server-id=%d", $prefix, $id);
     mtr_add_arg($args, "%s--socket=%s", $prefix,
-<<<<<<< HEAD
-                $master->[$idx]->{'path_mysock'});
-=======
                 $master->[$idx]->{'path_sock'});
->>>>>>> 0e9798d3
     mtr_add_arg($args, "%s--innodb_data_file_path=ibdata1:10M:autoextend", $prefix);
     mtr_add_arg($args, "%s--local-infile", $prefix);
     mtr_add_arg($args, "%s--datadir=%s", $prefix,
@@ -2953,11 +2564,7 @@
     {
       mtr_add_arg($args, "%s--ndbcluster", $prefix);
       mtr_add_arg($args, "%s--ndb-connectstring=%s", $prefix,
-<<<<<<< HEAD
-		  $opt_ndbconnectstring);
-=======
 		  $cluster->{'connect_string'});
->>>>>>> 0e9798d3
       mtr_add_arg($args, "%s--ndb-extra-logging", $prefix);
     }
   }
@@ -3023,18 +2630,6 @@
       mtr_add_arg($args, "%s--server-id=%d", $prefix, $slave_server_id);
       mtr_add_arg($args, "%s--rpl-recovery-rank=%d", $prefix, $slave_rpl_rank);
     }
-<<<<<<< HEAD
-    
-    if ( $opt_skip_ndbcluster_slave )
-    {
-      mtr_add_arg($args, "%s--skip-ndbcluster", $prefix);
-    }
-    if ( $idx == 0 and $using_ndbcluster_slave )
-    {
-      mtr_add_arg($args, "%s--ndbcluster", $prefix);
-      mtr_add_arg($args, "%s--ndb-connectstring=%s", $prefix,
-                  $opt_ndbconnectstring_slave);
-=======
 
     if ( $opt_skip_ndbcluster_slave ||
          $slave->[$idx]->{'cluster'} == -1 ||
@@ -3047,7 +2642,6 @@
       mtr_add_arg($args, "%s--ndbcluster", $prefix);
       mtr_add_arg($args, "%s--ndb-connectstring=%s", $prefix,
 		  $clusters->[$slave->[$idx]->{'cluster'}]->{'connect_string'});
->>>>>>> 0e9798d3
       mtr_add_arg($args, "%s--ndb-extra-logging", $prefix);
     }
   } # end slave
@@ -3071,7 +2665,6 @@
   mtr_add_arg($args, "%s--sort_buffer=256K", $prefix);
   mtr_add_arg($args, "%s--max_heap_table_size=1M", $prefix);
   mtr_add_arg($args, "%s--log-bin-trust-function-creators", $prefix);
-  mtr_add_arg($args, "%s--loose-binlog-show-xid=0", $prefix);
 
   if ( $opt_ssl_supported )
   {
@@ -3173,12 +2766,7 @@
     valgrind_arguments($args, \$exe);
   }
 
-<<<<<<< HEAD
-  mysqld_arguments($args,$type,$idx,$extra_opt,$slave_master_info,
-		   $using_ndbcluster);
-=======
   mysqld_arguments($args,$type,$idx,$extra_opt,$slave_master_info);
->>>>>>> 0e9798d3
 
   if ( $opt_gdb || $opt_manual_gdb)
   {
@@ -3626,15 +3214,6 @@
     }
   }
 
-<<<<<<< HEAD
-  if ( ! $slave->[0]->{'ndbcluster'} )
-  {
-    ndbcluster_stop_slave();
-    $slave->[0]->{'ndbcluster'}= 1;
-  }
-
-  mtr_stop_mysqld_servers(\@args);
-=======
   # Wait for mysqld's to start
   foreach my $mysqld (@{$master},@{$slave})
   {
@@ -3646,7 +3225,6 @@
       mtr_error("Failed to start $mysqld->{'type'} mysqld $mysqld->{'idx'}");
     }
   }
->>>>>>> 0e9798d3
 }
 
 
@@ -3750,15 +3328,9 @@
   # Try graceful shutdown.
 
   mtr_kill_process($instance_manager->{'pid'}, 'TERM', 10, 1);
-<<<<<<< HEAD
 
   # Check that all processes died.
 
-=======
-
-  # Check that all processes died.
-
->>>>>>> 0e9798d3
   my $clean_shutdown= 0;
 
   while (1)
@@ -3795,7 +3367,6 @@
     # Complain in error log so that a warning will be shown.
 
     my $errlog= "$opt_vardir/log/mysql-test-run.pl.err";
-<<<<<<< HEAD
 
     open (ERRLOG, ">>$errlog") ||
       mtr_error("Can not open error log ($errlog)");
@@ -3807,19 +3378,6 @@
     close ERRLOG;
   }
 
-=======
-
-    open (ERRLOG, ">>$errlog") ||
-      mtr_error("Can not open error log ($errlog)");
-
-    my $ts= localtime();
-    print ERRLOG
-      "Warning: [$ts] Instance Manager did not shutdown gracefully.\n";
-
-    close ERRLOG;
-  }
-
->>>>>>> 0e9798d3
   # That's all.
 
   stop_reap_all();
@@ -3894,19 +3452,11 @@
   }
 
   my $cmdline_mysqldump= "$exe_mysqldump --no-defaults -uroot " .
-<<<<<<< HEAD
-                         "--port=$master->[0]->{'path_myport'} " .
-                         "--socket=$master->[0]->{'path_mysock'} --password=";
-
- my $cmdline_mysqldumpslave= "$exe_mysqldump --no-defaults -uroot " .
-                         "--socket=$slave->[0]->{'path_mysock'} --password=";
-=======
                          "--port=$master->[0]->{'port'} " .
                          "--socket=$master->[0]->{'path_sock'} --password=";
 
  my $cmdline_mysqldumpslave= "$exe_mysqldump --no-defaults -uroot " .
                          "--socket=$slave->[0]->{'path_sock'} --password=";
->>>>>>> 0e9798d3
 
   if ( $opt_debug )
   {
@@ -3919,13 +3469,8 @@
   unless ( $glob_win32 )
   {
     $cmdline_mysqlslap= "$exe_mysqlslap -uroot " .
-<<<<<<< HEAD
-                         "--port=$master->[0]->{'path_myport'} " .
-                         "--socket=$master->[0]->{'path_mysock'} --password= " .
-=======
                          "--port=$master->[0]->{'port'} " .
                          "--socket=$master->[0]->{'path_sock'} --password= " .
->>>>>>> 0e9798d3
                          "--lock-directory=$opt_tmpdir";
     if ( $opt_debug )
     {
@@ -3964,15 +3509,9 @@
   }
 
   my $cmdline_mysql=
-<<<<<<< HEAD
     "$exe_mysql --no-defaults --host=localhost  --user=root --password= " .
-    "--port=$master->[0]->{'path_myport'} " .
-    "--socket=$master->[0]->{'path_mysock'}";
-=======
-    "$exe_mysql --host=localhost  --user=root --password= " .
     "--port=$master->[0]->{'port'} " .
     "--socket=$master->[0]->{'path_sock'}";
->>>>>>> 0e9798d3
 
   my $cmdline_mysql_client_test=
     "$exe_mysql_client_test --no-defaults --testcase --user=root --silent " .
@@ -4008,13 +3547,8 @@
   $ENV{'UDF_EXAMPLE_LIB'}=
     ($lib_udf_example ? basename($lib_udf_example) : "");
 
-<<<<<<< HEAD
-  $ENV{'NDB_STATUS_OK'}=            $flag_ndb_status_ok ? "YES" : "NO";
-  $ENV{'NDB_SLAVE_STATUS_OK'}=      $flag_ndb_slave_status_ok ? "YES" : "NO";
-=======
   $ENV{'NDB_STATUS_OK'}=            $clusters->[0]->{'installed_ok'};
   $ENV{'NDB_SLAVE_STATUS_OK'}=      $clusters->[0]->{'installed_ok'};;
->>>>>>> 0e9798d3
   $ENV{'NDB_EXTRA_TEST'}=           $opt_ndb_extra_test;
   $ENV{'NDB_MGM'}=                  $exe_ndb_mgm;
   $ENV{'NDB_BACKUP_DIR'}=           $clusters->[0]->{'data_dir'};
@@ -4528,10 +4062,7 @@
   comment=STR           Write STR to the output
   notimer               Don't show test case execution time
   script-debug          Debug this script itself
-<<<<<<< HEAD
-=======
   verbose               More verbose output
->>>>>>> 0e9798d3
   start-and-exit        Only initialize and start the servers, using the
                         startup settings for the specified test case (if any)
   start-dirty           Only start the servers (without initialization) for
