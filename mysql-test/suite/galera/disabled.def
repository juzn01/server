--- conflicted
+++ resolved
@@ -47,7 +47,6 @@
 galera_pc_ignore_sb : MDEV-13549 Galera test failures 10.1
 galera_lock_table : MDEV-13549 Galera test failures 10.1
 MW-284 : MDEV-13549 Galera test failures 10.1
-<<<<<<< HEAD
 galera_as_slave : MDEV-13549 Galera test failures 10.1
 galera_kill_applier : race condition at the start of the test
 MW-328C: MDEV-13549 Galera test failures 10.1
@@ -56,9 +55,6 @@
 MW-328: MDEV-13549 Galera test failures 10.1
 galera_suspend_slave: MDEV-13549 Galera test failures 10.1
 galera_ist_progress: MDEV-15236 galera_ist_progress fails when trying to read transfer status
-=======
-galera_suspend_slave : MDEV-13549 Galera test failures 10.1
->>>>>>> 0a534348
 galera_gtid : MDEV-13549 Galera test failures 10.1
 galera_gtid_slave : MDEV-13549 Galera test failures 10.1
 galera_unicode_identifiers : MDEV-13549 Galera test failures 10.1