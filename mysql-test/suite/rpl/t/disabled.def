##############################################################################
#
#  List the test cases that are to be disabled temporarily.
#
#  Separate the test case name and the comment with ':'.
#
#    <testcasename> : BUG#<xxxx> <date disabled> <disabler> <comment>
#
#  Do not use any TAB characters for whitespace.
#
##############################################################################

rpl_row_create_table : Bug#51574 Feb 27 2010 andrei failed different way than earlier with bug#45576
<<<<<<< HEAD
#rpl_log_pos : BUG#55675 Sep 10 2010 27 2010 alfranio rpl.rpl_log_pos fails sporadically with error binlog truncated in the middle
rpl_get_master_version_and_clock : Bug#59178 Jan 05 2011 joro Valgrind warnings rpl_get_master_version_and_clock
=======
rpl_get_master_version_and_clock : Bug#59178 Jan 05 2011 joro Valgrind warnings rpl_get_master_version_and_clock
rpl_row_until : BUG#59543 Jan 26 2011 alfranio Replication test from eits suite rpl_row_until times out
rpl_stm_until : BUG#59543 Jan 26 2011 alfranio Replication test from eits suite rpl_row_until times out
>>>>>>> a1f7ceb2
<|MERGE_RESOLUTION|>--- conflicted
+++ resolved
@@ -11,11 +11,6 @@
 ##############################################################################
 
 rpl_row_create_table : Bug#51574 Feb 27 2010 andrei failed different way than earlier with bug#45576
-<<<<<<< HEAD
-#rpl_log_pos : BUG#55675 Sep 10 2010 27 2010 alfranio rpl.rpl_log_pos fails sporadically with error binlog truncated in the middle
-rpl_get_master_version_and_clock : Bug#59178 Jan 05 2011 joro Valgrind warnings rpl_get_master_version_and_clock
-=======
 rpl_get_master_version_and_clock : Bug#59178 Jan 05 2011 joro Valgrind warnings rpl_get_master_version_and_clock
 rpl_row_until : BUG#59543 Jan 26 2011 alfranio Replication test from eits suite rpl_row_until times out
-rpl_stm_until : BUG#59543 Jan 26 2011 alfranio Replication test from eits suite rpl_row_until times out
->>>>>>> a1f7ceb2
+rpl_stm_until : BUG#59543 Jan 26 2011 alfranio Replication test from eits suite rpl_row_until times out