--- conflicted
+++ resolved
@@ -130,10 +130,7 @@
 Last_SQL_Error	
 Replicate_Ignore_Server_Ids	
 Master_Server_Id	1
-<<<<<<< HEAD
-=======
 change master to master_user='root';
->>>>>>> ae715642
 start slave;
 SHOW SLAVE STATUS;
 Slave_IO_State	#
