--- conflicted
+++ resolved
@@ -1,294 +1 @@
-<<<<<<< HEAD
-#
-# Test basic replication functionality 
-# in multi-source setup
-#
-
---source include/not_embedded.inc
---source include/have_innodb.inc
---source include/binlog_start_pos.inc
---let $rpl_server_count= 0
-
---connect (slave,127.0.0.1,root,,,$SERVER_MYPORT_3)
-
-# MDEV-3984: crash/read of freed memory when changing master with named connection
-# This fails after adding the new master 'abc', check we do not free twice.
---error ER_RELAY_LOG_INIT
-change master 'abc' to relay_log_file='';
-# This fails before adding the new master, check that we do free it.
---error ER_WRONG_ARGUMENTS
-change master 'abc2' to master_host='';
-
-
-# Start replication from the first master
-
---replace_result $SERVER_MYPORT_1 MYPORT_1
-eval change master 'master1' to 
-master_port=$SERVER_MYPORT_1, 
-master_host='127.0.0.1', 
-master_user='root';
-
-start slave 'master1';
-set default_master_connection = 'master1';
---source include/wait_for_slave_to_start.inc
-
---connect (master1,127.0.0.1,root,,,$SERVER_MYPORT_1)
---save_master_pos
-
---connection slave
---sync_with_master 0,'master1'
-
-# Here and further: add an extra check on SQL thread status
-# as the normal sync is not always enough
---source wait_for_sql_thread_read_all.inc
-
-# each of the 3 commands should produce 
-# 'master1' status
-
-let $wait_for_all= 1; 
-let $show_statement= SHOW ALL SLAVES STATUS;
-let $field= Slave_IO_State;
-let $condition= = 'Waiting for master to send event';
---source include/wait_show_condition.inc
-
---echo #
---echo # Checking SHOW SLAVE 'master1' STATUS
---echo #
---let $status_items= Master_Port, Relay_Log_File, Slave_IO_Running, Slave_SQL_Running, Last_Errno, Last_SQL_Errno
---let $slave_field_result_replace= /$SERVER_MYPORT_1/MYPORT_1/
---let $slave_name= 'master1'
---source include/show_slave_status.inc
---let $slave_name=
-
---echo #
---echo # Checking SHOW SLAVE STATUS
---echo #
---source include/show_slave_status.inc
-
---echo #
---echo # Checking SHOW ALL SLAVES STATUS
---echo #
---let $all_slaves_status= 1
---let $status_items= Connection_name, Master_Port, Relay_Log_File, Slave_IO_Running, Slave_SQL_Running, Last_Errno, Last_SQL_Errno, Slave_heartbeat_period
---source include/show_slave_status.inc
---let $all_slaves_status=
---echo #
-
-
-# Check that replication actually works
-
---connection master1
-
---disable_warnings
-drop database if exists db1;
---enable_warnings
-create database db1;
-use db1;
-create table t1 (i int auto_increment, f1 varchar(16), primary key pk (i,f1)) engine=MyISAM;
-insert into t1 (f1) values ('one'),('two');
---save_master_pos
-
---connection slave
---sync_with_master 0,'master1'
-
---sorted_result
-select * from db1.t1;
-
---let $datadir = `SELECT @@datadir`
-
---echo # List of relay log files in the datadir
---list_files $datadir mysqld-relay-bin-master1.*
-
-# Check that relay logs are recognizable
-
-let binlog_start=4;
-let binlog_file=;
-source include/show_relaylog_events.inc;
-let binlog_file= mysqld-relay-bin-master1.000002;
-source include/show_relaylog_events.inc;
-
-# Try to configure connection with the same name again,
-# should get an error because the slave is running
-
---replace_result $SERVER_MYPORT_2 MYPORT_2
---error ER_SLAVE_MUST_STOP
-eval change master 'master1' to
-master_port=$SERVER_MYPORT_2,
-master_host='127.0.0.1',
-master_user='root';
-
-# Try to configure using the default connection name
-# (which is 'master1' at the moment),
-# again, should get an error
-
---replace_result $SERVER_MYPORT_2 MYPORT_2
---error ER_SLAVE_MUST_STOP
-eval change master to
-master_port=$SERVER_MYPORT_2,
-master_host='127.0.0.1',
-master_user='root';
-
-# Try to configure a connection with the same master
-# using a different name, should get a conflict
- 
---replace_result $SERVER_MYPORT_1 MYPORT_1
---error ER_CONNECTION_ALREADY_EXISTS
-eval change master 'master2' to
-master_port=$SERVER_MYPORT_1,
-master_host='127.0.0.1',
-master_user='root';
-
-
-# Set up a proper 'default' connection to master2
-
-set default_master_connection = '';
-
---replace_result $SERVER_MYPORT_2 MYPORT_2
-eval change master to
-master_port=$SERVER_MYPORT_2,
-master_host='127.0.0.1',
-master_user='root';
-
-start slave;
---source include/wait_for_slave_to_start.inc
-
---source wait_for_sql_thread_read_all.inc
-
-# See both connections in the same status output
-
-let $wait_for_all= 1; 
-let $show_statement= SHOW ALL SLAVES STATUS;
-let $field= Slave_IO_State;
-let $condition= = 'Waiting for master to send event';
---source include/wait_show_condition.inc
-
---echo #
---echo # Checking SHOW ALL SLAVES STATUS
---echo #
---let $all_slaves_status= 1
---let $status_items= Connection_name, Master_Port, Relay_Log_File, Slave_IO_Running, Slave_SQL_Running, Last_Errno, Last_SQL_Errno, Slave_heartbeat_period
---let $slave_field_result_replace= /$SERVER_MYPORT_1/MYPORT_1/ /$SERVER_MYPORT_2/MYPORT_2/
---source include/show_slave_status.inc
---let $all_slaves_status=
---echo #
-
-# Check that replication from two servers actually works
-
---connection master1 
-
-insert into t1 (f1) values ('three');
---save_master_pos
-
---connect (master2,127.0.0.1,root,,,$SERVER_MYPORT_2)
-
---disable_warnings
-drop database if exists db2;
---enable_warnings
-create database db2;
-use db2;
-create table t1 (pk int auto_increment primary key, f1 int) engine=InnoDB;
-begin;
-insert into t1 (f1) values (1),(2);
-
---connection slave
---sync_with_master 0,'master1'
-
---connection master2
---save_master_pos
-
---connection slave
---sync_with_master 0
---sorted_result
-select * from db1.t1;
-select * from db2.t1;
-
---connection master2
-commit;
---save_master_pos
-
---connection slave
---sync_with_master 0
---sorted_result
-select * from db2.t1;
-
-# Flush and purge logs on one master,
-# make sure slaves don't get confused
-
---connection master1
-flush logs;
---source include/wait_for_binlog_checkpoint.inc
---save_master_pos
---connection slave
---sync_with_master 0, 'master1'
-
---connection master1
-purge binary logs to 'master-bin.000002';
-let filesize=`select $binlog_start_pos+131`;
---replace_result $filesize filesize
-show binary logs;
-insert into t1 (f1) values ('four');
-create table db1.t3 (f1 int) engine=InnoDB;
---save_master_pos
-
---connection slave
---sync_with_master 0,'master1'
-
---source wait_for_sql_thread_read_all.inc
-
-let $wait_for_all= 1; 
-let $show_statement= SHOW ALL SLAVES STATUS;
-let $field= Slave_IO_State;
-let $condition= = 'Waiting for master to send event';
---source include/wait_show_condition.inc
-
---echo #
---echo # Checking SHOW ALL SLAVES STATUS
---echo #
---let $all_slaves_status= 1
---let $status_items= Connection_name, Master_Port, Relay_Log_File, Slave_IO_Running, Slave_SQL_Running, Last_Errno, Last_SQL_Errno, Slave_heartbeat_period
---let $slave_field_result_replace= /$SERVER_MYPORT_1/MYPORT_1/ /$SERVER_MYPORT_2/MYPORT_2/
---source include/show_slave_status.inc
---let $all_slaves_status=
---echo #
-
---sorted_result
-select * from db1.t1;
-
-# This should show relay log events for the default master
-# (the one with the empty name)
-let binlog_file=;
-source include/show_relaylog_events.inc;
-let binlog_file= mysqld-relay-bin.000002;
-source include/show_relaylog_events.inc;
-
-# Make sure we don't lose control over replication connections
-# after reconnecting to the slave
-
---disconnect slave
---connect (slave,127.0.0.1,root,,,$SERVER_MYPORT_3)
-
-stop slave io_thread;
-show status like 'Slave_running';
-set default_master_connection = 'master1';
-show status like 'Slave_running';
-
-# Cleanup
-
-drop database db1;
-drop database db2;
-
---source reset_master_slave.inc
---disconnect slave
-
---connection master1
-drop database db1;
---source reset_master_slave.inc
---disconnect master1
-
---connection master2
-drop database db2;
---source reset_master_slave.inc
---disconnect master2
-=======
---source extra/rpl_tests/multisource.inc
->>>>>>> c13b5011
+--source extra/rpl_tests/multisource.inc