set binlog_format=statement;
reset master;
create database testing_1;
use testing_1;
create table t1 (a int);
create function sf1 (a int) returns int return a+1;
create trigger tr1 before insert on t1 for each row insert into t2 values (2*new.a);
create procedure sp1 (a int) insert into t1 values(a);
drop database testing_1;
include/show_binlog_events.inc
Log_name	Pos	Event_type	Server_id	End_log_pos	Info
master-bin.000001	#	Gtid	#	#	GTID #-#-#
master-bin.000001	#	Query	#	#	create database testing_1
master-bin.000001	#	Gtid	#	#	GTID #-#-#
master-bin.000001	#	Query	#	#	use `testing_1`; create table t1 (a int)
master-bin.000001	#	Gtid	#	#	GTID #-#-#
master-bin.000001	#	Query	#	#	use `testing_1`; CREATE DEFINER=`root`@`localhost` FUNCTION `sf1`(a int) RETURNS int(11)
return a+1
master-bin.000001	#	Gtid	#	#	GTID #-#-#
master-bin.000001	#	Query	#	#	use `testing_1`; CREATE DEFINER=`root`@`localhost` trigger tr1 before insert on t1 for each row insert into t2 values (2*new.a)
master-bin.000001	#	Gtid	#	#	GTID #-#-#
master-bin.000001	#	Query	#	#	use `testing_1`; CREATE DEFINER=`root`@`localhost` PROCEDURE `sp1`(a int)
insert into t1 values(a)
master-bin.000001	#	Gtid	#	#	GTID #-#-#
master-bin.000001	#	Query	#	#	drop database testing_1
use test;
reset master;
create temporary table tt1 (a int);
create table t1 (a int);
insert into t1 values (1);
drop database if exists mysqltest1;
insert into t1 values (1);
drop table tt1, t1;
include/show_binlog_events.inc
Log_name	Pos	Event_type	Server_id	End_log_pos	Info
master-bin.000001	#	Gtid	#	#	GTID #-#-#
master-bin.000001	#	Query	#	#	use `test`; create temporary table tt1 (a int)
master-bin.000001	#	Gtid	#	#	GTID #-#-#
master-bin.000001	#	Query	#	#	use `test`; create table t1 (a int)
master-bin.000001	#	Gtid	#	#	BEGIN GTID #-#-#
master-bin.000001	#	Query	#	#	use `test`; insert into t1 values (1)
master-bin.000001	#	Query	#	#	COMMIT
master-bin.000001	#	Gtid	#	#	GTID #-#-#
master-bin.000001	#	Query	#	#	drop database if exists mysqltest1
master-bin.000001	#	Gtid	#	#	BEGIN GTID #-#-#
master-bin.000001	#	Query	#	#	use `test`; insert into t1 values (1)
master-bin.000001	#	Query	#	#	COMMIT
master-bin.000001	#	Gtid	#	#	GTID #-#-#
master-bin.000001	#	Query	#	#	use `test`; DROP TEMPORARY TABLE `tt1` /* generated by server */
master-bin.000001	#	Gtid	#	#	GTID #-#-#
master-bin.000001	#	Query	#	#	use `test`; DROP TABLE `t1` /* generated by server */
FLUSH STATUS;

# 'DROP TABLE IF EXISTS <deleted tables>' is binlogged
# when 'DROP DATABASE' fails and at least one table is deleted
# from the database.
RESET MASTER;
CREATE DATABASE testing_1;
USE testing_1;
CREATE TABLE t1(c1 INT);
CREATE TABLE t2(c1 INT);
# Create a file in the database directory
SELECT 'hello' INTO OUTFILE 'fake_file.FAKE_FILE';

# 'DROP DATABASE' will fail if there is any other file in the the
# database directory
DROP DATABASE testing_1;
ERROR HY000: Error dropping database (can't rmdir './testing_1/', errno: 17)

# Remove the fake file.
# Now we can drop the database.
DROP DATABASE testing_1;
#
# Bug#11765416 58381: FAILED DROP DATABASE CAN BREAK STATEMENT
#              BASED REPLICATION
#
USE test;
DROP DATABASE IF EXISTS db1;
DROP TABLE IF EXISTS t3;
CREATE DATABASE db1;
CREATE TABLE db1.t1 (a INT);
CREATE TABLE db1.t2 (b INT, KEY(b)) engine=innodb;
CREATE TABLE t3 (a INT, KEY (a), FOREIGN KEY(a) REFERENCES db1.t2(b))
engine=innodb;
RESET MASTER;
DROP DATABASE db1;
ERROR 23000: Cannot delete or update a parent row: a foreign key constraint fails
SHOW TABLES FROM db1;
Tables_in_db1
t2
include/show_binlog_events.inc
Log_name	Pos	Event_type	Server_id	End_log_pos	Info
<<<<<<< HEAD
master-bin.000001	#	Gtid	#	#	GTID #-#-#
master-bin.000001	#	Query	#	#	use `db1`; DROP TABLE `t1`
=======
master-bin.000001	#	Query	#	#	use `db1`; DROP TABLE IF EXISTS `t1`
>>>>>>> fdd6c111
DROP TABLE t3;
DROP DATABASE db1;
set binlog_format=mixed;
reset master;
create database testing_1;
use testing_1;
create table t1 (a int);
create function sf1 (a int) returns int return a+1;
create trigger tr1 before insert on t1 for each row insert into t2 values (2*new.a);
create procedure sp1 (a int) insert into t1 values(a);
drop database testing_1;
include/show_binlog_events.inc
Log_name	Pos	Event_type	Server_id	End_log_pos	Info
master-bin.000001	#	Gtid	#	#	GTID #-#-#
master-bin.000001	#	Query	#	#	create database testing_1
master-bin.000001	#	Gtid	#	#	GTID #-#-#
master-bin.000001	#	Query	#	#	use `testing_1`; create table t1 (a int)
master-bin.000001	#	Gtid	#	#	GTID #-#-#
master-bin.000001	#	Query	#	#	use `testing_1`; CREATE DEFINER=`root`@`localhost` FUNCTION `sf1`(a int) RETURNS int(11)
return a+1
master-bin.000001	#	Gtid	#	#	GTID #-#-#
master-bin.000001	#	Query	#	#	use `testing_1`; CREATE DEFINER=`root`@`localhost` trigger tr1 before insert on t1 for each row insert into t2 values (2*new.a)
master-bin.000001	#	Gtid	#	#	GTID #-#-#
master-bin.000001	#	Query	#	#	use `testing_1`; CREATE DEFINER=`root`@`localhost` PROCEDURE `sp1`(a int)
insert into t1 values(a)
master-bin.000001	#	Gtid	#	#	GTID #-#-#
master-bin.000001	#	Query	#	#	drop database testing_1
use test;
reset master;
create temporary table tt1 (a int);
create table t1 (a int);
insert into t1 values (1);
drop database if exists mysqltest1;
insert into t1 values (1);
drop table tt1, t1;
include/show_binlog_events.inc
Log_name	Pos	Event_type	Server_id	End_log_pos	Info
master-bin.000001	#	Gtid	#	#	GTID #-#-#
master-bin.000001	#	Query	#	#	use `test`; create temporary table tt1 (a int)
master-bin.000001	#	Gtid	#	#	GTID #-#-#
master-bin.000001	#	Query	#	#	use `test`; create table t1 (a int)
master-bin.000001	#	Gtid	#	#	BEGIN GTID #-#-#
master-bin.000001	#	Query	#	#	use `test`; insert into t1 values (1)
master-bin.000001	#	Query	#	#	COMMIT
master-bin.000001	#	Gtid	#	#	GTID #-#-#
master-bin.000001	#	Query	#	#	drop database if exists mysqltest1
master-bin.000001	#	Gtid	#	#	BEGIN GTID #-#-#
master-bin.000001	#	Query	#	#	use `test`; insert into t1 values (1)
master-bin.000001	#	Query	#	#	COMMIT
master-bin.000001	#	Gtid	#	#	GTID #-#-#
master-bin.000001	#	Query	#	#	use `test`; DROP TEMPORARY TABLE `tt1` /* generated by server */
master-bin.000001	#	Gtid	#	#	GTID #-#-#
master-bin.000001	#	Query	#	#	use `test`; DROP TABLE `t1` /* generated by server */
FLUSH STATUS;

# 'DROP TABLE IF EXISTS <deleted tables>' is binlogged
# when 'DROP DATABASE' fails and at least one table is deleted
# from the database.
RESET MASTER;
CREATE DATABASE testing_1;
USE testing_1;
CREATE TABLE t1(c1 INT);
CREATE TABLE t2(c1 INT);
# Create a file in the database directory
SELECT 'hello' INTO OUTFILE 'fake_file.FAKE_FILE';

# 'DROP DATABASE' will fail if there is any other file in the the
# database directory
DROP DATABASE testing_1;
ERROR HY000: Error dropping database (can't rmdir './testing_1/', errno: 17)

# Remove the fake file.
# Now we can drop the database.
DROP DATABASE testing_1;
#
# Bug#11765416 58381: FAILED DROP DATABASE CAN BREAK STATEMENT
#              BASED REPLICATION
#
USE test;
DROP DATABASE IF EXISTS db1;
DROP TABLE IF EXISTS t3;
CREATE DATABASE db1;
CREATE TABLE db1.t1 (a INT);
CREATE TABLE db1.t2 (b INT, KEY(b)) engine=innodb;
CREATE TABLE t3 (a INT, KEY (a), FOREIGN KEY(a) REFERENCES db1.t2(b))
engine=innodb;
RESET MASTER;
DROP DATABASE db1;
ERROR 23000: Cannot delete or update a parent row: a foreign key constraint fails
SHOW TABLES FROM db1;
Tables_in_db1
t2
include/show_binlog_events.inc
Log_name	Pos	Event_type	Server_id	End_log_pos	Info
<<<<<<< HEAD
master-bin.000001	#	Gtid	#	#	GTID #-#-#
master-bin.000001	#	Query	#	#	use `db1`; DROP TABLE `t1`
=======
master-bin.000001	#	Query	#	#	use `db1`; DROP TABLE IF EXISTS `t1`
>>>>>>> fdd6c111
DROP TABLE t3;
DROP DATABASE db1;
set binlog_format=row;
reset master;
create database testing_1;
use testing_1;
create table t1 (a int);
create function sf1 (a int) returns int return a+1;
create trigger tr1 before insert on t1 for each row insert into t2 values (2*new.a);
create procedure sp1 (a int) insert into t1 values(a);
drop database testing_1;
include/show_binlog_events.inc
Log_name	Pos	Event_type	Server_id	End_log_pos	Info
master-bin.000001	#	Gtid	#	#	GTID #-#-#
master-bin.000001	#	Query	#	#	create database testing_1
master-bin.000001	#	Gtid	#	#	GTID #-#-#
master-bin.000001	#	Query	#	#	use `testing_1`; create table t1 (a int)
master-bin.000001	#	Gtid	#	#	GTID #-#-#
master-bin.000001	#	Query	#	#	use `testing_1`; CREATE DEFINER=`root`@`localhost` FUNCTION `sf1`(a int) RETURNS int(11)
return a+1
master-bin.000001	#	Gtid	#	#	GTID #-#-#
master-bin.000001	#	Query	#	#	use `testing_1`; CREATE DEFINER=`root`@`localhost` trigger tr1 before insert on t1 for each row insert into t2 values (2*new.a)
master-bin.000001	#	Gtid	#	#	GTID #-#-#
master-bin.000001	#	Query	#	#	use `testing_1`; CREATE DEFINER=`root`@`localhost` PROCEDURE `sp1`(a int)
insert into t1 values(a)
master-bin.000001	#	Gtid	#	#	GTID #-#-#
master-bin.000001	#	Query	#	#	drop database testing_1
use test;
reset master;
create temporary table tt1 (a int);
create table t1 (a int);
insert into t1 values (1);
drop database if exists mysqltest1;
insert into t1 values (1);
drop table tt1, t1;
include/show_binlog_events.inc
Log_name	Pos	Event_type	Server_id	End_log_pos	Info
master-bin.000001	#	Gtid	#	#	GTID #-#-#
master-bin.000001	#	Query	#	#	use `test`; create table t1 (a int)
master-bin.000001	#	Gtid	#	#	BEGIN GTID #-#-#
master-bin.000001	#	Table_map	#	#	table_id: # (test.t1)
master-bin.000001	#	Write_rows_v1	#	#	table_id: # flags: STMT_END_F
master-bin.000001	#	Query	#	#	COMMIT
master-bin.000001	#	Gtid	#	#	GTID #-#-#
master-bin.000001	#	Query	#	#	drop database if exists mysqltest1
master-bin.000001	#	Gtid	#	#	BEGIN GTID #-#-#
master-bin.000001	#	Table_map	#	#	table_id: # (test.t1)
master-bin.000001	#	Write_rows_v1	#	#	table_id: # flags: STMT_END_F
master-bin.000001	#	Query	#	#	COMMIT
master-bin.000001	#	Gtid	#	#	GTID #-#-#
master-bin.000001	#	Query	#	#	DROP TEMPORARY TABLE IF EXISTS `test`.`tt1` /* generated by server */
master-bin.000001	#	Gtid	#	#	GTID #-#-#
master-bin.000001	#	Query	#	#	use `test`; DROP TABLE `t1` /* generated by server */
FLUSH STATUS;

# 'DROP TABLE IF EXISTS <deleted tables>' is binlogged
# when 'DROP DATABASE' fails and at least one table is deleted
# from the database.
RESET MASTER;
CREATE DATABASE testing_1;
USE testing_1;
CREATE TABLE t1(c1 INT);
CREATE TABLE t2(c1 INT);
# Create a file in the database directory
SELECT 'hello' INTO OUTFILE 'fake_file.FAKE_FILE';

# 'DROP DATABASE' will fail if there is any other file in the the
# database directory
DROP DATABASE testing_1;
ERROR HY000: Error dropping database (can't rmdir './testing_1/', errno: 17)

# Remove the fake file.
# Now we can drop the database.
DROP DATABASE testing_1;
#
# Bug#11765416 58381: FAILED DROP DATABASE CAN BREAK STATEMENT
#              BASED REPLICATION
#
USE test;
DROP DATABASE IF EXISTS db1;
DROP TABLE IF EXISTS t3;
CREATE DATABASE db1;
CREATE TABLE db1.t1 (a INT);
CREATE TABLE db1.t2 (b INT, KEY(b)) engine=innodb;
CREATE TABLE t3 (a INT, KEY (a), FOREIGN KEY(a) REFERENCES db1.t2(b))
engine=innodb;
RESET MASTER;
DROP DATABASE db1;
ERROR 23000: Cannot delete or update a parent row: a foreign key constraint fails
SHOW TABLES FROM db1;
Tables_in_db1
t2
include/show_binlog_events.inc
Log_name	Pos	Event_type	Server_id	End_log_pos	Info
<<<<<<< HEAD
master-bin.000001	#	Gtid	#	#	GTID #-#-#
master-bin.000001	#	Query	#	#	use `db1`; DROP TABLE `t1`
=======
master-bin.000001	#	Query	#	#	use `db1`; DROP TABLE IF EXISTS `t1`
>>>>>>> fdd6c111
DROP TABLE t3;
DROP DATABASE db1;
show databases;
Database
information_schema
mtr
mysql
performance_schema
test<|MERGE_RESOLUTION|>--- conflicted
+++ resolved
@@ -65,7 +65,7 @@
 # 'DROP DATABASE' will fail if there is any other file in the the
 # database directory
 DROP DATABASE testing_1;
-ERROR HY000: Error dropping database (can't rmdir './testing_1/', errno: 17)
+ERROR HY000: Error dropping database (can't rmdir './testing_1', errno: 39 "Directory not empty")
 
 # Remove the fake file.
 # Now we can drop the database.
@@ -90,12 +90,8 @@
 t2
 include/show_binlog_events.inc
 Log_name	Pos	Event_type	Server_id	End_log_pos	Info
-<<<<<<< HEAD
-master-bin.000001	#	Gtid	#	#	GTID #-#-#
-master-bin.000001	#	Query	#	#	use `db1`; DROP TABLE `t1`
-=======
+master-bin.000001	#	Gtid	#	#	GTID #-#-#
 master-bin.000001	#	Query	#	#	use `db1`; DROP TABLE IF EXISTS `t1`
->>>>>>> fdd6c111
 DROP TABLE t3;
 DROP DATABASE db1;
 set binlog_format=mixed;
@@ -165,7 +161,7 @@
 # 'DROP DATABASE' will fail if there is any other file in the the
 # database directory
 DROP DATABASE testing_1;
-ERROR HY000: Error dropping database (can't rmdir './testing_1/', errno: 17)
+ERROR HY000: Error dropping database (can't rmdir './testing_1', errno: 39 "Directory not empty")
 
 # Remove the fake file.
 # Now we can drop the database.
@@ -190,12 +186,8 @@
 t2
 include/show_binlog_events.inc
 Log_name	Pos	Event_type	Server_id	End_log_pos	Info
-<<<<<<< HEAD
-master-bin.000001	#	Gtid	#	#	GTID #-#-#
-master-bin.000001	#	Query	#	#	use `db1`; DROP TABLE `t1`
-=======
+master-bin.000001	#	Gtid	#	#	GTID #-#-#
 master-bin.000001	#	Query	#	#	use `db1`; DROP TABLE IF EXISTS `t1`
->>>>>>> fdd6c111
 DROP TABLE t3;
 DROP DATABASE db1;
 set binlog_format=row;
@@ -265,7 +257,7 @@
 # 'DROP DATABASE' will fail if there is any other file in the the
 # database directory
 DROP DATABASE testing_1;
-ERROR HY000: Error dropping database (can't rmdir './testing_1/', errno: 17)
+ERROR HY000: Error dropping database (can't rmdir './testing_1', errno: 39 "Directory not empty")
 
 # Remove the fake file.
 # Now we can drop the database.
@@ -290,12 +282,8 @@
 t2
 include/show_binlog_events.inc
 Log_name	Pos	Event_type	Server_id	End_log_pos	Info
-<<<<<<< HEAD
-master-bin.000001	#	Gtid	#	#	GTID #-#-#
-master-bin.000001	#	Query	#	#	use `db1`; DROP TABLE `t1`
-=======
+master-bin.000001	#	Gtid	#	#	GTID #-#-#
 master-bin.000001	#	Query	#	#	use `db1`; DROP TABLE IF EXISTS `t1`
->>>>>>> fdd6c111
 DROP TABLE t3;
 DROP DATABASE db1;
 show databases;
