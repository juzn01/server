# Initialise
--disable_warnings
drop table if exists t1,t2,t3,t4,t5,t6,t7,t8,t11,t12;
--enable_warnings

select (select 2);
explain extended select (select 2);
SELECT (SELECT 1) UNION SELECT (SELECT 2);
explain extended SELECT (SELECT 1) UNION SELECT (SELECT 2);
SELECT (SELECT (SELECT 0 UNION SELECT 0));
explain extended SELECT (SELECT (SELECT 0 UNION SELECT 0));
-- error 1247
SELECT (SELECT 1 FROM (SELECT 1) as b HAVING a=1) as a;
-- error 1247
SELECT (SELECT 1 FROM (SELECT 1) as b HAVING b=1) as a,(SELECT 1 FROM (SELECT 1) as c HAVING a=1) as b;
SELECT (SELECT 1),MAX(1) FROM (SELECT 1) as a;
-- error 1247
SELECT (SELECT a) as a;
EXPLAIN EXTENDED SELECT 1 FROM (SELECT 1 as a) as b  HAVING (SELECT a)=1;
SELECT 1 FROM (SELECT 1 as a) as b HAVING (SELECT a)=1;
-- error 1054
SELECT (SELECT 1), a;
SELECT 1 as a FROM (SELECT 1) as b HAVING (SELECT a)=1;
-- error 1054
SELECT 1 FROM (SELECT (SELECT a) b) c;
SELECT * FROM (SELECT 1 as id) b WHERE id IN (SELECT * FROM (SELECT 1 as id) c ORDER BY id);
-- error 1241
SELECT * FROM (SELECT 1) a  WHERE 1 IN (SELECT 1,1);
SELECT 1 IN (SELECT 1);
SELECT 1 FROM (SELECT 1 as a) b WHERE 1 IN (SELECT (SELECT a));
-- error 1221
select (SELECT 1 FROM (SELECT 1) a PROCEDURE ANALYSE(1));
-- error 1108
SELECT 1 FROM (SELECT 1) a PROCEDURE ANALYSE((SELECT 1));
SELECT (SELECT 1) as a FROM (SELECT 1) b WHERE (SELECT a) IS NULL;
SELECT (SELECT 1) as a FROM (SELECT 1) b WHERE (SELECT a) IS NOT NULL;
SELECT (SELECT 1,2,3) = ROW(1,2,3);
SELECT (SELECT 1,2,3) = ROW(1,2,1);
SELECT (SELECT 1,2,3) < ROW(1,2,1);
SELECT (SELECT 1,2,3) > ROW(1,2,1);
SELECT (SELECT 1,2,3) = ROW(1,2,NULL);
SELECT ROW(1,2,3) = (SELECT 1,2,3);
SELECT ROW(1,2,3) = (SELECT 1,2,1);
SELECT ROW(1,2,3) < (SELECT 1,2,1);
SELECT ROW(1,2,3) > (SELECT 1,2,1);
SELECT ROW(1,2,3) = (SELECT 1,2,NULL);
SELECT (SELECT 1.5,2,'a') = ROW(1.5,2,'a');
SELECT (SELECT 1.5,2,'a') = ROW(1.5,2,'b');
SELECT (SELECT 1.5,2,'a') = ROW('1.5b',2,'b');
SELECT (SELECT 'b',2,'a') = ROW(1.5,2,'a');
SELECT (SELECT 1.5,2,'a') = ROW(1.5,'2','a');
SELECT (SELECT 1.5,'c','a') = ROW(1.5,2,'a');

-- error 1241
SELECT (SELECT * FROM (SELECT 'test' a,'test' b) a);

SELECT 1 as a,(SELECT a+a) b,(SELECT b);

create table t1 (a int);
create table t2 (a int, b int);
create table t3 (a int);
create table t4 (a int not null, b int not null);
insert into t1 values (2);
insert into t2 values (1,7),(2,7);
insert into t4 values (4,8),(3,8),(5,9);
-- error 1247
select (select a from t1 where t1.a = a1) as a2, (select b from t2 where t2.b=a2) as a1;
select (select a from t1 where t1.a=t2.a), a from t2;
select (select a from t1 where t1.a=t2.b), a from t2;
select (select a from t1), a, (select 1 union select 2 limit 1) from t2;
select (select a from t3), a from t2;
select * from t2 where t2.a=(select a from t1);
insert into t3 values (6),(7),(3);
select * from t2 where t2.b=(select a from t3 order by 1 desc limit 1);
(select * from t2 where t2.b=(select a from t3 order by 1 desc limit 1)) union (select * from t4 order by a limit 2) limit 3;
(select * from t2 where t2.b=(select a from t3 order by 1 desc limit 1)) union (select * from t4 where t4.b=(select max(t2.a)*4 from t2) order by a);
explain extended (select * from t2 where t2.b=(select a from t3 order by 1 desc limit 1)) union (select * from t4 where t4.b=(select max(t2.a)*4 from t2) order by a);
select (select a from t3 where a<t2.a*4 order by 1 desc limit 1), a from t2;
select (select t3.a from t3 where a<8 order by 1 desc limit 1), a from 
(select * from t2 where a>1) as tt;
explain extended select (select t3.a from t3 where a<8 order by 1 desc limit 1), a from 
(select * from t2 where a>1) as tt;
select * from t1 where t1.a=(select t2.a from t2 where t2.b=(select max(a) from t3) order by 1 desc limit 1);
select * from t1 where t1.a=(select t2.a from t2 where t2.b=(select max(a) from t3 where t3.a > t1.a) order by 1 desc limit 1);
select * from t1 where t1.a=(select t2.a from t2 where t2.b=(select max(a) from t3 where t3.a < t1.a) order by 1 desc limit 1);
select b,(select avg(t2.a+(select min(t3.a) from t3 where t3.a >= t4.a)) from t2) from t4;
explain extended select b,(select avg(t2.a+(select min(t3.a) from t3 where t3.a >= t4.a)) from t2) from t4;
select * from t3 where exists (select * from t2 where t2.b=t3.a);
select * from t3 where not exists (select * from t2 where t2.b=t3.a);
select * from t3 where a in (select b from t2);
select * from t3 where a not in (select b from t2);
select * from t3 where a = some (select b from t2);
select * from t3 where a <> any (select b from t2);

# Rewrite: select * from t3 where not exists (select b from t2 where a <> b);
select * from t3 where a = all (select b from t2);

select * from t3 where a <> all (select b from t2);
insert into t2 values (100, 5);
select * from t3 where a < any (select b from t2);
select * from t3 where a < all (select b from t2);
select * from t3 where a >= any (select b from t2);
explain extended select * from t3 where a >= any (select b from t2);
select * from t3 where a >= all (select b from t2);
delete from t2 where a=100;
-- error 1241
select * from t3 where a in (select a,b from t2);
-- error 1241
select * from t3 where a in (select * from t2);
insert into t4 values (12,7),(1,7),(10,9),(9,6),(7,6),(3,9),(1,10);
# empty set
select b,max(a) as ma from t4 group by b having b < (select max(t2.a) from t2 where t2.b=t4.b);
insert into t2 values (2,10);
select b,max(a) as ma from t4 group by b having ma < (select max(t2.a) from t2 where t2.b=t4.b);
delete from t2 where a=2 and b=10;
select b,max(a) as ma from t4 group by b having b >= (select max(t2.a) from t2 where t2.b=t4.b);
create table t5 (a int);
select (select a from t1 where t1.a=t2.a union select a from t5 where t5.a=t2.a), a from t2;
insert into t5 values (5);
select (select a from t1 where t1.a=t2.a union select a from t5 where t5.a=t2.a), a from t2;
insert into t5 values (2);
select (select a from t1 where t1.a=t2.a union select a from t5 where t5.a=t2.a), a from t2;
explain extended select (select a from t1 where t1.a=t2.a union select a from t5 where t5.a=t2.a), a from t2;
-- error 1242
select (select a from t1 where t1.a=t2.a union all select a from t5 where t5.a=t2.a), a from t2;
create table t6 (patient_uq int, clinic_uq int, index i1 (clinic_uq));
create table t7( uq int primary key, name char(25));
insert into t7 values(1,"Oblastnaia bolnitsa"),(2,"Bolnitsa Krasnogo Kresta");
insert into t6 values (1,1),(1,2),(2,2),(1,3);
select * from t6 where exists (select * from t7 where uq = clinic_uq);
explain extended select * from t6 where exists (select * from t7 where uq = clinic_uq);

# not unique fields
-- error 1052
select * from t1 where a= (select a from t2,t4 where t2.b=t4.b);

# different tipes & group functions
drop table t1,t2,t3;

CREATE TABLE t3 (a varchar(20),b char(1) NOT NULL default '0');
INSERT INTO t3 VALUES ('W','a'),('A','c'),('J','b');
CREATE TABLE t2 (a varchar(20),b int NOT NULL default '0');
INSERT INTO t2 VALUES ('W','1'),('A','3'),('J','2');
CREATE TABLE t1 (a varchar(20),b date NOT NULL default '0000-00-00');
INSERT INTO t1 VALUES ('W','1732-02-22'),('A','1735-10-30'),('J','1743-04-13');
SELECT * FROM t1 WHERE b = (SELECT MIN(b) FROM t1);
SELECT * FROM t2 WHERE b = (SELECT MIN(b) FROM t2);
SELECT * FROM t3 WHERE b = (SELECT MIN(b) FROM t3);

CREATE TABLE `t8` (
  `pseudo` varchar(35) character set latin1 NOT NULL default '',
  `email` varchar(60) character set latin1 NOT NULL default '',
  PRIMARY KEY  (`pseudo`),
  UNIQUE KEY `email` (`email`)
) ENGINE=MyISAM CHARSET=latin1 ROW_FORMAT=DYNAMIC;

INSERT INTO t8 (pseudo,email) VALUES ('joce','test');
INSERT INTO t8 (pseudo,email) VALUES ('joce1','test1');
INSERT INTO t8 (pseudo,email) VALUES ('2joce1','2test1');
EXPLAIN EXTENDED SELECT pseudo,(SELECT email FROM t8 WHERE pseudo=(SELECT pseudo FROM t8 WHERE pseudo='joce')) FROM t8 WHERE pseudo=(SELECT pseudo FROM t8 WHERE pseudo='joce');
-- error 1241
SELECT pseudo FROM t8 WHERE pseudo=(SELECT pseudo,email FROM
t8 WHERE pseudo='joce');
-- error 1241
SELECT pseudo FROM t8 WHERE pseudo=(SELECT * FROM t8 WHERE
pseudo='joce');
SELECT pseudo FROM t8 WHERE pseudo=(SELECT pseudo FROM t8 WHERE pseudo='joce');
-- error 1242
SELECT pseudo FROM t8 WHERE pseudo=(SELECT pseudo FROM t8 WHERE pseudo LIKE '%joce%');

drop table if exists t1,t2,t3,t4,t5,t6,t7,t8;

#searchconthardwarefr3 forumconthardwarefr7
CREATE TABLE `t1` (
  `topic` mediumint(8) unsigned NOT NULL default '0',
  `date` date NOT NULL default '0000-00-00',
  `pseudo` varchar(35) character set latin1 NOT NULL default '',
  PRIMARY KEY  (`pseudo`,`date`,`topic`),
  KEY `topic` (`topic`)
) ENGINE=MyISAM ROW_FORMAT=DYNAMIC;
INSERT INTO t1 (topic,date,pseudo) VALUES
('43506','2002-10-02','joce'),('40143','2002-08-03','joce');
EXPLAIN EXTENDED SELECT DISTINCT date FROM t1 WHERE date='2002-08-03';
EXPLAIN EXTENDED SELECT (SELECT DISTINCT date FROM t1 WHERE date='2002-08-03');
SELECT DISTINCT date FROM t1 WHERE date='2002-08-03';
SELECT (SELECT DISTINCT date FROM t1 WHERE date='2002-08-03');
SELECT 1 FROM t1 WHERE 1=(SELECT 1 UNION SELECT 1) UNION ALL SELECT 1;
-- error 1242
SELECT 1 FROM t1 WHERE 1=(SELECT 1 UNION ALL SELECT 1) UNION SELECT 1;
EXPLAIN EXTENDED SELECT 1 FROM t1 WHERE 1=(SELECT 1 UNION SELECT 1);
drop table t1;

#forumconthardwarefr7 searchconthardwarefr7
CREATE TABLE `t1` (
  `numeropost` mediumint(8) unsigned NOT NULL auto_increment,
  `maxnumrep` int(10) unsigned NOT NULL default '0',
  PRIMARY KEY  (`numeropost`),
  UNIQUE KEY `maxnumrep` (`maxnumrep`)
) ENGINE=MyISAM ROW_FORMAT=FIXED;

INSERT INTO t1 (numeropost,maxnumrep) VALUES (40143,1),(43506,2);

CREATE TABLE `t2` (
      `mot` varchar(30) NOT NULL default '',
      `topic` mediumint(8) unsigned NOT NULL default '0',
      `date` date NOT NULL default '0000-00-00',
      `pseudo` varchar(35) NOT NULL default '',
       PRIMARY KEY  (`mot`,`pseudo`,`date`,`topic`)
    ) ENGINE=MyISAM ROW_FORMAT=DYNAMIC;

INSERT INTO t2 (mot,topic,date,pseudo) VALUES ('joce','40143','2002-10-22','joce'), ('joce','43506','2002-10-22','joce');
select numeropost as a FROM t1 GROUP BY (SELECT 1 FROM t1 HAVING a=1);
SELECT numeropost,maxnumrep FROM t1 WHERE exists (SELECT 1 FROM t2 WHERE (mot='joce') AND date >= '2002-10-21' AND t1.numeropost = t2.topic) ORDER BY maxnumrep DESC LIMIT 0, 20;
-- error 1054
SELECT (SELECT 1) as a FROM (SELECT 1 FROM t1 HAVING a=1) b;
-- error 1054
SELECT 1 IN (SELECT 1 FROM t2 HAVING a);

SELECT * from t2 where topic IN (SELECT topic FROM t2 GROUP BY topic);
SELECT * from t2 where topic IN (SELECT topic FROM t2 GROUP BY topic HAVING topic < 4100);
SELECT * from t2 where topic IN (SELECT SUM(topic) FROM t1);
SELECT * from t2 where topic = any (SELECT topic FROM t2 GROUP BY topic);
SELECT * from t2 where topic = any (SELECT topic FROM t2 GROUP BY topic HAVING topic < 4100);
SELECT * from t2 where topic = any (SELECT SUM(topic) FROM t1);
SELECT * from t2 where topic = all (SELECT topic FROM t2 GROUP BY topic);
SELECT * from t2 where topic = all (SELECT topic FROM t2 GROUP BY topic HAVING topic < 4100);
SELECT *, topic = all (SELECT topic FROM t2 GROUP BY topic HAVING topic < 4100) from t2;
SELECT * from t2 where topic = all (SELECT SUM(topic) FROM t2);
SELECT * from t2 where topic <> any (SELECT SUM(topic) FROM t2);
SELECT * from t2 where topic IN (SELECT topic FROM t2 GROUP BY topic HAVING topic < 41000);
SELECT * from t2 where topic = any (SELECT topic FROM t2 GROUP BY topic HAVING topic < 41000);
SELECT * from t2 where topic = all (SELECT topic FROM t2 GROUP BY topic HAVING topic < 41000);
SELECT *, topic = all (SELECT topic FROM t2 GROUP BY topic HAVING topic < 41000) from t2;
drop table t1,t2;

#forumconthardwarefr7
CREATE TABLE `t1` (
  `numeropost` mediumint(8) unsigned NOT NULL auto_increment,
  `maxnumrep` int(10) unsigned NOT NULL default '0',
  PRIMARY KEY  (`numeropost`),
  UNIQUE KEY `maxnumrep` (`maxnumrep`)
) ENGINE=MyISAM ROW_FORMAT=FIXED;

INSERT INTO t1 (numeropost,maxnumrep) VALUES (1,0),(2,1);
-- error 1242
select numeropost as a FROM t1 GROUP BY (SELECT 1 FROM t1 HAVING a=1);
-- error 1242
select numeropost as a FROM t1 ORDER BY (SELECT 1 FROM t1 HAVING a=1);
drop table t1;

create table t1 (a int);
insert into t1 values (1),(2),(3);
(select * from t1) union (select * from t1) order by (select a from t1 limit 1);
drop table t1;

#iftest
CREATE TABLE t1 (field char(1) NOT NULL DEFAULT 'b');
INSERT INTO t1 VALUES ();
-- error 1242
SELECT field FROM t1 WHERE 1=(SELECT 1 UNION ALL SELECT 1 FROM (SELECT 1) a HAVING field='b');
drop table t1;

# threadhardwarefr7
CREATE TABLE `t1` (
  `numeropost` mediumint(8) unsigned NOT NULL default '0',
  `numreponse` int(10) unsigned NOT NULL auto_increment,
  `pseudo` varchar(35) NOT NULL default '',
  PRIMARY KEY  (`numeropost`,`numreponse`),
  UNIQUE KEY `numreponse` (`numreponse`),
  KEY `pseudo` (`pseudo`,`numeropost`)
) ENGINE=MyISAM;
-- error 1247
SELECT (SELECT numeropost FROM t1 HAVING numreponse=a),numreponse FROM (SELECT * FROM t1) as a;
-- error 1054
SELECT numreponse, (SELECT numeropost FROM t1 HAVING numreponse=a) FROM (SELECT * FROM t1) as a;
SELECT numreponse, (SELECT numeropost FROM t1 HAVING numreponse=1) FROM (SELECT * FROM t1) as a;
INSERT INTO t1 (numeropost,numreponse,pseudo) VALUES (1,1,'joce'),(1,2,'joce'),(1,3,'test');
-- error 1242
EXPLAIN EXTENDED SELECT numreponse FROM t1 WHERE numeropost='1' AND numreponse=(SELECT 1 FROM t1 WHERE numeropost='1');
EXPLAIN EXTENDED SELECT MAX(numreponse) FROM t1 WHERE numeropost='1';
EXPLAIN EXTENDED SELECT numreponse FROM t1 WHERE numeropost='1' AND numreponse=(SELECT MAX(numreponse) FROM t1 WHERE numeropost='1');
drop table t1;

CREATE TABLE t1 (a int(1));
INSERT INTO t1 VALUES (1);
SELECT 1 FROM (SELECT a FROM t1) b HAVING (SELECT b.a)=1;
drop table t1;

#update with subselects
create table t1 (a int NOT NULL, b int, primary key (a));
create table t2 (a int NOT NULL, b int, primary key (a));
insert into t1 values (0, 10),(1, 11),(2, 12);
insert into t2 values (1, 21),(2, 22),(3, 23);
select * from t1;
-- error 1093
update t1 set b= (select b from t1);
-- error 1242
update t1 set b= (select b from t2);
update t1 set b= (select b from t2 where t1.a = t2.a);
select * from t1;
drop table t1, t2;

#delete with subselects
create table t1 (a int NOT NULL, b int, primary key (a));
create table t2 (a int NOT NULL, b int, primary key (a));
insert into t1 values (0, 10),(1, 11),(2, 12);
insert into t2 values (1, 21),(2, 12),(3, 23);
select * from t1;
select * from t1 where b = (select b from t2 where t1.a = t2.a);
-- error 1093
delete from t1 where b = (select b from t1);
-- error 1242
delete from t1 where b = (select b from t2);
delete from t1 where b = (select b from t2 where t1.a = t2.a);
select * from t1;
drop table t1, t2;

#multi-delete with subselects

create table t11 (a int NOT NULL, b int, primary key (a));
create table t12 (a int NOT NULL, b int, primary key (a));
create table t2 (a int NOT NULL, b int, primary key (a));
insert into t11 values (0, 10),(1, 11),(2, 12);
insert into t12 values (33, 10),(22, 11),(2, 12);
insert into t2 values (1, 21),(2, 12),(3, 23);
select * from t11;
select * from t12;
-- error 1093
delete t11.*, t12.* from t11,t12 where t11.a = t12.a and t11.b = (select b from t12 where t11.a = t12.a);
-- error 1242
delete t11.*, t12.* from t11,t12 where t11.a = t12.a and t11.b = (select b from t2);
delete t11.*, t12.* from t11,t12 where t11.a = t12.a and t11.b = (select b from t2 where t11.a = t2.a);
select * from t11;
select * from t12;
drop table t11, t12, t2;

#insert with subselects
CREATE TABLE t1 (x int);
create table t2 (a int);
create table t3 (b int);
insert into t2 values (1);
insert into t3 values (1),(2);
-- error 1093
INSERT INTO t1 (x) VALUES ((SELECT x FROM t1));
-- error 1242
INSERT INTO t1 (x) VALUES ((SELECT b FROM t3));
INSERT INTO t1 (x) VALUES ((SELECT a FROM t2));
select * from t1;
insert into t2 values (1);
INSERT DELAYED INTO t1 (x) VALUES ((SELECT SUM(a) FROM t2));
-- sleep 1
select * from t1;
INSERT INTO t1 (x) select (SELECT SUM(a)+1 FROM t2) FROM t2;
select * from t1;
# After this, only data based on old t1 records should have been added.
INSERT INTO t1 (x) select (SELECT SUM(x)+2 FROM t1) FROM t2;
select * from t1;
-- error 1054
INSERT DELAYED INTO t1 (x) VALUES ((SELECT SUM(x) FROM t2));
INSERT DELAYED INTO t1 (x) VALUES ((SELECT SUM(a) FROM t2));
-- sleep 1
select * from t1;
#
#TODO: should be uncommented after bug 380 fix pushed
#INSERT INTO t1 (x) SELECT (SELECT SUM(a)+b FROM t2) from t3;
#select * from t1;
drop table t1, t2, t3;

#replace with subselects
CREATE TABLE t1 (x int not null, y int, primary key (x));
create table t2 (a int);
create table t3 (a int);
insert into t2 values (1);
insert into t3 values (1),(2);
select * from t1;
-- error 1093
replace into t1 (x, y) VALUES ((SELECT x FROM t1), (SELECT a+1 FROM t2));
-- error 1242
replace into t1 (x, y) VALUES ((SELECT a FROM t3), (SELECT a+1 FROM t2));
replace into t1 (x, y) VALUES ((SELECT a FROM t2), (SELECT a+1 FROM t2));
select * from t1;
replace into t1 (x, y) VALUES ((SELECT a FROM t2), (SELECT a+2 FROM t2));
select * from t1;
replace DELAYED into t1 (x, y) VALUES ((SELECT a+3 FROM t2), (SELECT a FROM t2));
-- sleep 1
select * from t1;
replace DELAYED into t1 (x, y) VALUES ((SELECT a+3 FROM t2), (SELECT a+1 FROM t2));
-- sleep 1
select * from t1;
replace LOW_PRIORITY into t1 (x, y) VALUES ((SELECT a+1 FROM t2), (SELECT a FROM t2));
select * from t1;
drop table t1, t2, t3;

-- error 1096
SELECT * FROM (SELECT 1) b WHERE 1 IN (SELECT *);

CREATE TABLE t2 (id int(11) default NULL, KEY id (id)) ENGINE=MyISAM CHARSET=latin1;
INSERT INTO t2 VALUES (1),(2);
SELECT * FROM t2 WHERE id IN (SELECT 1);
EXPLAIN EXTENDED SELECT * FROM t2 WHERE id IN (SELECT 1);
SELECT * FROM t2 WHERE id IN (SELECT 1 UNION SELECT 3);
SELECT * FROM t2 WHERE id IN (SELECT 1+(select 1));
EXPLAIN EXTENDED SELECT * FROM t2 WHERE id IN (SELECT 1+(select 1));
EXPLAIN EXTENDED SELECT * FROM t2 WHERE id IN (SELECT 1 UNION SELECT 3);
SELECT * FROM t2 WHERE id IN (SELECT 5 UNION SELECT 3);
SELECT * FROM t2 WHERE id IN (SELECT 5 UNION SELECT 2);
-- error 1093
INSERT INTO t2 VALUES ((SELECT * FROM t2));
-- error 1093
INSERT INTO t2 VALUES ((SELECT id FROM t2));
SELECT * FROM t2;
CREATE TABLE t1 (id int(11) default NULL, KEY id (id)) ENGINE=MyISAM CHARSET=latin1;
INSERT INTO t1 values (1),(1);
-- error 1242
UPDATE t2 SET id=(SELECT * FROM t1);
drop table t2, t1;

#NULL test
create table t1 (a int);
insert into t1 values (1),(2),(3);
select 1 IN (SELECT * from t1);
select 10 IN (SELECT * from t1);
select NULL IN (SELECT * from t1);
update t1 set a=NULL where a=2;
select 1 IN (SELECT * from t1);
select 3 IN (SELECT * from t1);
select 10 IN (SELECT * from t1);
select 1 > ALL (SELECT * from t1);
select 10 > ALL (SELECT * from t1);
select 1 > ANY (SELECT * from t1);
select 10 > ANY (SELECT * from t1);
drop table t1;
create table t1 (a varchar(20));
insert into t1 values ('A'),('BC'),('DEF');
select 'A' IN (SELECT * from t1);
select 'XYZS' IN (SELECT * from t1);
select NULL IN (SELECT * from t1);
update t1 set a=NULL where a='BC';
select 'A' IN (SELECT * from t1);
select 'DEF' IN (SELECT * from t1);
select 'XYZS' IN (SELECT * from t1);
select 'A' > ALL (SELECT * from t1);
select 'XYZS' > ALL (SELECT * from t1);
select 'A' > ANY (SELECT * from t1);
select 'XYZS' > ANY (SELECT * from t1);
drop table t1;
create table t1 (a float);
insert into t1 values (1.5),(2.5),(3.5);
select 1.5 IN (SELECT * from t1);
select 10.5 IN (SELECT * from t1);
select NULL IN (SELECT * from t1);
update t1 set a=NULL where a=2.5;
select 1.5 IN (SELECT * from t1);
select 3.5 IN (SELECT * from t1);
select 10.5 IN (SELECT * from t1);
select 1.5 > ALL (SELECT * from t1);
select 10.5 > ALL (SELECT * from t1);
select 1.5 > ANY (SELECT * from t1);
select 10.5 > ANY (SELECT * from t1);
explain extended select (select a+1) from t1;
select (select a+1) from t1;
drop table t1;

#
# Null with keys
#

CREATE TABLE t1 (a int(11) NOT NULL default '0', PRIMARY KEY  (a));
CREATE TABLE t2 (a int(11) default '0', INDEX (a));
INSERT INTO t1 VALUES (1),(2),(3),(4);
INSERT INTO t2 VALUES (1),(2),(3);
SELECT t1.a, t1.a in (select t2.a from t2) FROM t1;
explain extended SELECT t1.a, t1.a in (select t2.a from t2) FROM t1;
CREATE TABLE t3 (a int(11) default '0');
INSERT INTO t3 VALUES (1),(2),(3);
SELECT t1.a, t1.a in (select t2.a from t2,t3 where t3.a=t2.a) FROM t1;
explain extended SELECT t1.a, t1.a in (select t2.a from t2,t3 where t3.a=t2.a) FROM t1;
drop table t1,t2,t3;

#LIMIT is not supported now
create table t1 (a float);
-- error 1235
select 10.5 IN (SELECT * from t1 LIMIT 1);
-- error 1235
select 10.5 IN (SELECT * from t1 LIMIT 1 UNION SELECT 1.5);
drop table t1;

create table t1 (a int, b int, c varchar(10));
create table t2 (a int);
insert into t1 values (1,2,'a'),(2,3,'b'),(3,4,'c');
insert into t2 values (1),(2),(NULL);
select a, (select a,b,c from t1 where t1.a=t2.a) = ROW(a,2,'a'),(select c from t1 where a=t2.a)  from t2;
select a, (select a,b,c from t1 where t1.a=t2.a) = ROW(a,3,'b'),(select c from t1 where a=t2.a) from t2;
select a, (select a,b,c from t1 where t1.a=t2.a) = ROW(a,4,'c'),(select c from t1 where a=t2.a) from t2;
drop table t1,t2;

create table t1 (a int, b real, c varchar(10));
insert into t1 values (1, 1, 'a'), (2,2,'b'), (NULL, 2, 'b');
select ROW(1, 1, 'a') IN (select a,b,c from t1);
select ROW(1, 2, 'a') IN (select a,b,c from t1);
select ROW(1, 1, 'a') IN (select b,a,c from t1);
select ROW(1, 1, 'a') IN (select a,b,c from t1 where a is not null);
select ROW(1, 2, 'a') IN (select a,b,c from t1 where a is not null);
select ROW(1, 1, 'a') IN (select b,a,c from t1 where a is not null);
select ROW(1, 1, 'a') IN (select a,b,c from t1 where c='b' or c='a');
select ROW(1, 2, 'a') IN (select a,b,c from t1 where c='b' or c='a');
select ROW(1, 1, 'a') IN (select b,a,c from t1 where c='b' or c='a');
-- error 1235
select ROW(1, 1, 'a') IN (select b,a,c from t1 limit 2);
drop table t1;

#
# DO & SET
#
create table t1 (a int);
insert into t1 values (1);
do @a:=(SELECT a from t1);
select @a;
set @a:=2;
set @a:=(SELECT a from t1);
select @a;
drop table t1;
-- error 1146
do (SELECT a from t1);
-- error 1146
set @a:=(SELECT a from t1);

CREATE TABLE t1 (a int, KEY(a)); 
HANDLER t1 OPEN;
-- error 1064
HANDLER t1 READ a=((SELECT 1));
HANDLER t1 CLOSE;
drop table t1;

create table t1 (a int);
create table t2 (b int);
insert into t1 values (1),(2);
insert into t2 values (1);
select a from t1 where a in (select a from t1 where a in (select b from t2));
drop table t1, t2;

create table t1 (a int, b int);
create table t2 like t1;
insert into t1 values (1,2),(1,3),(1,4),(1,5);
insert into t2 values (1,2),(1,3);
select * from t1 where row(a,b) in (select a,b from t2);
drop table t1, t2;

CREATE TABLE `t1` (`i` int(11) NOT NULL default '0',PRIMARY KEY  (`i`)) ENGINE=MyISAM CHARSET=latin1;
INSERT INTO t1 VALUES (1);
UPDATE t1 SET i=i+1 WHERE i=(SELECT MAX(i));
select * from t1;
drop table t1;

#test of uncacheable subqueries
CREATE TABLE t1 (a int(1));
EXPLAIN EXTENDED SELECT (SELECT RAND() FROM t1) FROM t1;
EXPLAIN EXTENDED SELECT (SELECT ENCRYPT('test') FROM t1) FROM t1;
EXPLAIN EXTENDED SELECT (SELECT BENCHMARK(1,1) FROM t1) FROM t1;
drop table t1;


CREATE TABLE `t1` (
  `mot` varchar(30) character set latin1 NOT NULL default '',
  `topic` mediumint(8) unsigned NOT NULL default '0',
  `date` date NOT NULL default '0000-00-00',
  `pseudo` varchar(35) character set latin1 NOT NULL default '',
  PRIMARY KEY  (`mot`,`pseudo`,`date`,`topic`),
  KEY `pseudo` (`pseudo`,`date`,`topic`),
  KEY `topic` (`topic`)
) ENGINE=MyISAM CHARSET=latin1 ROW_FORMAT=DYNAMIC;

CREATE TABLE `t2` (
  `mot` varchar(30) character set latin1 NOT NULL default '',
  `topic` mediumint(8) unsigned NOT NULL default '0',
  `date` date NOT NULL default '0000-00-00',
  `pseudo` varchar(35) character set latin1 NOT NULL default '',
  PRIMARY KEY  (`mot`,`pseudo`,`date`,`topic`),
  KEY `pseudo` (`pseudo`,`date`,`topic`),
  KEY `topic` (`topic`)
) ENGINE=MyISAM CHARSET=latin1 ROW_FORMAT=DYNAMIC;

CREATE TABLE `t3` (
  `numeropost` mediumint(8) unsigned NOT NULL auto_increment,
  `maxnumrep` int(10) unsigned NOT NULL default '0',
  PRIMARY KEY  (`numeropost`),
  UNIQUE KEY `maxnumrep` (`maxnumrep`)
) ENGINE=MyISAM CHARSET=latin1;
INSERT INTO t1 VALUES ('joce','1','','joce'),('test','2','','test');

INSERT INTO t2 VALUES ('joce','1','','joce'),('test','2','','test');

INSERT INTO t3 VALUES (1,1);

SELECT DISTINCT topic FROM t2 WHERE NOT EXISTS(SELECT * FROM t3 WHERE
numeropost=topic);
select * from t1;
DELETE FROM t1 WHERE topic IN (SELECT DISTINCT topic FROM t2 WHERE NOT
EXISTS(SELECT * FROM t3 WHERE numeropost=topic));
select * from t1;

drop table t1, t2, t3;

SELECT * FROM (SELECT 1 as a,(SELECT a)) a;
CREATE TABLE t1 SELECT * FROM (SELECT 1 as a,(SELECT 1)) a;
SHOW CREATE TABLE t1;
drop table t1;
CREATE TABLE t1 SELECT * FROM (SELECT 1 as a,(SELECT a)) a;
SHOW CREATE TABLE t1;
drop table t1;
CREATE TABLE t1 SELECT * FROM (SELECT 1 as a,(SELECT a+0)) a;
SHOW CREATE TABLE t1;
drop table t1;
CREATE TABLE t1 SELECT (SELECT 1 as a UNION SELECT 1+1 limit 1,1) as a;
select * from t1;
SHOW CREATE TABLE t1;
drop table t1;

create table t1 (a int);
insert into t1 values (1), (2), (3);
explain extended select a,(select (select rand() from t1 limit 1)  from t1 limit 1)
from t1;
drop table t1;

#
# error in IN
#
-- error 1146
select t1.Continent, t2.Name, t2.Population from t1 LEFT JOIN t2 ON t1.Code = t2.Country  where t2.Population IN (select max(t2.Population) AS Population from t2, t1 where t2.Country = t1.Code group by Continent);

#
# complex subquery
#

CREATE TABLE t1 (
  ID int(11) NOT NULL auto_increment,
  name char(35) NOT NULL default '',
  t2 char(3) NOT NULL default '',
  District char(20) NOT NULL default '',
  Population int(11) NOT NULL default '0',
  PRIMARY KEY  (ID)
) ENGINE=MyISAM;

INSERT INTO t1 VALUES (130,'Sydney','AUS','New South Wales',3276207);
INSERT INTO t1 VALUES (131,'Melbourne','AUS','Victoria',2865329);
INSERT INTO t1 VALUES (132,'Brisbane','AUS','Queensland',1291117);

CREATE TABLE t2 (
  Code char(3) NOT NULL default '',
  Name char(52) NOT NULL default '',
  Continent enum('Asia','Europe','North America','Africa','Oceania','Antarctica','South America') NOT NULL default 'Asia',
  Region char(26) NOT NULL default '',
  SurfaceArea float(10,2) NOT NULL default '0.00',
  IndepYear smallint(6) default NULL,
  Population int(11) NOT NULL default '0',
  LifeExpectancy float(3,1) default NULL,
  GNP float(10,2) default NULL,
  GNPOld float(10,2) default NULL,
  LocalName char(45) NOT NULL default '',
  GovernmentForm char(45) NOT NULL default '',
  HeadOfState char(60) default NULL,
  Capital int(11) default NULL,
  Code2 char(2) NOT NULL default '',
  PRIMARY KEY  (Code)
) ENGINE=MyISAM;

INSERT INTO t2 VALUES ('AUS','Australia','Oceania','Australia and New Zealand',7741220.00,1901,18886000,79.8,351182.00,392911.00,'Australia','Constitutional Monarchy, Federation','Elisabeth II',135,'AU');
INSERT INTO t2 VALUES ('AZE','Azerbaijan','Asia','Middle East',86600.00,1991,7734000,62.9,4127.00,4100.00,'Azärbaycan','Federal Republic','Heydär Äliyev',144,'AZ');

select t2.Continent, t1.Name, t1.Population from t2 LEFT JOIN t1 ON t2.Code = t1.t2  where t1.Population IN (select max(t1.Population) AS Population from t1, t2 where t1.t2 = t2.Code group by Continent); 

drop table t1, t2;

#
# constants in IN
#
CREATE TABLE `t1` (
  `id` mediumint(8) unsigned NOT NULL auto_increment,
  `pseudo` varchar(35) character set latin1 NOT NULL default '',
  PRIMARY KEY  (`id`),
  UNIQUE KEY `pseudo` (`pseudo`)
) ENGINE=MyISAM PACK_KEYS=1 ROW_FORMAT=DYNAMIC;
INSERT INTO t1 (pseudo) VALUES ('test');
SELECT 0 IN (SELECT 1 FROM t1 a);
EXPLAIN EXTENDED SELECT 0 IN (SELECT 1 FROM t1 a);
INSERT INTO t1 (pseudo) VALUES ('test1');
SELECT 0 IN (SELECT 1 FROM t1 a);
EXPLAIN EXTENDED SELECT 0 IN (SELECT 1 FROM t1 a);
drop table t1;

CREATE TABLE `t1` (
  `i` int(11) NOT NULL default '0',
  PRIMARY KEY  (`i`)
) ENGINE=MyISAM CHARSET=latin1;

INSERT INTO t1 VALUES (1);
UPDATE t1 SET i=i+(SELECT MAX(i) FROM (SELECT 1) t) WHERE i=(SELECT MAX(i));
UPDATE t1 SET i=i+1 WHERE i=(SELECT MAX(i));
-- error 1054
UPDATE t1 SET t.i=i+(SELECT MAX(i) FROM (SELECT 1) t);
select * from t1;
drop table t1;

#
# Multi update test
#
CREATE TABLE t1 (
  id int(11) default NULL
) ENGINE=MyISAM CHARSET=latin1;
INSERT INTO t1 VALUES (1),(1),(2),(2),(1),(3);
CREATE TABLE t2 (
  id int(11) default NULL,
  name varchar(15) default NULL
) ENGINE=MyISAM CHARSET=latin1;

INSERT INTO t2 VALUES (4,'vita'), (1,'vita'), (2,'vita'), (1,'vita');
update t1, t2 set t2.name='lenka' where t2.id in (select id from t1);
select * from t2;
drop table t1,t2;

#
# correct NULL in <CONSTANT> IN (SELECT ...)
#
create table t1 (a int, unique index indexa (a)); 
insert into t1 values (-1), (-4), (-2), (NULL); 
select -10 IN (select a from t1 FORCE INDEX (indexa)); 
drop table t1;

#
# Test optimization for sub selects
#
create table t1 (id int not null auto_increment primary key, salary int, key(salary));
insert into t1 (salary) values (100),(1000),(10000),(10),(500),(5000),(50000);
explain extended SELECT id FROM t1 where salary = (SELECT MAX(salary) FROM t1);
drop table t1;

CREATE TABLE t1 (
  ID int(10) unsigned NOT NULL auto_increment,
  SUB_ID int(3) unsigned NOT NULL default '0',
  REF_ID int(10) unsigned default NULL,
  REF_SUB int(3) unsigned default '0',
  PRIMARY KEY (ID,SUB_ID),
  UNIQUE KEY t1_PK (ID,SUB_ID),
  KEY t1_FK (REF_ID,REF_SUB),
  KEY t1_REFID (REF_ID)
) ENGINE=MyISAM CHARSET=cp1251;
INSERT INTO t1 VALUES (1,0,NULL,NULL),(2,0,NULL,NULL);
SELECT DISTINCT REF_ID FROM t1 WHERE ID= (SELECT DISTINCT REF_ID FROM t1 WHERE ID=2);
DROP TABLE t1;

#
# uninterruptable update
#
create table t1 (a int, b int);
create table t2 (a int, b int);

insert into t1 values (1,0), (2,0), (3,0);
insert into t2 values (1,1), (2,1), (3,1), (2,2);

update ignore t1 set b=(select b from t2 where t1.a=t2.a);
select * from t1;

drop table t1, t2;

#
# reduced subselect in ORDER BY & GROUP BY clauses
#

CREATE TABLE `t1` (
  `id` mediumint(8) unsigned NOT NULL auto_increment,
  `pseudo` varchar(35) NOT NULL default '',
  `email` varchar(60) NOT NULL default '',
  PRIMARY KEY  (`id`),
  UNIQUE KEY `email` (`email`),
  UNIQUE KEY `pseudo` (`pseudo`)
) ENGINE=MyISAM CHARSET=latin1 PACK_KEYS=1 ROW_FORMAT=DYNAMIC;
INSERT INTO t1 (id,pseudo,email) VALUES (1,'test','test'),(2,'test1','test1');
SELECT pseudo as a, pseudo as b FROM t1 GROUP BY (SELECT a) ORDER BY (SELECT id*1);
drop table if exists t1;

(SELECT 1 as a) UNION (SELECT 1) ORDER BY (SELECT a+0);

#
# IN subselect optimization test
#
create table t1 (a int not null, b int, primary key (a));
create table t2 (a int not null, primary key (a));
create table t3 (a int not null, b int, primary key (a));
insert into t1 values (1,10), (2,20), (3,30),  (4,40);
insert into t2 values (2), (3), (4), (5);
insert into t3 values (10,3), (20,4), (30,5);
select * from t2 where t2.a in (select a from t1);
explain extended select * from t2 where t2.a in (select a from t1);
select * from t2 where t2.a in (select a from t1 where t1.b <> 30);
explain extended select * from t2 where t2.a in (select a from t1 where t1.b <> 30);
select * from t2 where t2.a in (select t1.a from t1,t3 where t1.b=t3.a);
explain extended select * from t2 where t2.a in (select t1.a from t1,t3 where t1.b=t3.a);
drop table t1, t2, t3;
create table t1 (a int, b int, index a (a,b));
create table t2 (a int, index a (a));
create table t3 (a int, b int, index a (a));
insert into t1 values (1,10), (2,20), (3,30), (4,40);
disable_query_log;
# making table large enough
let $1 = 10000;
while ($1)
 {
  eval insert into t1 values (rand()*100000+200,rand()*100000); 
  dec $1;
 }
enable_query_log;
insert into t2 values (2), (3), (4), (5);
insert into t3 values (10,3), (20,4), (30,5);
select * from t2 where t2.a in (select a from t1);
explain extended select * from t2 where t2.a in (select a from t1);
select * from t2 where t2.a in (select a from t1 where t1.b <> 30);
explain extended select * from t2 where t2.a in (select a from t1 where t1.b <> 30);
select * from t2 where t2.a in (select t1.a from t1,t3 where t1.b=t3.a);
explain extended select * from t2 where t2.a in (select t1.a from t1,t3 where t1.b=t3.a);
insert into t1 values (3,31);
select * from t2 where t2.a in (select a from t1 where t1.b <> 30);
select * from t2 where t2.a in (select a from t1 where t1.b <> 30 and t1.b <> 31);
explain extended select * from t2 where t2.a in (select a from t1 where t1.b <> 30);
drop table t1, t2, t3;

#
# alloc_group_fields() working
#
create table t1 (a int, b int);
create table t2 (a int, b int);
create table t3 (a int, b int);
insert into t1 values (0,100),(1,2), (1,3), (2,2), (2,7), (2,-1), (3,10);
insert into t2 values (0,0), (1,1), (2,1), (3,1), (4,1);
insert into t3 values (3,3), (2,2), (1,1); 
select a,(select count(distinct t1.b) as sum from t1,t2 where t1.a=t2.a and t2.b > 0 and t1.a <= t3.b group by t1.a order by sum limit 1) from t3;
drop table t1,t2,t3;

#
# aggregate functions in HAVING test
#
create table t1 (s1 int);
create table t2 (s1 int);
insert into t1 values (1);
insert into t2 values (1);
select * from t1 where exists (select s1 from t2 having max(t2.s1)=t1.s1);
drop table t1,t2;

#
# update subquery with wrong field (to force name resolving
# in UPDATE name space)
#
create table t1 (s1 int);
create table t2 (s1 int);
insert into t1 values (1);
insert into t2 values (1);
-- error 1054
update t1 set  s1 = s1 + 1 where 1 = (select x.s1 as A from t2 WHERE t2.s1 > t1.s1 order by A);
DROP TABLE t1, t2;

#
# collation test
#
CREATE TABLE t1 (s1 CHAR(5) COLLATE latin1_german1_ci,
                 s2 CHAR(5) COLLATE latin1_swedish_ci);
INSERT INTO t1 VALUES ('z','?');
-- error 1267
select * from t1 where s1 > (select max(s2) from t1);
-- error 1267
select * from t1 where s1 > any (select max(s2) from t1);
drop table t1;

#
# aggregate functions reinitialization
#
create table t1(toid int,rd int);
create table t2(userid int,pmnew int,pmtotal int);
insert into t2 values(1,0,0),(2,0,0);
insert into t1 values(1,0),(1,0),(1,0),(1,12),(1,15),(1,123),(1,12312),(1,12312),(1,123),(2,0),(2,0),(2,1),(2,2);
select userid,pmtotal,pmnew, (select count(rd) from t1 where toid=t2.userid) calc_total, (select count(rd) from t1 where rd=0 and toid=t2.userid) calc_new from t2 where userid in (select distinct toid from t1);
drop table t1, t2;

#
# row union
#
create table t1 (s1 char(5));
-- error 1241
select (select 'a','b' from t1 union select 'a','b' from t1) from t1;
insert into t1 values ('tttt');
select * from t1 where ('a','b')=(select 'a','b' from t1 union select 'a','b' from t1);
explain extended (select * from t1);
(select * from t1);
drop table t1;

#
# IN optimisation test results
#
create table t1 (s1 char(5), index s1(s1));
create table t2 (s1 char(5), index s1(s1));
insert into t1 values ('a1'),('a2'),('a3');
insert into t2 values ('a1'),('a2');
select s1, s1 NOT IN (SELECT s1 FROM t2) from t1;
select s1, s1 = ANY (SELECT s1 FROM t2) from t1;
select s1, s1 <> ALL (SELECT s1 FROM t2) from t1;
select s1, s1 NOT IN (SELECT s1 FROM t2 WHERE s1 < 'a2') from t1;
explain extended select s1, s1 NOT IN (SELECT s1 FROM t2) from t1;
explain extended select s1, s1 = ANY (SELECT s1 FROM t2) from t1;
explain extended select s1, s1 <> ALL (SELECT s1 FROM t2) from t1;
explain extended select s1, s1 NOT IN (SELECT s1 FROM t2 WHERE s1 < 'a2') from t1;
drop table t1,t2;

#
# correct ALL optimisation
#
create table t2 (a int, b int);
create table t3 (a int);
insert into t3 values (6),(7),(3);
select * from t3 where a >= all (select b from t2);
explain extended select * from t3 where a >= all (select b from t2);
select * from t3 where a >= some (select b from t2);
explain extended select * from t3 where a >= some (select b from t2);
select * from t3 where a >= all (select b from t2 group by 1);
explain extended select * from t3 where a >= all (select b from t2 group by 1);
select * from t3 where a >= some (select b from t2 group by 1);
explain extended select * from t3 where a >= some (select b from t2 group by 1);
select * from t3 where NULL >= any (select b from t2);
explain extended select * from t3 where NULL >= any (select b from t2);
select * from t3 where NULL >= any (select b from t2 group by 1);
explain extended select * from t3 where NULL >= any (select b from t2 group by 1);
select * from t3 where NULL >= some (select b from t2);
explain extended select * from t3 where NULL >= some (select b from t2);
select * from t3 where NULL >= some (select b from t2 group by 1);
explain extended select * from t3 where NULL >= some (select b from t2 group by 1);
#
# optimized static ALL/ANY with grouping
#
insert into t2 values (2,2), (2,1), (3,3), (3,1);
select * from t3 where a > all (select max(b) from t2 group by a);
explain extended select * from t3 where a > all (select max(b) from t2 group by a);
drop table t2, t3;

#
# correct used_tables()
#

CREATE TABLE `t1` ( `id` mediumint(9) NOT NULL auto_increment, `taskid` bigint(20) NOT NULL default '0', `dbid` int(11) NOT NULL default '0', `create_date` datetime NOT NULL default '0000-00-00 00:00:00', `last_update` datetime NOT NULL default '0000-00-00 00:00:00', PRIMARY KEY  (`id`)) ENGINE=MyISAM CHARSET=latin1 AUTO_INCREMENT=3 ;
INSERT INTO `t1` (`id`, `taskid`, `dbid`, `create_date`,`last_update`) VALUES (1, 1, 15, '2003-09-29 10:31:36', '2003-09-29 10:31:36'), (2, 1, 21, now(), now());
CREATE TABLE `t2` (`db_id` int(11) NOT NULL auto_increment,`name` varchar(200) NOT NULL default '',`primary_uid` smallint(6) NOT NULL default '0',`secondary_uid` smallint(6) NOT NULL default '0',PRIMARY KEY  (`db_id`),UNIQUE KEY `name_2` (`name`),FULLTEXT KEY `name` (`name`)) ENGINE=MyISAM CHARSET=latin1 AUTO_INCREMENT=2147483647;
INSERT INTO `t2` (`db_id`, `name`, `primary_uid`, `secondary_uid`) VALUES (18, 'Not Set 1', 0, 0),(19, 'Valid', 1, 2),(20, 'Valid 2', 1, 2),(21, 'Should Not Return', 1, 2),(26, 'Not Set 2', 0, 0),(-1, 'ALL DB\'S', 0, 0);
CREATE TABLE `t3` (`taskgenid` mediumint(9) NOT NULL auto_increment,`dbid` int(11) NOT NULL default '0',`taskid` int(11) NOT NULL default '0',`mon` tinyint(4) NOT NULL default '1',`tues` tinyint(4) NOT NULL default '1',`wed` tinyint(4) NOT NULL default '1',`thur` tinyint(4) NOT NULL default '1',`fri` tinyint(4) NOT NULL default '1',`sat` tinyint(4) NOT NULL default '0',`sun` tinyint(4) NOT NULL default '0',`how_often` smallint(6) NOT NULL default '1',`userid` smallint(6) NOT NULL default '0',`active` tinyint(4) NOT NULL default '1',PRIMARY KEY  (`taskgenid`)) ENGINE=MyISAM CHARSET=latin1 AUTO_INCREMENT=2 ;
INSERT INTO `t3` (`taskgenid`, `dbid`, `taskid`, `mon`, `tues`,`wed`, `thur`, `fri`, `sat`, `sun`, `how_often`, `userid`, `active`) VALUES (1,-1, 1, 1, 1, 1, 1, 1, 0, 0, 1, 0, 1);
CREATE TABLE `t4` (`task_id` smallint(6) NOT NULL default '0',`description` varchar(200) NOT NULL default '') ENGINE=MyISAM CHARSET=latin1;
INSERT INTO `t4` (`task_id`, `description`) VALUES (1, 'Daily Check List'),(2, 'Weekly Status');
select  dbid, name, (date_format(now() , '%Y-%m-%d') - INTERVAL how_often DAY) >= ifnull((SELECT date_format(max(create_date),'%Y-%m-%d') FROM t1 WHERE dbid = b.db_id AND taskid = a.taskgenid), '1950-01-01') from t3 a, t2 b, t4  WHERE dbid = - 1 AND primary_uid = '1' AND t4.task_id = taskid;
SELECT dbid, name FROM t3 a, t2 b, t4 WHERE dbid = - 1 AND primary_uid = '1' AND ((date_format(now() , '%Y-%m-%d') - INTERVAL how_often DAY) >= ifnull((SELECT date_format(max(create_date),'%Y-%m-%d') FROM t1 WHERE dbid = b.db_id AND taskid = a.taskgenid), '1950-01-01')) AND t4.task_id = taskid;
drop table t1,t2,t3,t4;

#
# cardinality check
#
CREATE TABLE t1 (id int(11) default NULL) ENGINE=MyISAM CHARSET=latin1;
INSERT INTO t1 VALUES (1),(5);
CREATE TABLE t2 (id int(11) default NULL) ENGINE=MyISAM CHARSET=latin1;
INSERT INTO t2 VALUES (2),(6);
-- error 1241
select * from t1 where (1,2,6) in (select * from t2);
DROP TABLE t1,t2;

#
# DO and SET with errors
#
create table t1 (s1 int);
insert into t1 values (1);
insert into t1 values (2);
-- error 1242
set sort_buffer_size = (select s1 from t1);
do (select * from t1);
drop table t1;

#
# optimized ALL/ANY with union
#
create table t1 (s1 char);
insert into t1 values ('e');
select * from t1 where 'f' > any (select s1 from t1);
select * from t1 where 'f' > any (select s1 from t1 union select s1 from t1);
explain extended select * from t1 where 'f' > any (select s1 from t1 union select s1 from t1);
drop table t1;

#
# filesort in subquery (restoring join_tab)
#
CREATE TABLE t1 (number char(11) NOT NULL default '') ENGINE=MyISAM CHARSET=latin1;
INSERT INTO t1 VALUES ('69294728265'),('18621828126'),('89356874041'),('95895001874');
CREATE TABLE t2 (code char(5) NOT NULL default '',UNIQUE KEY code (code)) ENGINE=MyISAM CHARSET=latin1;
INSERT INTO t2 VALUES ('1'),('1226'),('1245'),('1862'),('18623'),('1874'),('1967'),('6');
select c.number as phone,(select p.code from t2 p where c.number like concat(p.code, '%') order by length(p.code) desc limit 1) as code from t1 c;
drop table t1, t2;

#
# unresolved field error
#
create table t1 (s1 int); 
create table t2 (s1 int);
-- error 1054
select * from t1 where (select count(*) from t2 where t1.s2) = 1;
-- error 1054
select * from t1 where (select count(*) from t2 group by t1.s2) = 1;
-- error 1054
select count(*) from t2 group by t1.s2;
drop table t1, t2;

#
# fix_fields() in add_ref_to_table_cond()
#
CREATE TABLE t1(COLA FLOAT NOT NULL,COLB FLOAT NOT NULL,COLC VARCHAR(20) DEFAULT NULL,PRIMARY KEY (COLA, COLB));
CREATE TABLE t2(COLA FLOAT NOT NULL,COLB FLOAT NOT NULL,COLC CHAR(1) NOT NULL,PRIMARY KEY (COLA));
INSERT INTO t1 VALUES (1,1,'1A3240'), (1,2,'4W2365');
INSERT INTO t2 VALUES (100, 200, 'C');
SELECT DISTINCT COLC FROM t1 WHERE COLA = (SELECT COLA FROM t2 WHERE COLB = 200 AND COLC ='C' LIMIT 1);
DROP TABLE t1, t2;

CREATE TABLE t1 (a int(1));
INSERT INTO t1 VALUES (1),(1),(1),(1),(1),(2),(3),(4),(5);
SELECT DISTINCT (SELECT a) FROM t1 LIMIT 100;
DROP TABLE t1;

#
# Bug 2198
#

create table t1 (a int, b decimal(13, 3)); 
insert into t1 values (1, 0.123);
select a, (select max(b) from t1) into outfile "subselect.out.file.1" from t1;
delete from t1;
load data infile "subselect.out.file.1" into table t1;
select * from t1;
drop table t1;

#
# Bug 2479
#

CREATE TABLE `t1` (
  `id` int(11) NOT NULL auto_increment,
  `id_cns` tinyint(3) unsigned NOT NULL default '0',
  `tipo` enum('','UNO','DUE') NOT NULL default '',
  `anno_dep` smallint(4) unsigned zerofill NOT NULL default '0000',
  `particolare` mediumint(8) unsigned NOT NULL default '0',
  `generale` mediumint(8) unsigned NOT NULL default '0',
  `bis` tinyint(3) unsigned NOT NULL default '0',
  PRIMARY KEY  (`id`),
  UNIQUE KEY `idx_cns_gen_anno` (`anno_dep`,`id_cns`,`generale`,`particolare`),
  UNIQUE KEY `idx_cns_par_anno` (`id_cns`,`anno_dep`,`tipo`,`particolare`,`bis`)
);
INSERT INTO `t1` VALUES (1,16,'UNO',1987,2048,9681,0),(2,50,'UNO',1987,1536,13987,0),(3,16,'UNO',1987,2432,14594,0),(4,16,'UNO',1987,1792,13422,0),(5,16,'UNO',1987,1025,10240,0),(6,16,'UNO',1987,1026,7089,0);
CREATE TABLE `t2` (
  `id` tinyint(3) unsigned NOT NULL auto_increment,
  `max_anno_dep` smallint(6) unsigned NOT NULL default '0',
  PRIMARY KEY  (`id`)
);
INSERT INTO `t2` VALUES (16,1987),(50,1990),(51,1990);

SELECT cns.id, cns.max_anno_dep, cns.max_anno_dep = (SELECT s.anno_dep FROM t1 AS s WHERE s.id_cns = cns.id ORDER BY s.anno_dep DESC LIMIT 1) AS PIPPO FROM t2 AS cns;

DROP TABLE t1, t2;

#
# GLOBAL LIMIT
#
create table t1 (a int);
insert into t1 values (1), (2), (3);
SET SQL_SELECT_LIMIT=1;
select sum(a) from (select * from t1) as a;
select 2 in (select * from t1);
SET SQL_SELECT_LIMIT=default;
drop table t1;

#
# Bug #3118: subselect + order by
#

CREATE TABLE t1 (a int, b int, INDEX (a));
INSERT INTO t1 VALUES (1, 1), (1, 2), (1, 3);
SELECT * FROM t1 WHERE a = (SELECT MAX(a) FROM t1 WHERE a = 1) ORDER BY b;
DROP TABLE t1;

# Item_cond fix field
#
create table t1(val varchar(10));
insert into t1 values ('aaa'), ('bbb'),('eee'),('mmm'),('ppp');
select count(*) from t1 as w1 where w1.val in (select w2.val from t1 as w2 where w2.val like 'm%') and w1.val in (select w3.val from t1 as w3 where w3.val like 'e%');
drop table t1;

#
# ref_or_null replacing with ref
#
create table t1 (id int not null, text varchar(20) not null default '', primary key (id));
insert into t1 (id, text) values (1, 'text1'), (2, 'text2'), (3, 'text3'), (4, 'text4'), (5, 'text5'), (6, 'text6'), (7, 'text7'), (8, 'text8'), (9, 'text9'), (10, 'text10'), (11, 'text11'), (12, 'text12');
select * from t1 where id not in (select id from t1 where id < 8);
select * from t1 as tt where not exists (select id from t1 where id < 8 and (id = tt.id or id is null) having id is not null);
explain extended select * from t1 where id not in (select id from t1 where id < 8);
explain extended select * from t1 as tt where not exists (select id from t1 where id < 8 and (id = tt.id or id is null) having id is not null);
insert into t1 (id, text) values (1000, 'text1000'), (1001, 'text1001');
create table t2 (id int not null, text varchar(20) not null default '', primary key (id));
insert into t2 (id, text) values (1, 'text1'), (2, 'text2'), (3, 'text3'), (4, 'text4'), (5, 'text5'), (6, 'text6'), (7, 'text7'), (8, 'text8'), (9, 'text9'), (10, 'text10'), (11, 'text1'), (12, 'text2'), (13, 'text3'), (14, 'text4'), (15, 'text5'), (16, 'text6'), (17, 'text7'), (18, 'text8'), (19, 'text9'), (20, 'text10'),(21, 'text1'), (22, 'text2'), (23, 'text3'), (24, 'text4'), (25, 'text5'), (26, 'text6'), (27, 'text7'), (28, 'text8'), (29, 'text9'), (30, 'text10'), (31, 'text1'), (32, 'text2'), (33, 'text3'), (34, 'text4'), (35, 'text5'), (36, 'text6'), (37, 'text7'), (38, 'text8'), (39, 'text9'), (40, 'text10'), (41, 'text1'), (42, 'text2'), (43, 'text3'), (44, 'text4'), (45, 'text5'), (46, 'text6'), (47, 'text7'), (48, 'text8'), (49, 'text9'), (50, 'text10');
select * from t1 a left join t2 b on (a.id=b.id or b.id is null) join t1 c on (if(isnull(b.id), 1000, b.id)=c.id);
explain extended select * from t1 a left join t2 b on (a.id=b.id or b.id is null) join t1 c on (if(isnull(b.id), 1000, b.id)=c.id);
drop table t1,t2;

#
# Static tables & rund() in subqueries
#
create table t1 (a int);
insert into t1 values (1);
explain select benchmark(1000, (select a from t1 where a=sha(rand())));
drop table t1;

#
# bug 3188
#
create table t1(id int);
create table t2(id int);
create table t3(flag int);
-- error 1064
select (select * from t3 where id not null) from t1, t2;
drop table t1,t2,t3;

#
# aggregate functions (Bug #3505)
#
CREATE TABLE t1 (id INT);
CREATE TABLE t2 (id INT);
INSERT INTO t1 VALUES (1), (2);
INSERT INTO t2 VALUES (1);
SELECT t1.id, ( SELECT COUNT(t.id) FROM t2 AS t WHERE t.id = t1.id ) AS c FROM t1 LEFT JOIN t2 USING (id);
SELECT id, ( SELECT COUNT(t.id) FROM t2 AS t WHERE t.id = t1.id ) AS c FROM t1 LEFT JOIN t2 USING (id);
SELECT t1.id, ( SELECT COUNT(t.id) FROM t2 AS t WHERE t.id = t1.id ) AS c FROM t1 LEFT JOIN t2 USING (id) ORDER BY t1.id;
SELECT id, ( SELECT COUNT(t.id) FROM t2 AS t WHERE t.id = t1.id ) AS c FROM t1 LEFT JOIN t2 USING (id) ORDER BY id;
DROP TABLE t1,t2;

#
# ALL/ANY test
#
CREATE TABLE t1 ( a int, b int );
INSERT INTO t1 VALUES (1,1),(2,2),(3,3);
SELECT a FROM t1 WHERE a > ANY ( SELECT a FROM t1 WHERE b = 2 );
SELECT a FROM t1 WHERE a < ANY ( SELECT a FROM t1 WHERE b = 2 );
SELECT a FROM t1 WHERE a = ANY ( SELECT a FROM t1 WHERE b = 2 );
SELECT a FROM t1 WHERE a >= ANY ( SELECT a FROM t1 WHERE b = 2 );
SELECT a FROM t1 WHERE a <= ANY ( SELECT a FROM t1 WHERE b = 2 );
SELECT a FROM t1 WHERE a <> ANY ( SELECT a FROM t1 WHERE b = 2 );
SELECT a FROM t1 WHERE a > ALL ( SELECT a FROM t1 WHERE b = 2 );
SELECT a FROM t1 WHERE a < ALL ( SELECT a FROM t1 WHERE b = 2 );
SELECT a FROM t1 WHERE a = ALL ( SELECT a FROM t1 WHERE b = 2 );
SELECT a FROM t1 WHERE a >= ALL ( SELECT a FROM t1 WHERE b = 2 );
SELECT a FROM t1 WHERE a <= ALL ( SELECT a FROM t1 WHERE b = 2 );
SELECT a FROM t1 WHERE a <> ALL ( SELECT a FROM t1 WHERE b = 2 );
# with index
ALTER TABLE t1 ADD INDEX (a);
SELECT a FROM t1 WHERE a > ANY ( SELECT a FROM t1 WHERE b = 2 );
SELECT a FROM t1 WHERE a < ANY ( SELECT a FROM t1 WHERE b = 2 );
SELECT a FROM t1 WHERE a = ANY ( SELECT a FROM t1 WHERE b = 2 );
SELECT a FROM t1 WHERE a >= ANY ( SELECT a FROM t1 WHERE b = 2 );
SELECT a FROM t1 WHERE a <= ANY ( SELECT a FROM t1 WHERE b = 2 );
SELECT a FROM t1 WHERE a <> ANY ( SELECT a FROM t1 WHERE b = 2 );
SELECT a FROM t1 WHERE a > ALL ( SELECT a FROM t1 WHERE b = 2 );
SELECT a FROM t1 WHERE a < ALL ( SELECT a FROM t1 WHERE b = 2 );
SELECT a FROM t1 WHERE a = ALL ( SELECT a FROM t1 WHERE b = 2 );
SELECT a FROM t1 WHERE a >= ALL ( SELECT a FROM t1 WHERE b = 2 );
SELECT a FROM t1 WHERE a <= ALL ( SELECT a FROM t1 WHERE b = 2 );
SELECT a FROM t1 WHERE a <> ALL ( SELECT a FROM t1 WHERE b = 2 );
# having clause test
SELECT a FROM t1 WHERE a > ANY (SELECT a FROM t1 HAVING a = 2);
SELECT a FROM t1 WHERE a < ANY (SELECT a FROM t1 HAVING a = 2);
SELECT a FROM t1 WHERE a = ANY (SELECT a FROM t1 HAVING a = 2);
SELECT a FROM t1 WHERE a >= ANY (SELECT a FROM t1 HAVING a = 2);
SELECT a FROM t1 WHERE a <= ANY (SELECT a FROM t1 HAVING a = 2);
SELECT a FROM t1 WHERE a <> ANY (SELECT a FROM t1 HAVING a = 2);
SELECT a FROM t1 WHERE a > ALL (SELECT a FROM t1 HAVING a = 2);
SELECT a FROM t1 WHERE a < ALL (SELECT a FROM t1 HAVING a = 2);
SELECT a FROM t1 WHERE a = ALL (SELECT a FROM t1 HAVING a = 2);
SELECT a FROM t1 WHERE a >= ALL (SELECT a FROM t1 HAVING a = 2);
SELECT a FROM t1 WHERE a <= ALL (SELECT a FROM t1 HAVING a = 2);
SELECT a FROM t1 WHERE a <> ALL (SELECT a FROM t1 HAVING a = 2);
# union test
SELECT a FROM t1 WHERE a > ANY (SELECT a FROM t1 WHERE b = 2 UNION SELECT a FROM t1 WHERE b = 2);
SELECT a FROM t1 WHERE a < ANY (SELECT a FROM t1 WHERE b = 2 UNION SELECT a FROM t1 WHERE b = 2);
SELECT a FROM t1 WHERE a = ANY (SELECT a FROM t1 WHERE b = 2 UNION SELECT a FROM t1 WHERE b = 2);
SELECT a FROM t1 WHERE a >= ANY (SELECT a FROM t1 WHERE b = 2 UNION SELECT a FROM t1 WHERE b = 2);
SELECT a FROM t1 WHERE a <= ANY (SELECT a FROM t1 WHERE b = 2 UNION SELECT a FROM t1 WHERE b = 2);
SELECT a FROM t1 WHERE a <> ANY (SELECT a FROM t1 WHERE b = 2 UNION SELECT a FROM t1 WHERE b = 2);
SELECT a FROM t1 WHERE a > ALL (SELECT a FROM t1 WHERE b = 2 UNION SELECT a FROM t1 WHERE b = 2);
SELECT a FROM t1 WHERE a < ALL (SELECT a FROM t1 WHERE b = 2 UNION SELECT a FROM t1 WHERE b = 2);
SELECT a FROM t1 WHERE a = ALL (SELECT a FROM t1 WHERE b = 2 UNION SELECT a FROM t1 WHERE b = 2);
SELECT a FROM t1 WHERE a >= ALL (SELECT a FROM t1 WHERE b = 2 UNION SELECT a FROM t1 WHERE b = 2);
SELECT a FROM t1 WHERE a <= ALL (SELECT a FROM t1 WHERE b = 2 UNION SELECT a FROM t1 WHERE b = 2);
SELECT a FROM t1 WHERE a <> ALL (SELECT a FROM t1 WHERE b = 2 UNION SELECT a FROM t1 WHERE b = 2);
# union + having test
SELECT a FROM t1 WHERE a > ANY (SELECT a FROM t1 HAVING a = 2 UNION SELECT a FROM t1 HAVING a = 2);
SELECT a FROM t1 WHERE a < ANY (SELECT a FROM t1 HAVING a = 2 UNION SELECT a FROM t1 HAVING a = 2);
SELECT a FROM t1 WHERE a = ANY (SELECT a FROM t1 HAVING a = 2 UNION SELECT a FROM t1 HAVING a = 2);
SELECT a FROM t1 WHERE a >= ANY (SELECT a FROM t1 HAVING a = 2 UNION SELECT a FROM t1 HAVING a = 2);
SELECT a FROM t1 WHERE a <= ANY (SELECT a FROM t1 HAVING a = 2 UNION SELECT a FROM t1 HAVING a = 2);
SELECT a FROM t1 WHERE a <> ANY (SELECT a FROM t1 HAVING a = 2 UNION SELECT a FROM t1 HAVING a = 2);
SELECT a FROM t1 WHERE a > ALL (SELECT a FROM t1 HAVING a = 2 UNION SELECT a FROM t1 HAVING a = 2);
SELECT a FROM t1 WHERE a < ALL (SELECT a FROM t1 HAVING a = 2 UNION SELECT a FROM t1 HAVING a = 2);
SELECT a FROM t1 WHERE a = ALL (SELECT a FROM t1 HAVING a = 2 UNION SELECT a FROM t1 HAVING a = 2);
SELECT a FROM t1 WHERE a >= ALL (SELECT a FROM t1 HAVING a = 2 UNION SELECT a FROM t1 HAVING a = 2);
SELECT a FROM t1 WHERE a <= ALL (SELECT a FROM t1 HAVING a = 2 UNION SELECT a FROM t1 HAVING a = 2);
SELECT a FROM t1 WHERE a <> ALL (SELECT a FROM t1 HAVING a = 2 UNION SELECT a FROM t1 HAVING a = 2);
# row tests
# < > >= <= and = ALL/ <> ANY do not support row operation
-- error 1241
SELECT a FROM t1 WHERE (1,2) > ANY (SELECT a FROM t1 WHERE b = 2);
-- error 1241
SELECT a FROM t1 WHERE a > ANY (SELECT a,2 FROM t1 WHERE b = 2);
-- error 1241
SELECT a FROM t1 WHERE (1,2) > ANY (SELECT a,2 FROM t1 WHERE b = 2);
-- error 1241
SELECT a FROM t1 WHERE (1,2) > ALL (SELECT a FROM t1 WHERE b = 2);
-- error 1241
SELECT a FROM t1 WHERE a > ALL (SELECT a,2 FROM t1 WHERE b = 2);
-- error 1241
SELECT a FROM t1 WHERE (1,2) > ALL (SELECT a,2 FROM t1 WHERE b = 2);
-- error 1241
SELECT a FROM t1 WHERE (1,2) = ALL (SELECT a,2 FROM t1 WHERE b = 2);
-- error 1241
SELECT a FROM t1 WHERE (1,2) <> ANY (SELECT a,2 FROM t1 WHERE b = 2);
# following should be converted to IN
-- error 1241
SELECT a FROM t1 WHERE (1,2) = ANY (SELECT a FROM t1 WHERE b = 2);
-- error 1241
SELECT a FROM t1 WHERE a = ANY (SELECT a,2 FROM t1 WHERE b = 2);
SELECT a FROM t1 WHERE (1,2) = ANY (SELECT a,2 FROM t1 WHERE b = 2);
-- error 1241
SELECT a FROM t1 WHERE (1,2) <> ALL (SELECT a FROM t1 WHERE b = 2);
-- error 1241
SELECT a FROM t1 WHERE a <> ALL (SELECT a,2 FROM t1 WHERE b = 2);
SELECT a FROM t1 WHERE (1,2) <> ALL (SELECT a,2 FROM t1 WHERE b = 2);
SELECT a FROM t1 WHERE (a,1) = ANY (SELECT a,1 FROM t1 WHERE b = 2);
SELECT a FROM t1 WHERE (a,1) <> ALL (SELECT a,1 FROM t1 WHERE b = 2);
SELECT a FROM t1 WHERE (a,1) = ANY (SELECT a,1 FROM t1 HAVING a = 2);
SELECT a FROM t1 WHERE (a,1) <> ALL (SELECT a,1 FROM t1 HAVING a = 2);
SELECT a FROM t1 WHERE (a,1) = ANY (SELECT a,1 FROM t1 WHERE b = 2 UNION SELECT a,1 FROM t1 WHERE b = 2);
SELECT a FROM t1 WHERE (a,1) <> ALL (SELECT a,1 FROM t1 WHERE b = 2 UNION SELECT a,1 FROM t1 WHERE b = 2);
SELECT a FROM t1 WHERE (a,1) = ANY (SELECT a,1 FROM t1 HAVING a = 2 UNION SELECT a,1 FROM t1 HAVING a = 2);
SELECT a FROM t1 WHERE (a,1) <> ALL (SELECT a,1 FROM t1 HAVING a = 2 UNION SELECT a,1 FROM t1 HAVING a = 2);
# without optimisation
SELECT a FROM t1 WHERE a > ANY (SELECT a FROM t1 WHERE b = 2 group by a);
SELECT a FROM t1 WHERE a < ANY (SELECT a FROM t1 WHERE b = 2 group by a);
SELECT a FROM t1 WHERE a = ANY (SELECT a FROM t1 WHERE b = 2 group by a);
SELECT a FROM t1 WHERE a >= ANY (SELECT a FROM t1 WHERE b = 2 group by a);
SELECT a FROM t1 WHERE a <= ANY (SELECT a FROM t1 WHERE b = 2 group by a);
SELECT a FROM t1 WHERE a <> ANY (SELECT a FROM t1 WHERE b = 2 group by a);
SELECT a FROM t1 WHERE a > ALL (SELECT a FROM t1 WHERE b = 2 group by a);
SELECT a FROM t1 WHERE a < ALL (SELECT a FROM t1 WHERE b = 2 group by a);
SELECT a FROM t1 WHERE a = ALL (SELECT a FROM t1 WHERE b = 2 group by a);
SELECT a FROM t1 WHERE a >= ALL (SELECT a FROM t1 WHERE b = 2 group by a);
SELECT a FROM t1 WHERE a <= ALL (SELECT a FROM t1 WHERE b = 2 group by a);
SELECT a FROM t1 WHERE a <> ALL (SELECT a FROM t1 WHERE b = 2 group by a);
# without optimisation + having
SELECT a FROM t1 WHERE a > ANY (SELECT a FROM t1 group by a HAVING a = 2);
SELECT a FROM t1 WHERE a < ANY (SELECT a FROM t1 group by a HAVING a = 2);
SELECT a FROM t1 WHERE a = ANY (SELECT a FROM t1 group by a HAVING a = 2);
SELECT a FROM t1 WHERE a >= ANY (SELECT a FROM t1 group by a HAVING a = 2);
SELECT a FROM t1 WHERE a <= ANY (SELECT a FROM t1 group by a HAVING a = 2);
SELECT a FROM t1 WHERE a <> ANY (SELECT a FROM t1 group by a HAVING a = 2);
SELECT a FROM t1 WHERE a > ALL (SELECT a FROM t1 group by a HAVING a = 2);
SELECT a FROM t1 WHERE a < ALL (SELECT a FROM t1 group by a HAVING a = 2);
SELECT a FROM t1 WHERE a = ALL (SELECT a FROM t1 group by a HAVING a = 2);
SELECT a FROM t1 WHERE a >= ALL (SELECT a FROM t1 group by a HAVING a = 2);
SELECT a FROM t1 WHERE a <= ALL (SELECT a FROM t1 group by a HAVING a = 2);
SELECT a FROM t1 WHERE a <> ALL (SELECT a FROM t1 group by a HAVING a = 2);
# EXISTS in string contence
SELECT concat(EXISTS(SELECT a FROM t1 WHERE b = 2 and a.a > t1.a), '-') from t1 a;
SELECT concat(EXISTS(SELECT a FROM t1 WHERE b = 2 and a.a < t1.a), '-') from t1 a;
SELECT concat(EXISTS(SELECT a FROM t1 WHERE b = 2 and a.a = t1.a), '-') from t1 a;
DROP TABLE t1;
CREATE TABLE t1 ( a double, b double );
INSERT INTO t1 VALUES (1,1),(2,2),(3,3);
SELECT a FROM t1 WHERE a > ANY (SELECT a FROM t1 WHERE b = 2e0);
SELECT a FROM t1 WHERE a < ANY (SELECT a FROM t1 WHERE b = 2e0);
SELECT a FROM t1 WHERE a = ANY (SELECT a FROM t1 WHERE b = 2e0);
SELECT a FROM t1 WHERE a >= ANY (SELECT a FROM t1 WHERE b = 2e0);
SELECT a FROM t1 WHERE a <= ANY (SELECT a FROM t1 WHERE b = 2e0);
SELECT a FROM t1 WHERE a <> ANY (SELECT a FROM t1 WHERE b = 2e0);
SELECT a FROM t1 WHERE a > ALL (SELECT a FROM t1 WHERE b = 2e0);
SELECT a FROM t1 WHERE a < ALL (SELECT a FROM t1 WHERE b = 2e0);
SELECT a FROM t1 WHERE a = ALL (SELECT a FROM t1 WHERE b = 2e0);
SELECT a FROM t1 WHERE a >= ALL (SELECT a FROM t1 WHERE b = 2e0);
SELECT a FROM t1 WHERE a <= ALL (SELECT a FROM t1 WHERE b = 2e0);
SELECT a FROM t1 WHERE a <> ALL (SELECT a FROM t1 WHERE b = 2e0);
DROP TABLE t1;
CREATE TABLE t1 ( a char(1), b char(1));
INSERT INTO t1 VALUES ('1','1'),('2','2'),('3','3');
SELECT a FROM t1 WHERE a > ANY (SELECT a FROM t1 WHERE b = '2');
SELECT a FROM t1 WHERE a < ANY (SELECT a FROM t1 WHERE b = '2');
SELECT a FROM t1 WHERE a = ANY (SELECT a FROM t1 WHERE b = '2');
SELECT a FROM t1 WHERE a >= ANY (SELECT a FROM t1 WHERE b = '2');
SELECT a FROM t1 WHERE a <= ANY (SELECT a FROM t1 WHERE b = '2');
SELECT a FROM t1 WHERE a <> ANY (SELECT a FROM t1 WHERE b = '2');
SELECT a FROM t1 WHERE a > ALL (SELECT a FROM t1 WHERE b = '2');
SELECT a FROM t1 WHERE a < ALL (SELECT a FROM t1 WHERE b = '2');
SELECT a FROM t1 WHERE a = ALL (SELECT a FROM t1 WHERE b = '2');
SELECT a FROM t1 WHERE a >= ALL (SELECT a FROM t1 WHERE b = '2');
SELECT a FROM t1 WHERE a <= ALL (SELECT a FROM t1 WHERE b = '2');
SELECT a FROM t1 WHERE a <> ALL (SELECT a FROM t1 WHERE b = '2');
DROP TABLE t1;


#
# SELECT(EXISTS * ...)optimisation
#
create table t1 (a int, b int);
insert into t1 values (1,2),(3,4);
select * from t1 up where exists (select * from t1 where t1.a=up.a);
explain extended select * from t1 up where exists (select * from t1 where t1.a=up.a);
drop table t1;

#
# Bug #4102: subselect in HAVING
#

CREATE TABLE t1 (t1_a int);
INSERT INTO t1 VALUES (1);
CREATE TABLE t2 (t2_a int, t2_b int, PRIMARY KEY (t2_a, t2_b));
INSERT INTO t2 VALUES (1, 1), (1, 2);
SELECT * FROM t1, t2 table2 WHERE t1_a = 1 AND table2.t2_a = 1
  HAVING table2.t2_b = (SELECT MAX(t2_b) FROM t2 WHERE t2_a = table2.t2_a);
DROP TABLE t1, t2;

#
# Test problem with NULL and derived tables (Bug #4097)
#

CREATE TABLE t1 (id int(11) default NULL,name varchar(10) default NULL);
INSERT INTO t1 VALUES (1,'Tim'),(2,'Rebecca'),(3,NULL);
CREATE TABLE t2 (id int(11) default NULL, pet varchar(10) default NULL);
INSERT INTO t2 VALUES (1,'Fido'),(2,'Spot'),(3,'Felix');
SELECT a.*, b.* FROM (SELECT * FROM t1) AS a JOIN t2 as b on a.id=b.id;
drop table t1,t2;

#
# outer fields resolving in INSERT/REPLACE and CRETE with SELECT
#
CREATE TABLE t1 ( a int, b int );
CREATE TABLE t2 ( c int, d int );
INSERT INTO t1 VALUES (1,2), (2,3), (3,4);
SELECT a AS abc, b FROM t1 WHERE b = (SELECT MIN(b) FROM t1 WHERE a=abc);
INSERT INTO t2 SELECT a AS abc, b FROM t1 WHERE b = (SELECT MIN(b) FROM t1 WHERE a=abc);
select * from t2;
CREATE TABLE t3 SELECT a AS abc, b FROM t1 WHERE b = (SELECT MIN(b) FROM t1 WHERE a=abc);
select * from t3;
prepare stmt1 from "INSERT INTO t2 SELECT a AS abc, b FROM t1 WHERE b = (SELECT MIN(b) FROM t1 WHERE a=abc);";
execute stmt1;
deallocate prepare stmt1;
select * from t2;
drop table t3;
prepare stmt1 from "CREATE TABLE t3 SELECT a AS abc, b FROM t1 WHERE b = (SELECT MIN(b) FROM t1 WHERE a=abc);";
execute stmt1;
select * from t3;
deallocate prepare stmt1;
DROP TABLE t1, t2, t3;

#
# Aggregate function comparation with ALL/ANY/SOME subselect
#
CREATE TABLE `t1` ( `a` int(11) default NULL) ENGINE=MyISAM DEFAULT CHARSET=latin1;
insert into t1 values (1);
CREATE TABLE `t2` ( `b` int(11) default NULL, `a` int(11) default NULL) ENGINE=MyISAM DEFAULT CHARSET=latin1;
insert into t2 values (1,2);
select t000.a, count(*) `C` FROM t1 t000 GROUP BY t000.a HAVING count(*) > ALL (SELECT count(*) FROM t2 t001 WHERE t001.a=1);
drop table t1,t2;

#
# BUG#4769 - fulltext in subselect
#
create table t1 (a int not null auto_increment primary key, b varchar(40), fulltext(b)); 
insert into t1 (b) values ('ball'),('ball games'), ('games'), ('foo'), ('foobar'), ('Serg'), ('Sergei'),('Georg'), ('Patrik'),('Hakan'); 
create table t2 (a int); 
insert into t2 values (1),(3),(2),(7); 
select a,b from t1 where match(b) against ('Ball') > 0; 
select a from t2 where a in (select a from t1 where match(b) against ('Ball') > 0); 
drop table t1,t2;

#
# BUG#5003 - like in subselect
#
CREATE TABLE t1(`IZAVORGANG_ID` VARCHAR(11) CHARACTER SET latin1 COLLATE latin1_bin,`KUERZEL` VARCHAR(10) CHARACTER SET latin1 COLLATE latin1_bin,`IZAANALYSEART_ID` VARCHAR(11) CHARACTER SET latin1 COLLATE latin1_bin,`IZAPMKZ_ID` VARCHAR(11) CHARACTER SET latin1 COLLATE latin1_bin);
CREATE INDEX AK01IZAVORGANG ON t1(izaAnalyseart_id,Kuerzel);
INSERT INTO t1(`IZAVORGANG_ID`,`KUERZEL`,`IZAANALYSEART_ID`,`IZAPMKZ_ID`)VALUES('D0000000001','601','D0000000001','I0000000001');
INSERT INTO t1(`IZAVORGANG_ID`,`KUERZEL`,`IZAANALYSEART_ID`,`IZAPMKZ_ID`)VALUES('D0000000002','602','D0000000001','I0000000001');
INSERT INTO t1(`IZAVORGANG_ID`,`KUERZEL`,`IZAANALYSEART_ID`,`IZAPMKZ_ID`)VALUES('D0000000003','603','D0000000001','I0000000001');
INSERT INTO t1(`IZAVORGANG_ID`,`KUERZEL`,`IZAANALYSEART_ID`,`IZAPMKZ_ID`)VALUES('D0000000004','101','D0000000001','I0000000001');
SELECT `IZAVORGANG_ID` FROM t1 WHERE `KUERZEL` IN(SELECT MIN(`KUERZEL`)`Feld1` FROM t1 WHERE `KUERZEL` LIKE'601%'And`IZAANALYSEART_ID`='D0000000001');
drop table t1;

#
# Optimized IN with compound index
#
CREATE TABLE `t1` ( `aid` int(11) NOT NULL default '0', `bid` int(11) NOT NULL default '0', PRIMARY KEY  (`aid`,`bid`));
CREATE TABLE `t2` ( `aid` int(11) NOT NULL default '0', `bid` int(11) NOT NULL default '0', PRIMARY KEY  (`aid`,`bid`));
insert into t1 values (1,1),(1,2),(2,1),(2,2);
insert into t2 values (1,2),(2,2);
select * from t1 where t1.aid not in (select aid from t2 where bid=t1.bid);
alter table t2 drop primary key;
alter table t2 add key KEY1 (aid, bid);
select * from t1 where t1.aid not in (select aid from t2 where bid=t1.bid);
alter table t2 drop key KEY1;
alter table t2 add primary key (bid, aid);
select * from t1 where t1.aid not in (select aid from t2 where bid=t1.bid);
drop table t1,t2;

#
# resolving fields of grouped outer SELECT
#
CREATE TABLE t1 (howmanyvalues bigint, avalue int);
INSERT INTO t1 VALUES (1, 1),(2, 1),(2, 2),(3, 1),(3, 2),(3, 3),(4, 1),(4, 2),(4, 3),(4, 4);
SELECT howmanyvalues, count(*) from t1 group by howmanyvalues;
SELECT a.howmanyvalues, (SELECT count(*) from t1 b where b.howmanyvalues = a.howmanyvalues) as mycount from t1 a group by a.howmanyvalues;
CREATE INDEX t1_howmanyvalues_idx ON t1 (howmanyvalues);
SELECT a.howmanyvalues, (SELECT count(*) from t1 b where b.howmanyvalues+1 = a.howmanyvalues+1) as mycount from t1 a group by a.howmanyvalues;
SELECT a.howmanyvalues, (SELECT count(*) from t1 b where b.howmanyvalues = a.howmanyvalues) as mycount from t1 a group by a.howmanyvalues;
SELECT a.howmanyvalues, (SELECT count(*) from t1 b where b.howmanyvalues = a.avalue) as mycount from t1 a group by a.howmanyvalues;
drop table t1;

create table t1 (x int);
select  (select b.x from t1 as b where b.x=a.x) from t1 as a where a.x=2 group by a.x;
drop table t1;

#
# Test of correct maybe_null flag returning by subquwery for temporary table
# creation
#
CREATE TABLE `t1` ( `master` int(10) unsigned NOT NULL default '0', `map` smallint(6) unsigned NOT NULL default '0', `slave` int(10) unsigned NOT NULL default '0', `access` int(10) unsigned NOT NULL default '0', UNIQUE KEY `access_u` (`master`,`map`,`slave`));
INSERT INTO `t1` VALUES (1,0,0,700),(1,1,1,400),(1,5,5,400),(1,12,12,400),(1,12,32,400),(4,12,32,400);
CREATE TABLE `t2` ( `id` int(10) unsigned NOT NULL default '0', `pid` int(10) unsigned NOT NULL default '0', `map` smallint(6) unsigned NOT NULL default '0', `level` tinyint(4) unsigned NOT NULL default '0', `title` varchar(255) default NULL, PRIMARY KEY  (`id`,`pid`,`map`), KEY `level` (`level`), KEY `id` (`id`,`map`)) ;
INSERT INTO `t2` VALUES (6,5,12,7,'a'),(12,0,0,7,'a'),(12,1,0,7,'a'),(12,5,5,7,'a'),(12,5,12,7,'a');
-- error 1054
SELECT b.sc FROM (SELECT (SELECT a.access FROM t1 a WHERE a.map = op.map AND a.slave = op.pid AND a.master = 1) ac FROM t2 op WHERE op.id = 12 AND op.map = 0) b;
SELECT b.ac FROM (SELECT (SELECT a.access FROM t1 a WHERE a.map = op.map AND a.slave = op.pid AND a.master = 1) ac FROM t2 op WHERE op.id = 12 AND op.map = 0) b;
drop tables t1,t2;

#
# Test for bug #6462. "Same request on same data returns different
# results." a.k.a. "Proper cleanup of subqueries is missing for 
# SET and DO statements".
#
create table t1 (a int not null, b int not null, c int, primary key (a,b));
insert into t1 values (1,1,1), (2,2,2), (3,3,3);
set @b:= 0;
# Let us check that subquery will use covering index
explain select sum(a) from t1 where b > @b;
# This should not crash -debug server due to failing assertion
set @a:= (select sum(a) from t1 where b > @b);
# And this should not falsely report index usage
explain select a from t1 where c=2;
# Same for DO statement
do @a:= (select sum(a) from t1 where b > @b);
explain select a from t1 where c=2;
drop table t1;

#
# Subselect in non-select command just after connection
#
connect (root,localhost,root,,test,$MASTER_MYPORT,$MASTER_MYSOCK);
connection root;
set @got_val= (SELECT 1 FROM (SELECT 'A' as my_col) as T1 ) ;

#
# primary query with temporary table and subquery with groupping
#
create table t1 (a int, b int);
create table t2 (a int, b int);
insert into t1 values (1,1),(1,2),(1,3),(2,4),(2,5);
insert into t2 values (1,3),(2,1);
select distinct a,b, (select max(b) from t2 where t1.b=t2.a) from t1 order by t1.b;
drop table t1, t2;

#
# subqueries with full text search
#
create table t1 (id int);
create table t2 (id int, body text, fulltext (body));
insert into t1 values(1),(2),(3);
insert into t2 values (1,'test'), (2,'mysql'), (3,'test'), (4,'test');
select count(distinct id) from t1 where id in (select id from t2 where match(body) against ('mysql' in boolean mode));
drop table t2,t1;

#
# Equal operation under row and empty subquery
#
create table t1 (s1 int,s2 int);
insert into t1 values (20,15);
select * from t1 where  (('a',null) <=> (select 'a',s2 from t1 where s1 = 0));
drop table t1;

#
# ALL/ANY with NULL
#
create table t1 (s1 int);
insert into t1 values (1),(null);
select * from t1 where s1 < all (select s1 from t1);
select s1, s1 < all (select s1 from t1) from t1;
drop table t1;

#
# reference on changable fields from subquery
#
CREATE TABLE t1 (
  Code char(3) NOT NULL default '',
  Name char(52) NOT NULL default '',
  Continent enum('Asia','Europe','North America','Africa','Oceania','Antarctica','South America') NOT NULL default 'Asia',
  Region char(26) NOT NULL default '',
  SurfaceArea float(10,2) NOT NULL default '0.00',
  IndepYear smallint(6) default NULL,
  Population int(11) NOT NULL default '0',
  LifeExpectancy float(3,1) default NULL,
  GNP float(10,2) default NULL,
  GNPOld float(10,2) default NULL,
  LocalName char(45) NOT NULL default '',
  GovernmentForm char(45) NOT NULL default '',
  HeadOfState char(60) default NULL,
  Capital int(11) default NULL,
  Code2 char(2) NOT NULL default ''
) ENGINE=MyISAM;
INSERT INTO t1 VALUES ('XXX','Xxxxx','Oceania','Xxxxxx',26.00,0,0,0,0,0,'Xxxxx','Xxxxx','Xxxxx',NULL,'XX');
INSERT INTO t1 VALUES ('ASM','American Samoa','Oceania','Polynesia',199.00,0,68000,75.1,334.00,NULL,'Amerika Samoa','US Territory','George W. Bush',54,'AS');
INSERT INTO t1 VALUES ('ATF','French Southern territories','Antarctica','Antarctica',7780.00,0,0,NULL,0.00,NULL,'Terres australes françaises','Nonmetropolitan Territory of France','Jacques Chirac',NULL,'TF');
INSERT INTO t1 VALUES ('UMI','United States Minor Outlying Islands','Oceania','Micronesia/Caribbean',16.00,0,0,NULL,0.00,NULL,'United States Minor Outlying Islands','Dependent Territory of the US','George W. Bush',NULL,'UM');
/*!40000 ALTER TABLE t1 ENABLE KEYS */;
SELECT DISTINCT Continent AS c FROM t1 WHERE Code <> SOME ( SELECT Code FROM t1 WHERE Continent = c AND Population < 200);
drop table t1;

#
# Test for BUG#7885: Server crash when 'any' subselect compared to
# non-existant field.
#
create table t1 (a1 int);
create table t2 (b1 int);
--error 1054
select * from t1 where a2 > any(select b1 from t2);
select * from t1 where a1 > any(select b1 from t2);
drop table t1,t2;


#
# Comparison subquery with * and row
#
create table t1 (a integer, b integer);
select (select * from t1) = (select 1,2);
select (select 1,2) = (select * from t1);
# queries whih can be converted to IN
select  row(1,2) = ANY (select * from t1);
select  row(1,2) != ALL (select * from t1);
drop table t1;

#
# Comparison subquery and row with nested rows
#
create table t1 (a integer, b integer);
-- error 1241
select row(1,(2,2)) in (select * from t1 );
-- error 1241
select row(1,(2,2)) = (select * from t1 );
-- error 1241
select (select * from t1) = row(1,(2,2));
drop table t1;

#
# Forward reference detection
#
create  table t1 (a integer);
insert into t1 values (1);
-- error 1247
select 1 = ALL (select 1 from t1 where 1 = xx ), 1 as xx ;
-- error 1247
select 1 = ALL (select 1 from t1 where 1 = xx ), 1 as xx;
select 1 as xx, 1 = ALL (  select 1 from t1 where 1 = xx );
-- error 1247
select 1 = ALL (select 1 from t1 where 1 = xx ), 1 as xx;
-- error 1247
select 1 = ALL (select 1 from t1 where 1 = xx ), 1 as xx from DUAL;
drop table t1;

#
# Test for BUG#8218
#
CREATE TABLE t1 (
  categoryId int(11) NOT NULL,
  courseId int(11) NOT NULL,
  startDate datetime NOT NULL,
  endDate datetime NOT NULL,
  createDate datetime NOT NULL,
  modifyDate timestamp NOT NULL,
  attributes text NOT NULL
);
INSERT INTO t1 VALUES (1,41,'2004-02-09','2010-01-01','2004-02-09','2004-02-09',''),
(1,86,'2004-08-16','2004-08-16','2004-08-16','2004-08-16',''),
(1,87,'2004-08-16','2004-08-16','2004-08-16','2004-08-16',''),
(2,52,'2004-03-15','2004-10-01','2004-03-15','2004-09-17',''),
(2,53,'2004-03-16','2004-10-01','2004-03-16','2004-09-17',''),
(2,88,'2004-08-16','2004-08-16','2004-08-16','2004-08-16',''),
(2,89,'2004-08-16','2004-08-16','2004-08-16','2004-08-16',''),
(3,51,'2004-02-09','2010-01-01','2004-02-09','2004-02-09',''),
(5,12,'2004-02-18','2010-01-01','2004-02-18','2004-02-18','');

CREATE TABLE t2 (
  userId int(11) NOT NULL,
  courseId int(11) NOT NULL,
  date datetime NOT NULL
);
INSERT INTO t2 VALUES (5141,71,'2003-11-18'),
(5141,72,'2003-11-25'),(5141,41,'2004-08-06'),
(5141,52,'2004-08-06'),(5141,53,'2004-08-06'),
(5141,12,'2004-08-06'),(5141,86,'2004-10-21'),
(5141,87,'2004-10-21'),(5141,88,'2004-10-21'),
(5141,89,'2004-10-22'),(5141,51,'2004-10-26');


CREATE TABLE t3 (
  groupId int(11) NOT NULL,
  parentId int(11) NOT NULL,
  startDate datetime NOT NULL,
  endDate datetime NOT NULL,
  createDate datetime NOT NULL,
  modifyDate timestamp NOT NULL,
  ordering int(11)
);
INSERT INTO t3 VALUES (12,9,'1000-01-01','3999-12-31','2004-01-29','2004-01-29',NULL);

CREATE TABLE t4 (
  id int(11) NOT NULL,
  groupTypeId int(11) NOT NULL,
  groupKey varchar(50) NOT NULL,
  name text,
  ordering int(11),
  description text,
  createDate datetime NOT NULL,
  modifyDate timestamp NOT NULL
);
INSERT INTO t4 VALUES (9,5,'stationer','stationer',0,'Stationer','2004-01-29','2004-01-29'),
(12,5,'group2','group2',0,'group2','2004-01-29','2004-01-29');

CREATE TABLE t5 (
  userId int(11) NOT NULL,
  groupId int(11) NOT NULL,
  createDate datetime NOT NULL,
  modifyDate timestamp NOT NULL
);
INSERT INTO t5 VALUES (5141,12,'2004-08-06','2004-08-06');

select
  count(distinct t2.userid) pass,
  groupstuff.*,
  count(t2.courseid) crse,
  t1.categoryid, 
  t2.courseid,
  date_format(date, '%b%y') as colhead
from t2   
join t1 on t2.courseid=t1.courseid  
join
(
  select 
    t5.userid,  
    parentid,  
    parentgroup,  
    childid,  
    groupname,  
    grouptypeid  
  from t5 
  join 
  (
     select t4.id as parentid,  
       t4.name as parentgroup,  
       t4.id as childid,  
       t4.name as groupname,  
       t4.grouptypeid  
     from   t4  
  ) as gin on t5.groupid=gin.childid 
) as groupstuff on t2.userid = groupstuff.userid 
group by 
  groupstuff.groupname, colhead , t2.courseid;

drop table t1, t2, t3, t4, t5;

#
# Transformation in left expression of subquery (BUG#8888)
#
create table t1 (a int);
insert into t1 values (1), (2), (3);
SELECT 1 FROM t1 WHERE (SELECT 1) in (SELECT 1);
drop table t1;

#
# subselect into HAVING clause (code covarage improvement)
#
create table t1 (a int);
create table t2 (a int);
insert into t1 values (1),(2);
insert into t2 values (0),(1),(2),(3);
select a from t2 where a in (select a from t1);
select a from t2 having a in (select a from t1);
prepare stmt1 from "select a from t2 where a in (select a from t1)";
execute stmt1;
execute stmt1;
deallocate prepare stmt1;
prepare stmt1 from "select a from t2 having a in (select a from t1)";
execute stmt1;
execute stmt1;
deallocate prepare stmt1;
drop table t1, t2;

#
# single row subqueries and row operations (code covarage improvement)
#
create table t1 (a int, b int);
insert into t1 values (1,2);
-- error 1241
select 1 = (select * from t1);
-- error 1241
select (select * from t1) = 1;
-- error 1241
select (1,2) = (select a from t1);
-- error 1241
select (select a from t1) = (1,2);
-- error 1241
select (1,2,3) = (select * from t1);
-- error 1241
select (select * from t1) = (1,2,3);
drop table t1;

#
# Item_int_with_ref check (BUG#10020)
#
CREATE TABLE `t1` (
  `itemid` bigint(20) unsigned NOT NULL auto_increment,
  `sessionid` bigint(20) unsigned default NULL,
  `time` int(10) unsigned NOT NULL default '0',
  `type` set('A','D','E','F','G','I','L','N','U') collate latin1_general_ci NOT
NULL default '',
  `data` text collate latin1_general_ci NOT NULL,
  PRIMARY KEY  (`itemid`)
) DEFAULT CHARSET=latin1 COLLATE=latin1_general_ci;
INSERT INTO `t1` VALUES (1, 1, 1, 'D', '');
CREATE TABLE `t2` (
  `sessionid` bigint(20) unsigned NOT NULL auto_increment,
  `pid` int(10) unsigned NOT NULL default '0',
  `date` int(10) unsigned NOT NULL default '0',
  `ip` varchar(15) collate latin1_general_ci NOT NULL default '',
  PRIMARY KEY  (`sessionid`)
) DEFAULT CHARSET=latin1 COLLATE=latin1_general_ci;
INSERT INTO `t2` VALUES (1, 1, 1, '10.10.10.1');
SELECT s.ip, count( e.itemid ) FROM `t1` e JOIN t2 s ON s.sessionid = e.sessionid WHERE e.sessionid = ( SELECT sessionid FROM t2 ORDER BY sessionid DESC LIMIT 1 ) GROUP BY s.ip HAVING count( e.itemid ) >0 LIMIT 0 , 30;
drop tables t1,t2;

# BUG#11821 : Select from subselect using aggregate function on an enum
# segfaults:
create table t1 (fld enum('0','1'));
insert into t1 values ('1');
select * from (select max(fld) from t1) as foo;
drop table t1;

#
# Bug #11867: queries with ROW(,elems>) IN (SELECT DISTINCT <cols> FROM ...)
#

CREATE TABLE t1 (one int, two int, flag char(1));
CREATE TABLE t2 (one int, two int, flag char(1));
INSERT INTO t1 VALUES(1,2,'Y'),(2,3,'Y'),(3,4,'Y'),(5,6,'N'),(7,8,'N');
INSERT INTO t2 VALUES(1,2,'Y'),(2,3,'Y'),(3,4,'Y'),(5,6,'N'),(7,8,'N');

SELECT * FROM t1
  WHERE ROW(one,two) IN (SELECT DISTINCT one,two FROM t2 WHERE flag = 'N');
SELECT * FROM t1
  WHERE ROW(one,two) IN (SELECT DISTINCT one,two FROM t1 WHERE flag = 'N');

insert into t2 values (null,null,'N');
insert into t2 values (null,3,'0');
insert into t2 values (null,5,'0');
insert into t2 values (10,null,'0');
insert into t1 values (10,3,'0');
insert into t1 values (10,5,'0');
insert into t1 values (10,10,'0');
SELECT one,two,ROW(one,two) IN (SELECT one,two FROM t2 WHERE flag = 'N') as 'test' from t1;
SELECT one,two from t1 where ROW(one,two) IN (SELECT one,two FROM t2 WHERE flag = 'N');
SELECT one,two,ROW(one,two) IN (SELECT one,two FROM t2 WHERE flag = 'N' group by one,two) as 'test' from t1;
SELECT one,two,ROW(one,two) IN (SELECT one,two FROM t2 WHERE flag = '0') as 'test' from t1;
SELECT one,two,ROW(one,two) IN (SELECT one,two FROM t2 WHERE flag = '0' group by one,two) as 'test' from t1;
explain extended SELECT one,two,ROW(one,two) IN (SELECT one,two FROM t2 WHERE flag = '0') as 'test' from t1;
explain extended SELECT one,two from t1 where ROW(one,two) IN (SELECT one,two FROM t2 WHERE flag = 'N');
explain extended SELECT one,two,ROW(one,two) IN (SELECT one,two FROM t2 WHERE flag = '0' group by one,two) as 'test' from t1;
DROP TABLE t1,t2;

#
# Bug #12392: where cond with IN predicate for rows and NULL values in table 
#

CREATE TABLE t1 (a char(5), b char(5));
INSERT INTO t1 VALUES (NULL,'aaa'), ('aaa','aaa');

SELECT * FROM t1 WHERE (a,b) IN (('aaa','aaa'), ('aaa','bbb'));

DROP TABLE t1;

#
# Bug #11479: subquery over left join with an empty inner table 
#

CREATE TABLE t1 (a int);
CREATE TABLE t2 (a int, b int);
CREATE TABLE t3 (b int NOT NULL);
INSERT INTO t1 VALUES (1), (2), (3), (4);
INSERT INTO t2 VALUES (1,10), (3,30);

SELECT * FROM t2 LEFT JOIN t3 ON t2.b=t3.b
  WHERE t3.b IS NOT NULL OR t2.a > 10;
SELECT * FROM t1
  WHERE t1.a NOT IN (SELECT a FROM t2 LEFT JOIN t3 ON t2.b=t3.b
                       WHERE t3.b IS NOT NULL OR t2.a > 10);

DROP TABLE t1,t2,t3;

#
# Bug#18503: Queries with a quantified subquery returning empty set may
# return a wrong result. 
#
CREATE TABLE t1 (f1 INT);
CREATE TABLE t2 (f2 INT);
INSERT INTO t1 VALUES (1);
SELECT * FROM t1 WHERE f1 > ALL (SELECT f2 FROM t2);
SELECT * FROM t1 WHERE f1 > ALL (SELECT f2 FROM t2 WHERE 1=0);
INSERT INTO t2 VALUES (1);
INSERT INTO t2 VALUES (2);
SELECT * FROM t1 WHERE f1 > ALL (SELECT f2 FROM t2 WHERE f2=0);
DROP TABLE t1, t2;

#
# Bug#16302: Quantified subquery without any tables gives wrong results
#
select 1 from dual where 1 < any (select 2);
select 1 from dual where 1 < all (select 2);
select 1 from dual where 2 > any (select 1);
select 1 from dual where 2 > all (select 1);
select 1 from dual where 1 < any (select 2 from dual);
select 1 from dual where 1 < all (select 2 from dual where 1!=1);

# BUG#20975 Wrong query results for subqueries within NOT
create table t1 (s1 char);
insert into t1 values (1),(2);

select * from t1 where (s1 < any (select s1 from t1));
select * from t1 where not (s1 < any (select s1 from t1));

select * from t1 where (s1 < ALL (select s1+1 from t1));
select * from t1 where not(s1 < ALL (select s1+1 from t1));

select * from t1 where (s1+1 = ANY (select s1 from t1));
select * from t1 where NOT(s1+1 = ANY (select s1 from t1));

select * from t1 where (s1 = ALL (select s1/s1 from t1));
select * from t1 where NOT(s1 = ALL (select s1/s1 from t1));
drop table t1;

#
# Bug #16255: Subquery in where
#
create table t1 (
  retailerID varchar(8) NOT NULL,
  statusID   int(10) unsigned NOT NULL,
  changed    datetime NOT NULL,
  UNIQUE KEY retailerID (retailerID, statusID, changed)
);

INSERT INTO t1 VALUES("0026", "1", "2005-12-06 12:18:56");
INSERT INTO t1 VALUES("0026", "2", "2006-01-06 12:25:53");
INSERT INTO t1 VALUES("0037", "1", "2005-12-06 12:18:56");
INSERT INTO t1 VALUES("0037", "2", "2006-01-06 12:25:53");
INSERT INTO t1 VALUES("0048", "1", "2006-01-06 12:37:50");
INSERT INTO t1 VALUES("0059", "1", "2006-01-06 12:37:50");

select * from t1 r1 
  where (r1.retailerID,(r1.changed)) in 
         (SELECT r2.retailerId,(max(changed)) from t1 r2 
          group by r2.retailerId);
drop table t1;

#
# Bug #21180: Subselect with index for both WHERE and ORDER BY 
#             produces empty result
#
create table t1(a int, primary key (a));
insert into t1 values (10);

create table t2 (a int primary key, b varchar(32), c int, unique key b(c, b));
insert into t2(a, c, b) values (1,10,'359'), (2,10,'35988'), (3,10,'35989');

explain SELECT sql_no_cache t1.a, r.a, r.b FROM t1 LEFT JOIN t2 r 
  ON r.a = (SELECT t2.a FROM t2 WHERE t2.c = t1.a AND t2.b <= '359899' 
             ORDER BY t2.c DESC, t2.b DESC LIMIT 1) WHERE t1.a = 10;
SELECT sql_no_cache t1.a, r.a, r.b FROM t1 LEFT JOIN t2 r 
  ON r.a = (SELECT t2.a FROM t2 WHERE t2.c = t1.a AND t2.b <= '359899' 
            ORDER BY t2.c DESC, t2.b DESC LIMIT 1) WHERE t1.a = 10;

explain SELECT sql_no_cache t1.a, r.a, r.b FROM t1 LEFT JOIN t2 r 
  ON r.a = (SELECT t2.a FROM t2 WHERE t2.c = t1.a AND t2.b <= '359899' 
            ORDER BY t2.c, t2.b LIMIT 1) WHERE t1.a = 10;
SELECT sql_no_cache t1.a, r.a, r.b FROM t1 LEFT JOIN t2 r 
  ON r.a = (SELECT t2.a FROM t2 WHERE t2.c = t1.a AND t2.b <= '359899' 
            ORDER BY t2.c, t2.b LIMIT 1) WHERE t1.a = 10;

drop table t1,t2;

#
# Bug #21853: assert failure for a grouping query with
#             an ALL/ANY quantified subquery in HAVING 
#

CREATE TABLE t1 (                  
  field1 int NOT NULL,                 
  field2 int NOT NULL,                 
  field3 int NOT NULL,                 
  PRIMARY KEY  (field1,field2,field3)  
);
CREATE TABLE t2 (             
  fieldA int NOT NULL,            
  fieldB int NOT NULL,            
  PRIMARY KEY  (fieldA,fieldB)     
); 

INSERT INTO t1 VALUES
  (1,1,1), (1,1,2), (1,2,1), (1,2,2), (1,2,3), (1,3,1);
INSERT INTO t2 VALUES (1,1), (1,2), (1,3);

SELECT field1, field2, COUNT(*)
  FROM t1 GROUP BY field1, field2;

SELECT field1, field2
  FROM  t1
    GROUP BY field1, field2
      HAVING COUNT(*) >= ALL (SELECT fieldB 
                                FROM t2 WHERE fieldA = field1);
SELECT field1, field2
  FROM  t1
    GROUP BY field1, field2
      HAVING COUNT(*) < ANY (SELECT fieldB 
                               FROM t2 WHERE fieldA = field1);

DROP TABLE t1, t2;

#
# Bug #23478: not top-level IN subquery returning a non-empty result set
#             with possible NULL values by index access from the outer query
#

CREATE TABLE t1(a int, INDEX (a));
INSERT INTO t1 VALUES (1), (3), (5), (7);
INSERT INTO t1 VALUES (NULL);

CREATE TABLE t2(a int);
INSERT INTO t2 VALUES (1),(2),(3);

EXPLAIN SELECT a, a IN (SELECT a FROM t1) FROM t2;
SELECT a, a IN (SELECT a FROM t1) FROM t2;

DROP TABLE t1,t2;

#
# Bug #11302: getObject() returns a String for a sub-query of type datetime
#
CREATE TABLE t1 (a DATETIME);
INSERT INTO t1 VALUES ('1998-09-23'), ('2003-03-25');

CREATE TABLE t2 AS SELECT 
  (SELECT a FROM t1 WHERE a < '2000-01-01') AS sub_a 
   FROM t1 WHERE a > '2000-01-01';
SHOW CREATE TABLE t2;

CREATE TABLE t3 AS (SELECT a FROM t1 WHERE a < '2000-01-01') UNION (SELECT a FROM t1 WHERE a > '2000-01-01'); 
SHOW CREATE TABLE t3;

DROP TABLE t1,t2,t3;

#
# Bug 24670: subquery witout tables but with a WHERE clause
#

CREATE TABLE t1 (a int);
INSERT INTO t1 VALUES (1), (2);

SELECT a FROM t1 WHERE (SELECT 1 FROM DUAL WHERE 1=0) > 0;
SELECT a FROM t1 WHERE (SELECT 1 FROM DUAL WHERE 1=0) IS NULL;
EXPLAIN SELECT a FROM t1 WHERE (SELECT 1 FROM DUAL WHERE 1=0) IS NULL;

DROP TABLE t1;

#
# Bug 24653: sorting by expressions containing subselects
#            that return more than one row
#

CREATE TABLE t1 (a int);
INSERT INTO t1 VALUES (2), (4), (1), (3);

CREATE TABLE t2 (b int, c int);
INSERT INTO t2 VALUES
  (2,1), (1,3), (2,1), (4,4), (2,2), (1,4);

SELECT a FROM t1 ORDER BY (SELECT c FROM t2 WHERE b > 2 );
--error 1242
SELECT a FROM t1 ORDER BY (SELECT c FROM t2 WHERE b > 1);
SELECT a FROM t1 ORDER BY (SELECT c FROM t2 WHERE b > 2), a;
--error 1242
SELECT a FROM t1 ORDER BY (SELECT c FROM t2 WHERE b > 1), a;

SELECT b, MAX(c) FROM t2 GROUP BY b, (SELECT c FROM t2 WHERE b > 2);
--error 1242
SELECT b, MAX(c) FROM t2 GROUP BY b, (SELECT c FROM t2 WHERE b > 1);


SELECT a FROM t1 GROUP BY a
  HAVING IFNULL((SELECT b FROM t2 WHERE b > 2),
                (SELECT c FROM t2 WHERE c=a AND b > 2 ORDER BY b)) > 3;
--error 1242
SELECT a FROM t1 GROUP BY a
  HAVING IFNULL((SELECT b FROM t2 WHERE b > 1),
                (SELECT c FROM t2 WHERE c=a AND b > 2 ORDER BY b)) > 3;

SELECT a FROM t1 GROUP BY a
  HAVING IFNULL((SELECT b FROM t2 WHERE b > 4),
                (SELECT c FROM t2 WHERE c=a AND b > 2 ORDER BY b)) > 3;
--error 1242
SELECT a FROM t1 GROUP BY a
  HAVING IFNULL((SELECT b FROM t2 WHERE b > 4),
                (SELECT c FROM t2 WHERE c=a AND b > 1 ORDER BY b)) > 3;

SELECT a FROM t1
  ORDER BY IFNULL((SELECT b FROM t2 WHERE b > 2),
                  (SELECT c FROM t2 WHERE c=a AND b > 2 ORDER BY b));
--error 1242
SELECT a FROM t1
  ORDER BY IFNULL((SELECT b FROM t2 WHERE b > 1),
                  (SELECT c FROM t2 WHERE c=a AND b > 1 ORDER BY b));

SELECT a FROM t1
  ORDER BY IFNULL((SELECT b FROM t2 WHERE b > 4),
                  (SELECT c FROM t2 WHERE c=a AND b > 2 ORDER BY b));
--error 1242
SELECT a FROM t1
  ORDER BY IFNULL((SELECT b FROM t2 WHERE b > 4),
                  (SELECT c FROM t2 WHERE c=a AND b > 1 ORDER BY b));

DROP TABLE t1,t2;

# End of 4.1 tests

#
#decimal-related tests
#
create table t1 (df decimal(5,1));
insert into t1 values(1.1);
insert into t1 values(2.2);

select * from t1 where df <= all (select avg(df) from t1 group by df);
select * from t1 where df >= all (select avg(df) from t1 group by df);
drop table t1;

create table t1 (df decimal(5,1));
insert into t1 values(1.1);
select 1.1 * exists(select * from t1);
drop table t1;

CREATE TABLE t1 (
  grp int(11) default NULL,
  a decimal(10,2) default NULL);

insert into t1 values (1, 1), (2, 2), (2, 3), (3, 4), (3, 5), (3, 6), (NULL, NULL);
select * from t1;
select min(a) from t1 group by grp;
drop table t1;

#
# Test for bug #9338: lame substitution of c1 instead of c2 
#

CREATE table t1 ( c1 integer );
INSERT INTO t1 VALUES ( 1 );
INSERT INTO t1 VALUES ( 2 );
INSERT INTO t1 VALUES ( 3 );

CREATE TABLE t2 ( c2 integer );
INSERT INTO t2 VALUES ( 1 );
INSERT INTO t2 VALUES ( 4 );
INSERT INTO t2 VALUES ( 5 );

SELECT * FROM t1 LEFT JOIN t2 ON c1 = c2 WHERE c2 IN (1);

SELECT * FROM t1 LEFT JOIN t2 ON c1 = c2
  WHERE c2 IN ( SELECT c2 FROM t2 WHERE c2 IN ( 1 ) );

DROP TABLE t1,t2;

#
# Test for bug #9516: wrong evaluation of not_null_tables attribute in SQ 
#
CREATE TABLE t1 ( c1 integer );
INSERT INTO t1 VALUES ( 1 );
INSERT INTO t1 VALUES ( 2 );
INSERT INTO t1 VALUES ( 3 );
INSERT INTO t1 VALUES ( 6 ); 
 
CREATE TABLE t2 ( c2 integer );
INSERT INTO t2 VALUES ( 1 );
INSERT INTO t2 VALUES ( 4 );
INSERT INTO t2 VALUES ( 5 );
INSERT INTO t2 VALUES ( 6 );

CREATE TABLE t3 ( c3 integer );
INSERT INTO t3 VALUES ( 7 );
INSERT INTO t3 VALUES ( 8 );

SELECT c1,c2 FROM t1 LEFT JOIN t2 ON c1 = c2 
  WHERE EXISTS (SELECT c3 FROM t3 WHERE c2 IS NULL );

DROP TABLE t1,t2,t3;

#
# Item_int_with_ref check (BUG#10020)
#
CREATE TABLE `t1` (
  `itemid` bigint(20) unsigned NOT NULL auto_increment,
  `sessionid` bigint(20) unsigned default NULL,
  `time` int(10) unsigned NOT NULL default '0',
  `type` set('A','D','E','F','G','I','L','N','U') collate latin1_general_ci NOT
NULL default '',
  `data` text collate latin1_general_ci NOT NULL,
  PRIMARY KEY  (`itemid`)
) DEFAULT CHARSET=latin1 COLLATE=latin1_general_ci;
INSERT INTO `t1` VALUES (1, 1, 1, 'D', '');
CREATE TABLE `t2` (
  `sessionid` bigint(20) unsigned NOT NULL auto_increment,
  `pid` int(10) unsigned NOT NULL default '0',
  `date` int(10) unsigned NOT NULL default '0',
  `ip` varchar(15) collate latin1_general_ci NOT NULL default '',
  PRIMARY KEY  (`sessionid`)
) DEFAULT CHARSET=latin1 COLLATE=latin1_general_ci;
INSERT INTO `t2` VALUES (1, 1, 1, '10.10.10.1');
SELECT s.ip, count( e.itemid ) FROM `t1` e JOIN t2 s ON s.sessionid = e.sessionid WHERE e.sessionid = ( SELECT sessionid FROM t2 ORDER BY sessionid DESC LIMIT 1 ) GROUP BY s.ip HAVING count( e.itemid ) >0 LIMIT 0 , 30;
drop tables t1,t2;

#
# Correct building of equal fields list (do not include outer
# fields) (BUG#6384)
#
CREATE TABLE t1 (EMPNUM   CHAR(3));
CREATE TABLE t2 (EMPNUM   CHAR(3) );
INSERT INTO t1 VALUES ('E1'),('E2');
INSERT INTO t2 VALUES ('E1');
DELETE FROM t1
WHERE t1.EMPNUM NOT IN
      (SELECT t2.EMPNUM
       FROM t2
       WHERE t1.EMPNUM = t2.EMPNUM);
select * from t1;
DROP TABLE t1,t2;

#
# Test for bug #11487: range access in a subquery
#

CREATE TABLE t1(select_id BIGINT, values_id BIGINT);
INSERT INTO t1 VALUES (1, 1);
CREATE TABLE t2 (select_id BIGINT, values_id BIGINT, 
                 PRIMARY KEY(select_id,values_id));
INSERT INTO t2 VALUES (0, 1), (0, 2), (0, 3), (1, 5);

SELECT values_id FROM t1 
WHERE values_id IN (SELECT values_id FROM t2
                    WHERE select_id IN (1, 0));
SELECT values_id FROM t1 
WHERE values_id IN (SELECT values_id FROM t2
                    WHERE select_id BETWEEN 0 AND 1);
SELECT values_id FROM t1 
WHERE values_id IN (SELECT values_id FROM t2
                    WHERE select_id = 0 OR select_id = 1);

DROP TABLE t1, t2;

# BUG#11821 : Select from subselect using aggregate function on an enum
# segfaults:
create table t1 (fld enum('0','1'));
insert into t1 values ('1');
select * from (select max(fld) from t1) as foo;
drop table t1;

#
# Test for bug #11762: subquery with an aggregate function in HAVING
#

CREATE TABLE t1 (a int, b int);
CREATE TABLE t2 (c int, d int);
CREATE TABLE t3 (e int);

INSERT INTO t1 VALUES 
  (1,10), (2,10), (1,20), (2,20), (3,20), (2,30), (4,40);
INSERT INTO t2 VALUES
  (2,10), (2,20), (4,10), (5,10), (3,20), (2,40);
INSERT INTO t3 VALUES (10), (30), (10), (20) ;

SELECT a, MAX(b), MIN(b) FROM t1 GROUP BY a;
SELECT * FROM t2;
SELECT * FROM t3;

SELECT a FROM t1 GROUP BY a
  HAVING a IN (SELECT c FROM t2 WHERE MAX(b)>20);
SELECT a FROM t1 GROUP BY a
  HAVING a IN (SELECT c FROM t2 WHERE MAX(b)<d);
SELECT a FROM t1 GROUP BY a
  HAVING a IN (SELECT c FROM t2 WHERE MAX(b)>d);
SELECT a FROM t1 GROUP BY a
  HAVING a IN (SELECT c FROM t2
                 WHERE d >= SOME(SELECT e FROM t3 WHERE MAX(b)=e));
SELECT a FROM t1 GROUP BY a
  HAVING a IN (SELECT c FROM t2
                 WHERE  EXISTS(SELECT e FROM t3 WHERE MAX(b)=e AND e <= d));
SELECT a FROM t1 GROUP BY a
  HAVING a IN (SELECT c FROM t2
                 WHERE d > SOME(SELECT e FROM t3 WHERE MAX(b)=e));
SELECT a FROM t1 GROUP BY a
  HAVING a IN (SELECT c FROM t2
                 WHERE  EXISTS(SELECT e FROM t3 WHERE MAX(b)=e AND e < d));
SELECT a FROM t1 GROUP BY a
  HAVING a IN (SELECT c FROM t2
                 WHERE MIN(b) < d AND 
                       EXISTS(SELECT e FROM t3 WHERE MAX(b)=e AND e <= d));

SELECT a, SUM(a) FROM t1 GROUP BY a;

SELECT a FROM t1
   WHERE EXISTS(SELECT c FROM t2 GROUP BY c HAVING SUM(a) = c) GROUP BY a;
SELECT a FROM t1 GROUP BY a
   HAVING EXISTS(SELECT c FROM t2 GROUP BY c HAVING SUM(a) = c);

SELECT a FROM t1
   WHERE a < 3 AND
         EXISTS(SELECT c FROM t2 GROUP BY c HAVING SUM(a) != c) GROUP BY a;
SELECT a FROM t1
   WHERE a < 3 AND
         EXISTS(SELECT c FROM t2 GROUP BY c HAVING SUM(a) != c);

SELECT t1.a FROM t1 GROUP BY t1.a
  HAVING t1.a < ALL(SELECT t2.c FROM t2 GROUP BY t2.c
                       HAVING EXISTS(SELECT t3.e FROM t3 GROUP BY t3.e
                                       HAVING SUM(t1.a+t2.c) < t3.e/4));
SELECT t1.a FROM t1 GROUP BY t1.a
       HAVING t1.a > ALL(SELECT t2.c FROM t2
                           WHERE EXISTS(SELECT t3.e FROM t3 GROUP BY t3.e
                                          HAVING SUM(t1.a+t2.c) < t3.e/4));
-- error 1111
SELECT t1.a FROM t1 GROUP BY t1.a
       HAVING t1.a > ALL(SELECT t2.c FROM t2
                           WHERE EXISTS(SELECT t3.e FROM t3 
                                          WHERE SUM(t1.a+t2.c) < t3.e/4));
-- error 1111 
SELECT t1.a from t1 GROUP BY t1.a HAVING AVG(SUM(t1.b)) > 20;

SELECT t1.a FROM t1 GROUP BY t1.a
  HAVING t1.a IN (SELECT t2.c FROM t2 GROUP BY t2.c
                    HAVING AVG(t2.c+SUM(t1.b)) > 20);
SELECT t1.a FROM t1 GROUP BY t1.a
  HAVING t1.a IN (SELECT t2.c FROM t2 GROUP BY t2.c
                    HAVING AVG(SUM(t1.b)) > 20);

SELECT t1.a, SUM(b) AS sum  FROM t1 GROUP BY t1.a
  HAVING t1.a IN (SELECT t2.c FROM t2 GROUP BY t2.c
                    HAVING t2.c+sum > 20);

DROP TABLE t1,t2,t3;

#
# Test for bug #16603: GROUP BY in a row subquery with a quantifier 
#                      when an index is defined on the grouping field

CREATE TABLE t1 (a varchar(5), b varchar(10));
INSERT INTO t1 VALUES
  ('AAA', 5), ('BBB', 4), ('BBB', 1), ('CCC', 2),
  ('CCC', 7), ('AAA', 2), ('AAA', 4), ('BBB', 3), ('AAA', 8);

SELECT * FROM t1 WHERE (a,b) = ANY (SELECT a, max(b) FROM t1 GROUP BY a);
EXPLAIN
SELECT * FROM t1 WHERE (a,b) = ANY (SELECT a, max(b) FROM t1 GROUP BY a);

ALTER TABLE t1 ADD INDEX(a);

SELECT * FROM t1 WHERE (a,b) = ANY (SELECT a, max(b) FROM t1 GROUP BY a);
EXPLAIN
SELECT * FROM t1 WHERE (a,b) = ANY (SELECT a, max(b) FROM t1 GROUP BY a);

DROP TABLE t1;

#
# Bug#17366: Unchecked Item_int results in server crash
#
create table t1( f1 int,f2 int);
insert into t1 values (1,1),(2,2);
select tt.t from (select 'crash1' as t, f2 from t1) as tt left join t1 on tt.t = 'crash2' and tt.f2 = t1.f2 where tt.t = 'crash1';
drop table t1;

#
# Bug #18306: server crash on delete using subquery.
#

create table t1 (c int, key(c));                              
insert into t1 values (1142477582), (1142455969);
create table t2 (a int, b int);
insert into t2 values (2, 1), (1, 0);
delete from t1 where c <= 1140006215 and (select b from t2 where a = 2) = 1;
drop table t1, t2;

#
# Bug #7549: Missing error message for invalid view selection with subquery
#

CREATE TABLE t1 (a INT);

--error 1054
CREATE VIEW v1 AS SELECT * FROM t1 WHERE no_such_column = ANY (SELECT 1);
--error 1054
CREATE VIEW v2 AS SELECT * FROM t1 WHERE no_such_column = (SELECT 1);
--error 1054
SELECT * FROM t1 WHERE no_such_column = ANY (SELECT 1);

DROP TABLE t1;

#
# Bug#19077: A nested materialized derived table is used before being populated.
#
create table t1 (i int, j bigint);
insert into t1 values (1, 2), (2, 2), (3, 2);
select * from (select min(i) from t1 where j=(select * from (select min(j) from t1) t2)) t3;
drop table t1;

# 
# Bug#19700: subselect returning BIGINT always returned it as SIGNED
#
CREATE TABLE t1 (i BIGINT UNSIGNED);
INSERT INTO t1 VALUES (10000000000000000000); # > MAX SIGNED BIGINT 9323372036854775807
INSERT INTO t1 VALUES (1);

CREATE TABLE t2 (i BIGINT UNSIGNED);
INSERT INTO t2 VALUES (10000000000000000000); # same as first table
INSERT INTO t2 VALUES (1);

/* simple test */
SELECT t1.i FROM t1 JOIN t2 ON t1.i = t2.i;

/* subquery test */
SELECT t1.i FROM t1 WHERE t1.i = (SELECT MAX(i) FROM t2);

/* subquery test with cast*/
SELECT t1.i FROM t1 WHERE t1.i = CAST((SELECT MAX(i) FROM t2) AS UNSIGNED);

DROP TABLE t1;
DROP TABLE t2;

# 
# Bug#20519: subselect with LIMIT M, N
#

CREATE TABLE t1 (
  id bigint(20) unsigned NOT NULL auto_increment,
  name varchar(255) NOT NULL,
  PRIMARY KEY  (id)
);
INSERT INTO t1 VALUES
  (1, 'Balazs'), (2, 'Joe'), (3, 'Frank');

CREATE TABLE t2 (
  id bigint(20) unsigned NOT NULL auto_increment,
  mid bigint(20) unsigned NOT NULL,
  date date NOT NULL,
  PRIMARY KEY  (id)
);
INSERT INTO t2 VALUES 
  (1, 1, '2006-03-30'), (2, 2, '2006-04-06'), (3, 3, '2006-04-13'),
  (4, 2, '2006-04-20'), (5, 1, '2006-05-01');

SELECT *,
      (SELECT date FROM t2 WHERE mid = t1.id
         ORDER BY date DESC LIMIT 0, 1) AS date_last,
      (SELECT date FROM t2 WHERE mid = t1.id
         ORDER BY date DESC LIMIT 3, 1) AS date_next_to_last
  FROM t1;
SELECT *,
      (SELECT COUNT(*) FROM t2 WHERE mid = t1.id
         ORDER BY date DESC LIMIT 1, 1) AS date_count
  FROM t1;
SELECT *,
      (SELECT date FROM t2 WHERE mid = t1.id
         ORDER BY date DESC LIMIT 0, 1) AS date_last,
      (SELECT date FROM t2 WHERE mid = t1.id
         ORDER BY date DESC LIMIT 1, 1) AS date_next_to_last
  FROM t1;
DROP TABLE t1,t2;

#
# Bug#20869: subselect with range access by DESC
#

CREATE TABLE t1 (
  i1 int(11) NOT NULL default '0',
  i2 int(11) NOT NULL default '0',
  t datetime NOT NULL default '0000-00-00 00:00:00',
  PRIMARY KEY  (i1,i2,t)
);
INSERT INTO t1 VALUES 
(24,1,'2005-03-03 16:31:31'),(24,1,'2005-05-27 12:40:07'),
(24,1,'2005-05-27 12:40:08'),(24,1,'2005-05-27 12:40:10'),
(24,1,'2005-05-27 12:40:25'),(24,1,'2005-05-27 12:40:30'),
(24,2,'2005-03-03 13:43:05'),(24,2,'2005-03-03 16:23:31'),
(24,2,'2005-03-03 16:31:30'),(24,2,'2005-05-27 12:37:02'),
(24,2,'2005-05-27 12:40:06');

CREATE TABLE t2 (
  i1 int(11) NOT NULL default '0',
  i2 int(11) NOT NULL default '0',
  t datetime default NULL,
  PRIMARY KEY  (i1)
);
INSERT INTO t2 VALUES (24,1,'2006-06-20 12:29:40');

EXPLAIN
SELECT * FROM t1,t2
  WHERE t1.t = (SELECT t1.t FROM t1 
                  WHERE t1.t < t2.t  AND t1.i2=1 AND t2.i1=t1.i1
                    ORDER BY t1.t DESC LIMIT 1);
SELECT * FROM t1,t2
  WHERE t1.t = (SELECT t1.t FROM t1 
                  WHERE t1.t < t2.t  AND t1.i2=1 AND t2.i1=t1.i1
                    ORDER BY t1.t DESC LIMIT 1);

DROP TABLE t1, t2;

#
# Bug#14654 : Cannot select from the same table twice within a UNION
# statement 
#
CREATE TABLE t1 (i INT);

(SELECT i FROM t1) UNION (SELECT i FROM t1);
SELECT sql_no_cache * FROM t1 WHERE NOT EXISTS 
  (
   (SELECT i FROM t1) UNION 
   (SELECT i FROM t1)
  );

SELECT * FROM t1 
WHERE NOT EXISTS (((SELECT i FROM t1) UNION (SELECT i FROM t1)));

#TODO:not supported
--error 1064
explain select ((select t11.i from t1 t11) union (select t12.i from t1 t12))
  from t1;
#supported
explain select * from t1 where not exists 
  ((select t11.i from t1 t11) union (select t12.i from t1 t12));

DROP TABLE t1;

#
# Bug#21798: memory leak during query execution with subquery in column 
#             list using a function
#
CREATE TABLE t1 (a VARCHAR(250), b INT auto_increment, PRIMARY KEY (b));
insert into t1 (a) values (FLOOR(rand() * 100));
insert into t1 (a) select FLOOR(rand() * 100) from t1;
insert into t1 (a) select FLOOR(rand() * 100) from t1;
insert into t1 (a) select FLOOR(rand() * 100) from t1;
insert into t1 (a) select FLOOR(rand() * 100) from t1;
insert into t1 (a) select FLOOR(rand() * 100) from t1;
insert into t1 (a) select FLOOR(rand() * 100) from t1;
insert into t1 (a) select FLOOR(rand() * 100) from t1;
insert into t1 (a) select FLOOR(rand() * 100) from t1;
insert into t1 (a) select FLOOR(rand() * 100) from t1;
insert into t1 (a) select FLOOR(rand() * 100) from t1;
insert into t1 (a) select FLOOR(rand() * 100) from t1;
insert into t1 (a) select FLOOR(rand() * 100) from t1;
insert into t1 (a) select FLOOR(rand() * 100) from t1;

SELECT a, 
       (SELECT REPEAT(' ',250) FROM t1 i1 
        WHERE i1.b=t1.a ORDER BY RAND() LIMIT 1) AS a 
FROM t1 ORDER BY a LIMIT 5;
DROP TABLE t1;

#
# Bug #21540: Subqueries with no from and aggregate functions return 
#              wrong results
CREATE TABLE t1 (a INT, b INT);
CREATE TABLE t2 (a INT);
INSERT INTO t2 values (1);
INSERT INTO t1 VALUES (1,1),(1,2),(2,3),(3,4);
SELECT (SELECT COUNT(DISTINCT t1.b) from t2) FROM t1 GROUP BY t1.a;
SELECT (SELECT COUNT(DISTINCT t1.b) from t2 union select 1 from t2 where 12 < 3)
  FROM t1 GROUP BY t1.a;
SELECT COUNT(DISTINCT t1.b), (SELECT COUNT(DISTINCT t1.b)) FROM t1 GROUP BY t1.a;
SELECT COUNT(DISTINCT t1.b), 
       (SELECT COUNT(DISTINCT t1.b) union select 1 from DUAL where 12 < 3)
  FROM t1 GROUP BY t1.a;
SELECT (
    SELECT (
      SELECT COUNT(DISTINCT t1.b)
    )
) 
FROM t1 GROUP BY t1.a;
SELECT (
  SELECT (
      SELECT (
        SELECT COUNT(DISTINCT t1.b)
      )
  ) 
  FROM t1 GROUP BY t1.a LIMIT 1) 
FROM t1 t2
GROUP BY t2.a;
DROP TABLE t1,t2;  

#
# Bug #21727: Correlated subquery that requires filesort:
#             slow with big sort_buffer_size 
#

CREATE TABLE t1 (a int, b int auto_increment, PRIMARY KEY (b));
CREATE TABLE t2 (x int auto_increment, y int, z int,
                 PRIMARY KEY (x), FOREIGN KEY (y) REFERENCES t1 (b));

disable_query_log;
let $1=3000;
while ($1)
{
  eval INSERT INTO t1(a) VALUES(RAND()*1000);
  eval SELECT MAX(b) FROM t1 INTO @id;
  let $2=10;
  while ($2)
  {
    eval INSERT INTO t2(y,z) VALUES(@id,RAND()*1000);
    dec $2;
  } 
  dec $1;
}
enable_query_log;

SET SESSION sort_buffer_size = 32 * 1024;
SELECT SQL_NO_CACHE COUNT(*) 
  FROM (SELECT  a, b, (SELECT x FROM t2 WHERE y=b ORDER BY z DESC LIMIT 1) c
          FROM t1) t;

SET SESSION sort_buffer_size = 8 * 1024 * 1024;
SELECT SQL_NO_CACHE COUNT(*) 
  FROM (SELECT  a, b, (SELECT x FROM t2 WHERE y=b ORDER BY z DESC LIMIT 1) c
          FROM t1) t;

DROP TABLE t1,t2;

#
# Bug #25219: EXIST subquery with UNION over a mix of
#             correlated and uncorrelated selects
#

CREATE TABLE t1 (id char(4) PRIMARY KEY, c int);
CREATE TABLE t2 (c int);

INSERT INTO t1 VALUES ('aa', 1);
INSERT INTO t2 VALUES (1);

SELECT * FROM t1
  WHERE EXISTS (SELECT c FROM t2 WHERE c=1
                UNION
                SELECT c from t2 WHERE c=t1.c);

INSERT INTO t1 VALUES ('bb', 2), ('cc', 3), ('dd',1);

SELECT * FROM t1
  WHERE EXISTS (SELECT c FROM t2 WHERE c=1
                UNION
                SELECT c from t2 WHERE c=t1.c);

INSERT INTO t2 VALUES (2);
CREATE TABLE t3 (c int);
INSERT INTO t3 VALUES (1);

SELECT * FROM t1
  WHERE EXISTS (SELECT t2.c FROM t2 JOIN t3 ON t2.c=t3.c WHERE t2.c=1
                UNION
                SELECT c from t2 WHERE c=t1.c);

DROP TABLE t1,t2,t3;

#                                                                             
# Bug#23800: Outer fields in correlated subqueries is used in a temporary     
#            table created for sorting.                                       
#                                                                             
CREATE TABLE t1(f1 int);
CREATE TABLE t2(f2 int, f21 int, f3 timestamp);
INSERT INTO t1 VALUES (1),(1),(2),(2);
INSERT INTO t2 VALUES (1,1,"2004-02-29 11:11:11"), (2,2,"2004-02-29 11:11:11");
SELECT ((SELECT f2 FROM t2 WHERE f21=f1 LIMIT 1) * COUNT(f1)) AS sq FROM t1 GROUP BY f1;
SELECT (SELECT SUM(1) FROM t2 ttt GROUP BY t2.f3 LIMIT 1) AS tt FROM t2;
PREPARE stmt1 FROM 'SELECT ((SELECT f2 FROM t2 WHERE f21=f1 LIMIT 1) * COUNT(f1)) AS sq FROM t1 GROUP BY f1';
EXECUTE stmt1;
EXECUTE stmt1;
DEALLOCATE PREPARE stmt1;
SELECT f2, AVG(f21), 
      (SELECT t.f3 FROM t2 AS t WHERE t2.f2=t.f2 AND t.f3=MAX(t2.f3)) AS test
  FROM t2 GROUP BY f2;
DROP TABLE t1,t2;                                                             
CREATE TABLE t1 (a int, b INT, c CHAR(10) NOT NULL);                          
INSERT INTO t1 VALUES                                                         
  (1,1,'a'), (1,2,'b'), (1,3,'c'), (1,4,'d'), (1,5,'e'),                      
  (2,1,'f'), (2,2,'g'), (2,3,'h'), (3,4,'i'), (3,3,'j'),                      
  (3,2,'k'), (3,1,'l'), (1,9,'m');                                            
SELECT a, MAX(b),                                                             
      (SELECT t.c FROM t1 AS t WHERE t1.a=t.a AND t.b=MAX(t1.b)) AS test      
  FROM t1 GROUP BY a;                                                         
DROP TABLE t1;      

#
# Bug#21904 (parser problem when using IN with a double "(())")
#

--disable_warnings
DROP TABLE IF EXISTS t1;
DROP TABLE IF EXISTS t2;
DROP TABLE IF EXISTS t1xt2;
--enable_warnings

CREATE TABLE t1 (
  id_1 int(5) NOT NULL,
  t varchar(4) DEFAULT NULL
);

CREATE TABLE t2 (
  id_2 int(5) NOT NULL,
  t varchar(4) DEFAULT NULL
);

CREATE TABLE t1xt2 (
  id_1 int(5) NOT NULL,
  id_2 int(5) NOT NULL
);

INSERT INTO t1 VALUES (1, 'a'), (2, 'b'), (3, 'c'), (4, 'd');

INSERT INTO t2 VALUES (2, 'bb'), (3, 'cc'), (4, 'dd'), (12, 'aa');

INSERT INTO t1xt2 VALUES (2, 2), (3, 3), (4, 4);

# subselect returns 0 rows

SELECT DISTINCT t1.id_1 FROM t1 WHERE
(12 IN (SELECT t1xt2.id_2 FROM t1xt2 WHERE t1.id_1 = t1xt2.id_1));

SELECT DISTINCT t1.id_1 FROM t1 WHERE
(12 IN ((SELECT t1xt2.id_2 FROM t1xt2 WHERE t1.id_1 = t1xt2.id_1)));

SELECT DISTINCT t1.id_1 FROM t1 WHERE
(12 IN (((SELECT t1xt2.id_2 FROM t1xt2 WHERE t1.id_1 = t1xt2.id_1))));

SELECT DISTINCT t1.id_1 FROM t1 WHERE
(12 NOT IN (SELECT t1xt2.id_2 FROM t1xt2 WHERE t1.id_1 = t1xt2.id_1));

SELECT DISTINCT t1.id_1 FROM t1 WHERE
(12 NOT IN ((SELECT t1xt2.id_2 FROM t1xt2 where t1.id_1 = t1xt2.id_1)));

SELECT DISTINCT t1.id_1 FROM t1 WHERE
(12 NOT IN (((SELECT t1xt2.id_2 FROM t1xt2 where t1.id_1 = t1xt2.id_1))));

insert INTO t1xt2 VALUES (1, 12);

# subselect returns 1 row

SELECT DISTINCT t1.id_1 FROM t1 WHERE
(12 IN (SELECT t1xt2.id_2 FROM t1xt2 WHERE t1.id_1 = t1xt2.id_1));

SELECT DISTINCT t1.id_1 FROM t1 WHERE
(12 IN ((SELECT t1xt2.id_2 FROM t1xt2 WHERE t1.id_1 = t1xt2.id_1)));

SELECT DISTINCT t1.id_1 FROM t1 WHERE
(12 IN (((SELECT t1xt2.id_2 FROM t1xt2 WHERE t1.id_1 = t1xt2.id_1))));

SELECT DISTINCT t1.id_1 FROM t1 WHERE
(12 NOT IN (SELECT t1xt2.id_2 FROM t1xt2 WHERE t1.id_1 = t1xt2.id_1));

SELECT DISTINCT t1.id_1 FROM t1 WHERE
(12 NOT IN ((SELECT t1xt2.id_2 FROM t1xt2 WHERE t1.id_1 = t1xt2.id_1)));

SELECT DISTINCT t1.id_1 FROM t1 WHERE
(12 NOT IN (((SELECT t1xt2.id_2 FROM t1xt2 WHERE t1.id_1 = t1xt2.id_1))));

insert INTO t1xt2 VALUES (2, 12);

# subselect returns more than 1 row

SELECT DISTINCT t1.id_1 FROM t1 WHERE
(12 IN (SELECT t1xt2.id_2 FROM t1xt2 WHERE t1.id_1 = t1xt2.id_1));

SELECT DISTINCT t1.id_1 FROM t1 WHERE
(12 IN ((SELECT t1xt2.id_2 FROM t1xt2 WHERE t1.id_1 = t1xt2.id_1)));

SELECT DISTINCT t1.id_1 FROM t1 WHERE
(12 IN (((SELECT t1xt2.id_2 FROM t1xt2 WHERE t1.id_1 = t1xt2.id_1))));

SELECT DISTINCT t1.id_1 FROM t1 WHERE
(12 NOT IN (SELECT t1xt2.id_2 FROM t1xt2 WHERE t1.id_1 = t1xt2.id_1));

SELECT DISTINCT t1.id_1 FROM t1 WHERE
(12 NOT IN ((SELECT t1xt2.id_2 FROM t1xt2 WHERE t1.id_1 = t1xt2.id_1)));

SELECT DISTINCT t1.id_1 FROM t1 WHERE
(12 NOT IN (((SELECT t1xt2.id_2 FROM t1xt2 WHERE t1.id_1 = t1xt2.id_1))));

DROP TABLE t1;
DROP TABLE t2;
DROP TABLE t1xt2;

#
# Bug #26728: derived table with concatanation of literals in select list
#  

CREATE TABLE t1 (a int);
INSERT INTO t1 VALUES (3), (1), (2);           

SELECT 'this is ' 'a test.' AS col1, a AS col2 FROM t1;
SELECT * FROM (SELECT 'this is ' 'a test.' AS col1, a AS t2 FROM t1) t;

DROP table t1;

#
# Bug #27257: COUNT(*) aggregated in outer query
#  

CREATE TABLE t1 (a int, b int);
CREATE TABLE t2 (m int, n int);
INSERT INTO t1 VALUES (2,2), (2,2), (3,3), (3,3), (3,3), (4,4);
INSERT INTO t2 VALUES (1,11), (2,22), (3,32), (4,44), (4,44);

SELECT COUNT(*), a,
       (SELECT m FROM t2 WHERE m = count(*) LIMIT 1)
  FROM t1 GROUP BY a;

SELECT COUNT(*), a,
       (SELECT MIN(m) FROM t2 WHERE m = count(*))
  FROM t1 GROUP BY a;

SELECT COUNT(*), a       
  FROM t1 GROUP BY a
    HAVING (SELECT MIN(m) FROM t2 WHERE m = count(*)) > 1;

DROP TABLE t1,t2;

#
# Bug #27229: GROUP_CONCAT in subselect with COUNT() as an argument 
#  

CREATE TABLE t1 (a int, b int);
CREATE TABLE t2 (m int, n int);
INSERT INTO t1 VALUES (2,2), (2,2), (3,3), (3,3), (3,3), (4,4);
INSERT INTO t2 VALUES (1,11), (2,22), (3,32), (4,44), (4,44);

SELECT COUNT(*) c, a,
       (SELECT GROUP_CONCAT(COUNT(a)) FROM t2 WHERE m = a)
  FROM t1 GROUP BY a;

SELECT COUNT(*) c, a,
       (SELECT GROUP_CONCAT(COUNT(a)+1) FROM t2 WHERE m = a)
  FROM t1 GROUP BY a;

DROP table t1,t2;

#
# Bug#27321: Wrong subquery result in a grouping select
#
CREATE TABLE t1 (a int, b INT, d INT, c CHAR(10) NOT NULL, PRIMARY KEY (a, b));
INSERT INTO t1 VALUES (1,1,0,'a'), (1,2,0,'b'), (1,3,0,'c'), (1,4,0,'d'),
(1,5,0,'e'), (2,1,0,'f'), (2,2,0,'g'), (2,3,0,'h'), (3,4,0,'i'), (3,3,0,'j'),
(3,2,0,'k'), (3,1,0,'l'), (1,9,0,'m'), (1,0,10,'n'), (2,0,5,'o'), (3,0,7,'p');

SELECT a, MAX(b),
  (SELECT t.c FROM t1 AS t WHERE t1.a=t.a AND t.b=MAX(t1.b + 0)) as test 
  FROM t1 GROUP BY a;
SELECT a x, MAX(b),
  (SELECT t.c FROM t1 AS t WHERE x=t.a AND t.b=MAX(t1.b + 0)) as test
  FROM t1 GROUP BY a;
SELECT a, AVG(b),
  (SELECT t.c FROM t1 AS t WHERE t1.a=t.a AND t.b=AVG(t1.b)) AS test
  FROM t1 WHERE t1.d=0 GROUP BY a;

SELECT tt.a,
 (SELECT (SELECT c FROM t1 as t WHERE t1.a=t.a AND t.d=MAX(t1.b + tt.a)
  LIMIT 1) FROM t1 WHERE t1.a=tt.a GROUP BY a LIMIT 1) as test 
  FROM t1 as tt;

SELECT tt.a,
 (SELECT (SELECT t.c FROM t1 AS t WHERE t1.a=t.a AND t.d=MAX(t1.b + tt.a)
  LIMIT 1)
  FROM t1 WHERE t1.a=tt.a GROUP BY a LIMIT 1) as test 
  FROM t1 as tt GROUP BY tt.a;

SELECT tt.a, MAX(
 (SELECT (SELECT t.c FROM t1 AS t WHERE t1.a=t.a AND t.d=MAX(t1.b + tt.a)
  LIMIT 1)
  FROM t1 WHERE t1.a=tt.a GROUP BY a LIMIT 1)) as test 
  FROM t1 as tt GROUP BY tt.a;

DROP TABLE t1;
#
# Bug #27348: SET FUNCTION used in  a subquery from WHERE condition 
#  

CREATE TABLE t1 (a int, b int);
INSERT INTO t1 VALUES (2,22),(1,11),(2,22);

SELECT a FROM t1 WHERE (SELECT COUNT(b) FROM DUAL) > 0 GROUP BY a;
SELECT a FROM t1 WHERE (SELECT COUNT(b) FROM DUAL) > 1 GROUP BY a;

SELECT a FROM t1 t0
  WHERE (SELECT COUNT(t0.b) FROM t1 t WHERE t.b>20) GROUP BY a;

SET @@sql_mode='ansi';
--error 1111
SELECT a FROM t1 WHERE (SELECT COUNT(b) FROM DUAL) > 0 GROUP BY a;
--error 1111
SELECT a FROM t1 WHERE (SELECT COUNT(b) FROM DUAL) > 1 GROUP BY a;

--error 1111
SELECT a FROM t1 t0
  WHERE (SELECT COUNT(t0.b) FROM t1 t WHERE t.b>20) GROUP BY a;

SET @@sql_mode=default;

DROP TABLE t1;

#
# Bug #27363: nested aggregates in outer, subquery / sum(select
# count(outer))
#
CREATE TABLE t1 (a INT); INSERT INTO t1 values (1),(1),(1),(1);
CREATE TABLE t2 (x INT); INSERT INTO t1 values (1000),(1001),(1002);

--error ER_INVALID_GROUP_FUNC_USE
SELECT SUM( (SELECT COUNT(a) FROM t2) ) FROM t1;
--error ER_INVALID_GROUP_FUNC_USE
SELECT SUM( (SELECT SUM(COUNT(a)) FROM t2) ) FROM t1;
SELECT COUNT(1) FROM DUAL;

--error ER_INVALID_GROUP_FUNC_USE
SELECT SUM( (SELECT AVG( (SELECT t1.a FROM t2) ) FROM DUAL) ) FROM t1;

--error ER_INVALID_GROUP_FUNC_USE
SELECT 
  SUM( (SELECT AVG( (SELECT COUNT(*) FROM t1 t HAVING t1.a < 12) ) FROM t2) )
FROM t1;

--error ER_INVALID_GROUP_FUNC_USE
SELECT t1.a as XXA, 
   SUM( (SELECT AVG( (SELECT COUNT(*) FROM t1 t HAVING XXA < 12) ) FROM t2) )
FROM t1;

DROP TABLE t1,t2;

#
# Bug #27807: Server crash when executing subquery with EXPLAIN
#  
CREATE TABLE t1 (a int, b int, KEY (a)); 
INSERT INTO t1 VALUES (1,1),(2,1);
EXPLAIN SELECT 1 FROM t1 WHERE a = (SELECT COUNT(*) FROM t1 GROUP BY b);
DROP TABLE t1;

#
# Bug #28377: grouping query with a correlated subquery in WHERE condition
#  

CREATE TABLE t1 (id int NOT NULL, st CHAR(2), INDEX idx(id));
INSERT INTO t1 VALUES
  (3,'FL'), (2,'GA'), (4,'FL'), (1,'GA'), (5,'NY'), (7,'FL'), (6,'NY');
CREATE TABLE t2 (id int NOT NULL, INDEX idx(id));
INSERT INTO t2 VALUES (7), (5), (1), (3);

SELECT id, st FROM t1 
  WHERE st IN ('GA','FL') AND EXISTS(SELECT 1 FROM t2 WHERE t2.id=t1.id);
SELECT id, st FROM t1 
  WHERE st IN ('GA','FL') AND EXISTS(SELECT 1 FROM t2 WHERE t2.id=t1.id)
    GROUP BY id;

SELECT id, st FROM t1 
  WHERE st IN ('GA','FL') AND NOT EXISTS(SELECT 1 FROM t2 WHERE t2.id=t1.id);
SELECT id, st FROM t1 
  WHERE st IN ('GA','FL') AND NOT EXISTS(SELECT 1 FROM t2 WHERE t2.id=t1.id)
    GROUP BY id;

DROP TABLE t1,t2;

#
# Bug #28728: crash with EXPLAIN EXTENDED for a query with a derived table
#             over a grouping subselect
# 

CREATE TABLE t1 (a int);

INSERT INTO t1 VALUES (1), (2);

EXPLAIN EXTENDED
SELECT * FROM (SELECT count(*) FROM t1 GROUP BY a) as res;

DROP TABLE t1;

#
# Bug #28811: crash for query containing subquery with ORDER BY and LIMIT 1 
#
 
CREATE TABLE t1 (
  a varchar(255) default NULL,
  b timestamp NOT NULL default CURRENT_TIMESTAMP on update CURRENT_TIMESTAMP,
  INDEX idx(a,b)
);
CREATE TABLE t2 (
  a varchar(255) default NULL
);

INSERT INTO t1 VALUES ('abcdefghijk','2007-05-07 06:00:24');
INSERT INTO t1 SELECT * FROM t1;
INSERT INTO t1 SELECT * FROM t1;
INSERT INTO t1 SELECT * FROM t1;
INSERT INTO t1 SELECT * FROM t1;
INSERT INTO t1 SELECT * FROM t1;
INSERT INTO t1 SELECT * FROM t1;
INSERT INTO t1 SELECT * FROM t1;
INSERT INTO t1 SELECT * FROM t1;
INSERT INTO `t1` VALUES ('asdf','2007-02-08 01:11:26');
INSERT INTO `t2` VALUES ('abcdefghijk');
INSERT INTO `t2` VALUES ('asdf');

SET session sort_buffer_size=8192;

SELECT (SELECT 1 FROM  t1 WHERE t1.a=t2.a ORDER BY t1.b LIMIT 1) AS d1 FROM t2;

DROP TABLE t1,t2;


#
# Bug #27333: subquery grouped for aggregate of outer query / no aggregate
# of subquery
#
CREATE TABLE t1 (a INTEGER, b INTEGER);
CREATE TABLE t2 (x INTEGER);
INSERT INTO t1 VALUES (1,11), (2,22), (2,22);
INSERT INTO t2 VALUES (1), (2);

# wasn't failing, but should
--error ER_SUBQUERY_NO_1_ROW
SELECT a, COUNT(b), (SELECT COUNT(b) FROM t2) FROM t1 GROUP BY a;

# fails as it should
--error ER_SUBQUERY_NO_1_ROW
SELECT a, COUNT(b), (SELECT COUNT(b)+0 FROM t2) FROM t1 GROUP BY a;

SELECT (SELECT SUM(t1.a)/AVG(t2.x) FROM t2) FROM t1;
DROP TABLE t1,t2;

# second test case from 27333
CREATE TABLE t1 (a INT, b INT);
INSERT INTO t1 VALUES (1, 2), (1,3), (1,4), (2,1), (2,2);

# returns no rows, when it should
SELECT a1.a, COUNT(*) FROM t1 a1 WHERE a1.a = 1
AND EXISTS( SELECT a2.a FROM t1 a2 WHERE a2.a = a1.a)
GROUP BY a1.a;
DROP TABLE t1;

#test cases from 29297
CREATE TABLE t1 (a INT);
CREATE TABLE t2 (a INT);
INSERT INTO t1 VALUES (1),(2);
INSERT INTO t2 VALUES (1),(2);
SELECT (SELECT SUM(t1.a) FROM t2 WHERE a=0) FROM t1;
--error ER_SUBQUERY_NO_1_ROW
SELECT (SELECT SUM(t1.a) FROM t2 WHERE a!=0) FROM t1;
SELECT (SELECT SUM(t1.a) FROM t2 WHERE a=1) FROM t1;
DROP TABLE t1,t2;

#
<<<<<<< HEAD
=======
# Bug31048: Many nested subqueries may cause server crash.
#
create table t1(a int,b int,key(a),key(b));
insert into t1(a,b) values (1,2),(2,1),(2,3),(3,4),(5,4),(5,5),
  (6,7),(7,4),(5,3);
# test for the stack overflow bug
select sum(a),a from t1 where a> (
  select sum(a) from t1 where a> ( select sum(a) from t1 where a> (
  select sum(a) from t1 where a> ( select sum(a) from t1 where a> (
  select sum(a) from t1 where a> ( select sum(a) from t1 where a> (
  select sum(a) from t1 where a> ( select sum(a) from t1 where a> (
  select sum(a) from t1 where a> ( select sum(a) from t1 where a> (
  select sum(a) from t1 where a> ( select sum(a) from t1
  )group by b limit 1)group by b limit 1
  )group by b limit 1)group by b limit 1)group by b limit 1
  )group by b limit 1)group by b limit 1)group by b limit 1
  )group by b limit 1)group by b limit 1)group by b limit 1) 
group by a;
--replace_regex /overrun.*$/overrun detected/
--error 1436
select sum(a),a from t1 where a> (
  select sum(a) from t1 where a> ( select sum(a) from t1 where a> (
  select sum(a) from t1 where a> ( select sum(a) from t1 where a> (
  select sum(a) from t1 where a> ( select sum(a) from t1 where a> (
  select sum(a) from t1 where a> ( select sum(a) from t1 where a> (
  select sum(a) from t1 where a> ( select sum(a) from t1 where a> (
  select sum(a) from t1 where a> ( select sum(a) from t1 where a> (
  select sum(a) from t1 where a> ( select sum(a) from t1 where a> (
  select sum(a) from t1 where a> ( select sum(a) from t1 where a> (
  select sum(a) from t1 where a> ( select sum(a) from t1 where a> (
  select sum(a) from t1 where a> ( select sum(a) from t1 where a> (
  select sum(a) from t1 where a> ( select sum(a) from t1 where a> (
  select sum(a) from t1 where a> ( select sum(a) from t1 where a> (
  select sum(a) from t1 where a> ( select sum(a) from t1 where a> (
  select sum(a) from t1 where a> ( select sum(a) from t1 where a> (
  select sum(a) from t1 where a> ( select sum(a) from t1 where a> (
  select sum(a) from t1 
  )group by b limit 1)group by b limit 1)group by b limit 1
  )group by b limit 1)group by b limit 1)group by b limit 1
  )group by b limit 1)group by b limit 1)group by b limit 1
  )group by b limit 1)group by b limit 1)group by b limit 1
  )group by b limit 1)group by b limit 1)group by b limit 1
  )group by b limit 1)group by b limit 1)group by b limit 1
  )group by b limit 1)group by b limit 1)group by b limit 1
  )group by b limit 1)group by b limit 1)group by b limit 1
  )group by b limit 1)group by b limit 1)group by b limit 1
  )group by b limit 1)group by b limit 1)group by b limit 1) 
group by a;
# test for the memory consumption & subquery slowness bug
explain select sum(a),a from t1 where a> (
  select sum(a) from t1 where a> ( select sum(a) from t1 where a> (
  select sum(a) from t1 where a> ( select sum(a) from t1 where a> (
  select sum(a) from t1 where a> ( select sum(a) from t1 where a> (
  select sum(a) from t1 where a> ( select sum(a) from t1 where a> (
  select sum(a) from t1 where a> ( select sum(a) from t1 where a> (
  select sum(a) from t1 where a> ( select sum(a) from t1 
  )group by b limit 1)group by b limit 1
  )group by b limit 1)group by b limit 1)group by b limit 1
  )group by b limit 1)group by b limit 1)group by b limit 1
  )group by b limit 1)group by b limit 1)group by b limit 1) 
group by a;
--replace_regex /overrun.*$/overrun detected/
--error 1436
explain select sum(a),a from t1 where a> (
  select sum(a) from t1 where a> ( select sum(a) from t1 where a> (
  select sum(a) from t1 where a> ( select sum(a) from t1 where a> (
  select sum(a) from t1 where a> ( select sum(a) from t1 where a> (
  select sum(a) from t1 where a> ( select sum(a) from t1 where a> (
  select sum(a) from t1 where a> ( select sum(a) from t1 where a> (
  select sum(a) from t1 where a> ( select sum(a) from t1 where a> (
  select sum(a) from t1 where a> ( select sum(a) from t1 where a> (
  select sum(a) from t1 where a> ( select sum(a) from t1 where a> (
  select sum(a) from t1 where a> ( select sum(a) from t1 where a> (
  select sum(a) from t1 where a> ( select sum(a) from t1 where a> (
  select sum(a) from t1 where a> ( select sum(a) from t1 where a> (
  select sum(a) from t1 where a> ( select sum(a) from t1 where a> (
  select sum(a) from t1 where a> ( select sum(a) from t1 where a> (
  select sum(a) from t1 where a> ( select sum(a) from t1 where a> (
  select sum(a) from t1 where a> ( select sum(a) from t1 where a> (
  select sum(a) from t1 
  )group by b limit 1)group by b limit 1)group by b limit 1
  )group by b limit 1)group by b limit 1)group by b limit 1
  )group by b limit 1)group by b limit 1)group by b limit 1
  )group by b limit 1)group by b limit 1)group by b limit 1
  )group by b limit 1)group by b limit 1)group by b limit 1
  )group by b limit 1)group by b limit 1)group by b limit 1
  )group by b limit 1)group by b limit 1)group by b limit 1
  )group by b limit 1)group by b limit 1)group by b limit 1
  )group by b limit 1)group by b limit 1)group by b limit 1
  )group by b limit 1)group by b limit 1)group by b limit 1) 
group by a;
drop table t1;

#
>>>>>>> a197c4e9
# Bug #31884: Assertion + crash in subquery in the SELECT clause.
#

CREATE TABLE t1 (a1 INT, a2 INT);
CREATE TABLE t2 (b1 INT, b2 INT);

INSERT INTO t1 VALUES (100, 200);
INSERT INTO t1 VALUES (101, 201);
INSERT INTO t2 VALUES (101, 201);
INSERT INTO t2 VALUES (103, 203);

SELECT ((a1,a2) IN (SELECT * FROM t2 WHERE b2 > 0)) IS NULL FROM t1;
DROP TABLE t1, t2;

#
# Bug #28076: inconsistent binary/varbinary comparison
#

CREATE TABLE t1 (s1 BINARY(5), s2 VARBINARY(5));
INSERT INTO t1 VALUES (0x41,0x41), (0x42,0x42), (0x43,0x43);

SELECT s1, s2 FROM t1 WHERE s2 IN (SELECT s1 FROM t1);
SELECT s1, s2 FROM t1 WHERE (s2, 10) IN (SELECT s1, 10 FROM t1);

CREATE INDEX I1 ON t1 (s1);
CREATE INDEX I2 ON t1 (s2);

SELECT s1, s2 FROM t1 WHERE s2 IN (SELECT s1 FROM t1);
SELECT s1, s2 FROM t1 WHERE (s2, 10) IN (SELECT s1, 10 FROM t1);

TRUNCATE t1;
INSERT INTO t1 VALUES (0x41,0x41);
SELECT * FROM t1 WHERE s1 = (SELECT s2 FROM t1);

DROP TABLE t1;

CREATE TABLE t1 (a1 VARBINARY(2) NOT NULL DEFAULT '0', PRIMARY KEY (a1));
CREATE TABLE t2 (a2 BINARY(2) default '0', INDEX (a2));
CREATE TABLE t3 (a3 BINARY(2) default '0');
INSERT INTO t1 VALUES (1),(2),(3),(4);
INSERT INTO t2 VALUES (1),(2),(3);
INSERT INTO t3 VALUES (1),(2),(3);
SELECT LEFT(t2.a2, 1) FROM t2,t3 WHERE t3.a3=t2.a2;
SELECT t1.a1, t1.a1 in (SELECT t2.a2 FROM t2,t3 WHERE t3.a3=t2.a2) FROM t1;
DROP TABLE t1,t2,t3;

CREATE TABLE t1 (a1 BINARY(3) PRIMARY KEY, b1 VARBINARY(3));
CREATE TABLE t2 (a2 VARBINARY(3) PRIMARY KEY);
CREATE TABLE t3 (a3 VARBINARY(3) PRIMARY KEY);
INSERT INTO t1 VALUES (1,10), (2,20), (3,30), (4,40);
INSERT INTO t2 VALUES (2), (3), (4), (5);
INSERT INTO t3 VALUES (10), (20), (30);
SELECT LEFT(t1.a1,1) FROM t1,t3 WHERE t1.b1=t3.a3;
SELECT a2 FROM t2 WHERE t2.a2 IN (SELECT t1.a1 FROM t1,t3 WHERE t1.b1=t3.a3);
DROP TABLE t1, t2, t3;

#
# Bug #30788: Inconsistent retrieval of char/varchar
#

CREATE TABLE t1 (a CHAR(1), b VARCHAR(10));
INSERT INTO t1 VALUES ('a', 'aa');
INSERT INTO t1 VALUES ('a', 'aaa');
SELECT a,b FROM t1 WHERE b IN (SELECT a FROM t1);
CREATE INDEX I1 ON t1 (a);
CREATE INDEX I2 ON t1 (b);
EXPLAIN SELECT a,b FROM t1 WHERE b IN (SELECT a FROM t1);
SELECT a,b FROM t1 WHERE b IN (SELECT a FROM t1);

CREATE TABLE t2 (a VARCHAR(1), b VARCHAR(10));
INSERT INTO t2 SELECT * FROM t1;
CREATE INDEX I1 ON t2 (a);
CREATE INDEX I2 ON t2 (b);
EXPLAIN SELECT a,b FROM t2 WHERE b IN (SELECT a FROM t2);
SELECT a,b FROM t2 WHERE b IN (SELECT a FROM t2);
EXPLAIN
SELECT a,b FROM t1 WHERE b IN (SELECT a FROM t1 WHERE LENGTH(a)<500);
SELECT a,b FROM t1 WHERE b IN (SELECT a FROM t1 WHERE LENGTH(a)<500);

DROP TABLE t1,t2;

<<<<<<< HEAD
--echo End of 5.0 tests.

#
# Bug #27348: SET FUNCTION used in  a subquery from WHERE condition 
#  

CREATE TABLE t1 (a int, b int);
INSERT INTO t1 VALUES (2,22),(1,11),(2,22);

SELECT a FROM t1 WHERE (SELECT COUNT(b) FROM DUAL) > 0 GROUP BY a;
SELECT a FROM t1 WHERE (SELECT COUNT(b) FROM DUAL) > 1 GROUP BY a;

SELECT a FROM t1 t0
  WHERE (SELECT COUNT(t0.b) FROM t1 t WHERE t.b>20) GROUP BY a;

SET @@sql_mode='ansi';
--error 1111
SELECT a FROM t1 WHERE (SELECT COUNT(b) FROM DUAL) > 0 GROUP BY a;
--error 1111
SELECT a FROM t1 WHERE (SELECT COUNT(b) FROM DUAL) > 1 GROUP BY a;

--error 1111
SELECT a FROM t1 t0
  WHERE (SELECT COUNT(t0.b) FROM t1 t WHERE t.b>20) GROUP BY a;

SET @@sql_mode=default;
DROP TABLE t1;

# Bug#20835 (literal string with =any values)
#
CREATE TABLE t1 (s1 char(1));
INSERT INTO t1 VALUES ('a');
SELECT * FROM t1 WHERE _utf8'a' = ANY (SELECT s1 FROM t1);
DROP TABLE t1;
=======
--echo End of 5.0 tests.
>>>>>>> a197c4e9
<|MERGE_RESOLUTION|>--- conflicted
+++ resolved
@@ -2988,8 +2988,6 @@
 DROP TABLE t1,t2;
 
 #
-<<<<<<< HEAD
-=======
 # Bug31048: Many nested subqueries may cause server crash.
 #
 create table t1(a int,b int,key(a),key(b));
@@ -3084,7 +3082,6 @@
 drop table t1;
 
 #
->>>>>>> a197c4e9
 # Bug #31884: Assertion + crash in subquery in the SELECT clause.
 #
 
@@ -3166,7 +3163,6 @@
 
 DROP TABLE t1,t2;
 
-<<<<<<< HEAD
 --echo End of 5.0 tests.
 
 #
@@ -3200,7 +3196,4 @@
 CREATE TABLE t1 (s1 char(1));
 INSERT INTO t1 VALUES ('a');
 SELECT * FROM t1 WHERE _utf8'a' = ANY (SELECT s1 FROM t1);
-DROP TABLE t1;
-=======
---echo End of 5.0 tests.
->>>>>>> a197c4e9
+DROP TABLE t1;