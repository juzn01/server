--source include/long_test.inc

#
# test of left outer join
#

--disable_warnings
drop table if exists t0,t1,t2,t3,t4,t5;
--enable_warnings

SET @save_optimizer_switch=@@optimizer_switch;
SET optimizer_switch=ifnull(@optimizer_switch_for_join_outer_test,'outer_join_with_cache=off');
if (`select @join_cache_level_for_join_outer_test is null`)
{
  set join_cache_level=1;
}
if (`select @join_cache_level_for_join_outer_test is not null`)
{
  set join_cache_level=@join_cache_level_for_join_outer_test;
}

CREATE TABLE t1 (
  grp int(11) default NULL,
  a bigint(20) unsigned default NULL,
  c char(10) NOT NULL default ''
) ENGINE=MyISAM;
INSERT INTO t1 VALUES (1,1,'a'),(2,2,'b'),(2,3,'c'),(3,4,'E'),(3,5,'C'),(3,6,'D'),(NULL,NULL,'');
create table t2 (id int, a bigint unsigned not null, c char(10), d int, primary key (a));
insert into t2 values (1,1,"a",1),(3,4,"A",4),(3,5,"B",5),(3,6,"C",6),(4,7,"D",7);

select t1.*,t2.* from t1 JOIN t2 where t1.a=t2.a;
select t1.*,t2.* from t1 left join t2 on (t1.a=t2.a) order by t1.grp,t1.a,t2.c;
select t1.*,t2.* from { oj t2 left outer join t1 on (t1.a=t2.a) };
select t1.*,t2.* from t1 as t0,{ oj t2 left outer join t1 on (t1.a=t2.a) } WHERE t0.a=2;
--sorted_result
select t1.*,t2.* from t1 left join t2 using (a);
select t1.*,t2.* from t1 left join t2 using (a) where t1.a=t2.a;
select t1.*,t2.* from t1 left join t2 using (a,c);
--sorted_result
select t1.*,t2.* from t1 left join t2 using (c);
select t1.*,t2.* from t1 natural left outer join t2;

select t1.*,t2.* from t1 left join t2 on (t1.a=t2.a) where t2.id=3;
select t1.*,t2.* from t1 left join t2 on (t1.a=t2.a) where t2.id is null;

explain select t1.*,t2.* from t1,t2 where t1.a=t2.a and isnull(t2.a)=1;
explain select t1.*,t2.* from t1 left join t2 on t1.a=t2.a where isnull(t2.a)=1;

--sorted_result
select t1.*,t2.*,t3.a from t1 left join t2 on (t1.a=t2.a) left join t1 as t3 on (t2.a=t3.a);

# The next query should rearange the left joins to get this to work
--error 1054
explain select t1.*,t2.*,t3.a from t1 left join t2 on (t3.a=t2.a) left join t1 as t3 on (t1.a=t3.a);
--error 1054
select t1.*,t2.*,t3.a from t1 left join t2 on (t3.a=t2.a) left join t1 as t3 on (t1.a=t3.a);

# The next query should give an error in MySQL
--error 1054
select t1.*,t2.*,t3.a from t1 left join t2 on (t3.a=t2.a) left join t1 as t3 on (t2.a=t3.a);

# Test of inner join
select t1.*,t2.* from t1 inner join t2 using (a);
select t1.*,t2.* from t1 inner join t2 on (t1.a=t2.a);
select t1.*,t2.* from t1 natural join t2;

drop table t1,t2;

#
# Test of left join bug
#

CREATE TABLE t1 (
 usr_id INT unsigned NOT NULL,
 uniq_id INT unsigned NOT NULL AUTO_INCREMENT,
        start_num INT unsigned NOT NULL DEFAULT 1,
        increment INT unsigned NOT NULL DEFAULT 1,
 PRIMARY KEY (uniq_id),
 INDEX usr_uniq_idx (usr_id, uniq_id),
 INDEX uniq_usr_idx (uniq_id, usr_id)
);
CREATE TABLE t2 (
 id INT unsigned NOT NULL DEFAULT 0,
 usr2_id INT unsigned NOT NULL DEFAULT 0,
 max INT unsigned NOT NULL DEFAULT 0,
 c_amount INT unsigned NOT NULL DEFAULT 0,
 d_max INT unsigned NOT NULL DEFAULT 0,
 d_num INT unsigned NOT NULL DEFAULT 0,
 orig_time INT unsigned NOT NULL DEFAULT 0,
 c_time INT unsigned NOT NULL DEFAULT 0,
 active ENUM ("no","yes") NOT NULL,
 PRIMARY KEY (id,usr2_id),
 INDEX id_idx (id),
 INDEX usr2_idx (usr2_id)
);
INSERT INTO t1 VALUES (3,NULL,0,50),(3,NULL,0,200),(3,NULL,0,25),(3,NULL,0,84676),(3,NULL,0,235),(3,NULL,0,10),(3,NULL,0,3098),(3,NULL,0,2947),(3,NULL,0,8987),(3,NULL,0,8347654),(3,NULL,0,20398),(3,NULL,0,8976),(3,NULL,0,500),(3,NULL,0,198);

#1st select shows that one record is returned with null entries for the right
#table, when selecting on an id that does not exist in the right table t2
SELECT t1.usr_id,t1.uniq_id,t1.increment,
t2.usr2_id,t2.c_amount,t2.max
FROM t1
LEFT JOIN t2 ON t2.id = t1.uniq_id
WHERE t1.uniq_id = 4
ORDER BY t2.c_amount;

# The same with RIGHT JOIN
SELECT t1.usr_id,t1.uniq_id,t1.increment,
t2.usr2_id,t2.c_amount,t2.max
FROM t2
RIGHT JOIN t1 ON t2.id = t1.uniq_id
WHERE t1.uniq_id = 4
ORDER BY t2.c_amount;

INSERT INTO t2 VALUES (2,3,3000,6000,0,0,746584,837484,'yes');
--error ER_DUP_ENTRY
INSERT INTO t2 VALUES (2,3,3000,6000,0,0,746584,837484,'yes');
INSERT INTO t2 VALUES (7,3,1000,2000,0,0,746294,937484,'yes');

#3rd select should show that one record is returned with null entries for the
# right table, when selecting on an id that does not exist in the right table
# t2 but this select returns an empty set!!!!
SELECT t1.usr_id,t1.uniq_id,t1.increment,t2.usr2_id,t2.c_amount,t2.max FROM t1 LEFT JOIN t2 ON t2.id = t1.uniq_id WHERE t1.uniq_id = 4 ORDER BY t2.c_amount;
SELECT t1.usr_id,t1.uniq_id,t1.increment,t2.usr2_id,t2.c_amount,t2.max FROM t1 LEFT JOIN t2 ON t2.id = t1.uniq_id WHERE t1.uniq_id = 4 GROUP BY t2.c_amount;
# Removing the ORDER BY works:
SELECT t1.usr_id,t1.uniq_id,t1.increment,t2.usr2_id,t2.c_amount,t2.max FROM t1 LEFT JOIN t2 ON t2.id = t1.uniq_id WHERE t1.uniq_id = 4;

drop table t1,t2;

#
# Test of LEFT JOIN with const tables (failed for frankie@etsetb.upc.es)
#

CREATE TABLE t1 (
  cod_asig int(11) DEFAULT '0' NOT NULL,
  desc_larga_cat varchar(80) DEFAULT '' NOT NULL,
  desc_larga_cas varchar(80) DEFAULT '' NOT NULL,
  desc_corta_cat varchar(40) DEFAULT '' NOT NULL,
  desc_corta_cas varchar(40) DEFAULT '' NOT NULL,
  cred_total double(3,1) DEFAULT '0.0' NOT NULL,
  pre_requisit int(11),
  co_requisit int(11),
  preco_requisit int(11),
  PRIMARY KEY (cod_asig)
);

INSERT INTO t1 VALUES (10360,'asdfggfg','Introduccion a los  Ordenadores I','asdfggfg','Introduccio Ordinadors I',6.0,NULL,NULL,NULL);
INSERT INTO t1 VALUES (10361,'Components i Circuits Electronics I','Componentes y Circuitos Electronicos I','Components i Circuits Electronics I','Comp. i Circ. Electr. I',6.0,NULL,NULL,NULL);
INSERT INTO t1 VALUES (10362,'Laboratori d`Ordinadors','Laboratorio de Ordenadores','Laboratori d`Ordinadors','Laboratori Ordinadors',4.5,NULL,NULL,NULL);
INSERT INTO t1 VALUES (10363,'Tecniques de Comunicacio Oral i Escrita','Tecnicas de Comunicacion Oral y Escrita','Tecniques de Comunicacio Oral i Escrita','Tec. Com. Oral i Escrita',4.5,NULL,NULL,NULL);
INSERT INTO t1 VALUES (11403,'Projecte Fi de Carrera','Proyecto Fin de Carrera','Projecte Fi de Carrera','PFC',9.0,NULL,NULL,NULL);
INSERT INTO t1 VALUES (11404,'+lgebra lineal','Algebra lineal','+lgebra lineal','+lgebra lineal',15.0,NULL,NULL,NULL);
INSERT INTO t1 VALUES (11405,'+lgebra lineal','Algebra lineal','+lgebra lineal','+lgebra lineal',18.0,NULL,NULL,NULL);
INSERT INTO t1 VALUES (11406,'Calcul Infinitesimal','Cßlculo Infinitesimal','Calcul Infinitesimal','Calcul Infinitesimal',15.0,NULL,NULL,NULL);

CREATE TABLE t2 (
  idAssignatura int(11) DEFAULT '0' NOT NULL,
  Grup int(11) DEFAULT '0' NOT NULL,
  Places smallint(6) DEFAULT '0' NOT NULL,
  PlacesOcupades int(11) DEFAULT '0',
  PRIMARY KEY (idAssignatura,Grup)
);


INSERT INTO t2 VALUES (10360,12,333,0);
INSERT INTO t2 VALUES (10361,30,2,0);
INSERT INTO t2 VALUES (10361,40,3,0);
INSERT INTO t2 VALUES (10360,45,10,0);
INSERT INTO t2 VALUES (10362,10,12,0);
INSERT INTO t2 VALUES (10360,55,2,0);
INSERT INTO t2 VALUES (10360,70,0,0);
INSERT INTO t2 VALUES (10360,565656,0,0);
INSERT INTO t2 VALUES (10360,32767,7,0);
INSERT INTO t2 VALUES (10360,33,8,0);
INSERT INTO t2 VALUES (10360,7887,85,0);
INSERT INTO t2 VALUES (11405,88,8,0);
INSERT INTO t2 VALUES (10360,0,55,0);
INSERT INTO t2 VALUES (10360,99,0,0);
INSERT INTO t2 VALUES (11411,30,10,0);
INSERT INTO t2 VALUES (11404,0,0,0);
INSERT INTO t2 VALUES (10362,11,111,0);
INSERT INTO t2 VALUES (10363,33,333,0);
INSERT INTO t2 VALUES (11412,55,0,0);
INSERT INTO t2 VALUES (50003,66,6,0);
INSERT INTO t2 VALUES (11403,5,0,0);
INSERT INTO t2 VALUES (11406,11,11,0);
INSERT INTO t2 VALUES (11410,11410,131,0);
INSERT INTO t2 VALUES (11416,11416,32767,0);
INSERT INTO t2 VALUES (11409,0,0,0);

CREATE TABLE t3 (
  id int(11) NOT NULL auto_increment,
  dni_pasaporte char(16) DEFAULT '' NOT NULL,
  idPla int(11) DEFAULT '0' NOT NULL,
  cod_asig int(11) DEFAULT '0' NOT NULL,
  any smallint(6) DEFAULT '0' NOT NULL,
  quatrimestre smallint(6) DEFAULT '0' NOT NULL,
  estat char(1) DEFAULT 'M' NOT NULL,
  PRIMARY KEY (id),
  UNIQUE dni_pasaporte (dni_pasaporte,idPla),
  UNIQUE dni_pasaporte_2 (dni_pasaporte,idPla,cod_asig,any,quatrimestre)
);

INSERT INTO t3 VALUES (1,'11111111',1,10362,98,1,'M');

CREATE TABLE t4 (
  id int(11) NOT NULL auto_increment,
  papa int(11) DEFAULT '0' NOT NULL,
  fill int(11) DEFAULT '0' NOT NULL,
  idPla int(11) DEFAULT '0' NOT NULL,
  PRIMARY KEY (id),
  KEY papa (idPla,papa),
  UNIQUE papa_2 (idPla,papa,fill)
);

INSERT INTO t4 VALUES (1,-1,10360,1);
INSERT INTO t4 VALUES (2,-1,10361,1);
INSERT INTO t4 VALUES (3,-1,10362,1);

--sorted_result
SELECT DISTINCT fill,desc_larga_cat,cred_total,Grup,Places,PlacesOcupades FROM t4 LEFT JOIN t3 ON t3.cod_asig=fill AND estat='S'   AND dni_pasaporte='11111111'   AND t3.idPla=1 , t2,t1 WHERE fill=t1.cod_asig   AND Places>PlacesOcupades   AND fill=idAssignatura   AND t4.idPla=1   AND papa=-1;

SELECT DISTINCT fill,t3.idPla FROM t4 LEFT JOIN t3 ON t3.cod_asig=t4.fill AND t3.estat='S' AND t3.dni_pasaporte='1234' AND t3.idPla=1 ;

INSERT INTO t3 VALUES (3,'1234',1,10360,98,1,'S');
SELECT DISTINCT fill,t3.idPla FROM t4 LEFT JOIN t3 ON t3.cod_asig=t4.fill AND t3.estat='S' AND t3.dni_pasaporte='1234' AND t3.idPla=1 ;

drop table t1,t2,t3,test.t4;

#
# Test of IS NULL on AUTO_INCREMENT with LEFT JOIN
#

CREATE TABLE t1 (
  id smallint(5) unsigned NOT NULL auto_increment,
  name char(60) DEFAULT '' NOT NULL,
  PRIMARY KEY (id)
);
INSERT INTO t1 VALUES (1,'Antonio Paz');
INSERT INTO t1 VALUES (2,'Lilliana Angelovska');
INSERT INTO t1 VALUES (3,'Thimble Smith');

CREATE TABLE t2 (
  id smallint(5) unsigned NOT NULL auto_increment,
  owner smallint(5) unsigned DEFAULT '0' NOT NULL,
  name char(60),
  PRIMARY KEY (id)
);
INSERT INTO t2 VALUES (1,1,'El Gato');
INSERT INTO t2 VALUES (2,1,'Perrito');
INSERT INTO t2 VALUES (3,3,'Happy');

--sorted_result
select t1.name, t2.name, t2.id from t1 left join t2 on (t1.id = t2.owner);
select t1.name, t2.name, t2.id from t1 left join t2 on (t1.id = t2.owner) where t2.id is null;
explain select t1.name, t2.name, t2.id from t1 left join t2 on (t1.id = t2.owner) where t2.id is null;
explain select t1.name, t2.name, t2.id from t1 left join t2 on (t1.id = t2.owner) where t2.name is null;
select count(*) from t1 left join t2 on (t1.id = t2.owner);

--sorted_result
select t1.name, t2.name, t2.id from t2 right join t1 on (t1.id = t2.owner);
select t1.name, t2.name, t2.id from t2 right join t1 on (t1.id = t2.owner) where t2.id is null;
explain select t1.name, t2.name, t2.id from t2 right join t1 on (t1.id = t2.owner) where t2.id is null;
explain select t1.name, t2.name, t2.id from t2 right join t1 on (t1.id = t2.owner) where t2.name is null;
select count(*) from t2 right join t1 on (t1.id = t2.owner);

--sorted_result
select t1.name, t2.name, t2.id,t3.id from t2 right join t1 on (t1.id = t2.owner) left join t1 as t3 on t3.id=t2.owner;
--sorted_result
select t1.name, t2.name, t2.id,t3.id from t1 right join t2 on (t1.id = t2.owner) right join t1 as t3 on t3.id=t2.owner;
--sorted_result
select t1.name, t2.name, t2.id, t2.owner, t3.id from t1 left join t2 on (t1.id = t2.owner) right join t1 as t3 on t3.id=t2.owner;

drop table t1,t2;

create table t1 (id int not null, str char(10), index(str));
insert into t1 values (1, null), (2, null), (3, "foo"), (4, "bar");
select * from t1 where str is not null order by id;
select * from t1 where str is null;
drop table t1;

#
# Test wrong LEFT JOIN query
#

CREATE TABLE t1 (
  t1_id bigint(21) NOT NULL auto_increment,
  PRIMARY KEY (t1_id)
);
CREATE TABLE t2 (
  t2_id bigint(21) NOT NULL auto_increment,
  PRIMARY KEY (t2_id)
);
CREATE TABLE t3 (
  t3_id bigint(21) NOT NULL auto_increment,
  PRIMARY KEY (t3_id)
);
CREATE TABLE t4 (
  seq_0_id bigint(21) DEFAULT '0' NOT NULL,
  seq_1_id bigint(21) DEFAULT '0' NOT NULL,
  KEY seq_0_id (seq_0_id),
  KEY seq_1_id (seq_1_id)
);
CREATE TABLE t5 (
  seq_0_id bigint(21) DEFAULT '0' NOT NULL,
  seq_1_id bigint(21) DEFAULT '0' NOT NULL,
  KEY seq_1_id (seq_1_id),
  KEY seq_0_id (seq_0_id)
);

insert into t1 values (1);
insert into t2 values (1);
insert into t3 values (1);
insert into t4 values (1,1);
insert into t5 values (1,1);

--error 1054
explain select * from t3 left join t4 on t4.seq_1_id = t2.t2_id left join t1 on t1.t1_id = t4.seq_0_id left join t5 on t5.seq_0_id = t1.t1_id left join t2 on t2.t2_id = t5.seq_1_id where t3.t3_id = 23;

drop table t1,t2,t3,t4,t5;

#
# Another LEFT JOIN problem
# (The problem was that the result changed when we added ORDER BY)
#

create table t1 (n int, m int, o int, key(n));
create table t2 (n int not null, m int, o int, primary key(n));
insert into t1 values (1, 2, 11), (1, 2, 7), (2, 2, 8), (1,2,9),(1,3,9);
insert into t2 values (1, 2, 3),(2, 2, 8), (4,3,9),(3,2,10);
select t1.*, t2.* from t1 left join t2 on t1.n = t2.n and
t1.m = t2.m where t1.n = 1;
--sorted_result
select t1.*, t2.* from t1 left join t2 on t1.n = t2.n and
t1.m = t2.m where t1.n = 1 order by t1.o;
drop table t1,t2;

# Test bug with NATURAL join:

CREATE TABLE t1 (id1 INT NOT NULL PRIMARY KEY, dat1 CHAR(1), id2 INT);   
INSERT INTO t1 VALUES (1,'a',1);
INSERT INTO t1 VALUES (2,'b',1);
INSERT INTO t1 VALUES (3,'c',2);

CREATE TABLE t2 (id2 INT NOT NULL PRIMARY KEY, dat2 CHAR(1));   
INSERT INTO t2 VALUES (1,'x');
INSERT INTO t2 VALUES (2,'y');
INSERT INTO t2 VALUES (3,'z');

SELECT t2.id2 FROM t2 LEFT OUTER JOIN t1 ON t1.id2 = t2.id2 WHERE id1 IS NULL;
SELECT t2.id2 FROM t2 NATURAL LEFT OUTER JOIN t1 WHERE id1 IS NULL;

drop table t1,t2;

create table t1 ( color varchar(20), name varchar(20) );
insert into t1 values ( 'red', 'apple' );
insert into t1 values ( 'yellow', 'banana' );
insert into t1 values ( 'green', 'lime' );
insert into t1 values ( 'black', 'grape' );
insert into t1 values ( 'blue', 'blueberry' );
create table t2 ( count int, color varchar(20) );
insert into t2 values (10, 'green');
insert into t2 values (5, 'black');
insert into t2 values (15, 'white');
insert into t2 values (7, 'green');
select * from t1;
select * from t2;
select * from t2 natural join t1;
select t2.count, t1.name from t2 natural join t1;
select t2.count, t1.name from t2 inner join t1 using (color);
drop table t1;
drop table t2;

#
# Test of LEFT JOIN + GROUP FUNCTIONS within functions:
#

CREATE TABLE t1 (
  pcode varchar(8) DEFAULT '' NOT NULL
);
INSERT INTO t1 VALUES ('kvw2000'),('kvw2001'),('kvw3000'),('kvw3001'),('kvw3002'),('kvw3500'),('kvw3501'),('kvw3502'),('kvw3800'),('kvw3801'),('kvw3802'),('kvw3900'),('kvw3901'),('kvw3902'),('kvw4000'),('kvw4001'),('kvw4002'),('kvw4200'),('kvw4500'),('kvw5000'),('kvw5001'),('kvw5500'),('kvw5510'),('kvw5600'),('kvw5601'),('kvw6000'),('klw1000'),('klw1020'),('klw1500'),('klw2000'),('klw2001'),('klw2002'),('kld2000'),('klw2500'),('kmw1000'),('kmw1500'),('kmw2000'),('kmw2001'),('kmw2100'),('kmw3000'),('kmw3200');
CREATE TABLE t2 (
  pcode varchar(8) DEFAULT '' NOT NULL,
  KEY pcode (pcode)
);
INSERT INTO t2 VALUES ('kvw2000'),('kvw2000'),('kvw2000'),('kvw2000'),('kvw2000'),('kvw2000'),('kvw2000'),('kvw2000'),('kvw2000'),('kvw2000'),('kvw2000'),('kvw2000'),('kvw2000'),('kvw2000'),('kvw2000'),('kvw2000'),('kvw2000'),('kvw2000'),('kvw2000'),('kvw2000'),('kvw2000'),('kvw2000'),('kvw2000'),('kvw2000'),('kvw2000'),('kvw2000'),('kvw3000'),('kvw3000'),('kvw3000'),('kvw3000'),('kvw3000'),('kvw3000'),('kvw3000'),('kvw3000'),('kvw3000'),('kvw3000'),('kvw3000'),('kvw3000'),('kvw3000'),('kvw3000'),('kvw3000'),('kvw3000'),('kvw3000'),('kvw3000'),('kvw3000'),('kvw3000'),('kvw3000'),('kvw3000'),('kvw3000'),('kvw3000'),('kvw3000'),('kvw3000'),('kvw3000'),('kvw3000'),('kvw3000'),('kvw3000'),('kvw3000'),('kvw3000'),('kvw3000'),('kvw3000'),('kvw3000'),('kvw3000'),('kvw3500'),('kvw3500'),('kvw3500'),('kvw3500'),('kvw3500'),('kvw3500'),('kvw3500'),('kvw3500'),('kvw3500'),('kvw3500'),('kvw3500'),('kvw3500'),('kvw3500'),('kvw3500'),('kvw3500'),('kvw3500'),('kvw3500'),('kvw3500'),('kvw3500'),('kvw3500'),('kvw3500'),('kvw3500'),('kvw3500'),('kvw3500'),('kvw3500'),('kvw3500'),('kvw6000'),('kvw6000'),('kld2000');

SELECT t1.pcode, IF(ISNULL(t2.pcode), 0, COUNT(*)) AS count FROM t1
LEFT JOIN t2 ON t1.pcode = t2.pcode GROUP BY t1.pcode;
SELECT SQL_BIG_RESULT t1.pcode, IF(ISNULL(t2.pcode), 0, COUNT(*)) AS count FROM t1 LEFT JOIN t2 ON t1.pcode = t2.pcode GROUP BY t1.pcode;
drop table t1,t2;

#
# Another left join problem
#

CREATE TABLE t1 (
  id int(11),
  pid int(11),
  rep_del tinyint(4),
  KEY id (id),
  KEY pid (pid)
);
INSERT INTO t1 VALUES (1,NULL,NULL);
INSERT INTO t1 VALUES (2,1,NULL);
select * from t1 LEFT JOIN t1 t2 ON (t1.id=t2.pid) AND t2.rep_del IS NULL;
create index rep_del ON t1(rep_del);
select * from t1 LEFT JOIN t1 t2 ON (t1.id=t2.pid) AND t2.rep_del IS NULL;
drop table t1;

CREATE TABLE t1 (
  id int(11) DEFAULT '0' NOT NULL,
  name tinytext DEFAULT '' NOT NULL,
  UNIQUE id (id)
);
INSERT INTO t1 VALUES (1,'yes'),(2,'no');
CREATE TABLE t2 (
  id int(11) DEFAULT '0' NOT NULL,
  idx int(11) DEFAULT '0' NOT NULL,
  UNIQUE id (id,idx)
);
INSERT INTO t2 VALUES (1,1);
explain SELECT * from t1 left join t2 on t1.id=t2.id where t2.id IS NULL;
SELECT * from t1 left join t2 on t1.id=t2.id where t2.id IS NULL;
drop table t1,t2;

#
# Test problem with using key_column= constant in ON and WHERE
#
create table t1 (bug_id mediumint, reporter mediumint);
create table t2 (bug_id mediumint, who mediumint, index(who));
insert into t2 values (1,1),(1,2);
insert into t1 values (1,1),(2,1);
SELECT * FROM t1 LEFT JOIN t2 ON (t1.bug_id =  t2.bug_id AND  t2.who = 2) WHERE  (t1.reporter = 2 OR t2.who = 2);
drop table t1,t2;

#
# Test problem with LEFT JOIN

create table t1 (fooID smallint unsigned auto_increment, primary key (fooID));
create table t2 (fooID smallint unsigned not null, barID smallint unsigned not null, primary key (fooID,barID));
insert into t1 (fooID) values (10),(20),(30);
insert into t2 values (10,1),(20,2),(30,3);
explain select * from t2 left join t1 on t1.fooID = t2.fooID and t1.fooID = 30;
select * from t2 left join t1 on t1.fooID = t2.fooID and t1.fooID = 30;
--sorted_result
select * from t2 left join t1 ignore index(primary) on t1.fooID = t2.fooID and t1.fooID = 30;
drop table t1,t2;

create table t1 (i int);
create table t2 (i int);
create table t3 (i int);
insert into t1 values(1),(2);
insert into t2 values(2),(3);
insert into t3 values(2),(4);
--sorted_result
select * from t1 natural left join t2 natural left join t3;
select * from t1 natural left join t2 where (t2.i is not null)=0;
--sorted_result
select * from t1 natural left join t2 where (t2.i is not null) is not null;
select * from t1 natural left join t2 where (i is not null)=0;
--sorted_result
select * from t1 natural left join t2 where (i is not null) is not null;
drop table t1,t2,t3;

#
# Test of USING
#
create table t1 (f1 integer,f2 integer,f3 integer);
create table t2 (f2 integer,f4 integer);
create table t3 (f3 integer,f5 integer);
select * from t1
         left outer join t2 using (f2)
         left outer join t3 using (f3);
drop table t1,t2,t3;

create table t1 (a1 int, a2 int);
create table t2 (b1 int not null, b2 int);
create table t3 (c1 int, c2 int);

insert into t1 values (1,2), (2,2), (3,2);
insert into t2 values (1,3), (2,3);
insert into t3 values (2,4),        (3,4);

select * from t1 left join t2  on  b1 = a1 left join t3  on  c1 = a1  and  b1 is null;
explain select * from t1 left join t2  on  b1 = a1 left join t3  on  c1 = a1  and  b1 is null;

drop table t1, t2, t3;

# Test for BUG#8711 '<=>' was considered to be a NULL-rejecting predicate.
create table t1 (
  a int(11),
  b char(10),
  key (a)
);
insert into t1 (a) values (1),(2),(3),(4);
create table t2 (a int);

select * from t1 left join t2 on t1.a=t2.a where not (t2.a <=> t1.a);
select * from t1 left join t2 on t1.a=t2.a having not (t2.a <=> t1.a);
drop table t1,t2;

# Test for BUG#5088

create table t1 (
  match_id tinyint(3) unsigned not null auto_increment,
  home tinyint(3) unsigned default '0',
  unique key match_id (match_id),
  key match_id_2 (match_id)
);

insert into t1 values("1", "2");

create table t2 (
  player_id tinyint(3) unsigned default '0',
  match_1_h tinyint(3) unsigned default '0',
  key player_id (player_id)
);

insert into t2 values("1", "5");
insert into t2 values("2", "9");
insert into t2 values("3", "3");
insert into t2 values("4", "7");
insert into t2 values("5", "6");
insert into t2 values("6", "8");
insert into t2 values("7", "4");
insert into t2 values("8", "12");
insert into t2 values("9", "11");
insert into t2 values("10", "10");

explain select s.*, '*', m.*, (s.match_1_h - m.home) UUX from 
  (t2 s left join t1 m on m.match_id = 1) 
  order by m.match_id desc;
  
explain select s.*, '*', m.*, (s.match_1_h - m.home) UUX from 
  (t2 s left join t1 m on m.match_id = 1) 
  order by UUX desc;

select s.*, '*', m.*, (s.match_1_h - m.home) UUX from 
  (t2 s left join t1 m on m.match_id = 1) 
  order by UUX desc;

explain select s.*, '*', m.*, (s.match_1_h - m.home) UUX from 
  t2 s straight_join t1 m where m.match_id = 1 
  order by UUX desc;

select s.*, '*', m.*, (s.match_1_h - m.home) UUX from 
  t2 s straight_join t1 m where m.match_id = 1 
  order by UUX desc;

drop table t1, t2;

# Tests for bugs #6307 and 6460

create table t1 (a int, b int, unique index idx (a, b));
create table t2 (a int, b int, c int, unique index idx (a, b));

insert into t1 values (1, 10), (1,11), (2,10), (2,11);
insert into t2 values (1,10,3);

select t1.a, t1.b, t2.c from t1 left join t2
                                on t1.a=t2.a and t1.b=t2.b and t2.c=3
   where t1.a=1 and t2.c is null;

drop table t1, t2;

CREATE TABLE t1 (
  ts_id bigint(20) default NULL,
  inst_id tinyint(4) default NULL,
  flag_name varchar(64) default NULL,
  flag_value text,
  UNIQUE KEY ts_id (ts_id,inst_id,flag_name)
) ENGINE=MyISAM DEFAULT CHARSET=utf8;

CREATE TABLE t2 (
  ts_id bigint(20) default NULL,
  inst_id tinyint(4) default NULL,
  flag_name varchar(64) default NULL,
  flag_value text,
  UNIQUE KEY ts_id (ts_id,inst_id,flag_name)
) ENGINE=MyISAM DEFAULT CHARSET=utf8;

INSERT INTO t1 VALUES
  (111056548820001, 0, 'flag1', NULL),
  (111056548820001, 0, 'flag2', NULL),
  (2, 0, 'other_flag', NULL);

INSERT INTO t2 VALUES
  (111056548820001, 3, 'flag1', 'sss');

SELECT t1.flag_name,t2.flag_value 
  FROM t1 LEFT JOIN t2 
          ON (t1.ts_id = t2.ts_id AND t1.flag_name = t2.flag_name AND
              t2.inst_id = 3) 
  WHERE t1.inst_id = 0 AND t1.ts_id=111056548820001 AND
        t2.flag_value IS  NULL;

DROP TABLE t1,t2;

CREATE TABLE t1 (
  id int(11) unsigned NOT NULL auto_increment,
  text_id int(10) unsigned default NULL,
  PRIMARY KEY  (id)
);

INSERT INTO t1 VALUES("1", "0");
INSERT INTO t1 VALUES("2", "10");

CREATE TABLE t2 (
  text_id char(3) NOT NULL default '',
  language_id char(3) NOT NULL default '',
  text_data text,
  PRIMARY KEY  (text_id,language_id)
);

INSERT INTO t2 VALUES("0", "EN", "0-EN");
INSERT INTO t2 VALUES("0", "SV", "0-SV");
INSERT INTO t2 VALUES("10", "EN", "10-EN");
INSERT INTO t2 VALUES("10", "SV", "10-SV");
SELECT t1.id, t1.text_id, t2.text_data
  FROM t1 LEFT JOIN t2
               ON t1.text_id = t2.text_id
                  AND t2.language_id = 'SV'
  WHERE (t1.id LIKE '%' OR t2.text_data LIKE '%');

DROP TABLE t1, t2;

# Test for bug #5896  

CREATE TABLE t0 (a0 int PRIMARY KEY);
CREATE TABLE t1 (a1 int PRIMARY KEY);
CREATE TABLE t2 (a2 int);
CREATE TABLE t3 (a3 int);
INSERT INTO t0 VALUES (1);
INSERT INTO t1 VALUES (1);
INSERT INTO t2 VALUES (1), (2);
INSERT INTO t3 VALUES (1), (2);

SELECT * FROM t1 LEFT JOIN t2 ON a1=0;
EXPLAIN SELECT * FROM t1 LEFT JOIN t2 ON a1=0;
SELECT * FROM t1 LEFT JOIN (t2,t3) ON a1=0;
EXPLAIN SELECT * FROM t1 LEFT JOIN (t2,t3) ON a1=0;
SELECT * FROM t0, t1 LEFT JOIN (t2,t3) ON a1=0 WHERE a0=a1;
EXPLAIN SELECT * FROM t0, t1 LEFT JOIN (t2,t3) ON a1=0 WHERE a0=a1;

INSERT INTO t0 VALUES (0);
INSERT INTO t1 VALUES (0);
SELECT * FROM t0, t1 LEFT JOIN (t2,t3) ON a1=5 WHERE a0=a1 AND a0=1;
EXPLAIN SELECT * FROM t0, t1 LEFT JOIN (t2,t3) ON a1=5 WHERE a0=a1 AND a0=1;

# Test for BUG#4480
drop table t1,t2;
create table t1 (a int, b int);
insert into t1 values (1,1),(2,2),(3,3);
create table t2 (a int, b int);
insert into t2 values (1,1), (2,2);

select * from t2 right join t1 on t2.a=t1.a;
select straight_join * from t2 right join t1 on t2.a=t1.a;

DROP TABLE t0,t1,t2,t3;

#
# Test for bug #9017: left join mistakingly converted to inner join
#

CREATE TABLE t1 (a int PRIMARY KEY, b int);
CREATE TABLE t2 (a int PRIMARY KEY, b int);

INSERT INTO t1 VALUES (1,1), (2,1), (3,1), (4,2);
INSERT INTO t2 VALUES (1,2), (2,2);

SELECT * FROM t1 LEFT JOIN t2 ON t1.a=t2.a;
SELECT * FROM t1 LEFT JOIN t2 ON t1.a=t2.a WHERE t1.b=1;
SELECT * FROM t1 LEFT JOIN t2 ON t1.a=t2.a
  WHERE t1.b=1 XOR (NOT ISNULL(t2.a) AND t2.b=1);
SELECT * FROM t1 LEFT JOIN t2 ON t1.a=t2.a WHERE not(0+(t1.a=30 and t2.b=1));

DROP TABLE t1,t2;

# Bug #8681: Bad warning message when group_concat() exceeds max length
set group_concat_max_len=5;
create table t1 (a int, b varchar(20));
create table t2 (a int, c varchar(20));
insert into t1 values (1,"aaaaaaaaaa"),(2,"bbbbbbbbbb");
insert into t2 values (1,"cccccccccc"),(2,"dddddddddd");
select group_concat(t1.b,t2.c) from t1 left join t2 using(a) group by t1.a;
select group_concat(t1.b,t2.c) from t1 inner join t2 using(a) group by t1.a;
select group_concat(t1.b,t2.c) from t1 left join t2 using(a) group by a;
select group_concat(t1.b,t2.c) from t1 inner join t2 using(a) group by a;
drop table t1, t2;
set group_concat_max_len=default;

# End of 4.1 tests

#
# BUG#10162 - ON is merged with WHERE, left join is convered to a regular join
#
create table t1 (gid smallint(5) unsigned not null, x int(11) not null, y int(11) not null, art int(11) not null, primary key  (gid,x,y));
insert t1 values (1, -5, -8, 2), (1, 2, 2, 1), (1, 1, 1, 1);
create table t2 (gid smallint(5) unsigned not null, x int(11) not null, y int(11) not null, id int(11) not null, primary key  (gid,id,x,y), key id (id));
insert t2 values (1, -5, -8, 1), (1, 1, 1, 1), (1, 2, 2, 1);
create table t3 ( set_id smallint(5) unsigned not null, id tinyint(4) unsigned not null, name char(12) not null, primary key  (id,set_id));
insert t3 values (0, 1, 'a'), (1, 1, 'b'), (0, 2, 'c'), (1, 2, 'd'), (1, 3, 'e'), (1, 4, 'f'), (1, 5, 'g'), (1, 6, 'h');
explain select name from t1 left join t2 on t1.x = t2.x and t1.y = t2.y
left join t3 on t1.art = t3.id where t2.id =1 and t2.x = -5 and t2.y =-8
and t1.gid =1 and t2.gid =1 and t3.set_id =1;
drop tables t1,t2,t3;

#
# Test for bug #9938: invalid conversion from outer join to inner join 
# for queries containing indirect reference in WHERE clause
#

CREATE TABLE t1 (EMPNUM INT, GRP INT);
INSERT INTO t1 VALUES (0, 10);
INSERT INTO t1 VALUES (2, 30);

CREATE TABLE t2 (EMPNUM INT, NAME CHAR(5));
INSERT INTO t2 VALUES (0, 'KERI');
INSERT INTO t2 VALUES (9, 'BARRY');

CREATE VIEW v1 AS
SELECT COALESCE(t2.EMPNUM,t1.EMPNUM) AS EMPNUM, NAME, GRP
  FROM t2 LEFT OUTER JOIN t1 ON t2.EMPNUM=t1.EMPNUM;

SELECT * FROM v1;
SELECT * FROM v1 WHERE EMPNUM < 10;

DROP VIEW v1;
DROP TABLE t1,t2;

#
# Test for bug #11285: false Item_equal on expression in outer join
# 

CREATE TABLE t1 (c11 int);
CREATE TABLE t2 (c21 int);
INSERT INTO t1 VALUES (30), (40), (50);
INSERT INTO t2 VALUES (300), (400), (500);
SELECT * FROM t1 LEFT JOIN t2 ON (c11=c21 AND c21=30) WHERE c11=40;
DROP TABLE t1, t2;
#
# Test for bugs
# #12101: erroneously applied outer join elimination in case of WHERE NOT BETWEEN
# #12102: erroneously missing outer join elimination in case of WHERE IN/IF
#

CREATE TABLE t1 (a int PRIMARY KEY, b int);
CREATE TABLE t2 (a int PRIMARY KEY, b int);

INSERT INTO t1 VALUES (1,2), (2,1), (3,2), (4,3), (5,6), (6,5), (7,8), (8,7), (9,10);
INSERT INTO t2 VALUES (3,0), (4,1), (6,4), (7,5);

SELECT * FROM t1 LEFT JOIN t2 ON t1.a = t2.a WHERE t2.b <= t1.a AND t1.a <= t1.b;
SELECT * FROM t1 LEFT JOIN t2 ON t1.a = t2.a WHERE t1.a BETWEEN t2.b AND t1.b;
SELECT * FROM t1 LEFT JOIN t2 ON t1.a = t2.a WHERE NOT(t1.a NOT BETWEEN t2.b AND t1.b);

--sorted_result
SELECT * FROM t1 LEFT JOIN t2 ON t1.a = t2.a WHERE t2.b > t1.a OR t1.a > t1.b;
--sorted_result
SELECT * FROM t1 LEFT JOIN t2 ON t1.a = t2.a WHERE t1.a NOT BETWEEN t2.b AND t1.b;
--sorted_result
SELECT * FROM t1 LEFT JOIN t2 ON t1.a = t2.a WHERE NOT(t1.a BETWEEN t2.b AND t1.b);

--sorted_result
SELECT * FROM t1 LEFT JOIN t2 ON t1.a = t2.a WHERE t1.a = t2.a OR t2.b > t1.a OR t1.a > t1.b;
--sorted_result
SELECT * FROM t1 LEFT JOIN t2 ON t1.a = t2.a WHERE NOT(t1.a != t2.a AND t1.a BETWEEN t2.b AND t1.b);

SELECT * FROM t1 LEFT JOIN t2 ON t1.a = t2.a WHERE t1.a = t2.a AND (t2.b > t1.a OR t1.a > t1.b);
SELECT * FROM t1 LEFT JOIN t2 ON t1.a = t2.a WHERE NOT(t1.a != t2.a OR t1.a BETWEEN t2.b AND t1.b);

SELECT * FROM t1 LEFT JOIN t2 ON t1.a = t2.a WHERE t1.a = t2.a OR t1.a = t2.b;
SELECT * FROM t1 LEFT JOIN t2 ON t1.a = t2.a WHERE t1.a IN(t2.a, t2.b);
SELECT * FROM t1 LEFT JOIN t2 ON t1.a = t2.a WHERE NOT(t1.a NOT IN(t2.a, t2.b));

SELECT * FROM t1 LEFT JOIN t2 ON t1.a = t2.a WHERE t1.a != t1.b AND t1.a != t2.b;
SELECT * FROM t1 LEFT JOIN t2 ON t1.a = t2.a WHERE t1.a NOT IN(t1.b, t2.b);
SELECT * FROM t1 LEFT JOIN t2 ON t1.a = t2.a WHERE NOT(t1.a IN(t1.b, t2.b));

SELECT * FROM t1 LEFT JOIN t2 ON t1.a = t2.a WHERE t2.a != t2.b OR (t1.a != t2.a AND t1.a != t2.b);
SELECT * FROM t1 LEFT JOIN t2 ON t1.a = t2.a WHERE NOT(t2.a = t2.b AND t1.a IN(t2.a, t2.b));

SELECT * FROM t1 LEFT JOIN t2 ON t1.a = t2.a WHERE t2.a != t2.b AND t1.a != t1.b AND t1.a != t2.b;
SELECT * FROM t1 LEFT JOIN t2 ON t1.a = t2.a WHERE NOT(t2.a = t2.b OR t1.a IN(t1.b, t2.b));

EXPLAIN SELECT * FROM t1 LEFT JOIN t2 ON t1.a = t2.a WHERE t1.a = t2.a OR t1.a = t2.b;
EXPLAIN SELECT * FROM t1 LEFT JOIN t2 ON t1.a = t2.a WHERE t1.a IN(t2.a, t2.b);
EXPLAIN SELECT * FROM t1 LEFT JOIN t2 ON t1.a = t2.a WHERE t1.a > IF(t1.a = t2.b-2, t2.b, t2.b-1);

DROP TABLE t1,t2;

#
# Test for bug #17164: ORed FALSE blocked conversion of outer join into join
#

# Test case moved to join_outer_innodb

#
# Bug 19396: LEFT OUTER JOIN over views in curly braces 
# 
--disable_warnings
DROP VIEW IF EXISTS v1,v2;
DROP TABLE IF EXISTS t1,t2;
--enable_warnings

CREATE TABLE t1 (a int);
CREATE table t2 (b int);
INSERT INTO t1 VALUES (1), (2), (3), (4), (1), (1), (3);
INSERT INTO t2 VALUES (2), (3);

CREATE VIEW v1 AS SELECT a FROM t1 JOIN t2 ON t1.a=t2.b;
CREATE VIEW v2 AS SELECT b FROM t2 JOIN t1 ON t2.b=t1.a;

SELECT v1.a, v2. b 
  FROM v1 LEFT OUTER JOIN v2 ON (v1.a=v2.b) AND (v1.a >= 3)
    GROUP BY v1.a;
SELECT v1.a, v2. b 
  FROM { OJ v1 LEFT OUTER JOIN v2 ON (v1.a=v2.b) AND (v1.a >= 3) }
    GROUP BY v1.a;

DROP VIEW v1,v2;
DROP TABLE t1,t2;

#
# Bug 19816: LEFT OUTER JOIN with constant ORed predicates in WHERE clause
# 

CREATE TABLE t1 (a int);
CREATE TABLE t2 (b int);
INSERT INTO t1 VALUES (1), (2), (3), (4);
INSERT INTO t2 VALUES (2), (3);

--sorted_result
SELECT * FROM t1 LEFT JOIN t2 ON t1.a = t2.b WHERE (1=1);

--sorted_result
SELECT * FROM t1 LEFT JOIN t2 ON t1.a = t2.b WHERE (1 OR 1);
--sorted_result
SELECT * FROM t1 LEFT JOIN t2 ON t1.a = t2.b WHERE (0 OR 1);
--sorted_result
SELECT * FROM t1 LEFT JOIN t2 ON t1.a = t2.b WHERE (1=1 OR 2=2);
--sorted_result
SELECT * FROM t1 LEFT JOIN t2 ON t1.a = t2.b WHERE (1=1 OR 1=0);

DROP TABLE t1,t2;

#
# Bug 26017: LEFT OUTER JOIN over two constant tables and 
#            a case-insensitive comparison predicate field=const 
# 

CREATE TABLE t1 (
  f1 varchar(16) collate latin1_swedish_ci PRIMARY KEY,
  f2 varchar(16) collate latin1_swedish_ci
);
CREATE TABLE t2 (
  f1 varchar(16) collate latin1_swedish_ci PRIMARY KEY,
  f3 varchar(16) collate latin1_swedish_ci
);

INSERT INTO t1 VALUES ('bla','blah');
INSERT INTO t2 VALUES ('bla','sheep');

SELECT * FROM t1 JOIN t2 USING(f1) WHERE f1='Bla';
SELECT * FROM t1 LEFT JOIN t2 USING(f1) WHERE f1='bla';
SELECT * FROM t1 LEFT JOIN t2 USING(f1) WHERE f1='Bla';

DROP TABLE t1,t2;

#
# Bug 28188: 'not exists' optimization for outer joins 
#
 
CREATE TABLE t1 (id int PRIMARY KEY, a varchar(8));
CREATE TABLE t2 (id int NOT NULL, b int NOT NULL, INDEX idx(id));
INSERT INTO t1 VALUES
  (1,'aaaaaaa'), (5,'eeeeeee'), (4,'ddddddd'), (2,'bbbbbbb'), (3,'ccccccc');
INSERT INTO t2 VALUES
  (3,10), (2,20), (5,30), (3,20), (5,10), (3,40), (3,30), (2,10), (2,40);

EXPLAIN
SELECT t1.id, a FROM t1 LEFT JOIN t2 ON t1.id=t2.id WHERE t2.b IS NULL;

flush status;
SELECT t1.id, a FROM t1 LEFT JOIN t2 ON t1.id=t2.id WHERE t2.b IS NULL;
show status like 'Handler_read%';

DROP TABLE t1,t2;

#
# Bug 28571: outer join with false on condition over constant tables 
#

CREATE TABLE t1 (c int  PRIMARY KEY, e int NOT NULL);
INSERT INTO t1 VALUES (1,0), (2,1);
CREATE TABLE t2 (d int PRIMARY KEY);
INSERT INTO t2 VALUES (1), (2), (3);

EXPLAIN SELECT * FROM t1 LEFT JOIN t2 ON e<>0 WHERE c=1 AND d IS NULL;
SELECT * FROM t1 LEFT JOIN t2 ON e<>0 WHERE c=1 AND d IS NULL;
SELECT * FROM t1 LEFT JOIN t2 ON e<>0 WHERE c=1 AND d<=>NULL;

DROP TABLE t1,t2;

--echo #
--echo # Bug#47650: using group by with rollup without indexes returns incorrect 
--echo # results with where
--echo #
CREATE TABLE t1 ( a INT );
INSERT INTO t1 VALUES (1);

CREATE TABLE t2 ( a INT, b INT );
INSERT INTO t2 VALUES (1, 1),(1, 2),(1, 3),(2, 4),(2, 5);

EXPLAIN
SELECT t1.a, COUNT( t2.b ), SUM( t2.b ), MAX( t2.b )
FROM t1 LEFT JOIN t2 USING( a )
GROUP BY t1.a WITH ROLLUP;

SELECT t1.a, COUNT( t2.b ), SUM( t2.b ), MAX( t2.b )
FROM t1 LEFT JOIN t2 USING( a )
GROUP BY t1.a WITH ROLLUP;

EXPLAIN
SELECT t1.a, COUNT( t2.b ), SUM( t2.b ), MAX( t2.b )
FROM t1 JOIN t2 USING( a )
GROUP BY t1.a WITH ROLLUP;

SELECT t1.a, COUNT( t2.b ), SUM( t2.b ), MAX( t2.b )
FROM t1 JOIN t2 USING( a )
GROUP BY t1.a WITH ROLLUP;

DROP TABLE t1, t2;

--echo #
--echo # Bug#51598 Inconsistent behaviour with a COALESCE statement inside an IN comparison
--echo #
CREATE TABLE t1(f1 INT, f2 INT, f3 INT);
INSERT INTO t1 VALUES (1, NULL, 3);
CREATE TABLE t2(f1 INT, f2 INT);
INSERT INTO t2 VALUES (2, 1);

EXPLAIN EXTENDED SELECT * FROM t1 LEFT JOIN t2 ON t1.f2 = t2.f2
WHERE (COALESCE(t1.f1, t2.f1), f3) IN ((1, 3), (2, 2));

SELECT * FROM t1 LEFT JOIN t2 ON t1.f2 = t2.f2
WHERE (COALESCE(t1.f1, t2.f1), f3) IN ((1, 3), (2, 2));

DROP TABLE t1, t2;

--echo #
--echo # Bug#52357: Assertion failed: join->best_read in greedy_search 
--echo # optimizer_search_depth=0
--echo #
CREATE TABLE t1( a INT );

INSERT INTO t1 VALUES (1),(2);
SET optimizer_search_depth = 0;

--echo # Should not core dump on query preparation
EXPLAIN
SELECT 1
FROM t1 tt3 LEFT  OUTER JOIN t1 tt4 ON 1
            LEFT  OUTER JOIN t1 tt5 ON 1
            LEFT  OUTER JOIN t1 tt6 ON 1
            LEFT  OUTER JOIN t1 tt7 ON 1
            LEFT  OUTER JOIN t1 tt8 ON 1
            RIGHT OUTER JOIN t1 tt2 ON 1
            RIGHT OUTER JOIN t1 tt1 ON 1
            STRAIGHT_JOIN    t1 tt9 ON 1;

SET optimizer_search_depth = DEFAULT;
DROP TABLE t1;

--echo #
--echo # Bug#46091 STRAIGHT_JOIN + RIGHT JOIN returns different result
--echo #
CREATE TABLE t1 (f1 INT NOT NULL);
INSERT INTO t1 VALUES (9),(0);

CREATE TABLE t2 (f1 INT NOT NULL);
INSERT INTO t2 VALUES
(5),(3),(0),(3),(1),(0),(1),(7),(1),(0),(0),(8),(4),(9),(0),(2),(0),(8),(5),(1);

SELECT STRAIGHT_JOIN COUNT(*) FROM t1 TA1
RIGHT JOIN t2 TA2 JOIN t2 TA3 ON TA2.f1 ON TA3.f1;

EXPLAIN SELECT STRAIGHT_JOIN COUNT(*) FROM t1 TA1
RIGHT JOIN t2 TA2 JOIN t2 TA3 ON TA2.f1 ON TA3.f1;

DROP TABLE t1, t2;

--echo #
--echo # Bug#48971 Segfault in add_found_match_trig_cond () at sql_select.cc:5990
--echo #
CREATE TABLE t1(f1 INT, PRIMARY KEY (f1));
INSERT INTO t1 VALUES (1),(2);

EXPLAIN EXTENDED SELECT STRAIGHT_JOIN jt1.f1 FROM t1 AS jt1
 LEFT JOIN t1 AS jt2
  RIGHT JOIN t1 AS jt3
    JOIN t1 AS jt4 ON 1
   LEFT JOIN t1 AS jt5 ON 1
  ON 1
  RIGHT JOIN t1 AS jt6 ON jt6.f1
 ON 1;

EXPLAIN EXTENDED SELECT STRAIGHT_JOIN jt1.f1 FROM t1 AS jt1
 RIGHT JOIN t1 AS jt2
  RIGHT JOIN t1 AS jt3
    JOIN t1 AS jt4 ON 1
   LEFT JOIN t1 AS jt5 ON 1
  ON 1
  RIGHT JOIN t1 AS jt6 ON jt6.f1
 ON 1;

DROP TABLE t1;

--echo #
--echo # Bug#57688 Assertion `!table || (!table->write_set || bitmap_is_set(table->write_set, field
--echo #

CREATE TABLE t1 (f1 INT NOT NULL, PRIMARY KEY (f1));
CREATE TABLE t2 (f1 INT NOT NULL, f2 INT NOT NULL, PRIMARY KEY (f1, f2));

INSERT INTO t1 VALUES (4);
INSERT INTO t2 VALUES (3, 3);
INSERT INTO t2 VALUES (7, 7);

EXPLAIN SELECT * FROM t1 LEFT JOIN t2 ON t2.f1 = t1.f1
WHERE t1.f1 = 4
GROUP BY t2.f1, t2.f2;

SELECT * FROM t1 LEFT JOIN t2 ON t2.f1 = t1.f1
WHERE t1.f1 = 4
GROUP BY t2.f1, t2.f2;

EXPLAIN SELECT * FROM t1 LEFT JOIN t2 ON t2.f1 = t1.f1
WHERE t1.f1 = 4 AND t2.f1 IS NOT NULL AND t2.f2 IS NOT NULL
GROUP BY t2.f1, t2.f2;

SELECT * FROM t1 LEFT JOIN t2 ON t2.f1 = t1.f1
WHERE t1.f1 = 4 AND t2.f1 IS NOT NULL AND t2.f2 IS NOT NULL
GROUP BY t2.f1, t2.f2;

DROP TABLE t1,t2;

--echo #
--echo # Bug#57034 incorrect OUTER JOIN result when joined on unique key
--echo #

CREATE TABLE t1 (pk INT PRIMARY KEY, 
                 col_int INT, 
                 col_int_unique INT UNIQUE KEY);
INSERT INTO t1 VALUES (1,NULL,2), (2,0,0);

CREATE TABLE t2 (pk INT PRIMARY KEY,
                 col_int INT,
                 col_int_unique INT UNIQUE KEY);
INSERT INTO t2 VALUES (1,0,1), (2,0,2);

EXPLAIN
SELECT * FROM t1 LEFT JOIN t2
  ON t1.col_int_unique = t2.col_int_unique AND t1.col_int = t2.col_int 
  WHERE t1.pk=1;

SELECT * FROM t1 LEFT JOIN t2
  ON t1.col_int_unique = t2.col_int_unique AND t1.col_int = t2.col_int 
  WHERE t1.pk=1;

DROP TABLE t1,t2;

--echo #
--echo # Bug#48046 Server incorrectly processing JOINs on NULL values
--echo #

# bug#48046 is a duplicate of bug#57034

CREATE TABLE `BB` (
  `pk` int(11) NOT NULL AUTO_INCREMENT,
  `time_key` time DEFAULT NULL,
  `varchar_key` varchar(1) DEFAULT NULL,
  `varchar_nokey` varchar(1) DEFAULT NULL,
  PRIMARY KEY (`pk`),
  KEY `time_key` (`time_key`),
  KEY `varchar_key` (`varchar_key`)
) ENGINE=MyISAM AUTO_INCREMENT=11 DEFAULT CHARSET=latin1;

INSERT INTO `BB` VALUES (10,'18:27:58',NULL,NULL);

SELECT table1.time_key AS field1, table2.pk 
FROM BB table1  LEFT JOIN BB table2 
 ON table2.varchar_nokey = table1.varchar_key
 HAVING field1;

DROP TABLE BB;

--echo #
--echo # Bug#49600 Server incorrectly processing RIGHT JOIN with 
--echo #           constant WHERE clause and no index
--echo #

# bug#49600 is a duplicate of bug#57034

CREATE TABLE `BB` (
  `col_datetime_key` datetime DEFAULT NULL,
  `col_varchar_key` varchar(1) DEFAULT NULL,
  `col_varchar_nokey` varchar(1) DEFAULT NULL,
  KEY `col_datetime_key` (`col_datetime_key`),
  KEY `col_varchar_key` (`col_varchar_key`)
) ENGINE=MyISAM DEFAULT CHARSET=latin1;

INSERT INTO `BB` VALUES ('1900-01-01 00:00:00',NULL,NULL);

SELECT table1.col_datetime_key  
FROM BB table1 RIGHT JOIN BB table2 
 ON table2 .col_varchar_nokey = table1.col_varchar_key
 WHERE 7;

# Disable keys, and we get incorrect result for the same query
ALTER TABLE BB DISABLE KEYS;

SELECT table1.col_datetime_key  
FROM BB table1 RIGHT JOIN BB table2
 ON table2 .col_varchar_nokey = table1.col_varchar_key
 WHERE 7;

DROP TABLE BB;


--echo #
--echo # Bug#58490: Incorrect result in multi level OUTER JOIN
--echo # in combination with IS NULL
--echo #

CREATE TABLE t1 (i INT NOT NULL);
INSERT INTO t1 VALUES (0),    (2),(3),(4);
CREATE TABLE t2 (i INT NOT NULL);
INSERT INTO t2 VALUES (0),(1),    (3),(4);
CREATE TABLE t3 (i INT NOT NULL);
INSERT INTO t3 VALUES (0),(1),(2),    (4);
CREATE TABLE t4 (i INT NOT NULL);
INSERT INTO t4 VALUES (0),(1),(2),(3)   ;

--sorted_result
SELECT * FROM
 t1 LEFT JOIN
 ( t2 LEFT JOIN
   ( t3 LEFT JOIN
     t4
     ON t4.i = t3.i
   )
   ON t3.i = t2.i
 )
 ON t2.i = t1.i
 ;

--sorted_result
SELECT * FROM
 t1 LEFT JOIN
 ( t2 LEFT JOIN
   ( t3 LEFT JOIN
     t4
     ON t4.i = t3.i
   )
   ON t3.i = t2.i
 )
 ON t2.i = t1.i
 WHERE t4.i IS NULL;


# Most simplified testcase to reproduce the bug.
# (Has to be at least a two level nested outer join)
--sorted_result
SELECT * FROM
 t1 LEFT JOIN
 ( ( t2 LEFT JOIN
     t3
     ON t3.i = t2.i
   )
 )
 ON t2.i = t1.i
 WHERE t3.i IS NULL;


# Extended testing:
# We then add some equi-join inside the query above:
# (There Used to be some problems here with first
#  proposed patch for this bug)
--sorted_result
SELECT * FROM
 t1 LEFT JOIN
 ( ( t2 LEFT JOIN
     t3
     ON t3.i = t2.i
   )
   JOIN t4
   ON t4.i=t2.i
 )
 ON t2.i = t1.i
 WHERE t3.i IS NULL;

--sorted_result
SELECT * FROM
 t1 LEFT JOIN
 ( ( t2 LEFT JOIN
     t3
     ON t3.i = t2.i
   )
   JOIN (t4 AS t4a JOIN t4 AS t4b ON t4a.i=t4b.i)
   ON t4a.i=t2.i
 )
 ON t2.i = t1.i
 WHERE t3.i IS NULL;

--sorted_result
SELECT * FROM
 t1 LEFT JOIN
 ( ( t2 LEFT JOIN
     t3
     ON t3.i = t2.i
   )
   JOIN (t4 AS t4a, t4 AS t4b)
   ON t4a.i=t2.i
 )
 ON t2.i = t1.i
 WHERE t3.i IS NULL;


DROP TABLE t1,t2,t3,t4;

## Bug#49322 & bug#58490 are duplicates. However, we include testcases
## for both.
--echo #
--echo # Bug#49322(Duplicate): Server is adding extra NULL row
--echo # on processing a WHERE clause
--echo #

CREATE TABLE h (pk INT NOT NULL, col_int_key INT);
INSERT INTO h VALUES (1,NULL),(4,2),(5,2),(3,4),(2,8);

CREATE TABLE m (pk INT NOT NULL, col_int_key INT);
INSERT INTO m VALUES (1,2),(2,7),(3,5),(4,7),(5,5),(6,NULL),(7,NULL),(8,9);
CREATE TABLE k (pk INT NOT NULL, col_int_key INT);
INSERT INTO k VALUES (1,9),(2,2),(3,5),(4,2),(5,7),(6,0),(7,5);

# Baseline query wo/ 'WHERE ... IS NULL' - was correct
--sorted_result
SELECT TABLE1.pk FROM k TABLE1
RIGHT JOIN h TABLE2 ON TABLE1.col_int_key=TABLE2.col_int_key
RIGHT JOIN m TABLE4 ON TABLE2.col_int_key=TABLE4.col_int_key;

# Adding 'WHERE ... IS NULL' -> incorrect result
SELECT TABLE1.pk FROM k TABLE1
RIGHT JOIN h TABLE2 ON TABLE1.col_int_key=TABLE2.col_int_key
RIGHT JOIN m TABLE4 ON TABLE2.col_int_key=TABLE4.col_int_key
WHERE TABLE1.pk IS NULL;

DROP TABLE h,m,k;

--echo
--echo # BUG#12567331 - INFINITE LOOP WHEN RESOLVING AN ALIASED COLUMN
--echo # USED IN GROUP BY
--echo 
CREATE TABLE t1 (
  col_varchar_1024_latin1_key varchar(1024),
  col_varchar_10_latin1 varchar(10),
  col_int int(11),
  pk int(11)
);
CREATE TABLE t2 (
  col_int_key int(11),
  col_int int(11),
  pk int(11)
);

PREPARE prep_stmt_9846 FROM '
SELECT alias1.pk AS field1 FROM
t1 AS alias1
LEFT JOIN
( 
  t2 AS alias2
  RIGHT  JOIN
  ( 
    t2 AS alias3
    JOIN t1 AS alias4
    ON 1
  )
  ON 1
)
ON 1
GROUP BY field1';
execute prep_stmt_9846;
execute prep_stmt_9846;
drop table t1,t2;

--echo #
--echo # Bug #11765810	58813: SERVER THREAD HANGS WHEN JOIN + WHERE + GROUP BY
--echo # IS EXECUTED TWICE FROM P
--echo #
CREATE TABLE t1 ( a INT ) ENGINE = MYISAM;
INSERT INTO t1 VALUES (1);
PREPARE prep_stmt FROM '
 SELECT 1 AS f FROM t1
 LEFT JOIN t1 t2
  RIGHT JOIN t1 t3
    JOIN t1 t4
   ON 1
  ON 1
 ON 1
 GROUP BY f';
EXECUTE prep_stmt;
EXECUTE prep_stmt;

DROP TABLE t1;

--echo #
--echo # Bug#49600: outer join of two single-row tables with joining attributes
--echo #            evaluated to nulls

create table t1 (a int, b int);
create table t2 (a int, b int);
insert into t1 values (1, NULL);
insert into t2 values (2, NULL);

select * from t1 left join t2 on t1.b=t2.b;

select * from t1 left join t2 on t1.b=t2.b where 1=1;

drop table t1,t2;

--echo #
--echo # Bug#53161: outer join in the derived table is erroneously converted
--echo #            into an inner join for a query with a group by clause
--echo # 

create table t1 (pk int not null primary key, a int not null);
create table t2 like t1;
create table t3 like t1;
create table t4 (pk int not null primary key);
insert into t1 values (1000, 1), (1001, 1);
insert into t2 values (2000, 2), (2001, 2);
insert into t3 values (3000, 3), (3001, 2);
insert into t4 values (4000), (4001);

explain extended
select t2.pk, 
      (select t3.pk+if(isnull(t4.pk),0,t4.pk) 
         from t3 left join t4 on t4.pk=t3.pk 
           where t3.pk=t2.pk+1000 limit 1 ) as t
  from t1,t2 
    where t2.pk=t1.pk+1000 and t1.pk>1000
  group by t2.pk;

select t2.pk, 
      (select t3.pk+if(isnull(t4.pk),0,t4.pk)
         from t3 left join t4 on t4.pk=t3.pk 
           where t3.pk=t2.pk+1000 limit 1 ) as t
  from t1,t2 
    where t2.pk=t1.pk+1000 and t1.pk>1000
  group by t2.pk;

drop table t1,t2,t3,t4;

--echo #
--echo # Bug#57024: Poor performance when conjunctive condition over the outer 
--echo #            table is used in the on condition of an outer join
--echo # 

create table t1 (a int);
insert into t1 values (NULL), (NULL), (NULL), (NULL);
insert into t1 select * from t1; 
insert into t1 select * from t1; 
insert into t1 select * from t1; 
insert into t1 select * from t1; 
insert into t1 select * from t1; 
insert into t1 select * from t1; 
insert into t1 select * from t1; 
insert into t1 select * from t1; 
insert into t1 select * from t1; 
insert into t1 select * from t1; 
insert into t1 select * from t1; 
insert into t1 select * from t1; 
insert into t1 select * from t1; 
insert into t1 select * from t1; 
insert into t1 select * from t1; 
insert into t1 select * from t1; 
insert into t1 select * from t1; 
insert into t1 select * from t1; 
insert into t1 values (4), (2), (1), (3);

create table t2 like t1;
insert into t2 select if(t1.a is null, 10, t1.a) from t1;

create table t3 (a int, b int, index idx(a));  
insert into t3 values (1, 100), (3, 301), (4, 402), (1, 102), (1, 101);
insert into t3 values (11, 100), (33, 301), (44, 402), (11, 102), (11, 101);
insert into t3 values (22, 100), (53, 301), (64, 402), (22, 102), (22, 101);

analyze table t1,t2,t3;

flush status;
select sum(t3.b) from t1 left join t3 on t3.a=t1.a and t1.a is not null;
show status like "handler_read%";
flush status;
select sum(t3.b) from t2 left join t3 on t3.a=t2.a and t2.a <> 10;
show status like "handler_read%";

drop table t1,t2,t3;

--echo #
--echo # Bug#57688 Assertion `!table || (!table->write_set || bitmap_is_set(table->write_set, field
--echo #

CREATE TABLE t1 (f1 INT NOT NULL, PRIMARY KEY (f1));
CREATE TABLE t2 (f1 INT NOT NULL, f2 INT NOT NULL, PRIMARY KEY (f1, f2));

INSERT INTO t1 VALUES (4);
INSERT INTO t2 VALUES (3, 3);
INSERT INTO t2 VALUES (7, 7);

EXPLAIN SELECT * FROM t1 LEFT JOIN t2 ON t2.f1 = t1.f1
WHERE t1.f1 = 4
GROUP BY t2.f1, t2.f2;

SELECT * FROM t1 LEFT JOIN t2 ON t2.f1 = t1.f1
WHERE t1.f1 = 4
GROUP BY t2.f1, t2.f2;

EXPLAIN SELECT * FROM t1 LEFT JOIN t2 ON t2.f1 = t1.f1
WHERE t1.f1 = 4 AND t2.f1 IS NOT NULL AND t2.f2 IS NOT NULL
GROUP BY t2.f1, t2.f2;

SELECT * FROM t1 LEFT JOIN t2 ON t2.f1 = t1.f1
WHERE t1.f1 = 4 AND t2.f1 IS NOT NULL AND t2.f2 IS NOT NULL
GROUP BY t2.f1, t2.f2;

DROP TABLE t1,t2;

--echo #
--echo # Bug#13068506 - QUERY WITH GROUP BY ON NON-AGGR COLUMN RETURNS 
--echo #                WRONG RESULT
--echo #

CREATE TABLE t1 (i1 int);
INSERT INTO t1 VALUES (100), (101);

CREATE TABLE t2 (i2 int, i3 int);
INSERT INTO t2 VALUES (20,1),(10,2);

CREATE TABLE t3 (i4 int(11));
INSERT INTO t3 VALUES (1),(2);

let $query= SELECT (
  SELECT MAX( t2.i2 )
  FROM t3 RIGHT JOIN t2 ON ( t2.i3 = 2 )
  WHERE t2.i3 <> t1.i1
) AS field1
FROM t1;

--echo
--eval $query;
--echo
--eval $query GROUP BY field1;

--echo
drop table t1,t2,t3;

--echo # End of test for Bug#13068506

--echo End of 5.1 tests

--echo #
--echo # LP BUG#994392: Wrong result with RIGHT/LEFT JOIN and ALL subquery
--echo # predicate in WHERE condition.
--echo #

CREATE TABLE t1(a INT);
INSERT INTO t1 VALUES(9);
CREATE TABLE t2(b INT);
INSERT INTO t2 VALUES(8);
CREATE TABLE t3(c INT);
INSERT INTO t3 VALUES(3);
SELECT * FROM t2 RIGHT JOIN t3 ON(c = b) WHERE b < ALL(SELECT a FROM t1 WHERE a <= 7);
SELECT * FROM t3 LEFT JOIN t2 ON(c = b) WHERE b < ALL(SELECT a FROM t1 WHERE a <= 7);
SELECT * FROM t2 RIGHT JOIN t3 ON(c = b) WHERE b not in (SELECT a FROM t1 WHERE a <= 7);
SELECT * FROM t3 LEFT JOIN t2 ON(c = b) WHERE b not in (SELECT a FROM t1 WHERE a <= 7);
drop table t1,t2,t3;

--echo End of 5.2 tests

--echo #
--echo # LP bug #813447: LEFT JOIN with single-row inner table and
--echo #                 a subquery in ON expression
--echo #

CREATE TABLE t1 (a int);
INSERT INTO t1 VALUES (0);

CREATE TABLE t2 (a int);
INSERT INTO t2 VALUES (0);

CREATE TABLE t3 (a int);
INSERT INTO t3 VALUES (0), (0);

SELECT t2.a FROM t1 LEFT JOIN t2 ON (6) IN (SELECT a FROM t3);
EXPLAIN EXTENDED
SELECT t2.a FROM t1 LEFT JOIN t2 ON (6) IN (SELECT a FROM t3);

DROP TABLE t1,t2,t3;

--echo #
--echo # LP bug #817384 Wrong result with outer join + subquery in ON
--echo # clause +unique key
--echo #

CREATE TABLE t1 ( c int NOT NULL , b char(1) NOT NULL ) ;
INSERT INTO t1 VALUES (1,'b');

CREATE TABLE t2 ( a int NOT NULL , b char(1) NOT NULL , PRIMARY KEY (a)) ;
INSERT INTO t2 VALUES (1,'a');

create table t3 (c1 char(1), c2 char(2));
insert into t3 values ('c','d');
insert into t3 values ('c','d');


EXPLAIN SELECT t2.b
FROM t1 LEFT JOIN t2 ON t1.c = t2.a AND ( t2.b , t1.b ) IN (SELECT * from t3);
SELECT t2.b
FROM t1 LEFT JOIN t2 ON t1.c = t2.a AND ( t2.b , t1.b ) IN (SELECT * from t3);

EXPLAIN SELECT t2.b
FROM t1 LEFT JOIN t2 ON (t2.b) IN (SELECT c2 from t3) AND t2.a = 1;
SELECT t2.b
FROM t1 LEFT JOIN t2 ON (t2.b) IN (SELECT c2 from t3) AND t2.a = 1;

DROP TABLE t1,t2,t3;

--echo #
--echo # lp:825035 second execution of PS with outer join
--echo #

CREATE TABLE t1 (a int);
INSERT INTO t1 VALUES (1),(2),(3),(4);

CREATE TABLE t2 (a int);

PREPARE stmt FROM 
"SELECT * FROM t1 LEFT JOIN t2 ON t1.a = t2.a";

EXECUTE stmt;
EXECUTE stmt;

DEALLOCATE PREPARE stmt;

DROP TABLE t1,t2;

--echo #
--echo # lp:838633 second execution of PS with outer join
--echo #                 converted to inner join
--echo #

CREATE TABLE t1 ( b int NOT NULL ) ;
INSERT INTO t1 VALUES (9),(10);

CREATE TABLE t2 ( b int NOT NULL, PRIMARY KEY (b)) ;
INSERT INTO t2 VALUES 
  (75),(76),(77),(78),(79),(80),(81),(82),(83),(84),(85),(86),(87),(88),(89),
  (10), (90),(91),(92),(93),(94),(95),(96),(97),(98),(99),(100);

CREATE TABLE t3 ( a int, b int NOT NULL , PRIMARY KEY (b)) ;
INSERT INTO t3 VALUES 
  (0,6),(0,7),(0,8),(2,9),(0,10),(2,21),(0,22),(2,23),(2,24),(2,25);

SET SESSION join_cache_level=4;

EXPLAIN EXTENDED
SELECT * FROM (t2 LEFT JOIN t1 ON t1.b = t2.b) JOIN t3 ON t1.b = t3.b;

PREPARE stmt FROM
'SELECT * FROM (t2 LEFT JOIN t1 ON t1.b = t2.b) JOIN t3 ON t1.b = t3.b';

EXECUTE stmt;
EXECUTE stmt;

DEALLOCATE PREPARE stmt;

SET SESSION join_cache_level=default;

DROP TABLE t1,t2,t3;

--echo #
--echo # LP bug #943543: LEFT JOIN converted to JOIN with 
--echo #                 ORed IS NULL(primary key) in WHERE clause                
--echo #

CREATE TABLE t1 (
  a int, b int NOT NULL, pk int NOT NULL,
  PRIMARY KEY (pk), INDEX idx(b)
);
INSERT INTO t1 VALUES
  (NULL,1,1), (6,2,2), (5,3,3), (NULL,4,4),
  (1,9,6), (8,5,7), (NULL,8,8), (8,1,5);

CREATE TABLE t2 (pk int PRIMARY KEY);
INSERT INTO t2 VALUES (3), (8), (5);

EXPLAIN EXTENDED
SELECT t1.pk FROM t2 JOIN t1 ON t2.pk = t1.a
 WHERE t1.b BETWEEN 5 AND 6 AND t1.pk IS NULL OR t1.pk = 5
ORDER BY t1.pk;
SELECT t1.pk FROM t2 JOIN t1 ON t2.pk = t1.a
 WHERE t1.b BETWEEN 5 AND 6 AND t1.pk IS NULL OR t1.pk = 5
ORDER BY t1.pk;

EXPLAIN EXTENDED
SELECT t1.pk FROM t2 LEFT JOIN t1 ON t2.pk = t1.a
 WHERE t1.b BETWEEN 5 AND 6 AND t1.pk IS NULL OR t1.pk = 5
ORDER BY t1.pk;
SELECT t1.pk FROM t2 LEFT JOIN t1 ON t2.pk = t1.a
 WHERE t1.b BETWEEN 5 AND 6 AND t1.pk IS NULL OR t1.pk = 5
ORDER BY t1.pk;

DROP TABLE t2;

CREATE TABLE t2 (c int, d int, KEY (c));
INSERT INTO t2 VALUES
  (3,30), (8,88), (5,50), (8,81),
  (4,40), (9,90), (7,70), (9,90),
  (13,130), (18,188), (15,150), (18,181),
  (14,140), (19,190), (17,170), (19,190);

INSERT INTO t1 VALUES (8,5,9);

EXPLAIN EXTENDED
SELECT t1.b, t2.c, t2.d FROM t2 JOIN t1 ON t2.c = t1.a
  WHERE t1.pk BETWEEN 5 AND 6 AND t1.b IS NULL OR t1.b = 5
ORDER BY t1.b;
SELECT t1.b, t2.c, t2.d FROM t2 JOIN t1 ON t2.c = t1.a
  WHERE t1.pk BETWEEN 5 AND 6 AND t1.b IS NULL OR t1.b = 5
ORDER BY t1.b;

EXPLAIN EXTENDED
SELECT t1.b, t2.c, t2.d FROM t2 LEFT JOIN t1 ON t2.c = t1.a
  WHERE t1.pk BETWEEN 5 AND 6 AND t1.b IS NULL OR t1.b = 5
ORDER BY t1.b;
SELECT t1.b, t2.c, t2.d FROM t2 LEFT JOIN t1 ON t2.c = t1.a
  WHERE t1.pk BETWEEN 5 AND 6 AND t1.b IS NULL OR t1.b = 5
ORDER BY t1.b;

DROP TABLE t1,t2;

--echo #
--echo # Bug mdev-4336: LEFT JOIN with disjunctive 
--echo #                <non-nullable datetime field> IS NULL in WHERE 
--echo #                causes a hang and eventual crash   
--echo #

CREATE TABLE t1 (
  id int(11) NOT NULL,
  modified datetime NOT NULL,
  PRIMARY KEY (id)
);

SELECT a.* FROM t1 a LEFT JOIN t1 b ON a.id = b.id 
  WHERE a.modified > b.modified or b.modified IS NULL;

DROP TABLE t1;

--echo #
<<<<<<< HEAD
--echo # MDEV-4817: Optimizer fails to optimize expression of the form 'FOO' IS NULL
--echo #
create table t0 (a int not null);
insert into t0 values (0),(1),(2),(3),(4),(5),(6),(7),(8),(9);

alter table t0 add person_id varchar(255) not null;
create table t1 (pk int not null primary key);
insert into t1 select A.a + 10*B.a from t0 A, t0 B;

explain select * from t1 left join t0 on t0.a=t1.pk where t0.person_id='fooo' or 'xyz' IS NULL;
explain select * from t1 left join t0 on t0.a=t1.pk where t0.person_id='fooo';
explain select * from t1 left join t0 on t0.a=t1.pk where t0.person_id='fooo' or t0.person_id='bar';

drop table t0, t1;

=======
--echo # Bug mdev-4942: LEFT JOIN with conjunctive 
--echo #                <non-nullable datetime field> IS NULL in WHERE 
--echo #                causes an assert failure  
--echo #

CREATE TABLE t1 ( i1 int, d1 date );
INSERT INTO t1 VALUES (1,'2001-06-26'), (2,'2000-11-16');

CREATE TABLE t2 ( i2 int, d2 date NOT NULL );
INSERT INTO t2 VALUES (3,'2000-03-06'), (4,'2007-09-25');

SELECT * FROM t1 LEFT JOIN t2 ON i1 = i2 WHERE d1 IS NULL AND d2 IS NULL;

DROP TABLE t1,t2;
>>>>>>> 2e981264

SET optimizer_switch=@save_optimizer_switch;<|MERGE_RESOLUTION|>--- conflicted
+++ resolved
@@ -1671,7 +1671,6 @@
 DROP TABLE t1;
 
 --echo #
-<<<<<<< HEAD
 --echo # MDEV-4817: Optimizer fails to optimize expression of the form 'FOO' IS NULL
 --echo #
 create table t0 (a int not null);
@@ -1687,7 +1686,8 @@
 
 drop table t0, t1;
 
-=======
+
+--echo #
 --echo # Bug mdev-4942: LEFT JOIN with conjunctive 
 --echo #                <non-nullable datetime field> IS NULL in WHERE 
 --echo #                causes an assert failure  
@@ -1702,6 +1702,5 @@
 SELECT * FROM t1 LEFT JOIN t2 ON i1 = i2 WHERE d1 IS NULL AND d2 IS NULL;
 
 DROP TABLE t1,t2;
->>>>>>> 2e981264
 
 SET optimizer_switch=@save_optimizer_switch;