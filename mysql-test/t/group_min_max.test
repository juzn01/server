--- conflicted
+++ resolved
@@ -1204,148 +1204,8 @@
 
 --echo End of 5.1 tests
 
-<<<<<<< HEAD
-
---echo #
---echo # WL#3220 (Loose index scan for COUNT DISTINCT)
---echo #
-
-CREATE TABLE t1 (a INT, b INT, c INT, KEY (a,b));
-INSERT INTO t1 VALUES (1,1,1), (1,2,1), (1,3,1), (1,4,1);
-INSERT INTO t1 SELECT a, b + 4, 1 FROM t1;
-INSERT INTO t1 SELECT a + 1, b, 1 FROM t1;
-CREATE TABLE t2 (a INT, b INT, c INT, d INT, e INT, f INT, KEY (a,b,c));
-INSERT INTO t2 VALUES (1,1,1,1,1,1), (1,2,1,1,1,1), (1,3,1,1,1,1), 
-       (1,4,1,1,1,1);
-INSERT INTO t2 SELECT a, b + 4, c,d,e,f FROM t2;
-INSERT INTO t2 SELECT a + 1, b, c,d,e,f FROM t2;
-
-EXPLAIN SELECT COUNT(DISTINCT a) FROM t1;
-SELECT COUNT(DISTINCT a) FROM t1;
-
-EXPLAIN SELECT COUNT(DISTINCT a,b) FROM t1;
-SELECT COUNT(DISTINCT a,b) FROM t1;
-
-EXPLAIN SELECT COUNT(DISTINCT b,a) FROM t1;
-SELECT COUNT(DISTINCT b,a) FROM t1;
-
-EXPLAIN SELECT COUNT(DISTINCT b) FROM t1;
-SELECT COUNT(DISTINCT b) FROM t1;
-
-EXPLAIN SELECT COUNT(DISTINCT a) FROM t1 GROUP BY a;
-SELECT COUNT(DISTINCT a) FROM t1 GROUP BY a;
-
-EXPLAIN SELECT COUNT(DISTINCT b) FROM t1 GROUP BY a;
-SELECT COUNT(DISTINCT b) FROM t1 GROUP BY a;
-
-EXPLAIN SELECT COUNT(DISTINCT a) FROM t1 GROUP BY b;
-SELECT COUNT(DISTINCT a) FROM t1 GROUP BY b;
-
-EXPLAIN SELECT DISTINCT COUNT(DISTINCT a) FROM t1;
-SELECT DISTINCT COUNT(DISTINCT a) FROM t1;
-
-EXPLAIN SELECT COUNT(DISTINCT a, b + 0) FROM t1;
-SELECT COUNT(DISTINCT a, b + 0) FROM t1;
-
-EXPLAIN SELECT COUNT(DISTINCT a) FROM t1 HAVING COUNT(DISTINCT b) < 10;
-SELECT COUNT(DISTINCT a) FROM t1 HAVING COUNT(DISTINCT b) < 10;
-
-EXPLAIN SELECT COUNT(DISTINCT a) FROM t1 HAVING COUNT(DISTINCT c) < 10;
-SELECT COUNT(DISTINCT a) FROM t1 HAVING COUNT(DISTINCT c) < 10;
-
-EXPLAIN SELECT 1 FROM t1 HAVING COUNT(DISTINCT a) < 10;
-SELECT 1 FROM t1 HAVING COUNT(DISTINCT a) < 10;
-
-EXPLAIN SELECT 1 FROM t1 GROUP BY a HAVING COUNT(DISTINCT b) > 1;
-SELECT 1 FROM t1 GROUP BY a HAVING COUNT(DISTINCT b) > 1;
-
-EXPLAIN SELECT COUNT(DISTINCT t1_1.a) FROM t1 t1_1, t1 t1_2 GROUP BY t1_1.a;
-SELECT COUNT(DISTINCT t1_1.a) FROM t1 t1_1, t1 t1_2 GROUP BY t1_1.a;
-
-EXPLAIN SELECT COUNT(DISTINCT a), 12 FROM t1;
-SELECT COUNT(DISTINCT a), 12 FROM t1;
-
-EXPLAIN SELECT COUNT(DISTINCT a, b, c) FROM t2;
-SELECT COUNT(DISTINCT a, b, c) FROM t2;
-
-EXPLAIN SELECT COUNT(DISTINCT a), SUM(DISTINCT a), AVG(DISTINCT a) FROM t2;
-SELECT COUNT(DISTINCT a), SUM(DISTINCT a), AVG(DISTINCT a) FROM t2;
-
-EXPLAIN SELECT COUNT(DISTINCT a), SUM(DISTINCT a), AVG(DISTINCT f) FROM t2;
-SELECT COUNT(DISTINCT a), SUM(DISTINCT a), AVG(DISTINCT f) FROM t2;
-
-EXPLAIN SELECT COUNT(DISTINCT a, b), COUNT(DISTINCT b, a) FROM t2;
-SELECT COUNT(DISTINCT a, b), COUNT(DISTINCT b, a) FROM t2;
-
-EXPLAIN SELECT COUNT(DISTINCT a, b), COUNT(DISTINCT b, f) FROM t2;
-SELECT COUNT(DISTINCT a, b), COUNT(DISTINCT b, f) FROM t2;
-
-EXPLAIN SELECT COUNT(DISTINCT a, b), COUNT(DISTINCT b, d) FROM t2;
-SELECT COUNT(DISTINCT a, b), COUNT(DISTINCT b, d) FROM t2;
-
-EXPLAIN SELECT a, c, COUNT(DISTINCT c, a, b) FROM t2 GROUP BY a, b, c;
-SELECT a, c, COUNT(DISTINCT c, a, b) FROM t2 GROUP BY a, b, c;
-
-EXPLAIN SELECT COUNT(DISTINCT c, a, b) FROM t2
-  WHERE a > 5 AND b BETWEEN 10 AND 20 GROUP BY a, b, c;
-SELECT COUNT(DISTINCT c, a, b) FROM t2
-  WHERE a > 5 AND b BETWEEN 10 AND 20 GROUP BY a, b, c;
-
-EXPLAIN SELECT COUNT(DISTINCT b), SUM(DISTINCT b) FROM t2 WHERE a = 5
-  GROUP BY b;
-SELECT COUNT(DISTINCT b), SUM(DISTINCT b) FROM t2 WHERE a = 5
-  GROUP BY b;
-
-EXPLAIN SELECT a, COUNT(DISTINCT b), SUM(DISTINCT b) FROM t2 GROUP BY a;
-SELECT a, COUNT(DISTINCT b), SUM(DISTINCT b) FROM t2 GROUP BY a;
-
-EXPLAIN SELECT COUNT(DISTINCT b), SUM(DISTINCT b) FROM t2 GROUP BY a;
-SELECT COUNT(DISTINCT b), SUM(DISTINCT b) FROM t2 GROUP BY a;
-
-EXPLAIN SELECT COUNT(DISTINCT a, b) FROM t2 WHERE c = 13 AND d = 42;
-SELECT COUNT(DISTINCT a, b) FROM t2 WHERE c = 13 AND d = 42;
-
-EXPLAIN SELECT a, COUNT(DISTINCT a), SUM(DISTINCT a) FROM t2
-  WHERE b = 13 AND c = 42 GROUP BY a;
-SELECT a, COUNT(DISTINCT a), SUM(DISTINCT a) FROM t2
-  WHERE b = 13 AND c = 42 GROUP BY a;
-
-EXPLAIN SELECT COUNT(DISTINCT a, b), SUM(DISTINCT a) FROM t2 WHERE b = 42;
-SELECT COUNT(DISTINCT a, b), SUM(DISTINCT a) FROM t2 WHERE b = 42;
-
-EXPLAIN SELECT SUM(DISTINCT a), MAX(b) FROM t2 GROUP BY a;
-SELECT SUM(DISTINCT a), MAX(b) FROM t2 GROUP BY a;
-
-EXPLAIN SELECT 42 * (a + c + COUNT(DISTINCT c, a, b)) FROM t2 GROUP BY a, b, c;
-SELECT 42 * (a + c + COUNT(DISTINCT c, a, b)) FROM t2 GROUP BY a, b, c;
-
-EXPLAIN SELECT (SUM(DISTINCT a) + MAX(b)) FROM t2 GROUP BY a;
-SELECT (SUM(DISTINCT a) + MAX(b)) FROM t2 GROUP BY a;
-
-DROP TABLE t1,t2;
-
---echo # end of WL#3220 tests
-
---echo #
---echo # Bug#50539: Wrong result when loose index scan is used for an aggregate
---echo #            function with distinct
---echo #
-CREATE TABLE t1 (
-  f1 int(11) NOT NULL DEFAULT '0',
-  f2 char(1) NOT NULL DEFAULT '',
-  PRIMARY KEY (f1,f2)
-) ;
-insert into t1 values(1,'A'),(1 , 'B'), (1, 'C'), (2, 'A'), 
-(3, 'A'), (3, 'B'), (3, 'C'), (3, 'D');
-
-SELECT f1, COUNT(DISTINCT f2) FROM t1 GROUP BY f1;
-explain SELECT f1, COUNT(DISTINCT f2) FROM t1 GROUP BY f1;
- 
-drop table t1;
---echo # End of test#50539.
-=======
---echo #
---echo # MDEV-765:  LP:825075 - Wrong result with GROUP BY + multipart key + MIN/MAX loose scan
+--echo #
+--echo # MDEV-765 lp:825075 - Wrong result with GROUP BY + multipart key + MIN/MAX loose scan
 --echo #
 
 CREATE TABLE t1 (a varchar(1), b varchar(1), KEY (b,a));
@@ -1402,4 +1262,141 @@
 drop table t1, t2;
 
 --echo End of 5.3 tests
->>>>>>> a3e984a0
+
+--echo #
+--echo # WL#3220 (Loose index scan for COUNT DISTINCT)
+--echo #
+
+CREATE TABLE t1 (a INT, b INT, c INT, KEY (a,b));
+INSERT INTO t1 VALUES (1,1,1), (1,2,1), (1,3,1), (1,4,1);
+INSERT INTO t1 SELECT a, b + 4, 1 FROM t1;
+INSERT INTO t1 SELECT a + 1, b, 1 FROM t1;
+CREATE TABLE t2 (a INT, b INT, c INT, d INT, e INT, f INT, KEY (a,b,c));
+INSERT INTO t2 VALUES (1,1,1,1,1,1), (1,2,1,1,1,1), (1,3,1,1,1,1), 
+       (1,4,1,1,1,1);
+INSERT INTO t2 SELECT a, b + 4, c,d,e,f FROM t2;
+INSERT INTO t2 SELECT a + 1, b, c,d,e,f FROM t2;
+
+EXPLAIN SELECT COUNT(DISTINCT a) FROM t1;
+SELECT COUNT(DISTINCT a) FROM t1;
+
+EXPLAIN SELECT COUNT(DISTINCT a,b) FROM t1;
+SELECT COUNT(DISTINCT a,b) FROM t1;
+
+EXPLAIN SELECT COUNT(DISTINCT b,a) FROM t1;
+SELECT COUNT(DISTINCT b,a) FROM t1;
+
+EXPLAIN SELECT COUNT(DISTINCT b) FROM t1;
+SELECT COUNT(DISTINCT b) FROM t1;
+
+EXPLAIN SELECT COUNT(DISTINCT a) FROM t1 GROUP BY a;
+SELECT COUNT(DISTINCT a) FROM t1 GROUP BY a;
+
+EXPLAIN SELECT COUNT(DISTINCT b) FROM t1 GROUP BY a;
+SELECT COUNT(DISTINCT b) FROM t1 GROUP BY a;
+
+EXPLAIN SELECT COUNT(DISTINCT a) FROM t1 GROUP BY b;
+SELECT COUNT(DISTINCT a) FROM t1 GROUP BY b;
+
+EXPLAIN SELECT DISTINCT COUNT(DISTINCT a) FROM t1;
+SELECT DISTINCT COUNT(DISTINCT a) FROM t1;
+
+EXPLAIN SELECT COUNT(DISTINCT a, b + 0) FROM t1;
+SELECT COUNT(DISTINCT a, b + 0) FROM t1;
+
+EXPLAIN SELECT COUNT(DISTINCT a) FROM t1 HAVING COUNT(DISTINCT b) < 10;
+SELECT COUNT(DISTINCT a) FROM t1 HAVING COUNT(DISTINCT b) < 10;
+
+EXPLAIN SELECT COUNT(DISTINCT a) FROM t1 HAVING COUNT(DISTINCT c) < 10;
+SELECT COUNT(DISTINCT a) FROM t1 HAVING COUNT(DISTINCT c) < 10;
+
+EXPLAIN SELECT 1 FROM t1 HAVING COUNT(DISTINCT a) < 10;
+SELECT 1 FROM t1 HAVING COUNT(DISTINCT a) < 10;
+
+EXPLAIN SELECT 1 FROM t1 GROUP BY a HAVING COUNT(DISTINCT b) > 1;
+SELECT 1 FROM t1 GROUP BY a HAVING COUNT(DISTINCT b) > 1;
+
+EXPLAIN SELECT COUNT(DISTINCT t1_1.a) FROM t1 t1_1, t1 t1_2 GROUP BY t1_1.a;
+SELECT COUNT(DISTINCT t1_1.a) FROM t1 t1_1, t1 t1_2 GROUP BY t1_1.a;
+
+EXPLAIN SELECT COUNT(DISTINCT a), 12 FROM t1;
+SELECT COUNT(DISTINCT a), 12 FROM t1;
+
+EXPLAIN SELECT COUNT(DISTINCT a, b, c) FROM t2;
+SELECT COUNT(DISTINCT a, b, c) FROM t2;
+
+EXPLAIN SELECT COUNT(DISTINCT a), SUM(DISTINCT a), AVG(DISTINCT a) FROM t2;
+SELECT COUNT(DISTINCT a), SUM(DISTINCT a), AVG(DISTINCT a) FROM t2;
+
+EXPLAIN SELECT COUNT(DISTINCT a), SUM(DISTINCT a), AVG(DISTINCT f) FROM t2;
+SELECT COUNT(DISTINCT a), SUM(DISTINCT a), AVG(DISTINCT f) FROM t2;
+
+EXPLAIN SELECT COUNT(DISTINCT a, b), COUNT(DISTINCT b, a) FROM t2;
+SELECT COUNT(DISTINCT a, b), COUNT(DISTINCT b, a) FROM t2;
+
+EXPLAIN SELECT COUNT(DISTINCT a, b), COUNT(DISTINCT b, f) FROM t2;
+SELECT COUNT(DISTINCT a, b), COUNT(DISTINCT b, f) FROM t2;
+
+EXPLAIN SELECT COUNT(DISTINCT a, b), COUNT(DISTINCT b, d) FROM t2;
+SELECT COUNT(DISTINCT a, b), COUNT(DISTINCT b, d) FROM t2;
+
+EXPLAIN SELECT a, c, COUNT(DISTINCT c, a, b) FROM t2 GROUP BY a, b, c;
+SELECT a, c, COUNT(DISTINCT c, a, b) FROM t2 GROUP BY a, b, c;
+
+EXPLAIN SELECT COUNT(DISTINCT c, a, b) FROM t2
+  WHERE a > 5 AND b BETWEEN 10 AND 20 GROUP BY a, b, c;
+SELECT COUNT(DISTINCT c, a, b) FROM t2
+  WHERE a > 5 AND b BETWEEN 10 AND 20 GROUP BY a, b, c;
+
+EXPLAIN SELECT COUNT(DISTINCT b), SUM(DISTINCT b) FROM t2 WHERE a = 5
+  GROUP BY b;
+SELECT COUNT(DISTINCT b), SUM(DISTINCT b) FROM t2 WHERE a = 5
+  GROUP BY b;
+
+EXPLAIN SELECT a, COUNT(DISTINCT b), SUM(DISTINCT b) FROM t2 GROUP BY a;
+SELECT a, COUNT(DISTINCT b), SUM(DISTINCT b) FROM t2 GROUP BY a;
+
+EXPLAIN SELECT COUNT(DISTINCT b), SUM(DISTINCT b) FROM t2 GROUP BY a;
+SELECT COUNT(DISTINCT b), SUM(DISTINCT b) FROM t2 GROUP BY a;
+
+EXPLAIN SELECT COUNT(DISTINCT a, b) FROM t2 WHERE c = 13 AND d = 42;
+SELECT COUNT(DISTINCT a, b) FROM t2 WHERE c = 13 AND d = 42;
+
+EXPLAIN SELECT a, COUNT(DISTINCT a), SUM(DISTINCT a) FROM t2
+  WHERE b = 13 AND c = 42 GROUP BY a;
+SELECT a, COUNT(DISTINCT a), SUM(DISTINCT a) FROM t2
+  WHERE b = 13 AND c = 42 GROUP BY a;
+
+EXPLAIN SELECT COUNT(DISTINCT a, b), SUM(DISTINCT a) FROM t2 WHERE b = 42;
+SELECT COUNT(DISTINCT a, b), SUM(DISTINCT a) FROM t2 WHERE b = 42;
+
+EXPLAIN SELECT SUM(DISTINCT a), MAX(b) FROM t2 GROUP BY a;
+SELECT SUM(DISTINCT a), MAX(b) FROM t2 GROUP BY a;
+
+EXPLAIN SELECT 42 * (a + c + COUNT(DISTINCT c, a, b)) FROM t2 GROUP BY a, b, c;
+SELECT 42 * (a + c + COUNT(DISTINCT c, a, b)) FROM t2 GROUP BY a, b, c;
+
+EXPLAIN SELECT (SUM(DISTINCT a) + MAX(b)) FROM t2 GROUP BY a;
+SELECT (SUM(DISTINCT a) + MAX(b)) FROM t2 GROUP BY a;
+
+DROP TABLE t1,t2;
+
+--echo # end of WL#3220 tests
+
+--echo #
+--echo # Bug#50539: Wrong result when loose index scan is used for an aggregate
+--echo #            function with distinct
+--echo #
+CREATE TABLE t1 (
+  f1 int(11) NOT NULL DEFAULT '0',
+  f2 char(1) NOT NULL DEFAULT '',
+  PRIMARY KEY (f1,f2)
+) ;
+insert into t1 values(1,'A'),(1 , 'B'), (1, 'C'), (2, 'A'), 
+(3, 'A'), (3, 'B'), (3, 'C'), (3, 'D');
+
+SELECT f1, COUNT(DISTINCT f2) FROM t1 GROUP BY f1;
+explain SELECT f1, COUNT(DISTINCT f2) FROM t1 GROUP BY f1;
+ 
+drop table t1;
+--echo # End of test#50539.