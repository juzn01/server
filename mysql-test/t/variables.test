#
# test variables
#
--disable_warnings
drop table if exists t1,t2;
--enable_warnings

# case insensitivity tests (new in 5.0)
set @`test`=1;
select @test, @`test`, @TEST, @`TEST`, @"teSt";
set @TEST=2;
select @test, @`test`, @TEST, @`TEST`, @"teSt";
set @"tEST"=3;
select @test, @`test`, @TEST, @`TEST`, @"teSt";
set @`TeST`=4;
select @test, @`test`, @TEST, @`TEST`, @"teSt";
select @`teST`:=5;
select @test, @`test`, @TEST, @`TEST`, @"teSt";

set @select=2,@t5=1.23456;
select @`select`,@not_used;
set @test_int=10,@test_double=1e-10,@test_string="abcdeghi",@test_string2="abcdefghij",@select=NULL;
# Expected result "1e-10", windows returns "1e-010"
--replace_result 1e-010 1e-10
select @test_int,@test_double,@test_string,@test_string2,@select;
set @test_int="hello",@test_double="hello",@test_string="hello",@test_string2="hello";
select @test_int,@test_double,@test_string,@test_string2;
set @test_int="hellohello",@test_double="hellohello",@test_string="hellohello",@test_string2="hellohello";
select @test_int,@test_double,@test_string,@test_string2;
set @test_int=null,@test_double=null,@test_string=null,@test_string2=null;
select @test_int,@test_double,@test_string,@test_string2;
select @t1:=(@t2:=1)+@t3:=4,@t1,@t2,@t3;
explain extended select @t1:=(@t2:=1)+@t3:=4,@t1,@t2,@t3;
select @t5;

#
# Test problem with WHERE and variables
#

CREATE TABLE t1 (c_id INT(4) NOT NULL, c_name CHAR(20), c_country CHAR(3), PRIMARY KEY(c_id));
INSERT INTO t1 VALUES (1,'Bozo','USA'),(2,'Ronald','USA'),(3,'Kinko','IRE'),(4,'Mr. Floppy','GB');
SELECT @min_cid:=min(c_id), @max_cid:=max(c_id) from t1;
SELECT * FROM t1 WHERE c_id=@min_cid OR c_id=@max_cid;
SELECT * FROM t1 WHERE c_id=@min_cid OR c_id=@max_cid OR c_id=666;
ALTER TABLE t1 DROP PRIMARY KEY;
select * from t1 where c_id=@min_cid OR c_id=@max_cid;
drop table t1;

#
# Test system variables
#
set GLOBAL max_join_size=10;
set max_join_size=100;
show variables like 'max_join_size';
--replace_result 18446744073709551615 HA_POS_ERROR 4294967295 HA_POS_ERROR
show global variables like 'max_join_size';
set GLOBAL max_join_size=2000;
show global variables like 'max_join_size';
set max_join_size=DEFAULT;
--replace_result 18446744073709551615 HA_POS_ERROR 4294967295 HA_POS_ERROR
show variables like 'max_join_size';
set GLOBAL max_join_size=DEFAULT;
--replace_result 18446744073709551615 HA_POS_ERROR 4294967295 HA_POS_ERROR
show global variables like 'max_join_size';
set @@max_join_size=1000, @@global.max_join_size=2000;
select @@local.max_join_size, @@global.max_join_size;
select @@identity,  length(@@version)>0;
select @@VERSION=version();
select last_insert_id(345);
explain extended select last_insert_id(345);
select @@IDENTITY,last_insert_id(), @@identity;
explain extended select @@IDENTITY,last_insert_id(), @@identity;

set big_tables=OFF, big_tables=ON, big_tables=0, big_tables=1, big_tables="OFF", big_tables="ON";

set global concurrent_insert=2;
show variables like 'concurrent_insert';
set global concurrent_insert=1;
show variables like 'concurrent_insert';
set global concurrent_insert=0;
show variables like 'concurrent_insert';
set global concurrent_insert=DEFAULT;
select @@concurrent_insert;

set global timed_mutexes=ON;
show variables like 'timed_mutexes';
set global timed_mutexes=0;
show variables like 'timed_mutexes';

set storage_engine=MYISAM, storage_engine="HEAP", global storage_engine="MERGE";
show local variables like 'storage_engine';
show global variables like 'storage_engine';
set GLOBAL query_cache_size=100000;

set GLOBAL myisam_max_sort_file_size=2000000;
show global variables like 'myisam_max_sort_file_size';
set GLOBAL myisam_max_sort_file_size=default;
--replace_result 2147483647 FILE_SIZE 9223372036854775807 FILE_SIZE
show variables like 'myisam_max_sort_file_size';

set global net_retry_count=10, session net_retry_count=10;
set global net_buffer_length=1024, net_write_timeout=200, net_read_timeout=300;
set session net_buffer_length=2048, net_write_timeout=500, net_read_timeout=600;
show global variables like 'net_%';
show session variables like 'net_%';
set session net_buffer_length=8000, global net_read_timeout=900, net_write_timeout=1000;
show global variables like 'net_%';
show session variables like 'net_%';
set net_buffer_length=1;
show variables like 'net_buffer_length';
set net_buffer_length=2000000000;
show variables like 'net_buffer_length';

set character set cp1251_koi8;
show variables like "character_set_client";
select @@timestamp>0;

set @@rand_seed1=10000000,@@rand_seed2=1000000;
select ROUND(RAND(),5);

show variables like '%alloc%';
set @@range_alloc_block_size=1024*16;
set @@query_alloc_block_size=1024*17+2;
set @@query_prealloc_size=1024*18;
set @@transaction_alloc_block_size=1024*20-1;
set @@transaction_prealloc_size=1024*21-1;
select @@query_alloc_block_size;
show variables like '%alloc%';
set @@range_alloc_block_size=default;
set @@query_alloc_block_size=default, @@query_prealloc_size=default;
set transaction_alloc_block_size=default, @@transaction_prealloc_size=default;
show variables like '%alloc%';

#
# Bug #10904 Illegal mix of collations between
# a system variable and a constant
#
SELECT @@version LIKE 'non-existent';
SELECT @@version_compile_os LIKE 'non-existent';

# The following should give errors

--error 1231
set big_tables=OFFF;
--error 1231
set big_tables="OFFF";
--error 1193
set unknown_variable=1;
--error 1232
set max_join_size="hello";
--error 1286
set storage_engine=UNKNOWN_TABLE_TYPE;
--error 1231
set storage_engine=MERGE, big_tables=2;
show local variables like 'storage_engine';
--error 1229
set SESSION query_cache_size=10000;
--error 1230
set GLOBAL storage_engine=DEFAULT;
--error 1115
set character_set_client=UNKNOWN_CHARACTER_SET;
--error 1273
set collation_connection=UNKNOWN_COLLATION;
--error 1231
set character_set_client=NULL;
--error 1231
set collation_connection=NULL;
--error 1228
set global autocommit=1;
--error 1238
select @@global.timestamp;
--error 1193
set @@version='';
--error 1229
set @@concurrent_insert=1;
--error 1228
set @@global.sql_auto_is_null=1;
--error 1238
select @@global.sql_auto_is_null;
--error 1229
set myisam_max_sort_file_size=100;
--error 1231
set @@SQL_WARNINGS=NULL;

# Test setting all variables

set autocommit=1;
set big_tables=1;
select @@autocommit, @@big_tables;
set global binlog_cache_size=100;
set bulk_insert_buffer_size=100;
set character set cp1251_koi8;
set character set default;
set @@global.concurrent_insert=1;
set global connect_timeout=100;
select @@delay_key_write;
set global delay_key_write="OFF";
select @@delay_key_write;
set global delay_key_write=ALL;
select @@delay_key_write;
set global delay_key_write=1;
select @@delay_key_write;
set global delayed_insert_limit=100;
set global delayed_insert_timeout=100;
set global delayed_queue_size=100;
set global flush=1;
set global flush_time=100;
set insert_id=1;
set interactive_timeout=100;
set join_buffer_size=100;
set last_insert_id=1;
set global local_infile=1;
set long_query_time=100;
set low_priority_updates=1;
set max_allowed_packet=100;
set global max_binlog_cache_size=100;
set global max_binlog_size=100;
set global max_connect_errors=100;
set global max_connections=100;
set global max_delayed_threads=100;
set max_heap_table_size=100;
set max_join_size=100;
set max_sort_length=100;
set max_tmp_tables=100;
set global max_user_connections=100;
select @@max_user_connections;
set global max_write_lock_count=100;
set myisam_sort_buffer_size=100;
set net_buffer_length=100;
set net_read_timeout=100;
set net_write_timeout=100;
set global query_cache_limit=100;
set global query_cache_size=100;
set global query_cache_type=demand;
set read_buffer_size=100;
set read_rnd_buffer_size=100;
set global rpl_recovery_rank=100;
set global server_id=100;
set global slow_launch_time=100;
set sort_buffer_size=100;
set @@max_sp_recursion_depth=10;
select @@max_sp_recursion_depth;
set @@max_sp_recursion_depth=0;
select @@max_sp_recursion_depth;
set sql_auto_is_null=1;
select @@sql_auto_is_null;
set @@sql_auto_is_null=0;
select @@sql_auto_is_null;
set sql_big_selects=1;
set sql_big_tables=1;
set sql_buffer_result=1;
set sql_log_bin=1;
set sql_log_off=1;
set sql_log_update=1;
set sql_low_priority_updates=1;
set sql_max_join_size=200;
select @@sql_max_join_size,@@max_join_size;
set sql_quote_show_create=1;
set sql_safe_updates=1;
set sql_select_limit=1;
set sql_warnings=1;
set global table_cache=100;
set storage_engine=myisam;
set global thread_cache_size=100;
set timestamp=1, timestamp=default;
set tmp_table_size=100;
set tx_isolation="READ-COMMITTED";
set wait_timeout=100;
set log_warnings=1;

#
# key buffer
#

create table t1 (a int not null auto_increment, primary key(a));
create table t2 (a int not null auto_increment, primary key(a));
insert into t1 values(null),(null),(null);
insert into t2 values(null),(null),(null);
set global key_buffer_size=100000;
select @@key_buffer_size;
select * from t1 where a=2;
select * from t2 where a=3;
check table t1,t2;
select max(a) +1, max(a) +2 into @xx,@yy from t1;
drop table t1,t2;

#
# error conditions
#

--error 1193
select @@xxxxxxxxxx;
select 1;

--error 1238
select @@session.key_buffer_size;

--error 1229
set ft_boolean_syntax = @@init_connect;
--error 1231
set global ft_boolean_syntax = @@init_connect;
--error 1229
set init_connect = NULL;
set global init_connect = NULL;
--error 1229
set ft_boolean_syntax = @@init_connect;
--error 1231
set global ft_boolean_syntax = @@init_connect;

# Bug#3754 SET GLOBAL myisam_max_sort_file_size doesn't work as
# expected: check that there is no overflow when 64-bit unsigned
# variables are set

set global myisam_max_sort_file_size=4294967296;
--replace_result 4294967296 MAX_FILE_SIZE 2146435072 MAX_FILE_SIZE
show global variables like 'myisam_max_sort_file_size';
set global myisam_max_sort_file_size=default;

#
# swap
#
select @@global.max_user_connections,@@local.max_join_size;
set @svc=@@global.max_user_connections, @svj=@@local.max_join_size;
select @@global.max_user_connections,@@local.max_join_size;
set @@global.max_user_connections=111,@@local.max_join_size=222;
select @@global.max_user_connections,@@local.max_join_size;
set @@global.max_user_connections=@@local.max_join_size,@@local.max_join_size=@@global.max_user_connections;
select @@global.max_user_connections,@@local.max_join_size;
set @@global.max_user_connections=@svc, @@local.max_join_size=@svj;
select @@global.max_user_connections,@@local.max_join_size;
set @a=1, @b=2;
set @a=@b, @b=@a;
select @a, @b;

#
# Bug#2586:Disallow global/session/local as structured var. instance names
#
--error 1064
set @@global.global.key_buffer_size= 1;
--error 1064
set GLOBAL global.key_buffer_size= 1;
--error 1064
SELECT @@global.global.key_buffer_size;
--error 1064
SELECT @@global.session.key_buffer_size;
--error 1064
SELECT @@global.local.key_buffer_size;

# BUG#5135: cannot turn on log_warnings with SET in 4.1 (and 4.0)
set @tstlw = @@log_warnings;
show global variables like 'log_warnings';
set global log_warnings = 0;
show global variables like 'log_warnings';
set global log_warnings = 42;
show global variables like 'log_warnings';
set global log_warnings = @tstlw;
show global variables like 'log_warnings';

#
# BUG#4788 show create table provides incorrect statement
#
# What default width have numeric types?
create table t1 (
  c1 tinyint,
  c2 smallint,
  c3 mediumint,
  c4 int,
  c5 bigint);
show create table t1;
drop table t1;
#
# What types and widths have variables?
set @arg00= 8, @arg01= 8.8, @arg02= 'a string', @arg03= 0.2e0;
create table t1 as select @arg00 as c1, @arg01 as c2, @arg02 as c3, @arg03 as c4;
show create table t1;
drop table t1;


#
# Bug #6993: myisam_data_pointer_size
# Wrong bug report, data pointer size must be restricted to 7,
# setting to 8 will not work on all computers, myisamchk and
# the server may see a wrong value, such as 0 or negative number
# if 8 bytes is set.
#

SET GLOBAL MYISAM_DATA_POINTER_SIZE= 7;
SHOW VARIABLES LIKE 'MYISAM_DATA_POINTER_SIZE';

#
# Bug #6958: negative arguments to integer options wrap around
#

SET GLOBAL table_cache=-1;
SHOW VARIABLES LIKE 'table_cache';
SET GLOBAL table_cache=DEFAULT;

#
# Bugs12363: character_set_results is nullable,
# but value_ptr returns string "NULL"
#
set character_set_results=NULL;
select ifnull(@@character_set_results,"really null");
set names latin1;


#
# Bug #9613: @@have_innodb
#

--replace_column 1 #
select @@have_innodb;

#
# Bug #13334: query_prealloc_size default less than minimum
#
set @test = @@query_prealloc_size;
set @@query_prealloc_size = @test;
select @@query_prealloc_size = @test;

# End of 4.1 tests

#
# Bug#6282 Packet error with SELECT INTO
# 

create table t1 (a int);
select a into @x from t1;
show warnings;
drop table t1;

#
# Bug #10339: read only variables.
#

--error 1238
set @@warning_count=1;
--error 1238
set @@global.error_count=1;

#
# Bug #10351: Setting ulong variable to > MAX_ULONG fails on 32-bit platform
#

set @@max_heap_table_size= 4294967296;
select @@max_heap_table_size > 0;
set global max_heap_table_size= 4294967296;
select @@max_heap_table_size > 0;
set @@max_heap_table_size= 4294967296;
select @@max_heap_table_size > 0;

#
# Bug #11775 Variable character_set_system does not exist (sometimes)
#
select @@character_set_system;
--error 1238
set global character_set_system = latin1;
--error 1238
set @@global.version_compile_os='234';

#
# Check character_set_filesystem variable
#
set character_set_filesystem=latin1;
select @@character_set_filesystem;
set @@global.character_set_filesystem=latin2;
set character_set_filesystem=latin1;
select @@character_set_filesystem;
set @@global.character_set_filesystem=latin2;
set character_set_filesystem=default;
select @@character_set_filesystem;
set @@global.character_set_filesystem=default;
select @@global.character_set_filesystem;

#
<<<<<<< HEAD
# Bug #17849: Show sql_big_selects in SHOW VARIABLES
#
set @old_sql_big_selects = @@sql_big_selects;
set @@sql_big_selects = 1;
show variables like 'sql_big_selects';
set @@sql_big_selects = @old_sql_big_selects;
=======
# Bug #16195: SHOW VARIABLES doesn't report correctly sql_warnings and
# sql_notes values
# 
set @@sql_notes = 0, @@sql_warnings = 0;
show variables like 'sql_notes';
show variables like 'sql_warnings';
set @@sql_notes = 1, @@sql_warnings = 1;
show variables like 'sql_notes';
show variables like 'sql_warnings';
>>>>>>> a4b042c1

--echo End of 5.0 tests<|MERGE_RESOLUTION|>--- conflicted
+++ resolved
@@ -473,14 +473,14 @@
 select @@global.character_set_filesystem;
 
 #
-<<<<<<< HEAD
 # Bug #17849: Show sql_big_selects in SHOW VARIABLES
 #
 set @old_sql_big_selects = @@sql_big_selects;
 set @@sql_big_selects = 1;
 show variables like 'sql_big_selects';
 set @@sql_big_selects = @old_sql_big_selects;
-=======
+
+#
 # Bug #16195: SHOW VARIABLES doesn't report correctly sql_warnings and
 # sql_notes values
 # 
@@ -490,6 +490,5 @@
 set @@sql_notes = 1, @@sql_warnings = 1;
 show variables like 'sql_notes';
 show variables like 'sql_warnings';
->>>>>>> a4b042c1
 
 --echo End of 5.0 tests