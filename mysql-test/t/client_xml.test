--- conflicted
+++ resolved
@@ -1,17 +1,14 @@
 # Can't run with embedded server
 -- source include/not_embedded.inc
 
-<<<<<<< HEAD
 # Disable concurrent inserts to avoid test failures when reading
 # data from concurrent connections (insert might return before
 # the data is actually in the table).
 set @old_concurrent_insert= @@global.concurrent_insert;
 set @@global.concurrent_insert= 0;
-=======
 --disable_warnings
 drop table if exists t1;
 --enable_warnings
->>>>>>> 88d66418
 
 # Test of the xml output of the 'mysql' and 'mysqldump' clients -- makes
 # sure that basic encoding issues are handled properly
