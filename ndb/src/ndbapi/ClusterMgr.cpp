/* Copyright (C) 2003 MySQL AB

   This program is free software; you can redistribute it and/or modify
   it under the terms of the GNU General Public License as published by
   the Free Software Foundation; either version 2 of the License, or
   (at your option) any later version.

   This program is distributed in the hope that it will be useful,
   but WITHOUT ANY WARRANTY; without even the implied warranty of
   MERCHANTABILITY or FITNESS FOR A PARTICULAR PURPOSE.  See the
   GNU General Public License for more details.

   You should have received a copy of the GNU General Public License
   along with this program; if not, write to the Free Software
   Foundation, Inc., 59 Temple Place, Suite 330, Boston, MA  02111-1307  USA */

#include <ndb_global.h>
#include <my_pthread.h>
#include <ndb_limits.h>
#include <ndb_version.h>

#include "TransporterFacade.hpp"
#include "ClusterMgr.hpp"
#include <IPCConfig.hpp>
#include "NdbApiSignal.hpp"
#include "API.hpp"
#include <NdbSleep.h>
#include <NdbOut.hpp>
#include <NdbTick.h>


#include <signaldata/NodeFailRep.hpp>
#include <signaldata/NFCompleteRep.hpp>
#include <signaldata/ApiRegSignalData.hpp>

#include <mgmapi.h>
#include <mgmapi_configuration.hpp>
#include <mgmapi_config_parameters.h>

int global_flag_send_heartbeat_now= 0;

// Just a C wrapper for threadMain
extern "C" 
void*
runClusterMgr_C(void * me)
{
  ((ClusterMgr*) me)->threadMain();
  /** 
   * Sleep to allow another thread that is not exiting to take control 
   * of signals allocated by this thread
   *
   * see Ndb::~Ndb() in Ndbinit.cpp
   */  
#ifdef NDB_OSE
  NdbSleep_MilliSleep(50);
#endif
  return NULL;
}

extern "C" {
  void ndbSetOwnVersion();
}
ClusterMgr::ClusterMgr(TransporterFacade & _facade):
  theStop(0),
  theFacade(_facade)
{
  ndbSetOwnVersion();
  clusterMgrThreadMutex = NdbMutex_Create();
  noOfAliveNodes= 0;
  noOfConnectedNodes= 0;
  theClusterMgrThread= 0;
}

ClusterMgr::~ClusterMgr(){
  doStop();  
  NdbMutex_Destroy(clusterMgrThreadMutex);
}

void
ClusterMgr::init(ndb_mgm_configuration_iterator & iter){
  for(iter.first(); iter.valid(); iter.next()){
    Uint32 tmp = 0;
    if(iter.get(CFG_NODE_ID, &tmp))
      continue;

    theNodes[tmp].defined = true;
#if 0
    ndbout << "--------------------------------------" << endl;
    ndbout << "--------------------------------------" << endl;
    ndbout_c("ClusterMgr: Node %d defined as %s", tmp, config.getNodeType(tmp));
#endif

    unsigned type;
    if(iter.get(CFG_TYPE_OF_SECTION, &type))
      continue;

    switch(type){
    case NODE_TYPE_DB:
      theNodes[tmp].m_info.m_type = NodeInfo::DB;
      break;
    case NODE_TYPE_API:
      theNodes[tmp].m_info.m_type = NodeInfo::API;
      break;
    case NODE_TYPE_MGM:
      theNodes[tmp].m_info.m_type = NodeInfo::MGM;
      break;
    case NODE_TYPE_REP:
      theNodes[tmp].m_info.m_type = NodeInfo::REP;
      break;
    case NODE_TYPE_EXT_REP:
      theNodes[tmp].m_info.m_type = NodeInfo::REP;
      {
	Uint32 hbFreq = 10000;
	//ndb_mgm_get_int_parameter(iter, CFG_, &hbFreq);
	theNodes[tmp].hbFrequency = hbFreq;
	assert(100 <= hbFreq && hbFreq < 60 * 60 * 1000);
      }
      break;
    default:
      type = type;
#if 0
      ndbout_c("ClusterMgr: Unknown node type: %d", type);
#endif
    }
  }
}

void
ClusterMgr::startThread() {
  NdbMutex_Lock(clusterMgrThreadMutex);
  
  theStop = 0;
  
  theClusterMgrThread = NdbThread_Create(runClusterMgr_C,
                                         (void**)this,
                                         32768,
                                         "ndb_clustermgr",
                                         NDB_THREAD_PRIO_LOW);
  NdbMutex_Unlock(clusterMgrThreadMutex);
}

void
ClusterMgr::doStop( ){
  DBUG_ENTER("ClusterMgr::doStop");
  NdbMutex_Lock(clusterMgrThreadMutex);
  if(theStop){
    NdbMutex_Unlock(clusterMgrThreadMutex);
    DBUG_VOID_RETURN;
  }
  void *status;
  theStop = 1;
  if (theClusterMgrThread) {
    NdbThread_WaitFor(theClusterMgrThread, &status);  
    NdbThread_Destroy(&theClusterMgrThread);
    theClusterMgrThread= 0;
  }
  NdbMutex_Unlock(clusterMgrThreadMutex);
  DBUG_VOID_RETURN;
}

void
ClusterMgr::threadMain( ){
  NdbApiSignal signal(numberToRef(API_CLUSTERMGR, theFacade.ownId()));
  
  signal.theVerId_signalNumber   = GSN_API_REGREQ;
  signal.theReceiversBlockNumber = QMGR;
  signal.theTrace                = 0;
  signal.theLength               = ApiRegReq::SignalLength;

  ApiRegReq * req = CAST_PTR(ApiRegReq, signal.getDataPtrSend());
  req->ref = numberToRef(API_CLUSTERMGR, theFacade.ownId());
  req->version = NDB_VERSION;

  
  Uint32 timeSlept = 100;
  Uint64 now = NdbTick_CurrentMillisecond();

  while(!theStop){
    /**
     * Start of Secure area for use of Transporter
     */
    int send_heartbeat_now= global_flag_send_heartbeat_now;
    global_flag_send_heartbeat_now= 0;

    theFacade.lock_mutex();
    for (int i = 1; i < MAX_NODES; i++){
      /**
       * Send register request (heartbeat) to all available nodes 
       * at specified timing intervals
       */
      const NodeId nodeId = i;
      Node & theNode = theNodes[nodeId];
      
      if (!theNode.defined)
	continue;

      if (theNode.connected == false){
	theFacade.doConnect(nodeId);
	continue;
      }
      
      if (!theNode.compatible){
	continue;
      }
      
      theNode.hbCounter += timeSlept;
      if (theNode.hbCounter >= theNode.hbFrequency ||
	  send_heartbeat_now) {
	/**
	 * It is now time to send a new Heartbeat
	 */
	if (theNode.hbCounter >= theNode.hbFrequency) {
	  theNode.hbSent++;
	  theNode.hbCounter = 0;
	}

	/**
	 * If the node is of type REP, 
	 * then the receiver of the signal should be API_CLUSTERMGR
	 */
	if (theNode.m_info.m_type == NodeInfo::REP) {
	  signal.theReceiversBlockNumber = API_CLUSTERMGR;
	}
#if 0 
	ndbout_c("ClusterMgr: Sending API_REGREQ to node %d", (int)nodeId);
#endif
	theFacade.sendSignalUnCond(&signal, nodeId);
      }//if
      
      if (theNode.hbSent == 4 && theNode.hbFrequency > 0){
	reportNodeFailed(i);
      }//if
    }
    
    /**
     * End of secure area. Let other threads in
     */
    theFacade.unlock_mutex();
    
    // Sleep for 100 ms between each Registration Heartbeat
    Uint64 before = now;
    NdbSleep_MilliSleep(100); 
    now = NdbTick_CurrentMillisecond();
    timeSlept = (now - before);
  }
}

#if 0
void
ClusterMgr::showState(NodeId nodeId){
  ndbout << "-- ClusterMgr - NodeId = " << nodeId << endl;
  ndbout << "theNodeList      = " << theNodeList[nodeId] << endl;
  ndbout << "theNodeState     = " << theNodeState[nodeId] << endl;
  ndbout << "theNodeCount     = " << theNodeCount[nodeId] << endl;
  ndbout << "theNodeStopDelay = " << theNodeStopDelay[nodeId] << endl;
  ndbout << "theNodeSendDelay = " << theNodeSendDelay[nodeId] << endl;
}
#endif

ClusterMgr::Node::Node()
  : m_state(NodeState::SL_NOTHING) { 
  compatible = nfCompleteRep = true;
  connected = defined = m_alive = false; 
  m_state.m_connected_nodes.clear();
}

/******************************************************************************
 * API_REGREQ and friends
 ******************************************************************************/

void
ClusterMgr::execAPI_REGREQ(const Uint32 * theData){
  const ApiRegReq * const apiRegReq = (ApiRegReq *)&theData[0];
  const NodeId nodeId = refToNode(apiRegReq->ref);

#if 0
  ndbout_c("ClusterMgr: Recd API_REGREQ from node %d", nodeId);
#endif

  assert(nodeId > 0 && nodeId < MAX_NODES);

  Node & node = theNodes[nodeId];
  assert(node.defined == true);
  assert(node.connected == true);

  if(node.m_info.m_version != apiRegReq->version){
    node.m_info.m_version = apiRegReq->version;

    if (getMajor(node.m_info.m_version) < getMajor(NDB_VERSION) ||
	getMinor(node.m_info.m_version) < getMinor(NDB_VERSION)) {
      node.compatible = false;
    } else {
      node.compatible = true;
    }
  }

  NdbApiSignal signal(numberToRef(API_CLUSTERMGR, theFacade.ownId()));
  signal.theVerId_signalNumber   = GSN_API_REGCONF;
  signal.theReceiversBlockNumber = API_CLUSTERMGR;
  signal.theTrace                = 0;
  signal.theLength               = ApiRegConf::SignalLength;
  
  ApiRegConf * const conf = CAST_PTR(ApiRegConf, signal.getDataPtrSend());
  conf->qmgrRef = numberToRef(API_CLUSTERMGR, theFacade.ownId());
  conf->version = NDB_VERSION;
  conf->apiHeartbeatFrequency = node.hbFrequency;
  theFacade.sendSignalUnCond(&signal, nodeId);
}

int global_mgmt_server_check = 0; // set to one in mgmtsrvr main;

void
ClusterMgr::execAPI_REGCONF(const Uint32 * theData){
  const ApiRegConf * const apiRegConf = (ApiRegConf *)&theData[0];
  const NodeId nodeId = refToNode(apiRegConf->qmgrRef);
  
#if 0 
  ndbout_c("ClusterMgr: Recd API_REGCONF from node %d", nodeId);
#endif

  assert(nodeId > 0 && nodeId < MAX_NODES);
  
  Node & node = theNodes[nodeId];
  assert(node.defined == true);
  assert(node.connected == true);

  if(node.m_info.m_version != apiRegConf->version){
    node.m_info.m_version = apiRegConf->version;
    if (global_mgmt_server_check == 1)
      node.compatible = ndbCompatible_mgmt_ndb(NDB_VERSION,
					       node.m_info.m_version);
    else
      node.compatible = ndbCompatible_api_ndb(NDB_VERSION,
					      node.m_info.m_version);
  }
  
  node.m_state = apiRegConf->nodeState;
  if (node.compatible && (node.m_state.startLevel == NodeState::SL_STARTED  ||
			  node.m_state.startLevel == NodeState::SL_SINGLEUSER)){
    set_node_alive(node, true);
  } else {
    set_node_alive(node, false);
  }//if
  node.hbSent = 0;
  node.hbCounter = 0;
  if (node.m_info.m_type != NodeInfo::REP) {
    node.hbFrequency = (apiRegConf->apiHeartbeatFrequency * 10) - 50;
  }
}

void
ClusterMgr::execAPI_REGREF(const Uint32 * theData){
  
  ApiRegRef * ref = (ApiRegRef*)theData;
  
  const NodeId nodeId = refToNode(ref->ref);
  
  assert(nodeId > 0 && nodeId < MAX_NODES);
  
  Node & node = theNodes[nodeId];
  assert(node.connected == true);
  assert(node.defined == true);

  node.compatible = false;
  set_node_alive(node, false);
  node.m_state = NodeState::SL_NOTHING;
  node.m_info.m_version = ref->version;

  switch(ref->errorCode){
  case ApiRegRef::WrongType:
    ndbout_c("Node %d reports that this node should be a NDB node", nodeId);
    abort();
  case ApiRegRef::UnsupportedVersion:
  default:
    break;
  }
}

void
ClusterMgr::execNODE_FAILREP(const Uint32 * theData){
  NodeFailRep * const nodeFail = (NodeFailRep *)&theData[0];
  for(int i = 1; i<MAX_NODES; i++){
    if(NodeBitmask::get(nodeFail->theNodes, i)){
      reportNodeFailed(i);
    }
  }
}

void
ClusterMgr::execNF_COMPLETEREP(const Uint32 * theData){
  NFCompleteRep * const nfComp = (NFCompleteRep *)theData;

  const NodeId nodeId = nfComp->failedNodeId;
  assert(nodeId > 0 && nodeId < MAX_NODES);
  
  theFacade.ReportNodeFailureComplete(nodeId);
  theNodes[nodeId].nfCompleteRep = true;
}

void
ClusterMgr::reportConnected(NodeId nodeId){
  /**
   * Ensure that we are sending heartbeat every 100 ms
   * until we have got the first reply from NDB providing
   * us with the real time-out period to use.
   */
  assert(nodeId > 0 && nodeId < MAX_NODES);

  noOfConnectedNodes++;

  Node & theNode = theNodes[nodeId];
  theNode.connected = true;
  theNode.hbSent = 0;
  theNode.hbCounter = 0;

  /**
   * make sure the node itself is marked connected even
   * if first API_REGCONF has not arrived
   */
  theNode.m_state.m_connected_nodes.set(nodeId);

  if (theNode.m_info.m_type != NodeInfo::REP) {
    theNode.hbFrequency = 0;
  }
  theNode.m_info.m_version = 0;
  theNode.compatible = true;
  theNode.nfCompleteRep = true;
  
  theFacade.ReportNodeAlive(nodeId);
}

void
ClusterMgr::reportDisconnected(NodeId nodeId){
  assert(nodeId > 0 && nodeId < MAX_NODES);
  assert(noOfConnectedNodes > 0);

  noOfConnectedNodes--;
  theNodes[nodeId].connected = false;

  theNodes[nodeId].m_state.m_connected_nodes.clear();

  reportNodeFailed(nodeId);
}

void
ClusterMgr::reportNodeFailed(NodeId nodeId){

  Node & theNode = theNodes[nodeId];
 
<<<<<<< HEAD
  theNode.m_alive = false;
  theNode.m_info.m_connectCount ++;
  
=======
  set_node_alive(theNode, false);
>>>>>>> 2314b427
  if(theNode.connected)
  {
    theFacade.doDisconnect(nodeId);
  }
  const bool report = (theNode.m_state.startLevel != NodeState::SL_NOTHING);  
  theNode.m_state.startLevel = NodeState::SL_NOTHING;
  
  if(report)
  {
    theFacade.ReportNodeDead(nodeId);
  }
  
  theNode.nfCompleteRep = false;
  
<<<<<<< HEAD
  if(noOfConnectedNodes == 0){
=======
  if(noOfAliveNodes == 0){
>>>>>>> 2314b427
    NFCompleteRep rep;
    for(Uint32 i = 1; i<MAX_NODES; i++){
      if(theNodes[i].defined && theNodes[i].nfCompleteRep == false){
	rep.failedNodeId = i;
	execNF_COMPLETEREP((Uint32*)&rep);
      }
    }
  }
}

/******************************************************************************
 * Arbitrator
 ******************************************************************************/
ArbitMgr::ArbitMgr(TransporterFacade & _fac)
  : theFacade(_fac)
{
  theThreadMutex = NdbMutex_Create();
  theInputCond = NdbCondition_Create();
  theInputMutex = NdbMutex_Create();
  
  theRank = 0;
  theDelay = 0;
  theThread = 0;

  theInputTimeout = 0;
  theInputFull = false;
  memset(&theInputFull, 0, sizeof(theInputFull));
  theState = StateInit;

  memset(&theStartReq, 0, sizeof(theStartReq));
  memset(&theChooseReq1, 0, sizeof(theChooseReq1));
  memset(&theChooseReq2, 0, sizeof(theChooseReq2));
  memset(&theStopOrd, 0, sizeof(theStopOrd));
}

ArbitMgr::~ArbitMgr()
{
  NdbMutex_Destroy(theThreadMutex);
  NdbCondition_Destroy(theInputCond);
  NdbMutex_Destroy(theInputMutex);
}

// Start arbitrator thread.  This is kernel request.
// First stop any previous thread since it is a left-over
// which was never used and which now has wrong ticket.
void
ArbitMgr::doStart(const Uint32* theData)
{
  ArbitSignal aSignal;
  NdbMutex_Lock(theThreadMutex);
  if (theThread != NULL) {
    aSignal.init(GSN_ARBIT_STOPORD, NULL);
    aSignal.data.code = StopRestart;
    sendSignalToThread(aSignal);
    void* value;
    NdbThread_WaitFor(theThread, &value);
    theThread = NULL;
    theState = StateInit;
    theInputFull = false;
  }
  aSignal.init(GSN_ARBIT_STARTREQ, theData);
  sendSignalToThread(aSignal);
  theThread = NdbThread_Create(
    runArbitMgr_C, (void**)this, 32768, "ndb_arbitmgr",
    NDB_THREAD_PRIO_HIGH);
  NdbMutex_Unlock(theThreadMutex);
}

// The "choose me" signal from a candidate.
void
ArbitMgr::doChoose(const Uint32* theData)
{
  ArbitSignal aSignal;
  aSignal.init(GSN_ARBIT_CHOOSEREQ, theData);
  sendSignalToThread(aSignal);
}

// Stop arbitrator thread via stop signal from the kernel
// or when exiting API program.
void
ArbitMgr::doStop(const Uint32* theData)
{
  DBUG_ENTER("ArbitMgr::doStop");
  ArbitSignal aSignal;
  NdbMutex_Lock(theThreadMutex);
  if (theThread != NULL) {
    aSignal.init(GSN_ARBIT_STOPORD, theData);
    if (theData == 0) {
      aSignal.data.code = StopExit;
    } else {
      aSignal.data.code = StopRequest;
    }
    sendSignalToThread(aSignal);
    void* value;
    NdbThread_WaitFor(theThread, &value);
    theThread = NULL;
    theState = StateInit;
  }
  NdbMutex_Unlock(theThreadMutex);
  DBUG_VOID_RETURN;
}

// private methods

extern "C" 
void*
runArbitMgr_C(void* me)
{
  ((ArbitMgr*) me)->threadMain();
  return NULL;
}

void
ArbitMgr::sendSignalToThread(ArbitSignal& aSignal)
{
#ifdef DEBUG_ARBIT
  char buf[17] = "";
  ndbout << "arbit recv: ";
  ndbout << " gsn=" << aSignal.gsn;
  ndbout << " send=" << aSignal.data.sender;
  ndbout << " code=" << aSignal.data.code;
  ndbout << " node=" << aSignal.data.node;
  ndbout << " ticket=" << aSignal.data.ticket.getText(buf, sizeof(buf));
  ndbout << " mask=" << aSignal.data.mask.getText(buf, sizeof(buf));
  ndbout << endl;
#endif
  aSignal.setTimestamp();       // signal arrival time
  NdbMutex_Lock(theInputMutex);
  while (theInputFull) {
    NdbCondition_WaitTimeout(theInputCond, theInputMutex, 1000);
  }
  theInputBuffer = aSignal;
  theInputFull = true;
  NdbCondition_Signal(theInputCond);
  NdbMutex_Unlock(theInputMutex);
}

void
ArbitMgr::threadMain()
{
  ArbitSignal aSignal;
  aSignal = theInputBuffer;
  threadStart(aSignal);
  bool stop = false;
  while (! stop) {
    NdbMutex_Lock(theInputMutex);
    while (! theInputFull) {
      NdbCondition_WaitTimeout(theInputCond, theInputMutex, theInputTimeout);
      threadTimeout();
    }
    aSignal = theInputBuffer;
    theInputFull = false;
    NdbCondition_Signal(theInputCond);
    NdbMutex_Unlock(theInputMutex);
    switch (aSignal.gsn) {
    case GSN_ARBIT_CHOOSEREQ:
      threadChoose(aSignal);
      break;
    case GSN_ARBIT_STOPORD:
      stop = true;
      break;
    }
  }
  threadStop(aSignal);
}

// handle events in the thread

void
ArbitMgr::threadStart(ArbitSignal& aSignal)
{
  theStartReq = aSignal;
  sendStartConf(theStartReq, ArbitCode::ApiStart);
  theState = StateStarted;
  theInputTimeout = 1000;
}

void
ArbitMgr::threadChoose(ArbitSignal& aSignal)
{
  switch (theState) {
  case StateStarted:            // first REQ
    if (! theStartReq.data.match(aSignal.data)) {
      sendChooseRef(aSignal, ArbitCode::ErrTicket);
      break;
    }
    theChooseReq1 = aSignal;
    if (theDelay == 0) {
      sendChooseConf(aSignal, ArbitCode::WinChoose);
      theState = StateFinished;
      theInputTimeout = 1000;
      break;
    }
    theState = StateChoose1;
    theInputTimeout = 1;
    return;
  case StateChoose1:            // second REQ within Delay
    if (! theStartReq.data.match(aSignal.data)) {
      sendChooseRef(aSignal, ArbitCode::ErrTicket);
      break;
    }
    theChooseReq2 = aSignal;
    theState = StateChoose2;
    theInputTimeout = 1;
    return;
  case StateChoose2:            // too many REQs - refuse all
    if (! theStartReq.data.match(aSignal.data)) {
      sendChooseRef(aSignal, ArbitCode::ErrTicket);
      break;
    }
    sendChooseRef(theChooseReq1, ArbitCode::ErrToomany);
    sendChooseRef(theChooseReq2, ArbitCode::ErrToomany);
    sendChooseRef(aSignal, ArbitCode::ErrToomany);
    theState = StateFinished;
    theInputTimeout = 1000;
    return;
  default:
    sendChooseRef(aSignal, ArbitCode::ErrState);
    break;
  }
}

void
ArbitMgr::threadTimeout()
{
  switch (theState) {
  case StateStarted:
    break;
  case StateChoose1:
    if (theChooseReq1.getTimediff() < theDelay)
      break;
    sendChooseConf(theChooseReq1, ArbitCode::WinChoose);
    theState = StateFinished;
    theInputTimeout = 1000;
    break;
  case StateChoose2:
    sendChooseConf(theChooseReq1, ArbitCode::WinChoose);
    sendChooseConf(theChooseReq2, ArbitCode::LoseChoose);
    theState = StateFinished;
    theInputTimeout = 1000;
    break;
  default:
    break;
  }
}

void
ArbitMgr::threadStop(ArbitSignal& aSignal)
{
  switch (aSignal.data.code) {
  case StopExit:
    switch (theState) {
    case StateStarted:
      sendStopRep(theStartReq, 0);
      break;
    case StateChoose1:                  // just in time
      sendChooseConf(theChooseReq1, ArbitCode::WinChoose);
      break;
    case StateChoose2:
      sendChooseConf(theChooseReq1, ArbitCode::WinChoose);
      sendChooseConf(theChooseReq2, ArbitCode::LoseChoose);
      break;
    case StateInit:
    case StateFinished:
      //??
      break;
    }
    break;
  case StopRequest:
    break;
  case StopRestart:
    break;
  }
}

// output routines

void
ArbitMgr::sendStartConf(ArbitSignal& aSignal, Uint32 code)
{
  ArbitSignal copySignal = aSignal;
  copySignal.gsn = GSN_ARBIT_STARTCONF;
  copySignal.data.code = code;
  sendSignalToQmgr(copySignal);
}

void
ArbitMgr::sendChooseConf(ArbitSignal& aSignal, Uint32 code)
{
  ArbitSignal copySignal = aSignal;
  copySignal.gsn = GSN_ARBIT_CHOOSECONF;
  copySignal.data.code = code;
  sendSignalToQmgr(copySignal);
}

void
ArbitMgr::sendChooseRef(ArbitSignal& aSignal, Uint32 code)
{
  ArbitSignal copySignal = aSignal;
  copySignal.gsn = GSN_ARBIT_CHOOSEREF;
  copySignal.data.code = code;
  sendSignalToQmgr(copySignal);
}

void
ArbitMgr::sendStopRep(ArbitSignal& aSignal, Uint32 code)
{
  ArbitSignal copySignal = aSignal;
  copySignal.gsn = GSN_ARBIT_STOPREP;
  copySignal.data.code = code;
  sendSignalToQmgr(copySignal);
}

/**
 * Send signal to QMGR.  The input includes signal number and
 * signal data.  The signal data is normally a copy of a received
 * signal so it contains expected arbitrator node id and ticket.
 * The sender in signal data is the QMGR node id.
 */
void
ArbitMgr::sendSignalToQmgr(ArbitSignal& aSignal)
{
  NdbApiSignal signal(numberToRef(API_CLUSTERMGR, theFacade.ownId()));

  signal.theVerId_signalNumber = aSignal.gsn;
  signal.theReceiversBlockNumber = QMGR;
  signal.theTrace  = 0;
  signal.theLength = ArbitSignalData::SignalLength;

  ArbitSignalData* sd = CAST_PTR(ArbitSignalData, signal.getDataPtrSend());

  sd->sender = numberToRef(API_CLUSTERMGR, theFacade.ownId());
  sd->code = aSignal.data.code;
  sd->node = aSignal.data.node;
  sd->ticket = aSignal.data.ticket;
  sd->mask = aSignal.data.mask;

#ifdef DEBUG_ARBIT
  char buf[17] = "";
  ndbout << "arbit send: ";
  ndbout << " gsn=" << aSignal.gsn;
  ndbout << " recv=" << aSignal.data.sender;
  ndbout << " code=" << aSignal.data.code;
  ndbout << " node=" << aSignal.data.node;
  ndbout << " ticket=" << aSignal.data.ticket.getText(buf, sizeof(buf));
  ndbout << " mask=" << aSignal.data.mask.getText(buf, sizeof(buf));
  ndbout << endl;
#endif

  theFacade.lock_mutex();
  theFacade.sendSignalUnCond(&signal, aSignal.data.sender);
  theFacade.unlock_mutex();
}
<|MERGE_RESOLUTION|>--- conflicted
+++ resolved
@@ -447,13 +447,9 @@
 
   Node & theNode = theNodes[nodeId];
  
-<<<<<<< HEAD
-  theNode.m_alive = false;
+  set_node_alive(theNode, false);
   theNode.m_info.m_connectCount ++;
   
-=======
-  set_node_alive(theNode, false);
->>>>>>> 2314b427
   if(theNode.connected)
   {
     theFacade.doDisconnect(nodeId);
@@ -467,12 +463,8 @@
   }
   
   theNode.nfCompleteRep = false;
-  
-<<<<<<< HEAD
-  if(noOfConnectedNodes == 0){
-=======
-  if(noOfAliveNodes == 0){
->>>>>>> 2314b427
+  if(noOfAliveNodes == 0)
+  {
     NFCompleteRep rep;
     for(Uint32 i = 1; i<MAX_NODES; i++){
       if(theNodes[i].defined && theNodes[i].nfCompleteRep == false){
