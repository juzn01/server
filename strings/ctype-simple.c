/* Copyright (C) 2002 MySQL AB

   This program is free software; you can redistribute it and/or modify
   it under the terms of the GNU General Public License as published by
   the Free Software Foundation; either version 2 of the License, or
   (at your option) any later version.

   This program is distributed in the hope that it will be useful,
   but WITHOUT ANY WARRANTY; without even the implied warranty of
   MERCHANTABILITY or FITNESS FOR A PARTICULAR PURPOSE.  See the
   GNU General Public License for more details.

   You should have received a copy of the GNU General Public License
   along with this program; if not, write to the Free Software
   Foundation, Inc., 59 Temple Place, Suite 330, Boston, MA  02111-1307  USA */

#include <my_global.h>
#include "m_string.h"
#include "m_ctype.h"
#include <errno.h>

#include "stdarg.h"
#include "assert.h"


int my_strnxfrm_simple(CHARSET_INFO * cs, 
                       uchar *dest, uint len,
                       const uchar *src, uint srclen)
{
  uchar *map= cs->sort_order;
  const uchar *end;
  DBUG_ASSERT(len >= srclen);
  
  len= min(len,srclen);
  for ( end=src+len; src < end ;  )
    *dest++= map[*src++];
  return len;
}

int my_strnncoll_simple(CHARSET_INFO * cs, const uchar *s, uint slen, 
			const uchar *t, uint tlen)
{
  int len = ( slen > tlen ) ? tlen : slen;
  uchar *map= cs->sort_order;
  while (len--)
  {
    if (map[*s++] != map[*t++])
      return ((int) map[s[-1]] - (int) map[t[-1]]);
  }
  return (int) (slen-tlen);
}

void my_caseup_str_8bit(CHARSET_INFO * cs,char *str)
{
  register uchar *map=cs->to_upper;
  while ((*str = (char) map[(uchar) *str]) != 0)
    str++;
}

void my_casedn_str_8bit(CHARSET_INFO * cs,char *str)
{
  register uchar *map=cs->to_lower;
  while ((*str = (char) map[(uchar)*str]) != 0)
    str++;
}

void my_caseup_8bit(CHARSET_INFO * cs, char *str, uint length)
{
  register uchar *map=cs->to_upper;
  for ( ; length>0 ; length--, str++)
    *str= (char) map[(uchar)*str];
}

void my_casedn_8bit(CHARSET_INFO * cs, char *str, uint length)
{
  register uchar *map=cs->to_lower;
  for ( ; length>0 ; length--, str++)
    *str= (char) map[(uchar) *str];
}

void my_tosort_8bit(CHARSET_INFO *cs, char *str, uint length)
{
  register uchar *map=cs->sort_order;
  for ( ; length>0 ; length--, str++)
    *str= (char) map[(uchar) *str];
}

int my_strcasecmp_8bit(CHARSET_INFO * cs,const char *s, const char *t)
{
  register uchar *map=cs->to_upper;
  while (map[(uchar) *s] == map[(uchar) *t++])
    if (!*s++) return 0;
  return ((int) map[(uchar) s[0]] - (int) map[(uchar) t[-1]]);
}


int my_strncasecmp_8bit(CHARSET_INFO * cs,
				const char *s, const char *t, uint len)
{
 register uchar *map=cs->to_upper;
 while (len-- != 0 && map[(uchar)*s++] == map[(uchar)*t++]) ;
   return (int) len+1;
}

int my_mb_wc_8bit(CHARSET_INFO *cs,my_wc_t *wc,
		  const unsigned char *str,
		  const unsigned char *end __attribute__((unused)))
{
  *wc=cs->tab_to_uni[*str];
  return (!wc[0] && str[0]) ? MY_CS_ILSEQ : 1;
}

int my_wc_mb_8bit(CHARSET_INFO *cs,my_wc_t wc,
		  unsigned char *str,
		  unsigned char *end __attribute__((unused)))
{
  MY_UNI_IDX *idx;

  for (idx=cs->tab_from_uni; idx->tab ; idx++)
  {
    if (idx->from <= wc && idx->to >= wc)
    {
      str[0]= idx->tab[wc - idx->from];
      return (!str[0] && wc) ? MY_CS_ILUNI : 1;
    }
  }
  return MY_CS_ILUNI;
}


/* 
   We can't use vsprintf here as it's not guaranteed to return
   the length on all operating systems.
   This function is also not called in a safe environment, so the
   end buffer must be checked.
*/

int my_snprintf_8bit(CHARSET_INFO *cs  __attribute__((unused)),
		     char* to, uint n  __attribute__((unused)),
		     const char* fmt, ...)
{
  va_list args;
  int result;
  va_start(args,fmt);
  result= my_vsnprintf(to, n, fmt, args);
  va_end(args);
  return result;
}



#ifndef NEW_HASH_FUNCTION

	/* Calc hashvalue for a key, case indepenently */

uint my_hash_caseup_simple(CHARSET_INFO *cs, const byte *key, uint length)
{
  register uint nr=1, nr2=4;
  register uchar *map=cs->to_upper;
  
  while (length--)
  {
    nr^= (((nr & 63)+nr2)*
         ((uint) (uchar) map[(uchar)*key++])) + (nr << 8);
    nr2+=3;
  }
  return((uint) nr);
}

#else

uint my_hash_caseup_simple(CHARSET_INFO *cs, const byte *key, uint len)
{
  const byte *end=key+len;
  uint hash;
  for (hash = 0; key < end; key++)
  {
    hash *= 16777619;
    hash ^= (uint) (uchar) my_toupper(cs,*key);
  }
  return (hash);
}

#endif
				  
void my_hash_sort_simple(CHARSET_INFO *cs,
				const uchar *key, uint len,
				ulong *nr1, ulong *nr2)
{
  register uchar *sort_order=cs->sort_order;
  const uchar *pos = key;
  
  key+= len;
  
  for (; pos < (uchar*) key ; pos++)
  {
    nr1[0]^=(ulong) ((((uint) nr1[0] & 63)+nr2[0]) * 
	     ((uint) sort_order[(uint) *pos])) + (nr1[0] << 8);
    nr2[0]+=3;
  }
}


long        my_strntol_8bit(CHARSET_INFO *cs,
			   const char *nptr, uint l, int base,
			   char **endptr, int *err)
{
  int negative;
  register ulong cutoff;
  register unsigned int cutlim;
  register ulong i;
  register const char *s;
  register unsigned char c;
  const char *save, *e;
  int overflow;
<<<<<<< HEAD

#if 0
=======
  
  *err= 0;				/* Initialize error indicator */
>>>>>>> 4655f1d4
  if (base < 0 || base == 1 || base > 36)
    base = 10;
#endif

  s = nptr;
  e = nptr+l;
  
  for ( ; s<e && my_isspace(cs, *s) ; s++);
  
  if (s == e)
  {
    goto noconv;
  }
  
  /* Check for a sign.	*/
  if (*s == '-')
  {
    negative = 1;
    ++s;
  }
  else if (*s == '+')
  {
    negative = 0;
    ++s;
  }
  else
    negative = 0;

#if 0
  if (base == 16 && s[0] == '0' && (s[1]=='X' || s[1]=='x'))
    s += 2;
#endif

#if 0
  if (base == 0)
  {
    if (*s == '0')
    {
      if (s[1]=='X' || s[1]=='x')
      {
	s += 2;
	base = 16;
      }
      else
	base = 8;
    }
    else
      base = 10;
  }
#endif

  save = s;
  cutoff = ((ulong)~0L) / (unsigned long int) base;
  cutlim = (uint) (((ulong)~0L) % (unsigned long int) base);

  overflow = 0;
  i = 0;
  for (c = *s; s != e; c = *++s)
  {
    if (c>='0' && c<='9')
      c -= '0';
    else if (c>='A' && c<='F')
      c = c - 'A' + 10;
    else if (c>='a' && c<='f')
      c = c - 'a' + 10;
    else
      break;
    if (c >= base)
      break;
    if (i > cutoff || (i == cutoff && c > cutlim))
      overflow = 1;
    else
    {
      i *= (ulong) base;
      i += c;
    }
  }
  
  if (s == save)
    goto noconv;
  
  if (endptr != NULL)
    *endptr = (char *) s;
  
  if (negative)
  {
    if (i  > (ulong) LONG_MIN)
      overflow = 1;
  }
  else if (i > (ulong) LONG_MAX)
    overflow = 1;
  
  if (overflow)
  {
    err[0]= ERANGE;
    return negative ? LONG_MIN : LONG_MAX;
  }
  
  return (negative ? -((long) i) : (long) i);

noconv:
  err[0]= EDOM;
  if (endptr != NULL)
    *endptr = (char *) nptr;
  return 0L;
}


ulong      my_strntoul_8bit(CHARSET_INFO *cs,
			   const char *nptr, uint l, int base,
			   char **endptr, int *err)
{
  int negative;
  register ulong cutoff;
  register unsigned int cutlim;
  register ulong i;
  register const char *s;
  register unsigned char c;
  const char *save, *e;
  int overflow;

<<<<<<< HEAD
#if 0
=======
  *err= 0;				/* Initialize error indicator */
>>>>>>> 4655f1d4
  if (base < 0 || base == 1 || base > 36)
    base = 10;
#endif

  s = nptr;
  e = nptr+l;
  
  for( ; s<e && my_isspace(cs, *s); s++);
  
  if (s==e)
  {
    goto noconv;
  }

  if (*s == '-')
  {
    negative = 1;
    ++s;
  }
  else if (*s == '+')
  {
    negative = 0;
    ++s;
  }
  else
    negative = 0;

#if 0
  if (base == 16 && s[0] == '0' && (s[1]=='X' || s[1]=='x'))
    s += 2;
#endif

#if 0
  if (base == 0)
  {
    if (*s == '0')
    {
      if (s[1]=='X' || s[1]=='x')
      {
	s += 2;
	base = 16;
      }
      else
	base = 8;
    }
    else
      base = 10;
  }
#endif

  save = s;
  cutoff = ((ulong)~0L) / (unsigned long int) base;
  cutlim = (uint) (((ulong)~0L) % (unsigned long int) base);
  overflow = 0;
  i = 0;
  
  for (c = *s; s != e; c = *++s)
  {
    if (c>='0' && c<='9')
      c -= '0';
    else if (c>='A' && c<='F')
      c = c - 'A' + 10;
    else if (c>='a' && c<='f')
      c = c - 'a' + 10;
    else
      break;
    if (c >= base)
      break;
    if (i > cutoff || (i == cutoff && c > cutlim))
      overflow = 1;
    else
    {
      i *= (ulong) base;
      i += c;
    }
  }

  if (s == save)
    goto noconv;

  if (endptr != NULL)
    *endptr = (char *) s;

  if (overflow)
  {
    err[0]= ERANGE;
    return ((ulong)~0L);
  }
  
  return (negative ? -((long) i) : (long) i);
  
noconv:
  err[0]= EDOM;
  if (endptr != NULL)
    *endptr = (char *) nptr;
  return 0L;
}


longlong   my_strntoll_8bit(CHARSET_INFO *cs __attribute__((unused)),
			   const char *nptr, uint l, int base,
			   char **endptr,int *err)
{
  int negative;
  register ulonglong cutoff;
  register unsigned int cutlim;
  register ulonglong i;
  register const char *s, *e;
  register unsigned char c;
  const char *save;
  int overflow;

<<<<<<< HEAD
#if 0
=======
  *err= 0;				/* Initialize error indicator */
>>>>>>> 4655f1d4
  if (base < 0 || base == 1 || base > 36)
    base = 10;
#endif

  s = nptr;
  e = nptr+l;

  for(; s<e && my_isspace(cs,*s); s++);

  if (s == e)
  {
    goto noconv;
  }

  if (*s == '-')
  {
    negative = 1;
    ++s;
  }
  else if (*s == '+')
  {
    negative = 0;
    ++s;
  }
  else
    negative = 0;

#if 0
  if (base == 16 && s[0] == '0' && (s[1]=='X'|| s[1]=='x'))
    s += 2;
#endif

#if 0
  if (base == 0)
  {
    if (*s == '0')
    {
      if (s[1]=='X' || s[1]=='x')
      {
	s += 2;
	base = 16;
      }
      else
	base = 8;
    }
    else
      base = 10;
  }
#endif

  save = s;

  cutoff = (~(ulonglong) 0) / (unsigned long int) base;
  cutlim = (uint) ((~(ulonglong) 0) % (unsigned long int) base);

  overflow = 0;
  i = 0;
  for (c = *s; s != e; c = *++s)
  {
    if (c>='0' && c<='9')
      c -= '0';
    else if (c>='A' && c<='F')
      c = c - 'A' + 10;
    else if (c>='a' && c<='f')
      c = c - 'a' + 10;
    else
      break;
    if (c >= base)
      break;
    if (i > cutoff || (i == cutoff && c > cutlim))
      overflow = 1;
    else
    {
      i *= (ulonglong) base;
      i += c;
    }
  }

  if (s == save)
    goto noconv;

  if (endptr != NULL)
    *endptr = (char *) s;

  if (negative)
  {
    if (i  > (ulonglong) LONGLONG_MIN)
      overflow = 1;
  }
  else if (i > (ulonglong) LONGLONG_MAX)
    overflow = 1;

  if (overflow)
  {
    err[0]= ERANGE;
    return negative ? LONGLONG_MIN : LONGLONG_MAX;
  }

  return (negative ? -((longlong) i) : (longlong) i);

noconv:
  err[0]= EDOM;
  if (endptr != NULL)
    *endptr = (char *) nptr;
  return 0L;
}


ulonglong my_strntoull_8bit(CHARSET_INFO *cs,
			   const char *nptr, uint l, int base,
			   char **endptr, int *err)
{
  int negative;
  register ulonglong cutoff;
  register unsigned int cutlim;
  register ulonglong i;
  register const char *s, *e;
  register unsigned char c;
  const char *save;
  int overflow;

<<<<<<< HEAD
#if 0
=======
  *err= 0;				/* Initialize error indicator */
>>>>>>> 4655f1d4
  if (base < 0 || base == 1 || base > 36)
    base = 10;
#endif

  s = nptr;
  e = nptr+l;

  for(; s<e && my_isspace(cs,*s); s++);

  if (s == e)
  {
    goto noconv;
  }

  if (*s == '-')
  {
    negative = 1;
    ++s;
  }
  else if (*s == '+')
  {
    negative = 0;
    ++s;
  }
  else
    negative = 0;

#if 0
  if (base == 16 && s[0] == '0' && (s[1]=='X' || s[1]=='x'))
    s += 2;
#endif

#if 0
  if (base == 0)
  {
    if (*s == '0')
    {
      if (s[1]=='X' || s[1]=='x')
      {
	s += 2;
	base = 16;
      }
      else
	base = 8;
    }
    else
      base = 10;
  }
#endif

  save = s;

  cutoff = (~(ulonglong) 0) / (unsigned long int) base;
  cutlim = (uint) ((~(ulonglong) 0) % (unsigned long int) base);

  overflow = 0;
  i = 0;
  for (c = *s; s != e; c = *++s)
  {
    if (c>='0' && c<='9')
      c -= '0';
    else if (c>='A' && c<='F')
      c = c - 'A' + 10;
    else if (c>='a' && c<='f')
      c = c - 'a' + 10;
    else
      break;
    if (c >= base)
      break;
    if (i > cutoff || (i == cutoff && c > cutlim))
      overflow = 1;
    else
    {
      i *= (ulonglong) base;
      i += c;
    }
  }

  if (s == save)
    goto noconv;

  if (endptr != NULL)
    *endptr = (char *) s;

  if (overflow)
  {
    err[0]= ERANGE;
    return (~(ulonglong) 0);
  }

  return (negative ? -((longlong) i) : (longlong) i);

noconv:
  err[0]= EDOM;
  if (endptr != NULL)
    *endptr = (char *) nptr;
  return 0L;
}

/*
  Read double from string

  SYNOPSIS:
    my_strntod_8bit()
    cs		Character set information
    str		String to convert to double
    length	Optional length for string.
    end		result pointer to end of converted string
    err		Error number if failed conversion
    
  NOTES:
    If length is not INT_MAX32 or str[length] != 0 then the given str must
    be writeable
    If length == INT_MAX32 the str must be \0 terminated.

    It's implemented this way to save a buffer allocation and a memory copy.

  RETURN
    Value of number in string
*/


double my_strntod_8bit(CHARSET_INFO *cs __attribute__((unused)),
		       char *str, uint length, 
		       char **end, int *err)
{
  char end_char;
  double result;

  errno= 0;					/* Safety */
  if (length == INT_MAX32 || str[length] == 0)
    result= strtod(str, end);
  else
  {
    end_char= str[length];
    str[length]= 0;
    result= strtod(str, end);
    str[length]= end_char;			/* Restore end char */
  }
  *err= errno;
  return result;
}


/*
  This is a fast version optimized for the case of radix 10 / -10

  Assume len >= 1
*/

int my_long10_to_str_8bit(CHARSET_INFO *cs __attribute__((unused)),
		     char *dst, uint len, int radix, long int val)
{
  char buffer[66];
  register char *p, *e;
  long int new_val;
  uint sign=0;

  e = p = &buffer[sizeof(buffer)-1];
  *p= 0;
  
  if (radix < 0)
  {
    if (val < 0)
    {
      val= -val;
      *dst++= '-';
      len--;
      sign= 1;
    }
  }
  
  new_val = (long) ((unsigned long int) val / 10);
  *--p    = '0'+ (char) ((unsigned long int) val - (unsigned long) new_val * 10);
  val     = new_val;
  
  while (val != 0)
  {
    new_val=val/10;
    *--p = '0' + (char) (val-new_val*10);
    val= new_val;
  }
  
  len= min(len, (uint) (e-p));
  memcpy(dst, p, len);
  return (int) len+sign;
}


int my_longlong10_to_str_8bit(CHARSET_INFO *cs __attribute__((unused)),
		      char *dst, uint len, int radix, longlong val)
{
  char buffer[65];
  register char *p, *e;
  long long_val;
  uint sign= 0;
  
  if (radix < 0)
  {
    if (val < 0)
    {
      val = -val;
      *dst++= '-';
      len--;
      sign= 1;
    }
  }
  
  e = p = &buffer[sizeof(buffer)-1];
  *p= 0;
  
  if (val == 0)
  {
    *--p= '0';
    len= 1;
    goto cnv;
  }
  
  while ((ulonglong) val > (ulonglong) LONG_MAX)
  {
    ulonglong quo=(ulonglong) val/(uint) 10;
    uint rem= (uint) (val- quo* (uint) 10);
    *--p = '0' + rem;
    val= quo;
  }
  
  long_val= (long) val;
  while (long_val != 0)
  {
    long quo= long_val/10;
    *--p = '0' + (long_val - quo*10);
    long_val= quo;
  }
  
  len= min(len, (uint) (e-p));
cnv:
  memcpy(dst, p, len);
  return len+sign;
}


/*
** Compare string against string with wildcard
**	0 if matched
**	-1 if not matched with wildcard
**	 1 if matched with wildcard
*/

#ifdef LIKE_CMP_TOUPPER
#define likeconv(s,A) (uchar) my_toupper(s,A)
#else
#define likeconv(s,A) (uchar) (s)->sort_order[(uchar) (A)]
#endif

#define INC_PTR(cs,A,B) A++


int my_wildcmp_8bit(CHARSET_INFO *cs,
		    const char *str,const char *str_end,
		    const char *wildstr,const char *wildend,
		    int escape, int w_one, int w_many)
{
  int result= -1;				// Not found, using wildcards

  while (wildstr != wildend)
  {
    while (*wildstr != w_many && *wildstr != w_one)
    {
      if (*wildstr == escape && wildstr+1 != wildend)
	wildstr++;

      if (str == str_end || likeconv(cs,*wildstr++) != likeconv(cs,*str++))
	return(1);				// No match
      if (wildstr == wildend)
	return (str != str_end);		// Match if both are at end
      result=1;					// Found an anchor char
    }
    if (*wildstr == w_one)
    {
      do
      {
	if (str == str_end)			// Skip one char if possible
	  return (result);
	INC_PTR(cs,str,str_end);
      } while (++wildstr < wildend && *wildstr == w_one);
      if (wildstr == wildend)
	break;
    }
    if (*wildstr == w_many)
    {						// Found w_many
      uchar cmp;
      
      wildstr++;
      /* Remove any '%' and '_' from the wild search string */
      for (; wildstr != wildend ; wildstr++)
      {
	if (*wildstr == w_many)
	  continue;
	if (*wildstr == w_one)
	{
	  if (str == str_end)
	    return (-1);
	  INC_PTR(cs,str,str_end);
	  continue;
	}
	break;					// Not a wild character
      }
      if (wildstr == wildend)
	return(0);				// Ok if w_many is last
      if (str == str_end)
	return -1;
      
      if ((cmp= *wildstr) == escape && wildstr+1 != wildend)
	cmp= *++wildstr;

      INC_PTR(cs,wildstr,wildend);		// This is compared trough cmp
      cmp=likeconv(cs,cmp);   
      do
      {
          while (str != str_end && likeconv(cs,*str) != cmp)
            str++;
          if (str++ == str_end) return (-1);
	{
	  int tmp=my_wildcmp_8bit(cs,str,str_end,wildstr,wildend,escape,w_one,w_many);
	  if (tmp <= 0)
	    return (tmp);
	}
      } while (str != str_end && wildstr[0] != w_many);
      return(-1);
    }
  }
  return (str != str_end ? 1 : 0);
}


/*
** Calculate min_str and max_str that ranges a LIKE string.
** Arguments:
** ptr		Pointer to LIKE string.
** ptr_length	Length of LIKE string.
** escape	Escape character in LIKE.  (Normally '\').
**		All escape characters should be removed from min_str and max_str
** res_length	Length of min_str and max_str.
** min_str	Smallest case sensitive string that ranges LIKE.
**		Should be space padded to res_length.
** max_str	Largest case sensitive string that ranges LIKE.
**		Normally padded with the biggest character sort value.
**
** The function should return 0 if ok and 1 if the LIKE string can't be
** optimized !
*/

my_bool my_like_range_simple(CHARSET_INFO *cs,
				const char *ptr,uint ptr_length,
				int escape, int w_one, int w_many,
				uint res_length,
				char *min_str,char *max_str,
				uint *min_length,uint *max_length)
{
  const char *end=ptr+ptr_length;
  char *min_org=min_str;
  char *min_end=min_str+res_length;

  for (; ptr != end && min_str != min_end ; ptr++)
  {
    if (*ptr == escape && ptr+1 != end)
    {
      ptr++;					// Skip escape
      *min_str++= *max_str++ = *ptr;
      continue;
    }
    if (*ptr == w_one)				// '_' in SQL
    {
      *min_str++='\0';				// This should be min char
      *max_str++=cs->max_sort_char;
      continue;
    }
    if (*ptr == w_many)				// '%' in SQL
    {
      *min_length= (uint) (min_str - min_org);
      *max_length=res_length;
      do {
	*min_str++ = ' ';			// Because if key compression
	*max_str++ = cs->max_sort_char;
      } while (min_str != min_end);
      return 0;
    }
    *min_str++= *max_str++ = *ptr;
  }
  *min_length= *max_length = (uint) (min_str - min_org);

  /* Temporary fix for handling w_one at end of string (key compression) */
  {
    char *tmp;
    for (tmp= min_str ; tmp > min_org && tmp[-1] == '\0';)
      *--tmp=' ';
  }

  while (min_str != min_end)
    *min_str++ = *max_str++ = ' ';		// Because if key compression
  return 0;
}


ulong my_scan_8bit(CHARSET_INFO *cs, const char *str, const char *end, int sq)
{
  const char *str0= str;
  switch (sq)
  {
  case MY_SEQ_INTTAIL:
    if (*str == '.')
    {
      for(str++ ; str != end && *str == '0' ; str++);
      return str-str0;
    }
    return 0;

  case MY_SEQ_SPACES:
    for (str++ ; str != end ; str++)
    {
      if (!my_isspace(cs,*str))
        break;
    }
    return str-str0;
  default:
    return 0;
  }
}<|MERGE_RESOLUTION|>--- conflicted
+++ resolved
@@ -213,13 +213,9 @@
   register unsigned char c;
   const char *save, *e;
   int overflow;
-<<<<<<< HEAD
-
-#if 0
-=======
-  
+
   *err= 0;				/* Initialize error indicator */
->>>>>>> 4655f1d4
+#ifdef NOT_USED
   if (base < 0 || base == 1 || base > 36)
     base = 10;
 #endif
@@ -248,12 +244,12 @@
   else
     negative = 0;
 
-#if 0
+#ifdef NOT_USED
   if (base == 16 && s[0] == '0' && (s[1]=='X' || s[1]=='x'))
     s += 2;
 #endif
 
-#if 0
+#ifdef NOT_USED
   if (base == 0)
   {
     if (*s == '0')
@@ -341,11 +337,8 @@
   const char *save, *e;
   int overflow;
 
-<<<<<<< HEAD
-#if 0
-=======
   *err= 0;				/* Initialize error indicator */
->>>>>>> 4655f1d4
+#ifdef NOT_USED
   if (base < 0 || base == 1 || base > 36)
     base = 10;
 #endif
@@ -373,12 +366,12 @@
   else
     negative = 0;
 
-#if 0
+#ifdef NOT_USED
   if (base == 16 && s[0] == '0' && (s[1]=='X' || s[1]=='x'))
     s += 2;
 #endif
 
-#if 0
+#ifdef NOT_USED
   if (base == 0)
   {
     if (*s == '0')
@@ -458,11 +451,8 @@
   const char *save;
   int overflow;
 
-<<<<<<< HEAD
-#if 0
-=======
   *err= 0;				/* Initialize error indicator */
->>>>>>> 4655f1d4
+#ifdef NOT_USED
   if (base < 0 || base == 1 || base > 36)
     base = 10;
 #endif
@@ -490,12 +480,12 @@
   else
     negative = 0;
 
-#if 0
+#ifdef NOT_USED
   if (base == 16 && s[0] == '0' && (s[1]=='X'|| s[1]=='x'))
     s += 2;
 #endif
 
-#if 0
+#ifdef NOT_USED
   if (base == 0)
   {
     if (*s == '0')
@@ -584,11 +574,8 @@
   const char *save;
   int overflow;
 
-<<<<<<< HEAD
-#if 0
-=======
   *err= 0;				/* Initialize error indicator */
->>>>>>> 4655f1d4
+#ifdef NOT_USED
   if (base < 0 || base == 1 || base > 36)
     base = 10;
 #endif
@@ -616,12 +603,12 @@
   else
     negative = 0;
 
-#if 0
+#ifdef NOT_USED
   if (base == 16 && s[0] == '0' && (s[1]=='X' || s[1]=='x'))
     s += 2;
 #endif
 
-#if 0
+#ifdef NOT_USED
   if (base == 0)
   {
     if (*s == '0')
