/******************************************************
hot backup tool for InnoDB
(c) 2009-2015 Percona LLC and/or its affiliates
(c) 2017 MariaDB
Originally Created 3/3/2009 Yasufumi Kinoshita
Written by Alexey Kopytov, Aleksandr Kuzminsky, Stewart Smith, Vadim Tkachenko,
Yasufumi Kinoshita, Ignacio Nin and Baron Schwartz.

This program is free software; you can redistribute it and/or modify
it under the terms of the GNU General Public License as published by
the Free Software Foundation; version 2 of the License.

This program is distributed in the hope that it will be useful,
but WITHOUT ANY WARRANTY; without even the implied warranty of
MERCHANTABILITY or FITNESS FOR A PARTICULAR PURPOSE.  See the
GNU General Public License for more details.

You should have received a copy of the GNU General Public License
along with this program; if not, write to the Free Software
Foundation, Inc., 51 Franklin Street, Fifth Floor, Boston, MA  02110-1301, USA

*******************************************************

This file incorporates work covered by the following copyright and
permission notice:

Copyright (c) 2000, 2011, MySQL AB & Innobase Oy. All Rights Reserved.

This program is free software; you can redistribute it and/or modify it under
the terms of the GNU General Public License as published by the Free Software
Foundation; version 2 of the License.

This program is distributed in the hope that it will be useful, but WITHOUT
ANY WARRANTY; without even the implied warranty of MERCHANTABILITY or FITNESS
FOR A PARTICULAR PURPOSE. See the GNU General Public License for more details.

You should have received a copy of the GNU General Public License along with
this program; if not, write to the Free Software Foundation, Inc., 59 Temple
Place, Suite 330, Boston, MA 02111-1307 USA

*******************************************************/

#include <my_global.h>
#include <os0file.h>
#include <my_dir.h>
#include <ut0mem.h>
#include <srv0start.h>
#include <fil0fil.h>
#include <trx0sys.h>
#include <set>
#include <string>
#include <mysqld.h>
#include <sstream>
#include "fil_cur.h"
#include "xtrabackup.h"
#include "common.h"
#include "backup_copy.h"
#include "backup_mysql.h"
#include <btr0btr.h>
#include "xb0xb.h"


/* list of files to sync for --rsync mode */
static std::set<std::string> rsync_list;
/* locations of tablespaces read from .isl files */
static std::map<std::string, std::string> tablespace_locations;

/* Whether LOCK BINLOG FOR BACKUP has been issued during backup */
bool binlog_locked;

/************************************************************************
Struct represents file or directory. */
struct datadir_node_t {
	ulint		dbpath_len;
	char		*filepath;
	ulint		filepath_len;
	char		*filepath_rel;
	ulint		filepath_rel_len;
	bool		is_empty_dir;
	bool		is_file;
};

/************************************************************************
Holds the state needed to enumerate files in MySQL data directory. */
struct datadir_iter_t {
	char		*datadir_path;
	char		*dbpath;
	ulint		dbpath_len;
	char		*filepath;
	ulint		filepath_len;
	char		*filepath_rel;
	ulint		filepath_rel_len;
	pthread_mutex_t	mutex;
	os_file_dir_t	dir;
	os_file_dir_t	dbdir;
	os_file_stat_t	dbinfo;
	os_file_stat_t	fileinfo;
	dberr_t		err;
	bool		is_empty_dir;
	bool		is_file;
	bool		skip_first_level;
};


/************************************************************************
Represents the context of the thread processing MySQL data directory. */
struct datadir_thread_ctxt_t {
	datadir_iter_t		*it;
	uint			n_thread;
	uint			*count;
	pthread_mutex_t		count_mutex;
	os_thread_id_t		id;
	bool			ret;
};

static bool backup_files_from_datadir(const char *dir_path);

/************************************************************************
Retirn true if character if file separator */
bool
is_path_separator(char c)
{
	return(c == FN_LIBCHAR || c == FN_LIBCHAR2);
}


/************************************************************************
Fill the node struct. Memory for node need to be allocated and freed by
the caller. It is caller responsibility to initialize node with
datadir_node_init and cleanup the memory with datadir_node_free.
Node can not be shared between threads. */
static
void
datadir_node_fill(datadir_node_t *node, datadir_iter_t *it)
{
	if (node->filepath_len < it->filepath_len) {
		free(node->filepath);
		node->filepath = (char*)(malloc(it->filepath_len));
		node->filepath_len = it->filepath_len;
	}
	if (node->filepath_rel_len < it->filepath_rel_len) {
		free(node->filepath_rel);
		node->filepath_rel = (char*)(malloc(it->filepath_rel_len));
		node->filepath_rel_len = it->filepath_rel_len;
	}

	strcpy(node->filepath, it->filepath);
	strcpy(node->filepath_rel, it->filepath_rel);
	node->is_empty_dir = it->is_empty_dir;
	node->is_file = it->is_file;
}

static
void
datadir_node_free(datadir_node_t *node)
{
	free(node->filepath);
	free(node->filepath_rel);
	memset(node, 0, sizeof(datadir_node_t));
}

static
void
datadir_node_init(datadir_node_t *node)
{
	memset(node, 0, sizeof(datadir_node_t));
}


/************************************************************************
Create the MySQL data directory iterator. Memory needs to be released
with datadir_iter_free. Position should be advanced with
datadir_iter_next_file. Iterator can be shared between multiple
threads. It is guaranteed that each thread receives unique file from
data directory into its local node struct. */
static
datadir_iter_t *
datadir_iter_new(const char *path, bool skip_first_level = true)
{
	datadir_iter_t *it;

	it = static_cast<datadir_iter_t *>(malloc(sizeof(datadir_iter_t)));
	memset(it, 0, sizeof(datadir_iter_t));

	pthread_mutex_init(&it->mutex, NULL);
	it->datadir_path = strdup(path);

	it->dir = os_file_opendir(it->datadir_path, TRUE);

	if (it->dir == NULL) {

		goto error;
	}

	it->err = DB_SUCCESS;

	it->dbpath_len = FN_REFLEN;
	it->dbpath = static_cast<char*>(malloc(it->dbpath_len));

	it->filepath_len = FN_REFLEN;
	it->filepath = static_cast<char*>(malloc(it->filepath_len));

	it->filepath_rel_len = FN_REFLEN;
	it->filepath_rel = static_cast<char*>(malloc(it->filepath_rel_len));

	it->skip_first_level = skip_first_level;

	return(it);

error:
	free(it);

	return(NULL);
}

static
bool
datadir_iter_next_database(datadir_iter_t *it)
{
	if (it->dbdir != NULL) {
		if (os_file_closedir(it->dbdir) != 0) {

			msg("Warning: could not"
			      " close database directory %s\n", it->dbpath);

			it->err = DB_ERROR;

		}
		it->dbdir = NULL;
	}

	while (os_file_readdir_next_file(it->datadir_path,
					  it->dir, &it->dbinfo) == 0) {
		ulint	len;

		if ((it->dbinfo.type == OS_FILE_TYPE_FILE
		     && it->skip_first_level)
		    || it->dbinfo.type == OS_FILE_TYPE_UNKNOWN) {

			continue;
		}

		/* We found a symlink or a directory; try opening it to see
		if a symlink is a directory */

		len = strlen(it->datadir_path)
			+ strlen (it->dbinfo.name) + 2;
		if (len > it->dbpath_len) {
			it->dbpath_len = len;
			free(it->dbpath);

			it->dbpath = static_cast<char*>(
				malloc(it->dbpath_len));
		}
		snprintf(it->dbpath, it->dbpath_len, "%s/%s",
			 it->datadir_path, it->dbinfo.name);
		os_normalize_path(it->dbpath);

		if (it->dbinfo.type == OS_FILE_TYPE_FILE) {
			it->is_file = true;
			return(true);
		}

		if (check_if_skip_database_by_path(it->dbpath)) {
			msg("Skipping db: %s\n", it->dbpath);
			continue;
		}

		/* We want wrong directory permissions to be a fatal error for
		XtraBackup. */
		it->dbdir = os_file_opendir(it->dbpath, TRUE);

		if (it->dbdir != NULL) {

			it->is_file = false;
			return(true);
		}

	}

	return(false);
}

/************************************************************************
Concatenate n parts into single path */
static
void
make_path_n(int n, char **path, ulint *path_len, ...)
{
	ulint len_needed = n + 1;
	char *p;
	int i;
	va_list vl;

	ut_ad(n > 0);

	va_start(vl, path_len);
	for (i = 0; i < n; i++) {
		p = va_arg(vl, char*);
		len_needed += strlen(p);
	}
	va_end(vl);

	if (len_needed < *path_len) {
		free(*path);
		*path = static_cast<char*>(malloc(len_needed));
	}

	va_start(vl, path_len);
	p = va_arg(vl, char*);
	strcpy(*path, p);
	for (i = 1; i < n; i++) {
		size_t plen;
		p = va_arg(vl, char*);
		plen = strlen(*path);
		if (!is_path_separator((*path)[plen - 1])) {
			(*path)[plen] = FN_LIBCHAR;
			(*path)[plen + 1] = 0;
		}
		strcat(*path + plen, p);
	}
	va_end(vl);
}

static
bool
datadir_iter_next_file(datadir_iter_t *it)
{
	if (it->is_file && it->dbpath) {
		make_path_n(2, &it->filepath, &it->filepath_len,
				it->datadir_path, it->dbinfo.name);

		make_path_n(1, &it->filepath_rel, &it->filepath_rel_len,
				it->dbinfo.name);

		it->is_empty_dir = false;
		it->is_file = false;

		return(true);
	}

	if (!it->dbpath || !it->dbdir) {

		return(false);
	}

	while (os_file_readdir_next_file(it->dbpath, it->dbdir,
					  &it->fileinfo) == 0) {

		if (it->fileinfo.type == OS_FILE_TYPE_DIR) {

			continue;
		}

		/* We found a symlink or a file */
		make_path_n(3, &it->filepath, &it->filepath_len,
				it->datadir_path, it->dbinfo.name,
				it->fileinfo.name);

		make_path_n(2, &it->filepath_rel, &it->filepath_rel_len,
				it->dbinfo.name, it->fileinfo.name);

		it->is_empty_dir = false;

		return(true);
	}

	return(false);
}

static
bool
datadir_iter_next(datadir_iter_t *it, datadir_node_t *node)
{
	bool	ret = true;

	pthread_mutex_lock(&it->mutex);

	if (datadir_iter_next_file(it)) {

		datadir_node_fill(node, it);

		goto done;
	}

	while (datadir_iter_next_database(it)) {

		if (datadir_iter_next_file(it)) {

			datadir_node_fill(node, it);

			goto done;
		}

		make_path_n(2, &it->filepath, &it->filepath_len,
				it->datadir_path, it->dbinfo.name);

		make_path_n(1, &it->filepath_rel, &it->filepath_rel_len,
				it->dbinfo.name);

		it->is_empty_dir = true;

		datadir_node_fill(node, it);

		goto done;
	}

	/* nothing found */
	ret = false;

done:
	pthread_mutex_unlock(&it->mutex);

	return(ret);
}

/************************************************************************
Interface to read MySQL data file sequentially. One should open file
with datafile_open to get cursor and close the cursor with
datafile_close. Cursor can not be shared between multiple
threads. */
static
void
datadir_iter_free(datadir_iter_t *it)
{
	pthread_mutex_destroy(&it->mutex);

	if (it->dbdir) {

		os_file_closedir(it->dbdir);
	}

	if (it->dir) {

		os_file_closedir(it->dir);
	}

	free(it->dbpath);
	free(it->filepath);
	free(it->filepath_rel);
	free(it->datadir_path);
	free(it);
}


/************************************************************************
Holds the state needed to copy single data file. */
struct datafile_cur_t {
	pfs_os_file_t	file;
	char		rel_path[FN_REFLEN];
	char		abs_path[FN_REFLEN];
	MY_STAT		statinfo;
	uint		thread_n;
	byte*		orig_buf;
	byte*		buf;
	size_t		buf_size;
	size_t		buf_read;
	size_t		buf_offset;
};

static
void
datafile_close(datafile_cur_t *cursor)
{
	if (cursor->file != OS_FILE_CLOSED) {
		os_file_close(cursor->file);
	}
	free(cursor->buf);
}

static
bool
datafile_open(const char *file, datafile_cur_t *cursor, uint thread_n)
{
	bool		success;

	memset(cursor, 0, sizeof(datafile_cur_t));

	strncpy(cursor->abs_path, file, sizeof(cursor->abs_path));

	/* Get the relative path for the destination tablespace name, i.e. the
	one that can be appended to the backup root directory. Non-system
	tablespaces may have absolute paths for remote tablespaces in MySQL
	5.6+. We want to make "local" copies for the backup. */
	strncpy(cursor->rel_path,
		xb_get_relative_path(cursor->abs_path, FALSE),
		sizeof(cursor->rel_path));

	cursor->file = os_file_create_simple_no_error_handling(
		0, cursor->abs_path,
		OS_FILE_OPEN, OS_FILE_READ_ALLOW_DELETE, true, &success);
	if (!success) {
		/* The following call prints an error message */
		os_file_get_last_error(TRUE);

		msg("[%02u] error: cannot open "
			"file %s\n",
			thread_n, cursor->abs_path);

		return(false);
	}

	if (!my_stat(cursor->abs_path, &cursor->statinfo, 0)) {
		msg("[%02u] error: cannot stat %s\n",
			thread_n, cursor->abs_path);

		datafile_close(cursor);

		return(false);
	}

	posix_fadvise(cursor->file, 0, 0, POSIX_FADV_SEQUENTIAL);

	cursor->buf_size = 10 * 1024 * 1024;
	cursor->buf = static_cast<byte *>(malloc((ulint)cursor->buf_size));

	return(true);
}


static
xb_fil_cur_result_t
datafile_read(datafile_cur_t *cursor)
{
	ulint		to_read;

	xtrabackup_io_throttling();

	to_read = (ulint)MY_MIN(cursor->statinfo.st_size - cursor->buf_offset, 
		      cursor->buf_size);

	if (to_read == 0) {
		return(XB_FIL_CUR_EOF);
	}

	if (!os_file_read(IORequestRead,
			  cursor->file, cursor->buf, cursor->buf_offset,
			  to_read)) {
		return(XB_FIL_CUR_ERROR);
	}

	posix_fadvise(cursor->file, cursor->buf_offset, to_read,
		      POSIX_FADV_DONTNEED);

	cursor->buf_read = to_read;
	cursor->buf_offset += to_read;

	return(XB_FIL_CUR_SUCCESS);
}



/************************************************************************
Check to see if a file exists.
Takes name of the file to check.
@return true if file exists. */
static
bool
file_exists(const char *filename)
{
	MY_STAT stat_arg;

	if (!my_stat(filename, &stat_arg, MYF(0))) {

		return(false);
	}

	return(true);
}

/************************************************************************
Trim leading slashes from absolute path so it becomes relative */
static
const char *
trim_dotslash(const char *path)
{
	while (*path) {
		if (is_path_separator(*path)) {
			++path;
			continue;
		}
		if (*path == '.' && is_path_separator(path[1])) {
			path += 2;
			continue;
		}
		break;
	}

	return(path);
}



/************************************************************************
Check if string ends with given suffix.
@return true if string ends with given suffix. */
bool
ends_with(const char *str, const char *suffix)
{
	size_t suffix_len = strlen(suffix);
	size_t str_len = strlen(str);
	return(str_len >= suffix_len
	       && strcmp(str + str_len - suffix_len, suffix) == 0);
}

static bool starts_with(const char *str, const char *prefix)
{
	return strncmp(str, prefix, strlen(prefix)) == 0;
}

/************************************************************************
Create directories recursively.
@return 0 if directories created successfully. */
static
int
mkdirp(const char *pathname, int Flags, myf MyFlags)
{
	char parent[PATH_MAX], *p;

	/* make a parent directory path */
	strncpy(parent, pathname, sizeof(parent));
	parent[sizeof(parent) - 1] = 0;

	for (p = parent + strlen(parent);
	    !is_path_separator(*p) && p != parent; p--);

	*p = 0;

	/* try to make parent directory */
	if (p != parent && mkdirp(parent, Flags, MyFlags) != 0) {
		return(-1);
	}

	/* make this one if parent has been made */
	if (my_mkdir(pathname, Flags, MyFlags) == 0) {
		return(0);
	}

	/* if it already exists that is fine */
	if (errno == EEXIST) {
		return(0);
	}

	return(-1);
}

/************************************************************************
Return true if first and second arguments are the same path. */
bool
equal_paths(const char *first, const char *second)
{
#ifdef HAVE_REALPATH
	char real_first[PATH_MAX];
	char real_second[PATH_MAX];

	if (realpath(first, real_first) == NULL) {
		return false;
	}
	if (realpath(second, real_second) == NULL) {
		return false;
	}

	return (strcmp(real_first, real_second) == 0);
#else
	return strcmp(first, second) == 0;
#endif
}

/************************************************************************
Check if directory exists. Optionally create directory if doesn't
exist.
@return true if directory exists and if it was created successfully. */
bool
directory_exists(const char *dir, bool create)
{
	os_file_dir_t os_dir;
	MY_STAT stat_arg;
	char errbuf[MYSYS_STRERROR_SIZE];

	if (my_stat(dir, &stat_arg, MYF(0)) == NULL) {

		if (!create) {
			return(false);
		}

		if (mkdirp(dir, 0777, MYF(0)) < 0) {
			my_strerror(errbuf, sizeof(errbuf), my_errno);
			msg("Can not create directory %s: %s\n", dir, errbuf);
			return(false);

		}
	}

	/* could be symlink */
	os_dir = os_file_opendir(dir, FALSE);

	if (os_dir == NULL) {
		my_strerror(errbuf, sizeof(errbuf), my_errno);
		msg("Can not open directory %s: %s\n", dir,
			errbuf);

		return(false);
	}

	os_file_closedir(os_dir);

	return(true);
}

/************************************************************************
Check that directory exists and it is empty. */
static
bool
directory_exists_and_empty(const char *dir, const char *comment)
{
	os_file_dir_t os_dir;
	dberr_t err;
	os_file_stat_t info;
	bool empty;

	if (!directory_exists(dir, true)) {
		return(false);
	}

	os_dir = os_file_opendir(dir, FALSE);

	if (os_dir == NULL) {
		msg("%s can not open directory %s\n", comment, dir);
		return(false);
	}

	empty = (fil_file_readdir_next_file(&err, dir, os_dir, &info) != 0);

	os_file_closedir(os_dir);

	if (!empty) {
		msg("%s directory %s is not empty!\n", comment, dir);
	}

	return(empty);
}


/************************************************************************
Check if file name ends with given set of suffixes.
@return true if it does. */
static
bool
filename_matches(const char *filename, const char **ext_list)
{
	const char **ext;

	for (ext = ext_list; *ext; ext++) {
		if (ends_with(filename, *ext)) {
			return(true);
		}
	}

	return(false);
}


/************************************************************************
Copy data file for backup. Also check if it is allowed to copy by
comparing its name to the list of known data file types and checking
if passes the rules for partial backup.
@return true if file backed up or skipped successfully. */
static
bool
datafile_copy_backup(const char *filepath, uint thread_n)
{
	const char *ext_list[] = {"frm", "isl", "MYD", "MYI", "MAD", "MAI",
		"MRG", "TRG", "TRN", "ARM", "ARZ", "CSM", "CSV", "opt", "par",
		NULL};

	/* Get the name and the path for the tablespace. node->name always
	contains the path (which may be absolute for remote tablespaces in
	5.6+). space->name contains the tablespace name in the form
	"./database/table.ibd" (in 5.5-) or "database/table" (in 5.6+). For a
	multi-node shared tablespace, space->name contains the name of the first
	node, but that's irrelevant, since we only need node_name to match them
	against filters, and the shared tablespace is always copied regardless
	of the filters value. */

	if (check_if_skip_table(filepath)) {
		msg_ts("[%02u] Skipping %s.\n", thread_n, filepath);
		return(true);
	}

	if (filename_matches(filepath, ext_list)) {
		return copy_file(ds_data, filepath, filepath, thread_n);
	}

	return(true);
}


/************************************************************************
Same as datafile_copy_backup, but put file name into the list for
rsync command. */
static
bool
datafile_rsync_backup(const char *filepath, bool save_to_list, FILE *f)
{
	const char *ext_list[] = {"frm", "isl", "MYD", "MYI", "MAD", "MAI",
		"MRG", "TRG", "TRN", "ARM", "ARZ", "CSM", "CSV", "opt", "par",
		NULL};

	/* Get the name and the path for the tablespace. node->name always
	contains the path (which may be absolute for remote tablespaces in
	5.6+). space->name contains the tablespace name in the form
	"./database/table.ibd" (in 5.5-) or "database/table" (in 5.6+). For a
	multi-node shared tablespace, space->name contains the name of the first
	node, but that's irrelevant, since we only need node_name to match them
	against filters, and the shared tablespace is always copied regardless
	of the filters value. */

	if (check_if_skip_table(filepath)) {
		return(true);
	}

	if (filename_matches(filepath, ext_list)) {
		fprintf(f, "%s\n", filepath);
		if (save_to_list) {
			rsync_list.insert(filepath);
		}
	}

	return(true);
}


static
bool
backup_file_vprintf(const char *filename, const char *fmt, va_list ap)
{
	ds_file_t	*dstfile	= NULL;
	MY_STAT		 stat;			/* unused for now */
	char		*buf		= 0;
	int		 buf_len;
	const char	*action;

	memset(&stat, 0, sizeof(stat));

	buf_len = vasprintf(&buf, fmt, ap);

	stat.st_size = buf_len;
	stat.st_mtime = my_time(0);

	dstfile = ds_open(ds_data, filename, &stat);
	if (dstfile == NULL) {
		msg("[%02u] error: "
			"cannot open the destination stream for %s\n",
			0, filename);
		goto error;
	}

	action = xb_get_copy_action("Writing");
	msg_ts("[%02u] %s %s\n", 0, action, filename);

	if (buf_len == -1) {
		goto error;
	}

	if (ds_write(dstfile, buf, buf_len)) {
		goto error;
	}

	/* close */
	msg_ts("[%02u]        ...done\n", 0);
	free(buf);

	if (ds_close(dstfile)) {
		goto error_close;
	}

	return(true);

error:
	free(buf);
	if (dstfile != NULL) {
		ds_close(dstfile);
	}

error_close:
	msg("[%02u] Error: backup file failed.\n", 0);
	return(false); /*ERROR*/
}


bool
backup_file_printf(const char *filename, const char *fmt, ...)
{
	bool result;
	va_list ap;

	va_start(ap, fmt);

	result = backup_file_vprintf(filename, fmt, ap);

	va_end(ap);

	return(result);
}

static
bool
run_data_threads(datadir_iter_t *it, os_thread_func_t func, uint n)
{
	datadir_thread_ctxt_t	*data_threads;
	uint			i, count;
	pthread_mutex_t		count_mutex;
	bool			ret;

	data_threads = (datadir_thread_ctxt_t*)
		malloc(sizeof(datadir_thread_ctxt_t) * n);

	pthread_mutex_init(&count_mutex, NULL);
	count = n;

	for (i = 0; i < n; i++) {
		data_threads[i].it = it;
		data_threads[i].n_thread = i + 1;
		data_threads[i].count = &count;
		data_threads[i].count_mutex = count_mutex;
		os_thread_create(func, data_threads + i, &data_threads[i].id);
	}

	/* Wait for threads to exit */
	while (1) {
		os_thread_sleep(100000);
		pthread_mutex_lock(&count_mutex);
		if (count == 0) {
			pthread_mutex_unlock(&count_mutex);
			break;
		}
		pthread_mutex_unlock(&count_mutex);
	}

	pthread_mutex_destroy(&count_mutex);

	ret = true;
	for (i = 0; i < n; i++) {
		ret = data_threads[i].ret && ret;
		if (!data_threads[i].ret) {
			msg("Error: thread %u failed.\n", i);
		}
	}

	free(data_threads);

	return(ret);
}


/************************************************************************
Copy file for backup/restore.
@return true in case of success. */
bool
copy_file(ds_ctxt_t *datasink,
	  const char *src_file_path,
	  const char *dst_file_path,
	  uint thread_n)
{
	char			 dst_name[FN_REFLEN];
	ds_file_t		*dstfile = NULL;
	datafile_cur_t		 cursor;
	xb_fil_cur_result_t	 res;
<<<<<<< HEAD
=======
	const char		*action;
	const char	*dst_path =
		(xtrabackup_copy_back || xtrabackup_move_back)?
		dst_file_path : trim_dotslash(dst_file_path);
>>>>>>> 3d1ad2a5

	if (!datafile_open(src_file_path, &cursor, thread_n)) {
		goto error_close;
	}

	strncpy(dst_name, cursor.rel_path, sizeof(dst_name));

	dstfile = ds_open(datasink, dst_path, &cursor.statinfo);
	if (dstfile == NULL) {
		msg("[%02u] error: "
			"cannot open the destination stream for %s\n",
			thread_n, dst_name);
		goto error;
	}

	msg_ts("[%02u] %s %s to %s\n",
	       thread_n, xb_get_copy_action(), src_file_path, dstfile->path);

	/* The main copy loop */
	while ((res = datafile_read(&cursor)) == XB_FIL_CUR_SUCCESS) {

		if (ds_write(dstfile, cursor.buf, cursor.buf_read)) {
			goto error;
		}
	}

	if (res == XB_FIL_CUR_ERROR) {
		goto error;
	}

	/* close */
	msg_ts("[%02u]        ...done\n", thread_n);
	datafile_close(&cursor);
	if (ds_close(dstfile)) {
		goto error_close;
	}
	return(true);

error:
	datafile_close(&cursor);
	if (dstfile != NULL) {
		ds_close(dstfile);
	}

error_close:
	msg("[%02u] Error: copy_file() failed.\n", thread_n);
	return(false); /*ERROR*/
}


/************************************************************************
Try to move file by renaming it. If source and destination are on
different devices fall back to copy and unlink.
@return true in case of success. */
static
bool
move_file(ds_ctxt_t *datasink,
	  const char *src_file_path,
	  const char *dst_file_path,
	  const char *dst_dir, uint thread_n)
{
	char errbuf[MYSYS_STRERROR_SIZE];
	char dst_file_path_abs[FN_REFLEN];
	char dst_dir_abs[FN_REFLEN];
	size_t dirname_length;

	snprintf(dst_file_path_abs, sizeof(dst_file_path_abs),
		 "%s/%s", dst_dir, dst_file_path);

	dirname_part(dst_dir_abs, dst_file_path_abs, &dirname_length);

	if (!directory_exists(dst_dir_abs, true)) {
		return(false);
	}

	if (file_exists(dst_file_path_abs)) {
		msg("Error: Move file %s to %s failed: Destination "
			"file exists\n",
			src_file_path, dst_file_path_abs);
		return(false);
	}

	msg_ts("[%02u] Moving %s to %s\n",
	       thread_n, src_file_path, dst_file_path_abs);

	if (my_rename(src_file_path, dst_file_path_abs, MYF(0)) != 0) {
		if (my_errno == EXDEV) {
			bool ret;
			ret = copy_file(datasink, src_file_path,
					dst_file_path, thread_n);
			msg_ts("[%02u] Removing %s\n", thread_n, src_file_path);
			if (unlink(src_file_path) != 0) {
				my_strerror(errbuf, sizeof(errbuf), errno);
				msg("Error: unlink %s failed: %s\n",
					src_file_path,
					errbuf);
			}
			return(ret);
		}
		my_strerror(errbuf, sizeof(errbuf), my_errno);
		msg("Can not move file %s to %s: %s\n",
			src_file_path, dst_file_path_abs,
			errbuf);
		return(false);
	}

	msg_ts("[%02u]        ...done\n", thread_n);

	return(true);
}


/************************************************************************
Read link from .isl file if any and store it in the global map associated
with given tablespace. */
static
void
read_link_file(const char *ibd_filepath, const char *link_filepath)
{
	char *filepath= NULL;

	FILE *file = fopen(link_filepath, "r+b");
	if (file) {
		filepath = static_cast<char*>(malloc(OS_FILE_MAX_PATH));

		os_file_read_string(file, filepath, OS_FILE_MAX_PATH);
		fclose(file);

		if (strlen(filepath)) {
			/* Trim whitespace from end of filepath */
			ulint lastch = strlen(filepath) - 1;
			while (lastch > 4 && filepath[lastch] <= 0x20) {
				filepath[lastch--] = 0x00;
			}
			os_normalize_path(filepath);
		}

		tablespace_locations[ibd_filepath] = filepath;
	}
	free(filepath);
}


/************************************************************************
Return the location of given .ibd if it was previously read
from .isl file.
@return NULL or destination .ibd file path. */
static
const char *
tablespace_filepath(const char *ibd_filepath)
{
	std::map<std::string, std::string>::iterator it;

	it = tablespace_locations.find(ibd_filepath);

	if (it != tablespace_locations.end()) {
		return it->second.c_str();
	}

	return NULL;
}


/************************************************************************
Copy or move file depending on current mode.
@return true in case of success. */
static
bool
copy_or_move_file(const char *src_file_path,
		  const char *dst_file_path,
		  const char *dst_dir,
		  uint thread_n)
{
	ds_ctxt_t *datasink = ds_data;		/* copy to datadir by default */
	char filedir[FN_REFLEN];
	size_t filedir_len;
	bool ret;

	/* read the link from .isl file */
	if (ends_with(src_file_path, ".isl")) {
		char *ibd_filepath;

		ibd_filepath = strdup(src_file_path);
		strcpy(ibd_filepath + strlen(ibd_filepath) - 3, "ibd");

		read_link_file(ibd_filepath, src_file_path);

		free(ibd_filepath);
	}

	/* check if there is .isl file */
	if (ends_with(src_file_path, ".ibd")) {
		char *link_filepath;
		const char *filepath;

		link_filepath = strdup(src_file_path);
		strcpy(link_filepath + strlen(link_filepath) - 3, "isl");

		read_link_file(src_file_path, link_filepath);

		filepath = tablespace_filepath(src_file_path);

		if (filepath != NULL) {
			dirname_part(filedir, filepath, &filedir_len);

			dst_file_path = filepath + filedir_len;
			dst_dir = filedir;

			if (!directory_exists(dst_dir, true)) {
				ret = false;
				goto cleanup;
			}

			datasink = ds_create(dst_dir, DS_TYPE_LOCAL);
		}

		free(link_filepath);
	}

	ret = (xtrabackup_copy_back ?
		copy_file(datasink, src_file_path, dst_file_path, thread_n) :
		move_file(datasink, src_file_path, dst_file_path,
			  dst_dir, thread_n));

cleanup:

	if (datasink != ds_data) {
		ds_destroy(datasink);
	}

	return(ret);
}




bool
backup_files(const char *from, bool prep_mode)
{
	char rsync_tmpfile_name[FN_REFLEN];
	FILE *rsync_tmpfile = NULL;
	datadir_iter_t *it;
	datadir_node_t node;
	bool ret = true;

	if (prep_mode && !opt_rsync) {
		return(true);
	}

	if (opt_rsync) {
		snprintf(rsync_tmpfile_name, sizeof(rsync_tmpfile_name),
			"%s/%s%d", opt_mysql_tmpdir,
			"xtrabackup_rsyncfiles_pass",
			prep_mode ? 1 : 2);
		rsync_tmpfile = fopen(rsync_tmpfile_name, "w");
		if (rsync_tmpfile == NULL) {
			msg("Error: can't create file %s\n",
				rsync_tmpfile_name);
			return(false);
		}
	}

	msg_ts("Starting %s non-InnoDB tables and files\n",
	       prep_mode ? "prep copy of" : "to backup");

	datadir_node_init(&node);
	it = datadir_iter_new(from);

	while (datadir_iter_next(it, &node)) {

		if (!node.is_empty_dir) {
			if (opt_rsync) {
				ret = datafile_rsync_backup(node.filepath,
					!prep_mode, rsync_tmpfile);
			} else {
				ret = datafile_copy_backup(node.filepath, 1);
			}
			if (!ret) {
				msg("Failed to copy file %s\n", node.filepath);
				goto out;
			}
		} else if (!prep_mode) {
			/* backup fake file into empty directory */
			char path[FN_REFLEN];
			snprintf(path, sizeof(path),
				 "%s/db.opt", node.filepath);
			if (!(ret = backup_file_printf(
					trim_dotslash(path), "%s", ""))) {
				msg("Failed to create file %s\n", path);
				goto out;
			}
		}
	}

	if (opt_rsync) {
		std::stringstream cmd;
		int err;

		if (buffer_pool_filename && file_exists(buffer_pool_filename)) {
			fprintf(rsync_tmpfile, "%s\n", buffer_pool_filename);
			rsync_list.insert(buffer_pool_filename);
		}
		if (file_exists("ib_lru_dump")) {
			fprintf(rsync_tmpfile, "%s\n", "ib_lru_dump");
			rsync_list.insert("ib_lru_dump");
		}

		fclose(rsync_tmpfile);
		rsync_tmpfile = NULL;

		cmd << "rsync -t . --files-from=" << rsync_tmpfile_name
		    << " " << xtrabackup_target_dir;

		msg_ts("Starting rsync as: %s\n", cmd.str().c_str());
		if ((err = system(cmd.str().c_str()) && !prep_mode) != 0) {
			msg_ts("Error: rsync failed with error code %d\n", err);
			ret = false;
			goto out;
		}
		msg_ts("rsync finished successfully.\n");

		if (!prep_mode && !opt_no_lock) {
			char path[FN_REFLEN];
			char dst_path[FN_REFLEN];
			char *newline;

			/* Remove files that have been removed between first and
			second passes. Cannot use "rsync --delete" because it
			does not work with --files-from. */
			snprintf(rsync_tmpfile_name, sizeof(rsync_tmpfile_name),
				"%s/%s", opt_mysql_tmpdir,
				"xtrabackup_rsyncfiles_pass1");

			rsync_tmpfile = fopen(rsync_tmpfile_name, "r");
			if (rsync_tmpfile == NULL) {
				msg("Error: can't open file %s\n",
					rsync_tmpfile_name);
				return(false);
			}

			while (fgets(path, sizeof(path), rsync_tmpfile)) {

				newline = strchr(path, '\n');
				if (newline) {
					*newline = 0;
				}
				if (rsync_list.count(path) < 1) {
					snprintf(dst_path, sizeof(dst_path),
						"%s/%s", xtrabackup_target_dir,
						path);
					msg_ts("Removing %s\n", dst_path);
					unlink(dst_path);
				}
			}

			fclose(rsync_tmpfile);
			rsync_tmpfile = NULL;
		}
	}

	msg_ts("Finished %s non-InnoDB tables and files\n",
	       prep_mode ? "a prep copy of" : "backing up");

out:
	datadir_iter_free(it);
	datadir_node_free(&node);

	if (rsync_tmpfile != NULL) {
		fclose(rsync_tmpfile);
	}

	return(ret);
}

/** Start --backup */
bool backup_start()
{
	if (!opt_no_lock) {
		if (opt_safe_slave_backup) {
			if (!wait_for_safe_slave(mysql_connection)) {
				return(false);
			}
		}

		if (!backup_files(fil_path_to_mysql_datadir, true)) {
			return(false);
		}

		history_lock_time = time(NULL);

		if (!lock_tables(mysql_connection)) {
			return(false);
		}
	}

	if (!backup_files(fil_path_to_mysql_datadir, false)) {
		return(false);
	}

	if (!backup_files_from_datadir(fil_path_to_mysql_datadir)) {
		return false;
	}

	// There is no need to stop slave thread before coping non-Innodb data when
	// --no-lock option is used because --no-lock option requires that no DDL or
	// DML to non-transaction tables can occur.
	if (opt_no_lock) {
		if (opt_safe_slave_backup) {
			if (!wait_for_safe_slave(mysql_connection)) {
				return(false);
			}
		}
	}

	if (opt_slave_info) {
		lock_binlog_maybe(mysql_connection);

		if (!write_slave_info(mysql_connection)) {
			return(false);
		}
	}

	/* The only reason why Galera/binlog info is written before
	wait_for_ibbackup_log_copy_finish() is that after that call the xtrabackup
	binary will start streamig a temporary copy of REDO log to stdout and
	thus, any streaming from innobackupex would interfere. The only way to
	avoid that is to have a single process, i.e. merge innobackupex and
	xtrabackup. */
	if (opt_galera_info) {
		if (!write_galera_info(mysql_connection)) {
			return(false);
		}
		write_current_binlog_file(mysql_connection);
	}

	if (opt_binlog_info == BINLOG_INFO_ON) {

		lock_binlog_maybe(mysql_connection);
		write_binlog_info(mysql_connection);
	}

	if (have_flush_engine_logs) {
		msg_ts("Executing FLUSH NO_WRITE_TO_BINLOG ENGINE LOGS...\n");
		xb_mysql_query(mysql_connection,
			"FLUSH NO_WRITE_TO_BINLOG ENGINE LOGS", false);
	}

	return(true);
}

/** Release resources after backup_start() */
void backup_release()
{
	/* release all locks */
	if (!opt_no_lock) {
		unlock_all(mysql_connection);
		history_lock_time = 0;
	} else {
		history_lock_time = time(NULL) - history_lock_time;
	}

	if (opt_lock_ddl_per_table) {
		mdl_unlock_all();
	}

	if (opt_safe_slave_backup && sql_thread_started) {
		msg("Starting slave SQL thread\n");
		xb_mysql_query(mysql_connection,
				"START SLAVE SQL_THREAD", false);
	}
}

/** Finish after backup_start() and backup_release() */
bool backup_finish()
{
	/* Copy buffer pool dump or LRU dump */
	if (!opt_rsync) {
		if (buffer_pool_filename && file_exists(buffer_pool_filename)) {
			const char *dst_name;

			dst_name = trim_dotslash(buffer_pool_filename);
			copy_file(ds_data, buffer_pool_filename, dst_name, 0);
		}
		if (file_exists("ib_lru_dump")) {
			copy_file(ds_data, "ib_lru_dump", "ib_lru_dump", 0);
		}
	}

	msg_ts("Backup created in directory '%s'\n", xtrabackup_target_dir);
	if (mysql_binlog_position != NULL) {
		msg("MySQL binlog position: %s\n", mysql_binlog_position);
	}
	if (mysql_slave_position && opt_slave_info) {
		msg("MySQL slave binlog position: %s\n",
			mysql_slave_position);
	}

	if (!write_backup_config_file()) {
		return(false);
	}

	if (!write_xtrabackup_info(mysql_connection, XTRABACKUP_INFO, opt_history != 0)) {
		return(false);
	}

	return(true);
}

bool
ibx_copy_incremental_over_full()
{
	const char *ext_list[] = {"frm", "isl", "MYD", "MYI", "MAD", "MAI",
		"MRG", "TRG", "TRN", "ARM", "ARZ", "CSM", "CSV", "opt", "par",
		NULL};
	const char *sup_files[] = {"xtrabackup_binlog_info",
				   "xtrabackup_galera_info",
				   "xtrabackup_slave_info",
				   "xtrabackup_info",
				   "ib_lru_dump",
				   NULL};
	datadir_iter_t *it = NULL;
	datadir_node_t node;
	bool ret = true;
	char path[FN_REFLEN];
	int i;

	datadir_node_init(&node);

	/* If we were applying an incremental change set, we need to make
	sure non-InnoDB files and xtrabackup_* metainfo files are copied
	to the full backup directory. */

	if (xtrabackup_incremental) {

		ds_data = ds_create(xtrabackup_target_dir, DS_TYPE_LOCAL);

		it = datadir_iter_new(xtrabackup_incremental_dir);

		while (datadir_iter_next(it, &node)) {

			/* copy only non-innodb files */

			if (node.is_empty_dir
			    || !filename_matches(node.filepath, ext_list)) {
				continue;
			}

			if (file_exists(node.filepath_rel)) {
				unlink(node.filepath_rel);
			}

			if (!(ret = copy_file(ds_data, node.filepath,
						node.filepath_rel, 1))) {
				msg("Failed to copy file %s\n",
					node.filepath);
				goto cleanup;
			}
		}

		/* copy buffer pool dump */
		if (innobase_buffer_pool_filename) {
			const char *src_name;

			src_name = trim_dotslash(innobase_buffer_pool_filename);

			snprintf(path, sizeof(path), "%s/%s",
				xtrabackup_incremental_dir,
				src_name);

			if (file_exists(path)) {
				copy_file(ds_data, path,
					  innobase_buffer_pool_filename, 0);
			}
		}

		/* copy supplementary files */

		for (i = 0; sup_files[i]; i++) {
			snprintf(path, sizeof(path), "%s/%s",
				xtrabackup_incremental_dir,
				sup_files[i]);

			if (file_exists(path))
			{
				if (file_exists(sup_files[i])) {
					unlink(sup_files[i]);
				}
				copy_file(ds_data, path, sup_files[i], 0);
			}
		}

	}

cleanup:
	if (it != NULL) {
		datadir_iter_free(it);
	}

	if (ds_data != NULL) {
		ds_destroy(ds_data);
	}

	datadir_node_free(&node);

	return(ret);
}

bool
ibx_cleanup_full_backup()
{
	const char *ext_list[] = {"delta", "meta", "ibd", NULL};
	datadir_iter_t *it = NULL;
	datadir_node_t node;
	bool ret = true;

	datadir_node_init(&node);

	/* If we are applying an incremental change set, we need to make
	sure non-InnoDB files are cleaned up from full backup dir before
	we copy files from incremental dir. */

	it = datadir_iter_new(xtrabackup_target_dir);

	while (datadir_iter_next(it, &node)) {

		if (node.is_empty_dir) {
#ifdef _WIN32
			DeleteFile(node.filepath);
#else
			rmdir(node.filepath);
#endif
		}

		if (xtrabackup_incremental && !node.is_empty_dir
		    && !filename_matches(node.filepath, ext_list)) {
			unlink(node.filepath);
		}
	}

	datadir_iter_free(it);

	datadir_node_free(&node);

	return(ret);
}

bool
apply_log_finish()
{
	if (!ibx_cleanup_full_backup()
		|| !ibx_copy_incremental_over_full()) {
		return(false);
	}

	return(true);
}

bool
copy_back()
{
	bool ret;
	datadir_iter_t *it = NULL;
	datadir_node_t node;
	char *dst_dir;

	memset(&node, 0, sizeof(node));

	if (!opt_force_non_empty_dirs) {
		if (!directory_exists_and_empty(mysql_data_home,
							"Original data")) {
			return(false);
		}
	} else {
		if (!directory_exists(mysql_data_home, true)) {
			return(false);
		}
	}
	if (srv_undo_dir && *srv_undo_dir
		&& !directory_exists(srv_undo_dir, true)) {
			return(false);
	}
	if (innobase_data_home_dir && *innobase_data_home_dir
		&& !directory_exists(innobase_data_home_dir, true)) {
			return(false);
	}
	if (srv_log_group_home_dir && *srv_log_group_home_dir
		&& !directory_exists(srv_log_group_home_dir, true)) {
			return(false);
	}

	/* cd to backup directory */
	if (my_setwd(xtrabackup_target_dir, MYF(MY_WME)))
	{
		msg("cannot my_setwd %s\n", xtrabackup_target_dir);
		return(false);
	}

	/* parse data file path */

	if (!innobase_data_file_path) {
  		innobase_data_file_path = (char*) "ibdata1:10M:autoextend";
	}

	srv_sys_space.set_path(".");

	if (!srv_sys_space.parse_params(innobase_data_file_path, true)) {
		msg("syntax error in innodb_data_file_path\n");
		return(false);
	}

	srv_max_n_threads = 1000;
	sync_check_init();
	ut_crc32_init();

	/* copy undo tablespaces */


	dst_dir = (srv_undo_dir && *srv_undo_dir)
			? srv_undo_dir : mysql_data_home;

	ds_data = ds_create(dst_dir, DS_TYPE_LOCAL);

	for (uint i = 1; i <= TRX_SYS_MAX_UNDO_SPACES; i++) {
		char filename[20];
		sprintf(filename, "undo%03u", i);
		if (!file_exists(filename)) {
			break;
		}
		if (!(ret = copy_or_move_file(filename, filename,
					      dst_dir, 1))) {
			goto cleanup;
		}
	}

	ds_destroy(ds_data);
	ds_data = NULL;

	/* copy redo logs */

	dst_dir = (srv_log_group_home_dir && *srv_log_group_home_dir)
		? srv_log_group_home_dir : mysql_data_home;

	/* --backup generates a single ib_logfile0, which we must copy
	if it exists. */

	ds_data = ds_create(dst_dir, DS_TYPE_LOCAL);
	MY_STAT stat_arg;
	if (!my_stat("ib_logfile0", &stat_arg, MYF(0)) || !stat_arg.st_size) {
		/* After completed --prepare, redo log files are redundant.
		We must delete any redo logs at the destination, so that
		the database will not jump to a different log sequence number
		(LSN). */

		for (uint i = 0; i <= SRV_N_LOG_FILES_MAX + 1; i++) {
			char filename[FN_REFLEN];
			snprintf(filename, sizeof filename, "%s/ib_logfile%u",
				 dst_dir, i);
			unlink(filename);
		}
	} else if (!(ret = copy_or_move_file("ib_logfile0", "ib_logfile0",
					     dst_dir, 1))) {
		goto cleanup;
	}
	ds_destroy(ds_data);

	/* copy innodb system tablespace(s) */

	dst_dir = (innobase_data_home_dir && *innobase_data_home_dir)
				? innobase_data_home_dir : mysql_data_home;

	ds_data = ds_create(dst_dir, DS_TYPE_LOCAL);

	for (Tablespace::const_iterator iter(srv_sys_space.begin()),
	     end(srv_sys_space.end());
	     iter != end;
	     ++iter) {
		const char *filename = base_name(iter->name());

		if (!(ret = copy_or_move_file(filename, iter->name(),
					      dst_dir, 1))) {
			goto cleanup;
		}
	}

	ds_destroy(ds_data);

	/* copy the rest of tablespaces */
	ds_data = ds_create(mysql_data_home, DS_TYPE_LOCAL);

	it = datadir_iter_new(".", false);

	datadir_node_init(&node);

	while (datadir_iter_next(it, &node)) {
		const char *ext_list[] = {"backup-my.cnf",
			"xtrabackup_binary", "xtrabackup_binlog_info",
			"xtrabackup_checkpoints", ".qp", ".pmap", ".tmp",
			NULL};
		const char *filename;
		char c_tmp;
		int i_tmp;
		bool is_ibdata_file;

		/* create empty directories */
		if (node.is_empty_dir) {
			char path[FN_REFLEN];

			snprintf(path, sizeof(path), "%s/%s",
				mysql_data_home, node.filepath_rel);

			msg_ts("[%02u] Creating directory %s\n", 1, path);

			if (mkdirp(path, 0777, MYF(0)) < 0) {
				char errbuf[MYSYS_STRERROR_SIZE];
				my_strerror(errbuf, sizeof(errbuf), my_errno);
				msg("Can not create directory %s: %s\n",
					path, errbuf);
				ret = false;

				goto cleanup;

			}

			msg_ts("[%02u] ...done.", 1);

			continue;
		}

		filename = base_name(node.filepath);

		/* skip .qp files */
		if (filename_matches(filename, ext_list)) {
			continue;
		}

		/* skip undo tablespaces */
		if (sscanf(filename, "undo%d%c", &i_tmp, &c_tmp) == 1) {
			continue;
		}

		/* skip the redo log (it was already copied) */
		if (!strcmp(filename, "ib_logfile0")) {
			continue;
		}

		/* skip innodb data files */
		is_ibdata_file = false;
		for (Tablespace::const_iterator iter(srv_sys_space.begin()),
		       end(srv_sys_space.end()); iter != end; ++iter) {
			const char *ibfile = base_name(iter->name());
			if (strcmp(ibfile, filename) == 0) {
				is_ibdata_file = true;
				break;
			}
		}
		if (is_ibdata_file) {
			continue;
		}

		if (!(ret = copy_or_move_file(node.filepath, node.filepath_rel,
					      mysql_data_home, 1))) {
			goto cleanup;
		}
	}

	/* copy buffer pool dump */

	if (innobase_buffer_pool_filename) {
		const char *src_name;
		char path[FN_REFLEN];

		src_name = trim_dotslash(innobase_buffer_pool_filename);

		snprintf(path, sizeof(path), "%s/%s",
			mysql_data_home,
			src_name);

		/* could be already copied with other files
		from data directory */
		if (file_exists(src_name) &&
			!file_exists(innobase_buffer_pool_filename)) {
			copy_or_move_file(src_name,
					  innobase_buffer_pool_filename,
					  mysql_data_home, 0);
		}
	}

cleanup:
	if (it != NULL) {
		datadir_iter_free(it);
	}

	datadir_node_free(&node);

	if (ds_data != NULL) {
		ds_destroy(ds_data);
	}

	ds_data = NULL;

	sync_check_close();
	return(ret);
}

bool
decrypt_decompress_file(const char *filepath, uint thread_n)
{
	std::stringstream cmd, message;
	char *dest_filepath = strdup(filepath);
	bool needs_action = false;

	cmd << IF_WIN("type ","cat ") << filepath;

 	if (opt_decompress
 	    && ends_with(filepath, ".qp")) {
 		cmd << " | qpress -dio ";
 		dest_filepath[strlen(dest_filepath) - 3] = 0;
 		if (needs_action) {
 			message << " and ";
 		}
 		message << "decompressing";
 		needs_action = true;
 	}

 	cmd << " > " << dest_filepath;
 	message << " " << filepath;

 	free(dest_filepath);

 	if (needs_action) {

		msg_ts("[%02u] %s\n", thread_n, message.str().c_str());

	 	if (system(cmd.str().c_str()) != 0) {
	 		return(false);
	 	}

		if (opt_remove_original) {
			msg_ts("[%02u] removing %s\n", thread_n, filepath);
			if (my_delete(filepath, MYF(MY_WME)) != 0) {
				return(false);
			}
		}
	 }

 	return(true);
}

static
os_thread_ret_t STDCALL
decrypt_decompress_thread_func(void *arg)
{
	bool ret = true;
	datadir_node_t node;
	datadir_thread_ctxt_t *ctxt = (datadir_thread_ctxt_t *)(arg);

	datadir_node_init(&node);

	while (datadir_iter_next(ctxt->it, &node)) {

		/* skip empty directories in backup */
		if (node.is_empty_dir) {
			continue;
		}

		if (!ends_with(node.filepath, ".qp")) {
			continue;
		}

		if (!(ret = decrypt_decompress_file(node.filepath,
							ctxt->n_thread))) {
			goto cleanup;
		}
	}

cleanup:

	datadir_node_free(&node);

	pthread_mutex_lock(&ctxt->count_mutex);
	--(*ctxt->count);
	pthread_mutex_unlock(&ctxt->count_mutex);

	ctxt->ret = ret;

	os_thread_exit();
	OS_THREAD_DUMMY_RETURN;
}

bool
decrypt_decompress()
{
	bool ret;
	datadir_iter_t *it = NULL;

	srv_max_n_threads = 1000;
	sync_check_init();

	/* cd to backup directory */
	if (my_setwd(xtrabackup_target_dir, MYF(MY_WME)))
	{
		msg("cannot my_setwd %s\n", xtrabackup_target_dir);
		return(false);
	}

	/* copy the rest of tablespaces */
	ds_data = ds_create(".", DS_TYPE_LOCAL);

	it = datadir_iter_new(".", false);

	ut_a(xtrabackup_parallel >= 0);

	ret = run_data_threads(it, decrypt_decompress_thread_func,
		xtrabackup_parallel ? xtrabackup_parallel : 1);

	if (it != NULL) {
		datadir_iter_free(it);
	}

	if (ds_data != NULL) {
		ds_destroy(ds_data);
	}

	ds_data = NULL;

	sync_check_close();

	return(ret);
}

/*
  Copy some files from top level datadir.
  Do not copy the Innodb files (ibdata1, redo log files),
  as this is done in a separate step.
*/
static bool backup_files_from_datadir(const char *dir_path)
{
	os_file_dir_t dir = os_file_opendir(dir_path, TRUE);
	os_file_stat_t info;
	bool ret = true;
	while (os_file_readdir_next_file(dir_path, dir, &info) == 0) {

		if (info.type != OS_FILE_TYPE_FILE)
			continue;

		const char *pname = strrchr(info.name, IF_WIN('\\', '/'));
		if (!pname)
			pname = info.name;

		/* Copy aria log files, and aws keys for encryption plugins.*/
		const char *prefixes[] = { "aria_log", "aws-kms-key" };
		for (size_t i = 0; i < array_elements(prefixes); i++) {
			if (starts_with(pname, prefixes[i])) {
				ret = copy_file(ds_data, info.name, info.name, 1);
				if (!ret) {
					break;
				}
			}
		}
	}
	os_file_closedir(dir);
	return ret;
}<|MERGE_RESOLUTION|>--- conflicted
+++ resolved
@@ -966,13 +966,9 @@
 	ds_file_t		*dstfile = NULL;
 	datafile_cur_t		 cursor;
 	xb_fil_cur_result_t	 res;
-<<<<<<< HEAD
-=======
-	const char		*action;
 	const char	*dst_path =
 		(xtrabackup_copy_back || xtrabackup_move_back)?
 		dst_file_path : trim_dotslash(dst_file_path);
->>>>>>> 3d1ad2a5
 
 	if (!datafile_open(src_file_path, &cursor, thread_n)) {
 		goto error_close;
