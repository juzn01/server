/******************************************************
MariaBackup: hot backup tool for InnoDB
(c) 2009-2013 Percona LLC and/or its affiliates.
Originally Created 3/3/2009 Yasufumi Kinoshita
Written by Alexey Kopytov, Aleksandr Kuzminsky, Stewart Smith, Vadim Tkachenko,
Yasufumi Kinoshita, Ignacio Nin and Baron Schwartz.

This program is free software; you can redistribute it and/or modify
it under the terms of the GNU General Public License as published by
the Free Software Foundation; version 2 of the License.

This program is distributed in the hope that it will be useful,
but WITHOUT ANY WARRANTY; without even the implied warranty of
MERCHANTABILITY or FITNESS FOR A PARTICULAR PURPOSE.  See the
GNU General Public License for more details.

You should have received a copy of the GNU General Public License
along with this program; if not, write to the Free Software
Foundation, Inc., 51 Franklin Street, Fifth Floor, Boston, MA  02110-1301, USA

*******************************************************/

/* Source file cursor implementation */

#include <my_base.h>

#include <fil0fil.h>
#include <fsp0fsp.h>
#include <srv0start.h>
#include <trx0sys.h>

#include "fil_cur.h"
#include "fil0crypt.h"
#include "fil0pagecompress.h"
#include "common.h"
#include "read_filt.h"
#include "xtrabackup.h"
#include "xb0xb.h"

/* Size of read buffer in pages (640 pages = 10M for 16K sized pages) */
#define XB_FIL_CUR_PAGES 640

/***********************************************************************
Extracts the relative path ("database/table.ibd") of a tablespace from a
specified possibly absolute path.

For user tablespaces both "./database/table.ibd" and
"/remote/dir/database/table.ibd" result in "database/table.ibd".

For system tablepsaces (i.e. When is_system is TRUE) both "/remote/dir/ibdata1"
and "./ibdata1" yield "ibdata1" in the output. */
const char *
xb_get_relative_path(
/*=================*/
	const char*	path,		/*!< in: tablespace path (either
			  		relative or absolute) */
	ibool		is_system)	/*!< in: TRUE for system tablespaces,
					i.e. when only the filename must be
					returned. */
{
	const char *next;
	const char *cur;
	const char *prev;

	prev = NULL;
	cur = path;

	while ((next = strchr(cur, OS_PATH_SEPARATOR)) != NULL) {

		prev = cur;
		cur = next + 1;
	}

	if (is_system) {

		return(cur);
	} else {

		return((prev == NULL) ? cur : prev);
	}

}

/**********************************************************************//**
Closes a file. */
static
void
xb_fil_node_close_file(
/*===================*/
	fil_node_t*	node)	/*!< in: file node */
{
	ibool	ret;

	mutex_enter(&fil_system->mutex);

	ut_ad(node);
	ut_a(node->n_pending == 0);
	ut_a(node->n_pending_flushes == 0);
	ut_a(!node->being_extended);

	if (!node->is_open()) {

		mutex_exit(&fil_system->mutex);

		return;
	}

	ret = os_file_close(node->handle);
	ut_a(ret);

	node->handle = OS_FILE_CLOSED;

	ut_a(fil_system->n_open > 0);
	fil_system->n_open--;

	if (node->space->purpose == FIL_TYPE_TABLESPACE &&
	    fil_is_user_tablespace_id(node->space->id)) {

		ut_a(UT_LIST_GET_LEN(fil_system->LRU) > 0);

		/* The node is in the LRU list, remove it */
		UT_LIST_REMOVE(fil_system->LRU, node);
	}

	mutex_exit(&fil_system->mutex);
}

/************************************************************************
Open a source file cursor and initialize the associated read filter.

@return XB_FIL_CUR_SUCCESS on success, XB_FIL_CUR_SKIP if the source file must
be skipped and XB_FIL_CUR_ERROR on error. */
xb_fil_cur_result_t
xb_fil_cur_open(
	/*============*/
	xb_fil_cur_t*	cursor,		/*!< out: source file cursor */
	xb_read_filt_t*	read_filter,	/*!< in/out: the read filter */
	fil_node_t*	node,		/*!< in: source tablespace node */
	uint		thread_n,	/*!< thread number for diagnostics */
	ulonglong max_file_size)
{
	bool	success;
	int err;
	/* Initialize these first so xb_fil_cur_close() handles them correctly
	in case of error */
	cursor->orig_buf = NULL;
	cursor->node = NULL;

	cursor->space_id = node->space->id;

	strncpy(cursor->abs_path, node->name, sizeof(cursor->abs_path));

	/* Get the relative path for the destination tablespace name, i.e. the
	one that can be appended to the backup root directory. Non-system
	tablespaces may have absolute paths for DATA DIRECTORY.
	We want to make "local" copies for the backup. */
	strncpy(cursor->rel_path,
		xb_get_relative_path(cursor->abs_path, cursor->is_system()),
		sizeof(cursor->rel_path));

	/* In the backup mode we should already have a tablespace handle created
	by fil_ibd_load() unless it is a system
	tablespace. Otherwise we open the file here. */
	if (!node->is_open()) {
		ut_ad(cursor->is_system()
		      || srv_operation == SRV_OPERATION_RESTORE_DELTA
		      || xb_close_files);

		node->handle = os_file_create_simple_no_error_handling(
			0, node->name,
			OS_FILE_OPEN,
			OS_FILE_READ_ALLOW_DELETE, true, &success);
		if (!success) {
			/* The following call prints an error message */
			os_file_get_last_error(TRUE);

			msg("[%02u] mariabackup: error: cannot open "
			    "tablespace %s\n",
			    thread_n, cursor->abs_path);

			return(XB_FIL_CUR_SKIP);
		}
		mutex_enter(&fil_system->mutex);

		fil_system->n_open++;

		if (node->space->purpose == FIL_TYPE_TABLESPACE &&
		    fil_is_user_tablespace_id(node->space->id)) {

			/* Put the node to the LRU list */
			UT_LIST_ADD_FIRST(fil_system->LRU, node);
		}

		mutex_exit(&fil_system->mutex);
	}

	ut_ad(node->is_open());

	cursor->node = node;
	cursor->file = node->handle;
#ifdef _WIN32
    HANDLE hDup;
    DuplicateHandle(GetCurrentProcess(),cursor->file.m_file,
		GetCurrentProcess(), &hDup, 0, FALSE, DUPLICATE_SAME_ACCESS);
	int filenr = _open_osfhandle((intptr_t)hDup, 0);
	if (filenr < 0) {
		err = EINVAL;
	}
	else {
		err = _fstat64(filenr, &cursor->statinfo);
		close(filenr);
	}
#else
	err = fstat(cursor->file.m_file, &cursor->statinfo);
#endif
	if (max_file_size < (ulonglong)cursor->statinfo.st_size) {
		cursor->statinfo.st_size = (ulonglong)max_file_size;
	}
	if (err) {
		msg("[%02u] mariabackup: error: cannot fstat %s\n",
		    thread_n, cursor->abs_path);

		xb_fil_cur_close(cursor);

		return(XB_FIL_CUR_SKIP);
	}

	if (srv_file_flush_method == SRV_O_DIRECT
	    || srv_file_flush_method == SRV_O_DIRECT_NO_FSYNC) {

		os_file_set_nocache(cursor->file, node->name, "OPEN");
	}

	posix_fadvise(cursor->file, 0, 0, POSIX_FADV_SEQUENTIAL);

	const page_size_t page_size(node->space->flags);
	cursor->page_size = page_size;

	/* Allocate read buffer */
	cursor->buf_size = XB_FIL_CUR_PAGES * page_size.physical();
	cursor->orig_buf = static_cast<byte *>
		(malloc(cursor->buf_size + UNIV_PAGE_SIZE));
	cursor->buf = static_cast<byte *>
		(ut_align(cursor->orig_buf, UNIV_PAGE_SIZE));

	cursor->buf_read = 0;
	cursor->buf_npages = 0;
	cursor->buf_offset = 0;
	cursor->buf_page_no = 0;
	cursor->thread_n = thread_n;

	if (!node->space->crypt_data
	    && os_file_read(IORequestRead,
			    node->handle, cursor->buf, 0,
			    page_size.physical())) {
		mutex_enter(&fil_system->mutex);
		if (!node->space->crypt_data) {
			node->space->crypt_data
				= fil_space_read_crypt_data(page_size,
							    cursor->buf);
		}
		mutex_exit(&fil_system->mutex);
	}

	cursor->space_size = (ulint)(cursor->statinfo.st_size
				     / page_size.physical());

	cursor->read_filter = read_filter;
	cursor->read_filter->init(&cursor->read_filter_ctxt, cursor,
				  node->space->id);

	return(XB_FIL_CUR_SUCCESS);
}

static bool page_is_corrupted(byte *page, ulint page_no, xb_fil_cur_t *cursor,
			      fil_space_t *space)
{
	byte tmp_frame[UNIV_PAGE_SIZE_MAX];
	byte tmp_page[UNIV_PAGE_SIZE_MAX];
	const ulint page_size = cursor->page_size.physical();
	ulint page_type = mach_read_from_2(page + FIL_PAGE_TYPE);

	/* We ignore the doublewrite buffer pages.*/
	if (cursor->space_id == TRX_SYS_SPACE
	    && page_no >= FSP_EXTENT_SIZE
	    && page_no < FSP_EXTENT_SIZE * 3) {
		return false;
	}

	/* Validate page number. */
	if (mach_read_from_4(page + FIL_PAGE_OFFSET) != page_no
	    && cursor->space_id != TRX_SYS_SPACE) {
		/* On pages that are not all zero, the
		page number must match.

		There may be a mismatch on tablespace ID,
		because files may be renamed during backup.
		We disable the page number check
		on the system tablespace, because it may consist
		of multiple files, and here we count the pages
		from the start of each file.)

		The first 38 and last 8 bytes are never encrypted. */
		const ulint* p = reinterpret_cast<ulint*>(page);
		const ulint* const end = reinterpret_cast<ulint*>(
			page + page_size);
		do {
			if (*p++) {
				return true;
			}
		} while (p != end);

		/* Whole zero page is valid. */
		return false;
	}

<<<<<<< HEAD
	/* Validate encrypted pages. */
	if (mach_read_from_4(page + FIL_PAGE_FILE_FLUSH_LSN_OR_KEY_VERSION)
	    && (space->crypt_data
		&& space->crypt_data->type != CRYPT_SCHEME_UNENCRYPTED)) {
=======
	/* Validate encrypted pages. The first page is never encrypted.
	In the system tablespace, the first page would be written with
	FIL_PAGE_FILE_FLUSH_LSN at shutdown, and if the LSN exceeds
	4,294,967,295, the mach_read_from_4() below would wrongly
	interpret the page as encrypted. We prevent that by checking
	page_no first. */
	if (page_no
	    && mach_read_from_4(page + FIL_PAGE_FILE_FLUSH_LSN_OR_KEY_VERSION)
	    && space->crypt_data
	    && space->crypt_data->type != CRYPT_SCHEME_UNENCRYPTED) {
>>>>>>> 50c9469b

		if (!fil_space_verify_crypt_checksum(page, cursor->page_size))
			return true;

		/* Compressed encrypted need to be decrypted
		and decompressed for verification. */
		if (page_type != FIL_PAGE_PAGE_COMPRESSED_ENCRYPTED
		    && !opt_extended_validation)
			return false;

		memcpy(tmp_page, page, page_size);

		bool decrypted = false;
		if (!fil_space_decrypt(space, tmp_frame, tmp_page, &decrypted)) {
			return true;
		}

		if (page_type != FIL_PAGE_PAGE_COMPRESSED_ENCRYPTED) {
			return buf_page_is_corrupted(true, tmp_page,
						     cursor->page_size, space);
		}
	}

	if (page_type == FIL_PAGE_PAGE_COMPRESSED) {
		memcpy(tmp_page, page, page_size);
	}

	if (page_type == FIL_PAGE_PAGE_COMPRESSED
	    || page_type == FIL_PAGE_PAGE_COMPRESSED_ENCRYPTED) {
		ulint decomp = fil_page_decompress(tmp_frame, tmp_page);
		page_type = mach_read_from_2(tmp_page + FIL_PAGE_TYPE);

		return (!decomp
			|| (decomp != srv_page_size
			    && cursor->page_size.is_compressed())
			|| page_type == FIL_PAGE_PAGE_COMPRESSED
			|| page_type == FIL_PAGE_PAGE_COMPRESSED_ENCRYPTED
			|| buf_page_is_corrupted(true, tmp_page,
						 cursor->page_size, space));
	}

	return buf_page_is_corrupted(true, page, cursor->page_size, space);
}

/************************************************************************
Reads and verifies the next block of pages from the source
file. Positions the cursor after the last read non-corrupted page.

@return XB_FIL_CUR_SUCCESS if some have been read successfully, XB_FIL_CUR_EOF
if there are no more pages to read and XB_FIL_CUR_ERROR on error. */
xb_fil_cur_result_t
xb_fil_cur_read(
/*============*/
	xb_fil_cur_t*	cursor)	/*!< in/out: source file cursor */
{
	byte*			page;
	ulint			i;
	ulint			npages;
	ulint			retry_count;
	xb_fil_cur_result_t	ret;
	ib_int64_t		offset;
	ib_int64_t		to_read;
	const ulint		page_size = cursor->page_size.physical();
	xb_ad(!cursor->is_system() || page_size == UNIV_PAGE_SIZE);

	cursor->read_filter->get_next_batch(&cursor->read_filter_ctxt,
					    &offset, &to_read);

	if (to_read == 0LL) {
		return(XB_FIL_CUR_EOF);
	}

	if (to_read > (ib_int64_t) cursor->buf_size) {
		to_read = (ib_int64_t) cursor->buf_size;
	}

	xb_a(to_read > 0 && to_read <= 0xFFFFFFFFLL);

	if ((to_read & ~(page_size - 1))
	    && offset + to_read == cursor->statinfo.st_size) {

		if (to_read < (ib_int64_t) page_size) {
			msg("[%02u] mariabackup: Warning: junk at the end of "
			    "%s:\n", cursor->thread_n, cursor->abs_path);
			msg("[%02u] mariabackup: Warning: offset = %llu, "
			    "to_read = %llu\n",
			    cursor->thread_n,
			    (unsigned long long) offset,
			    (unsigned long long) to_read);

			return(XB_FIL_CUR_EOF);
		}

		to_read = (ib_int64_t) (((ulint) to_read) &
					~(page_size - 1));
	}

	xb_a((to_read & (page_size - 1)) == 0);

	npages = (ulint) (to_read / page_size);

	retry_count = 10;
	ret = XB_FIL_CUR_SUCCESS;

	fil_space_t *space = fil_space_acquire_for_io(cursor->space_id);

	if (!space) {
		return XB_FIL_CUR_ERROR;
	}

read_retry:
	xtrabackup_io_throttling();

	cursor->buf_read = 0;
	cursor->buf_npages = 0;
	cursor->buf_offset = offset;
	cursor->buf_page_no = (ulint)(offset / page_size);

	if (!os_file_read(IORequestRead, cursor->file, cursor->buf, offset,
			  (ulint) to_read)) {
		ret = XB_FIL_CUR_ERROR;
		goto func_exit;
	}
	/* check pages for corruption and re-read if necessary. i.e. in case of
	partially written pages */
	for (page = cursor->buf, i = 0; i < npages;
	     page += page_size, i++) {
		ulint page_no = cursor->buf_page_no + i;

		if (page_is_corrupted(page, page_no, cursor, space)){
			retry_count--;

			if (retry_count == 0) {
				msg("[%02u] mariabackup: "
				    "Error: failed to read page after "
				    "10 retries. File %s seems to be "
				    "corrupted.\n", cursor->thread_n,
				    cursor->abs_path);
				ret = XB_FIL_CUR_ERROR;
				break;
			}
			msg("[%02u] mariabackup: "
			    "Database page corruption detected at page "
			    ULINTPF ", retrying...\n", cursor->thread_n,
			    page_no);

			os_thread_sleep(100000);
			goto read_retry;
		}
		cursor->buf_read += page_size;
		cursor->buf_npages++;
	}

	posix_fadvise(cursor->file, offset, to_read, POSIX_FADV_DONTNEED);
func_exit:
	fil_space_release_for_io(space);
	return(ret);
}

/************************************************************************
Close the source file cursor opened with xb_fil_cur_open() and its
associated read filter. */
void
xb_fil_cur_close(
/*=============*/
	xb_fil_cur_t *cursor)	/*!< in/out: source file cursor */
{
	if (cursor->read_filter) {
		cursor->read_filter->deinit(&cursor->read_filter_ctxt);
	}

	free(cursor->orig_buf);

	if (cursor->node != NULL) {
		xb_fil_node_close_file(cursor->node);
		cursor->file = OS_FILE_CLOSED;
	}
}<|MERGE_RESOLUTION|>--- conflicted
+++ resolved
@@ -314,12 +314,6 @@
 		return false;
 	}
 
-<<<<<<< HEAD
-	/* Validate encrypted pages. */
-	if (mach_read_from_4(page + FIL_PAGE_FILE_FLUSH_LSN_OR_KEY_VERSION)
-	    && (space->crypt_data
-		&& space->crypt_data->type != CRYPT_SCHEME_UNENCRYPTED)) {
-=======
 	/* Validate encrypted pages. The first page is never encrypted.
 	In the system tablespace, the first page would be written with
 	FIL_PAGE_FILE_FLUSH_LSN at shutdown, and if the LSN exceeds
@@ -330,7 +324,6 @@
 	    && mach_read_from_4(page + FIL_PAGE_FILE_FLUSH_LSN_OR_KEY_VERSION)
 	    && space->crypt_data
 	    && space->crypt_data->type != CRYPT_SCHEME_UNENCRYPTED) {
->>>>>>> 50c9469b
 
 		if (!fil_space_verify_crypt_checksum(page, cursor->page_size))
 			return true;
