/*****************************************************************************

Copyright (c) 1996, 2016, Oracle and/or its affiliates. All Rights Reserved.
Copyright (c) 2018, MariaDB Corporation.

This program is free software; you can redistribute it and/or modify it under
the terms of the GNU General Public License as published by the Free Software
Foundation; version 2 of the License.

This program is distributed in the hope that it will be useful, but WITHOUT
ANY WARRANTY; without even the implied warranty of MERCHANTABILITY or FITNESS
FOR A PARTICULAR PURPOSE. See the GNU General Public License for more details.

You should have received a copy of the GNU General Public License along with
this program; if not, write to the Free Software Foundation, Inc.,
51 Franklin Street, Suite 500, Boston, MA 02110-1335 USA

*****************************************************************************/

/**************************************************//**
@file row/row0row.cc
General row routines

Created 4/20/1996 Heikki Tuuri
*******************************************************/

#include "ha_prototypes.h"

#include "row0row.h"
#include "data0type.h"
#include "dict0dict.h"
#include "dict0boot.h"
#include "btr0btr.h"
#include "mach0data.h"
#include "trx0rseg.h"
#include "trx0trx.h"
#include "trx0roll.h"
#include "trx0undo.h"
#include "trx0purge.h"
#include "trx0rec.h"
#include "que0que.h"
#include "row0ext.h"
#include "row0upd.h"
#include "rem0cmp.h"
#include "ut0mem.h"
#include "gis0geo.h"
#include "row0mysql.h"

<<<<<<< HEAD
/** Build the entry for the metadata receord for instant alter operation.
@param[in]	row		row which should be inserted for instant alter
@param[in]	clust_index	clustered index
@param[in]	heap		memory heap from which memory for the index
				entry is allocated
@return tuple for metadata with drop column information*/
dtuple_t*
row_build_clust_default_entry(
	const dtuple_t*		row,
	dict_index_t*		clust_index,
	mem_heap_t*		heap)
{
	ut_a(dict_index_is_clust(clust_index));

	ulint		entry_n_fields = dict_index_get_n_fields(clust_index) + 1;
	dtuple_t*	entry = dtuple_create(heap, entry_n_fields);

	dtuple_set_n_fields_cmp(
		entry, dict_index_get_n_unique_in_tree(clust_index));

	ulint	ind_field_no = 0;
	ulint	field_no = 0;

	for (field_no = 0; field_no < entry_n_fields; field_no++) {
		const dict_field_t*	ind_field = NULL;
		const dict_col_t*	col;
		ulint			col_no = 0;
		dfield_t*		dfield;
		dfield_t*		dfield2;
		ulint			len;

		dfield = dtuple_get_nth_field(entry, field_no);

		if (field_no == unsigned(clust_index->n_uniq + DATA_ROLL_PTR)) {
			/* Reference to store the non-pk column info blob. */
			void* data = mem_heap_zalloc(
				heap, BTR_EXTERN_FIELD_REF_SIZE);
			dfield->init_metadata_blob(
				data, BTR_EXTERN_FIELD_REF_SIZE);
			continue;
		}

		ind_field = dict_index_get_nth_field(clust_index, ind_field_no++);
		col = ind_field->col;

		if (col->is_dropped()) {
			col->construct_dropped_default_field(dfield, heap);
			continue;
		} else {
			col_no = dict_col_get_no(col);
			dfield2 = dtuple_get_nth_field(row, col_no);
			ut_ad(dfield_get_type(dfield2)->mtype == DATA_MISSING
			      || (!(dfield_get_type(dfield2)->prtype
				    & DATA_VIRTUAL)));

			len = dfield_get_len(dfield2);

			dfield_copy(dfield, dfield2);
		}

		if (dfield_is_null(dfield)) {
			continue;
		}

		if (ind_field->prefix_len == 0 && !dfield_is_ext(dfield)) {
			/* The dfield_copy() above suffices for
			columns that are stored in-page, or for
			clustered index record columns that are not
			part of a column prefix in the PRIMARY KEY. */
			continue;
		}

		ut_ad(col->ord_part);

		if (dfield_is_ext(dfield)) {
			ut_a(len >= BTR_EXTERN_FIELD_REF_SIZE);
			len -= BTR_EXTERN_FIELD_REF_SIZE;
			dfield_set_len(dfield, len);
		}

		/* If a column prefix index, take only the prefix. */
		if (ind_field->prefix_len) {
			len = dtype_get_at_most_n_mbchars(
				col->prtype, col->mbminlen, col->mbmaxlen,
				ind_field->prefix_len, len,
				static_cast<char*>(dfield_get_data(dfield)));
			dfield_set_len(dfield, len);
		}
	}

	return entry;
}

/** Build spatial index first field for the entry.
=======
/** Build a spatial index key.
>>>>>>> 81ba90b5
@param[in]	index	spatial index
@param[in]	ext	externally stored column prefixes, or NULL
@param[in,out]	dfield	field of the tuple to be copied
@param[in]	dfield2	field of the tuple to copy
@param[in]	flag	ROW_BUILD_NORMAL, ROW_BUILD_FOR_PURGE or
			ROW_BUILD_FOR_UNDO
@param[in,out]	heap	memory heap from which the memory
			of the field entry is allocated.
@retval false if undo log is logged before spatial index creation. */
<<<<<<< HEAD
static
bool row_build_spatial_index_first_field(
=======
static bool row_build_spatial_index_key(
>>>>>>> 81ba90b5
	dict_index_t*		index,
	const row_ext_t*	ext,
	dfield_t*		dfield,
	const dfield_t*		dfield2,
	ulint			flag,
	mem_heap_t*		heap)
{
	double*			mbr;

	dfield_copy(dfield, dfield2);
	dfield->type.prtype |= DATA_GIS_MBR;

	/* Allocate memory for mbr field */
<<<<<<< HEAD
	ulint mbr_len = DATA_MBR_LEN;
	mbr = static_cast<double*>(mem_heap_alloc(heap, mbr_len));

	/* Set mbr field data. */
	dfield_set_data(dfield, mbr, mbr_len);
=======
	mbr = static_cast<double*>(mem_heap_alloc(heap, DATA_MBR_LEN));

	/* Set mbr field data. */
	dfield_set_data(dfield, mbr, DATA_MBR_LEN);
>>>>>>> 81ba90b5

	const fil_space_t* space = index->table->space;

	if (UNIV_UNLIKELY(!dfield2->data || !space)) {
<<<<<<< HEAD
=======
		/* FIXME: dfield contains uninitialized data,
		but row_build_index_entry_low() will not return NULL.
		This bug is inherited from MySQL 5.7.5
		commit b66ad511b61fffe75c58d0a607cdb837c6e6c821. */
>>>>>>> 81ba90b5
		return true;
	}

	uchar*	dptr = NULL;
	ulint	dlen = 0;
	ulint	flen = 0;
	double	tmp_mbr[SPDIMS * 2];
	mem_heap_t*	temp_heap = NULL;

	if (!dfield_is_ext(dfield2)) {
<<<<<<< HEAD
		dptr = static_cast<uchar*>(
				dfield_get_data(dfield2));
=======
		dptr = static_cast<uchar*>(dfield_get_data(dfield2));
>>>>>>> 81ba90b5
		dlen = dfield_get_len(dfield2);
		goto write_mbr;
	}

	if (flag == ROW_BUILD_FOR_PURGE) {
		byte*	ptr = static_cast<byte*>(dfield_get_data(dfield2));

		switch (dfield_get_spatial_status(dfield2)) {
		case SPATIAL_ONLY:
			ut_ad(dfield_get_len(dfield2) == DATA_MBR_LEN);
			break;

		case SPATIAL_MIXED:
			ptr += dfield_get_len(dfield2);
			break;

		case SPATIAL_UNKNOWN:
			ut_ad(0);
			/* fall through */
		case SPATIAL_NONE:
			/* Undo record is logged before
			spatial index is created.*/
			return false;
		}

		memcpy(mbr, ptr, DATA_MBR_LEN);
		return true;
	}

	if (flag == ROW_BUILD_FOR_UNDO
	    && dict_table_has_atomic_blobs(index->table)) {
<<<<<<< HEAD
		/* For build entry for undo, and
		   the table is Barrcuda, we need
		   to skip the prefix data. */
=======
		/* For ROW_FORMAT=DYNAMIC or COMPRESSED, a prefix of
		off-page records is stored in the undo log record (for
		any column prefix indexes). For SPATIAL INDEX, we
		must ignore this prefix. The full column value is
		stored in the BLOB.  For non-spatial index, we would
		have already fetched a necessary prefix of the BLOB,
		available in the "ext" parameter.

		Here, for SPATIAL INDEX, we are fetching the full
		column, which is potentially wasting a lot of I/O,
		memory, and possibly involving a concurrency problem,
		similar to ones that existed before the introduction
		of row_ext_t.

		MDEV-11657 FIXME: write the MBR directly to the undo
		log record, and avoid recomputing it here! */
>>>>>>> 81ba90b5
		flen = BTR_EXTERN_FIELD_REF_SIZE;
		ut_ad(dfield_get_len(dfield2) >= BTR_EXTERN_FIELD_REF_SIZE);
		dptr = static_cast<byte*>(dfield_get_data(dfield2))
			+ dfield_get_len(dfield2)
			- BTR_EXTERN_FIELD_REF_SIZE;
	} else {
		flen = dfield_get_len(dfield2);
		dptr = static_cast<byte*>(dfield_get_data(dfield2));
	}

	temp_heap = mem_heap_create(1000);

	dptr = btr_copy_externally_stored_field(
		&dlen, dptr, ext ? ext->page_size : page_size_t(space->flags),
		flen, temp_heap);

write_mbr:
	if (dlen <= GEO_DATA_HEADER_SIZE) {
		for (uint i = 0; i < SPDIMS; i += 2) {
			tmp_mbr[i] = DBL_MAX;
			tmp_mbr[i + 1] = -DBL_MAX;
		}
	} else {
		rtree_mbr_from_wkb(dptr + GEO_DATA_HEADER_SIZE,
				   uint(dlen - GEO_DATA_HEADER_SIZE),
				   SPDIMS, tmp_mbr);
	}

	dfield_write_mbr(dfield, tmp_mbr);
	if (temp_heap) {
		mem_heap_free(temp_heap);
	}

	return true;
}

/*****************************************************************//**
When an insert or purge to a table is performed, this function builds
the entry to be inserted into or purged from an index on the table.
@return index entry which should be inserted or purged
@retval NULL if the externally stored columns in the clustered index record
are unavailable and ext != NULL, or row is missing some needed columns. */
dtuple_t*
row_build_index_entry_low(
/*======================*/
	const dtuple_t*		row,	/*!< in: row which should be
					inserted or purged */
	const row_ext_t*	ext,	/*!< in: externally stored column
					prefixes, or NULL */
	dict_index_t*		index,	/*!< in: index on the table */
	mem_heap_t*		heap,	/*!< in: memory heap from which
					the memory for the index entry
					is allocated */
	ulint			flag)	/*!< in: ROW_BUILD_NORMAL,
					ROW_BUILD_FOR_PURGE
                                        or ROW_BUILD_FOR_UNDO */
{
	dtuple_t*	entry;
	ulint		entry_len;
	ulint		i;
	ulint		num_v = 0;

	entry_len = dict_index_get_n_fields(index);

	if (flag == ROW_BUILD_FOR_INSERT && dict_index_is_clust(index)) {
		num_v = dict_table_get_n_v_cols(index->table);
		entry = dtuple_create_with_vcol(heap, entry_len, num_v);
	} else {
		entry = dtuple_create(heap, entry_len);
	}

	if (dict_index_is_ibuf(index)) {
		dtuple_set_n_fields_cmp(entry, entry_len);
		/* There may only be externally stored columns
		in a clustered index B-tree of a user table. */
		ut_a(!ext);
	} else {
		dtuple_set_n_fields_cmp(
			entry, dict_index_get_n_unique_in_tree(index));
	}

	for (i = 0; i < entry_len + num_v; i++) {
		const dict_field_t*	ind_field = NULL;
		const dict_col_t*	col;
		ulint			col_no = 0;
		dfield_t*		dfield;
		dfield_t*		dfield2;
		ulint			len;

		if (i >= entry_len) {
			/* This is to insert new rows to cluster index */
			ut_ad(dict_index_is_clust(index)
			      && flag == ROW_BUILD_FOR_INSERT);
			dfield = dtuple_get_nth_v_field(entry, i - entry_len);
			col = &dict_table_get_nth_v_col(
				index->table, i - entry_len)->m_col;

		} else {
			ind_field = dict_index_get_nth_field(index, i);
			col = ind_field->col;
			dfield = dtuple_get_nth_field(entry, i);
		}

		if (col->is_dropped()) {
			ut_ad(dict_index_is_clust(index));
			ut_ad(!col->is_virtual());
			col->construct_dropped_field(dfield, heap);
			continue;
		} else {
			col_no = dict_col_get_no(col);
		}

		compile_time_assert(DATA_MISSING == 0);

		if (col->is_virtual()) {
			const dict_v_col_t*	v_col
				= reinterpret_cast<const dict_v_col_t*>(col);

			ut_ad(v_col->v_pos < dtuple_get_n_v_fields(row));
			dfield2 = dtuple_get_nth_v_field(row, v_col->v_pos);

			ut_ad(dfield_is_null(dfield2) ||
			      dfield_get_len(dfield2) == 0 || dfield2->data);
		} else {
			dfield2 = dtuple_get_nth_field(row, col_no);
			ut_ad(dfield_get_type(dfield2)->mtype == DATA_MISSING
			      || (!(dfield_get_type(dfield2)->prtype
				    & DATA_VIRTUAL)));
		}

		if (UNIV_UNLIKELY(dfield_get_type(dfield2)->mtype
				  == DATA_MISSING)) {
			/* The field has not been initialized in the row.
			This should be from trx_undo_rec_get_partial_row(). */
			return(NULL);
		}

#ifdef UNIV_DEBUG
		if (dfield_get_type(dfield2)->prtype & DATA_VIRTUAL
		    && dict_index_is_clust(index)) {
			ut_ad(flag == ROW_BUILD_FOR_INSERT);
		}
#endif /* UNIV_DEBUG */

		/* Special handle spatial index, set the first field
		which is for store MBR. */
		if (dict_index_is_spatial(index) && i == 0) {
<<<<<<< HEAD
			if (!row_build_spatial_index_first_field(
=======
			if (!row_build_spatial_index_key(
>>>>>>> 81ba90b5
				    index, ext, dfield, dfield2, flag, heap)) {
				return NULL;
			}

			continue;
		}

		len = dfield_get_len(dfield2);

		dfield_copy(dfield, dfield2);

		if (dfield_is_null(dfield)) {
			continue;
		}

		if ((!ind_field || ind_field->prefix_len == 0)
		    && (!dfield_is_ext(dfield)
			|| dict_index_is_clust(index))) {
			/* The dfield_copy() above suffices for
			columns that are stored in-page, or for
			clustered index record columns that are not
			part of a column prefix in the PRIMARY KEY,
			or for virtaul columns in cluster index record. */
			continue;
		}

		/* If the column is stored externally (off-page) in
		the clustered index, it must be an ordering field in
		the secondary index. If !atomic_blobs, the only way
		we may have a secondary index pointing to a clustered
		index record with an off-page column is when it is a
		column prefix index. If atomic_blobs, also fully
		indexed long columns may be stored off-page. */
		ut_ad(col->ord_part);

		if (ext) {
			/* See if the column is stored externally. */
			const byte*	buf = row_ext_lookup(ext, col_no,
							     &len);
			if (UNIV_LIKELY_NULL(buf)) {
				if (UNIV_UNLIKELY(buf == field_ref_zero)) {
					return(NULL);
				}
				dfield_set_data(dfield, buf, len);
			}

			if (ind_field->prefix_len == 0) {
				/* If ROW_FORMAT=DYNAMIC or
				ROW_FORMAT=COMPRESSED, we can have a
				secondary index on an entire column
				that is stored off-page in the
				clustered index. As this is not a
				prefix index (prefix_len == 0),
				include the entire off-page column in
				the secondary index record. */
				continue;
			}
		} else if (dfield_is_ext(dfield)) {
			/* This table is either in
			(ROW_FORMAT=REDUNDANT or ROW_FORMAT=COMPACT)
			or a purge record where the ordered part of
			the field is not external.
			In ROW_FORMAT=REDUNDANT and ROW_FORMAT=COMPACT,
			the maximum column prefix
			index length is 767 bytes, and the clustered
			index record contains a 768-byte prefix of
			each off-page column. */
			ut_a(len >= BTR_EXTERN_FIELD_REF_SIZE);
			len -= BTR_EXTERN_FIELD_REF_SIZE;
			dfield_set_len(dfield, len);
		}

		/* If a column prefix index, take only the prefix. */
		if (ind_field->prefix_len) {
			len = dtype_get_at_most_n_mbchars(
				col->prtype, col->mbminlen, col->mbmaxlen,
				ind_field->prefix_len, len,
				static_cast<char*>(dfield_get_data(dfield)));
			dfield_set_len(dfield, len);
		}
	}

	return(entry);
}

/** An inverse function to row_build_index_entry. Builds a row from a
record in a clustered index, with possible indexing on ongoing
addition of new virtual columns.
@param[in]	type		ROW_COPY_POINTERS or ROW_COPY_DATA;
@param[in]	index		clustered index
@param[in]	rec		record in the clustered index
@param[in]	offsets		rec_get_offsets(rec,index) or NULL
@param[in]	col_table	table, to check which
				externally stored columns
				occur in the ordering columns
				of an index, or NULL if
				index->table should be
				consulted instead
@param[in]	defaults	default values of added/changed columns, or NULL
@param[in]	add_v		new virtual columns added
				along with new indexes
@param[in]	col_map		mapping of old column
				numbers to new ones, or NULL
@param[in]	ext		cache of externally stored column
				prefixes, or NULL
@param[in]	heap		memory heap from which
				the memory needed is allocated
@return own: row built; */
static inline
dtuple_t*
row_build_low(
	ulint			type,
	const dict_index_t*	index,
	const rec_t*		rec,
	const ulint*		offsets,
	const dict_table_t*	col_table,
	const dtuple_t*		defaults,
	const dict_add_v_col_t*	add_v,
	const ulint*		col_map,
	row_ext_t**		ext,
	mem_heap_t*		heap)
{
	const byte*		copy;
	dtuple_t*		row;
	ulint			n_ext_cols;
	ulint*			ext_cols	= NULL; /* remove warning */
	ulint			len;
	byte*			buf;
	ulint			j;
	mem_heap_t*		tmp_heap	= NULL;
	ulint			offsets_[REC_OFFS_NORMAL_SIZE];
	rec_offs_init(offsets_);

	ut_ad(index != NULL);
	ut_ad(rec != NULL);
	ut_ad(heap != NULL);
	ut_ad(dict_index_is_clust(index));
	ut_ad(!mutex_own(&trx_sys.mutex));
	ut_ad(!col_map || col_table);

	if (!offsets) {
		offsets = rec_get_offsets(rec, index, offsets_, true,
					  ULINT_UNDEFINED, &tmp_heap);
	} else {
		ut_ad(rec_offs_validate(rec, index, offsets));
	}

#if defined UNIV_DEBUG || defined UNIV_BLOB_LIGHT_DEBUG
	/* Some blob refs can be NULL during crash recovery before
	trx_rollback_active() has completed execution, or when a concurrently
	executing insert or update has committed the B-tree mini-transaction
	but has not yet managed to restore the cursor position for writing
	the big_rec. Note that the mini-transaction can be committed multiple
	times, and the cursor restore can happen multiple times for single
	insert or update statement.  */
	ut_a(!rec_offs_any_null_extern(rec, offsets)
	     || trx_sys.is_registered(current_trx(),
				      row_get_rec_trx_id(rec, index,
							 offsets)));
#endif /* UNIV_DEBUG || UNIV_BLOB_LIGHT_DEBUG */

	if (type != ROW_COPY_POINTERS) {
		/* Take a copy of rec to heap */
		buf = static_cast<byte*>(
			mem_heap_alloc(heap, rec_offs_size(offsets)));

		copy = rec_copy(buf, rec, offsets);
	} else {
		copy = rec;
	}

	n_ext_cols = rec_offs_n_extern(offsets);
	if (n_ext_cols) {
		ext_cols = static_cast<ulint*>(
			mem_heap_alloc(heap, n_ext_cols * sizeof *ext_cols));
	}

	/* Avoid a debug assertion in rec_offs_validate(). */
	rec_offs_make_valid(copy, index, true, const_cast<ulint*>(offsets));

	if (!col_table) {
		ut_ad(!col_map);
		ut_ad(!defaults);
		col_table = index->table;
	}

	if (defaults) {
		ut_ad(col_map);
		row = dtuple_copy(defaults, heap);
		/* dict_table_copy_types() would set the fields to NULL */
		for (ulint i = 0; i < dict_table_get_n_cols(col_table); i++) {
			dict_col_copy_type(
				dict_table_get_nth_col(col_table, i),
				dfield_get_type(dtuple_get_nth_field(row, i)));
		}
	} else if (add_v != NULL) {
		row = dtuple_create_with_vcol(
			heap, dict_table_get_n_cols(col_table),
			dict_table_get_n_v_cols(col_table) + add_v->n_v_col);
		dict_table_copy_types(row, col_table);

		for (ulint i = 0; i < add_v->n_v_col; i++) {
			dict_col_copy_type(
				&add_v->v_col[i].m_col,
				dfield_get_type(dtuple_get_nth_v_field(
					row, i + col_table->n_v_def)));
		}
	} else {
		row = dtuple_create_with_vcol(
			heap, dict_table_get_n_cols(col_table),
			dict_table_get_n_v_cols(col_table));
		dict_table_copy_types(row, col_table);
	}

	dtuple_set_info_bits(row, rec_get_info_bits(
				     copy, rec_offs_comp(offsets)));

	j = 0;

	for (ulint i = 0; i < rec_offs_n_fields(offsets); i++) {
		const dict_field_t*	ind_field
			= dict_index_get_nth_field(index, i);

		if (ind_field->prefix_len) {
			/* Column prefixes can only occur in key
			fields, which cannot be stored externally. For
			a column prefix, there should also be the full
			field in the clustered index tuple. The row
			tuple comprises full fields, not prefixes. */
			ut_ad(!rec_offs_nth_extern(offsets, i));
			continue;
		}

		const dict_col_t*	col
			= dict_field_get_col(ind_field);

		if (col->is_dropped()) {
			continue;
		}

		ulint	col_no = dict_col_get_no(col);

		if (col_map) {
			col_no = col_map[col_no];

			if (col_no == ULINT_UNDEFINED) {
				/* dropped column */
				continue;
			}
		}

		dfield_t*	dfield = dtuple_get_nth_field(row, col_no);

		const void*	field = rec_get_nth_field(
			copy, offsets, i, &len);
		if (len == UNIV_SQL_DEFAULT) {
			field = index->instant_field_value(i, &len);
			if (field && type != ROW_COPY_POINTERS) {
				field = mem_heap_dup(heap, field, len);
			}
		}
		dfield_set_data(dfield, field, len);

		if (rec_offs_nth_extern(offsets, i)) {
			dfield_set_ext(dfield);

			col = dict_table_get_nth_col(col_table, col_no);

			if (col->ord_part) {
				/* We will have to fetch prefixes of
				externally stored columns that are
				referenced by column prefixes. */
				ext_cols[j++] = col_no;
			}
		}
	}

	rec_offs_make_valid(rec, index, true, const_cast<ulint*>(offsets));

	ut_ad(dtuple_check_typed(row));

	if (!ext) {
		/* REDUNDANT and COMPACT formats store a local
		768-byte prefix of each externally stored
		column. No cache is needed.

		During online table rebuild,
		row_log_table_apply_delete_low()
		may use a cache that was set up by
		row_log_table_delete(). */

	} else if (j) {
		*ext = row_ext_create(j, ext_cols, index->table->flags, row,
				      heap);
	} else {
		*ext = NULL;
	}

	if (tmp_heap) {
		mem_heap_free(tmp_heap);
	}

	return(row);
}


/*******************************************************************//**
An inverse function to row_build_index_entry. Builds a row from a
record in a clustered index.
@return own: row built; see the NOTE below! */
dtuple_t*
row_build(
/*======*/
	ulint			type,	/*!< in: ROW_COPY_POINTERS or
					ROW_COPY_DATA; the latter
					copies also the data fields to
					heap while the first only
					places pointers to data fields
					on the index page, and thus is
					more efficient */
	const dict_index_t*	index,	/*!< in: clustered index */
	const rec_t*		rec,	/*!< in: record in the clustered
					index; NOTE: in the case
					ROW_COPY_POINTERS the data
					fields in the row will point
					directly into this record,
					therefore, the buffer page of
					this record must be at least
					s-latched and the latch held
					as long as the row dtuple is used! */
	const ulint*		offsets,/*!< in: rec_get_offsets(rec,index)
					or NULL, in which case this function
					will invoke rec_get_offsets() */
	const dict_table_t*	col_table,
					/*!< in: table, to check which
					externally stored columns
					occur in the ordering columns
					of an index, or NULL if
					index->table should be
					consulted instead */
	const dtuple_t*		defaults,
					/*!< in: default values of
					added and changed columns, or NULL */
	const ulint*		col_map,/*!< in: mapping of old column
					numbers to new ones, or NULL */
	row_ext_t**		ext,	/*!< out, own: cache of
					externally stored column
					prefixes, or NULL */
	mem_heap_t*		heap)	/*!< in: memory heap from which
					 the memory needed is allocated */
{
	return(row_build_low(type, index, rec, offsets, col_table,
			     defaults, NULL, col_map, ext, heap));
}

/** An inverse function to row_build_index_entry. Builds a row from a
record in a clustered index, with possible indexing on ongoing
addition of new virtual columns.
@param[in]	type		ROW_COPY_POINTERS or ROW_COPY_DATA;
@param[in]	index		clustered index
@param[in]	rec		record in the clustered index
@param[in]	offsets		rec_get_offsets(rec,index) or NULL
@param[in]	col_table	table, to check which
				externally stored columns
				occur in the ordering columns
				of an index, or NULL if
				index->table should be
				consulted instead
@param[in]	defaults	default values of added, changed columns, or NULL
@param[in]	add_v		new virtual columns added
				along with new indexes
@param[in]	col_map		mapping of old column
				numbers to new ones, or NULL
@param[in]	ext		cache of externally stored column
				prefixes, or NULL
@param[in]	heap		memory heap from which
				the memory needed is allocated
@return own: row built; */
dtuple_t*
row_build_w_add_vcol(
	ulint			type,
	const dict_index_t*	index,
	const rec_t*		rec,
	const ulint*		offsets,
	const dict_table_t*	col_table,
	const dtuple_t*		defaults,
	const dict_add_v_col_t*	add_v,
	const ulint*		col_map,
	row_ext_t**		ext,
	mem_heap_t*		heap)
{
	return(row_build_low(type, index, rec, offsets, col_table,
			     defaults, add_v, col_map, ext, heap));
}

/** Convert the rec to new metadata with drop column info.
@param[in]	rec	index record
@param[in]	index	index
@param[in]	offsets	rec_get_offsets(rec, index)
@param[out]	n_ext	number of externally stored columns
@param[in,out]	heap	memory heap for allocations
@return index entry built; does not set info_bits, and the data fields
in the entry will point directly to rec */
static inline
dtuple_t*
row_def_rec_to_index_entry_impl(
	const rec_t*		rec,
	const dict_index_t*	index,
	const ulint*		offsets,
	ulint*			n_ext,
	mem_heap_t*		heap)
{
	dtuple_t*		entry;
	dfield_t*		dfield;
	ulint			i;
	const byte*		field;
	ulint			len;
	ulint			rec_len;
	const dict_field_t*	ifield;
	const dict_col_t*	col;

	ut_ad(rec != NULL);
	ut_ad(heap != NULL);
	ut_ad(index != NULL);

	/* Because this function may be invoked by row0merge.cc
	on a record whose header is in different format, the check
	rec_offs_validate(rec, index, offsets) must be avoided here. */
	ut_ad(n_ext);
	*n_ext = 0;

	rec_len = index->n_fields + 1;

	entry = dtuple_create(heap, rec_len);

	dtuple_set_n_fields_cmp(entry,
				dict_index_get_n_unique_in_tree(index));
	ulint	field_no = 0;
	const bool is_alter_metadata = rec_is_alter_metadata(rec, index);

	for (i = 0; i < rec_len; i++) {

		dfield = dtuple_get_nth_field(entry, i);
		if (i == unsigned(index->n_uniq + DATA_ROLL_PTR)) {
			dfield->type.mtype = DATA_BLOB;
			dfield->type.prtype = DATA_NOT_NULL;

			if (!is_alter_metadata) {
				dfield_set_data(dfield, field_ref_zero,
						FIELD_REF_SIZE);
				dfield->len = FIELD_REF_SIZE;
				dfield_set_ext(dfield);
				(*n_ext)++;
				continue;
			}

			goto fetch_rec;
		}

		ifield = dict_index_get_nth_field(index, field_no++);
		col = ifield->col;

		dict_col_copy_type(col, dfield_get_type(dfield));
fetch_rec:
		ulint field_no = i;

		if (is_alter_metadata) {
			field = rec_get_nth_def_field(
				rec, index, offsets, field_no, &len);
		} else {
			if (i > unsigned(index->n_uniq + DATA_ROLL_PTR)) {
				field_no = i - 1;
			}

			field = rec_get_nth_def_field(
					rec, index, offsets, field_no, &len);
		}

		if (col->is_dropped()) {
			dfield_set_data(dfield, field_ref_zero, len);
		} else {
			dfield_set_data(dfield, field, len);
		}

		if (rec_offs_nth_extern(offsets, field_no)) {
			dfield_set_ext(dfield);
			(*n_ext)++;
		}
	}

	ut_ad(dtuple_check_typed(entry));
	return(entry);
}

/** Convert an index record to a data tuple.
@tparam def whether the index->instant_field_value() needs to be accessed
@param[in]	rec	index record
@param[in]	index	index
@param[in]	offsets	rec_get_offsets(rec, index)
@param[out]	n_ext	number of externally stored columns
@param[in,out]	heap	memory heap for allocations
@return index entry built; does not set info_bits, and the data fields
in the entry will point directly to rec */
template<bool def>
static inline
dtuple_t*
row_rec_to_index_entry_impl(
	const rec_t*		rec,
	const dict_index_t*	index,
	const ulint*		offsets,
	ulint*			n_ext,
	mem_heap_t*		heap)
{
	dtuple_t*	entry;
	dfield_t*	dfield;
	ulint		i;
	const byte*	field;
	ulint		len;
	ulint		rec_len;

	ut_ad(rec != NULL);
	ut_ad(heap != NULL);
	ut_ad(index != NULL);
	ut_ad(def || !rec_offs_any_default(offsets));

	/* Because this function may be invoked by row0merge.cc
	on a record whose header is in different format, the check
	rec_offs_validate(rec, index, offsets) must be avoided here. */
	ut_ad(n_ext);
	*n_ext = 0;

	rec_len = rec_offs_n_fields(offsets);

	entry = dtuple_create(heap, rec_len);

	dtuple_set_n_fields_cmp(entry,
				dict_index_get_n_unique_in_tree(index));
	ut_ad(rec_len == dict_index_get_n_fields(index)
	      /* a record for older SYS_INDEXES table
	      (missing merge_threshold column) is acceptable. */
	      || (index->table->id == DICT_INDEXES_ID
		  && rec_len == dict_index_get_n_fields(index) - 1));

	dict_index_copy_types(entry, index, rec_len);

	for (i = 0; i < rec_len; i++) {

		dfield = dtuple_get_nth_field(entry, i);
		field = def
			? rec_get_nth_cfield(rec, index, offsets, i, &len)
			: rec_get_nth_field(rec, offsets, i, &len);

		dfield_set_data(dfield, field, len);

		if (rec_offs_nth_extern(offsets, i)) {
			dfield_set_ext(dfield);
			(*n_ext)++;
		}
	}

	ut_ad(dtuple_check_typed(entry));
	return(entry);
}

/** Convert an index record to a data tuple.
@param[in]	rec	index record
@param[in]	index	index
@param[in]	offsets	rec_get_offsets(rec, index)
@param[out]	n_ext	number of externally stored columns
@param[in,out]	heap	memory heap for allocations */
dtuple_t*
row_rec_to_index_entry_low(
	const rec_t*		rec,
	const dict_index_t*	index,
	const ulint*		offsets,
	ulint*			n_ext,
	mem_heap_t*		heap)
{
	return row_rec_to_index_entry_impl<false>(
		rec, index, offsets, n_ext, heap);
}

/*******************************************************************//**
Converts an index record to a typed data tuple. NOTE that externally
stored (often big) fields are NOT copied to heap.
@return own: index entry built */
dtuple_t*
row_rec_to_index_entry(
/*===================*/
	const rec_t*		rec,	/*!< in: record in the index */
	const dict_index_t*	index,	/*!< in: index */
	const ulint*		offsets,/*!< in: rec_get_offsets(rec) */
	ulint*			n_ext,	/*!< out: number of externally
					stored columns */
	mem_heap_t*		heap)	/*!< in: memory heap from which
					the memory needed is allocated */
{
	dtuple_t*	entry;
	byte*		buf;
	const rec_t*	copy_rec;

	ut_ad(rec != NULL);
	ut_ad(heap != NULL);
	ut_ad(index != NULL);
	ut_ad(rec_offs_validate(rec, index, offsets));

	/* Take a copy of rec to heap */
	buf = static_cast<byte*>(
		mem_heap_alloc(heap, rec_offs_size(offsets)));

	copy_rec = rec_copy(buf, rec, offsets);

	rec_offs_make_valid(copy_rec, index, true,
			    const_cast<ulint*>(offsets));

	if (rec_is_alter_metadata(copy_rec, index)
	    || (rec_is_metadata(copy_rec, index)
		&& index->table->n_dropped_cols > 0)) {

		entry = row_def_rec_to_index_entry_impl(
			copy_rec, index, offsets, n_ext, heap);
	} else {
		entry = row_rec_to_index_entry_impl<true>(
			copy_rec, index, offsets, n_ext, heap);
	}

	rec_offs_make_valid(rec, index, true,
			    const_cast<ulint*>(offsets));

	dtuple_set_info_bits(entry,
			     rec_get_info_bits(rec, rec_offs_comp(offsets)));

	return(entry);
}

/*******************************************************************//**
Builds from a secondary index record a row reference with which we can
search the clustered index record.
@return own: row reference built; see the NOTE below! */
dtuple_t*
row_build_row_ref(
/*==============*/
	ulint		type,	/*!< in: ROW_COPY_DATA, or ROW_COPY_POINTERS:
				the former copies also the data fields to
				heap, whereas the latter only places pointers
				to data fields on the index page */
	dict_index_t*	index,	/*!< in: secondary index */
	const rec_t*	rec,	/*!< in: record in the index;
				NOTE: in the case ROW_COPY_POINTERS
				the data fields in the row will point
				directly into this record, therefore,
				the buffer page of this record must be
				at least s-latched and the latch held
				as long as the row reference is used! */
	mem_heap_t*	heap)	/*!< in: memory heap from which the memory
				needed is allocated */
{
	dict_table_t*	table;
	dict_index_t*	clust_index;
	dfield_t*	dfield;
	dtuple_t*	ref;
	const byte*	field;
	ulint		len;
	ulint		ref_len;
	ulint		pos;
	byte*		buf;
	ulint		clust_col_prefix_len;
	ulint		i;
	mem_heap_t*	tmp_heap	= NULL;
	ulint		offsets_[REC_OFFS_NORMAL_SIZE];
	ulint*		offsets		= offsets_;
	rec_offs_init(offsets_);

	ut_ad(index != NULL);
	ut_ad(rec != NULL);
	ut_ad(heap != NULL);
	ut_ad(!dict_index_is_clust(index));

	offsets = rec_get_offsets(rec, index, offsets, true,
				  ULINT_UNDEFINED, &tmp_heap);
	/* Secondary indexes must not contain externally stored columns. */
	ut_ad(!rec_offs_any_extern(offsets));

	if (type == ROW_COPY_DATA) {
		/* Take a copy of rec to heap */

		buf = static_cast<byte*>(
			mem_heap_alloc(heap, rec_offs_size(offsets)));

		rec = rec_copy(buf, rec, offsets);
		rec_offs_make_valid(rec, index, true, offsets);
	}

	table = index->table;

	clust_index = dict_table_get_first_index(table);

	ref_len = dict_index_get_n_unique(clust_index);

	ref = dtuple_create(heap, ref_len);

	dict_index_copy_types(ref, clust_index, ref_len);

	for (i = 0; i < ref_len; i++) {
		dfield = dtuple_get_nth_field(ref, i);

		pos = dict_index_get_nth_field_pos(index, clust_index, i);

		ut_a(pos != ULINT_UNDEFINED);

		ut_ad(!rec_offs_nth_default(offsets, pos));
		field = rec_get_nth_field(rec, offsets, pos, &len);

		dfield_set_data(dfield, field, len);

		/* If the primary key contains a column prefix, then the
		secondary index may contain a longer prefix of the same
		column, or the full column, and we must adjust the length
		accordingly. */

		clust_col_prefix_len = dict_index_get_nth_field(
			clust_index, i)->prefix_len;

		if (clust_col_prefix_len > 0) {
			if (len != UNIV_SQL_NULL) {

				const dtype_t*	dtype
					= dfield_get_type(dfield);

				dfield_set_len(dfield,
					       dtype_get_at_most_n_mbchars(
						       dtype->prtype,
						       dtype->mbminlen,
						       dtype->mbmaxlen,
						       clust_col_prefix_len,
						       len, (char*) field));
			}
		}
	}

	ut_ad(dtuple_check_typed(ref));
	if (tmp_heap) {
		mem_heap_free(tmp_heap);
	}

	return(ref);
}

/*******************************************************************//**
Builds from a secondary index record a row reference with which we can
search the clustered index record. */
void
row_build_row_ref_in_tuple(
/*=======================*/
	dtuple_t*		ref,	/*!< in/out: row reference built;
					see the NOTE below! */
	const rec_t*		rec,	/*!< in: record in the index;
					NOTE: the data fields in ref
					will point directly into this
					record, therefore, the buffer
					page of this record must be at
					least s-latched and the latch
					held as long as the row
					reference is used! */
	const dict_index_t*	index,	/*!< in: secondary index */
	ulint*			offsets)/*!< in: rec_get_offsets(rec, index)
					or NULL */
{
	const dict_index_t*	clust_index;
	dfield_t*		dfield;
	const byte*		field;
	ulint			len;
	ulint			ref_len;
	ulint			pos;
	ulint			clust_col_prefix_len;
	ulint			i;
	mem_heap_t*		heap		= NULL;
	ulint			offsets_[REC_OFFS_NORMAL_SIZE];
	rec_offs_init(offsets_);

	ut_a(ref);
	ut_a(index);
	ut_a(rec);
	ut_ad(!dict_index_is_clust(index));
	ut_a(index->table);

	clust_index = dict_table_get_first_index(index->table);
	ut_ad(clust_index);

	if (!offsets) {
		offsets = rec_get_offsets(rec, index, offsets_, true,
					  ULINT_UNDEFINED, &heap);
	} else {
		ut_ad(rec_offs_validate(rec, index, offsets));
	}

	/* Secondary indexes must not contain externally stored columns. */
	ut_ad(!rec_offs_any_extern(offsets));
	ref_len = dict_index_get_n_unique(clust_index);

	ut_ad(ref_len == dtuple_get_n_fields(ref));

	dict_index_copy_types(ref, clust_index, ref_len);

	for (i = 0; i < ref_len; i++) {
		dfield = dtuple_get_nth_field(ref, i);

		pos = dict_index_get_nth_field_pos(index, clust_index, i);

		ut_a(pos != ULINT_UNDEFINED);

		ut_ad(!rec_offs_nth_default(offsets, pos));
		field = rec_get_nth_field(rec, offsets, pos, &len);

		dfield_set_data(dfield, field, len);

		/* If the primary key contains a column prefix, then the
		secondary index may contain a longer prefix of the same
		column, or the full column, and we must adjust the length
		accordingly. */

		clust_col_prefix_len = dict_index_get_nth_field(
			clust_index, i)->prefix_len;

		if (clust_col_prefix_len > 0) {
			if (len != UNIV_SQL_NULL) {

				const dtype_t*	dtype
					= dfield_get_type(dfield);

				dfield_set_len(dfield,
					       dtype_get_at_most_n_mbchars(
						       dtype->prtype,
						       dtype->mbminlen,
						       dtype->mbmaxlen,
						       clust_col_prefix_len,
						       len, (char*) field));
			}
		}
	}

	ut_ad(dtuple_check_typed(ref));
	if (UNIV_LIKELY_NULL(heap)) {
		mem_heap_free(heap);
	}
}

/***************************************************************//**
Searches the clustered index record for a row, if we have the row reference.
@return TRUE if found */
ibool
row_search_on_row_ref(
/*==================*/
	btr_pcur_t*		pcur,	/*!< out: persistent cursor, which must
					be closed by the caller */
	ulint			mode,	/*!< in: BTR_MODIFY_LEAF, ... */
	const dict_table_t*	table,	/*!< in: table */
	const dtuple_t*		ref,	/*!< in: row reference */
	mtr_t*			mtr)	/*!< in/out: mtr */
{
	ulint		low_match;
	rec_t*		rec;
	dict_index_t*	index;

	ut_ad(dtuple_check_typed(ref));

	index = dict_table_get_first_index(table);

	if (UNIV_UNLIKELY(ref->info_bits != 0)) {
		ut_ad(ref->is_metadata());
		ut_ad(ref->n_fields <= index->n_uniq);
		btr_pcur_open_at_index_side(true, index, mode, pcur, true, 0,
					    mtr);
		btr_pcur_move_to_next_user_rec(pcur, mtr);
		/* We do not necessarily have index->is_instant() here,
		because we could be executing a rollback of an
		instant ADD COLUMN operation. The function
		rec_is_metadata() asserts index->is_instant();
		we do not want to call it here. */
		return rec_get_info_bits(btr_pcur_get_rec(pcur),
					 dict_table_is_comp(index->table))
			& REC_INFO_MIN_REC_FLAG;
	} else {
		ut_a(ref->n_fields == index->n_uniq);
		btr_pcur_open(index, ref, PAGE_CUR_LE, mode, pcur, mtr);
	}

	low_match = btr_pcur_get_low_match(pcur);

	rec = btr_pcur_get_rec(pcur);

	if (page_rec_is_infimum(rec)) {

		return(FALSE);
	}

	if (low_match != dtuple_get_n_fields(ref)) {

		return(FALSE);
	}

	return(TRUE);
}

/*********************************************************************//**
Fetches the clustered index record for a secondary index record. The latches
on the secondary index record are preserved.
@return record or NULL, if no record found */
rec_t*
row_get_clust_rec(
/*==============*/
	ulint		mode,	/*!< in: BTR_MODIFY_LEAF, ... */
	const rec_t*	rec,	/*!< in: record in a secondary index */
	dict_index_t*	index,	/*!< in: secondary index */
	dict_index_t**	clust_index,/*!< out: clustered index */
	mtr_t*		mtr)	/*!< in: mtr */
{
	mem_heap_t*	heap;
	dtuple_t*	ref;
	dict_table_t*	table;
	btr_pcur_t	pcur;
	ibool		found;
	rec_t*		clust_rec;

	ut_ad(!dict_index_is_clust(index));

	table = index->table;

	heap = mem_heap_create(256);

	ref = row_build_row_ref(ROW_COPY_POINTERS, index, rec, heap);

	found = row_search_on_row_ref(&pcur, mode, table, ref, mtr);

	clust_rec = found ? btr_pcur_get_rec(&pcur) : NULL;

	mem_heap_free(heap);

	btr_pcur_close(&pcur);

	*clust_index = dict_table_get_first_index(table);

	return(clust_rec);
}

/***************************************************************//**
Searches an index record.
@return whether the record was found or buffered */
enum row_search_result
row_search_index_entry(
/*===================*/
	dict_index_t*	index,	/*!< in: index */
	const dtuple_t*	entry,	/*!< in: index entry */
	ulint		mode,	/*!< in: BTR_MODIFY_LEAF, ... */
	btr_pcur_t*	pcur,	/*!< in/out: persistent cursor, which must
				be closed by the caller */
	mtr_t*		mtr)	/*!< in: mtr */
{
	ulint	n_fields;
	ulint	low_match;
	rec_t*	rec;

	ut_ad(dtuple_check_typed(entry));

	if (dict_index_is_spatial(index)) {
		ut_ad(mode & BTR_MODIFY_LEAF || mode & BTR_MODIFY_TREE);
		rtr_pcur_open(index, entry, PAGE_CUR_RTREE_LOCATE,
			      mode, pcur, mtr);
	} else {
		btr_pcur_open(index, entry, PAGE_CUR_LE, mode, pcur, mtr);
	}

	switch (btr_pcur_get_btr_cur(pcur)->flag) {
	case BTR_CUR_DELETE_REF:
		ut_a(mode & BTR_DELETE && !dict_index_is_spatial(index));
		return(ROW_NOT_DELETED_REF);

	case BTR_CUR_DEL_MARK_IBUF:
	case BTR_CUR_DELETE_IBUF:
	case BTR_CUR_INSERT_TO_IBUF:
		return(ROW_BUFFERED);

	case BTR_CUR_HASH:
	case BTR_CUR_HASH_FAIL:
	case BTR_CUR_BINARY:
		break;
	}

	low_match = btr_pcur_get_low_match(pcur);

	rec = btr_pcur_get_rec(pcur);

	n_fields = dtuple_get_n_fields(entry);

	if (page_rec_is_infimum(rec)) {

		return(ROW_NOT_FOUND);
	} else if (low_match != n_fields) {

		return(ROW_NOT_FOUND);
	}

	return(ROW_FOUND);
}

/*******************************************************************//**
Formats the raw data in "data" (in InnoDB on-disk format) that is of
type DATA_INT using "prtype" and writes the result to "buf".
If the data is in unknown format, then nothing is written to "buf",
0 is returned and "format_in_hex" is set to TRUE, otherwise
"format_in_hex" is left untouched.
Not more than "buf_size" bytes are written to "buf".
The result is always '\0'-terminated (provided buf_size > 0) and the
number of bytes that were written to "buf" is returned (including the
terminating '\0').
@return number of bytes that were written */
static
ulint
row_raw_format_int(
/*===============*/
	const char*	data,		/*!< in: raw data */
	ulint		data_len,	/*!< in: raw data length
					in bytes */
	ulint		prtype,		/*!< in: precise type */
	char*		buf,		/*!< out: output buffer */
	ulint		buf_size,	/*!< in: output buffer size
					in bytes */
	ibool*		format_in_hex)	/*!< out: should the data be
					formated in hex */
{
	ulint	ret;

	if (data_len <= sizeof(ib_uint64_t)) {

		ib_uint64_t	value;
		ibool		unsigned_type = prtype & DATA_UNSIGNED;

		value = mach_read_int_type(
			(const byte*) data, data_len, unsigned_type);

		ret = (ulint) snprintf(
			buf, buf_size,
			unsigned_type ? "%llu" : "%lld", (longlong) value)+1;
	} else {

		*format_in_hex = TRUE;
		ret = 0;
	}

	return(ut_min(ret, buf_size));
}

/*******************************************************************//**
Formats the raw data in "data" (in InnoDB on-disk format) that is of
type DATA_(CHAR|VARCHAR|MYSQL|VARMYSQL) using "prtype" and writes the
result to "buf".
If the data is in binary format, then nothing is written to "buf",
0 is returned and "format_in_hex" is set to TRUE, otherwise
"format_in_hex" is left untouched.
Not more than "buf_size" bytes are written to "buf".
The result is always '\0'-terminated (provided buf_size > 0) and the
number of bytes that were written to "buf" is returned (including the
terminating '\0').
@return number of bytes that were written */
static
ulint
row_raw_format_str(
/*===============*/
	const char*	data,		/*!< in: raw data */
	ulint		data_len,	/*!< in: raw data length
					in bytes */
	ulint		prtype,		/*!< in: precise type */
	char*		buf,		/*!< out: output buffer */
	ulint		buf_size,	/*!< in: output buffer size
					in bytes */
	ibool*		format_in_hex)	/*!< out: should the data be
					formated in hex */
{
	ulint	charset_coll;

	if (buf_size == 0) {

		return(0);
	}

	/* we assume system_charset_info is UTF-8 */

	charset_coll = dtype_get_charset_coll(prtype);

	if (UNIV_LIKELY(dtype_is_utf8(prtype))) {

		return(ut_str_sql_format(data, data_len, buf, buf_size));
	}
	/* else */

	if (charset_coll == DATA_MYSQL_BINARY_CHARSET_COLL) {

		*format_in_hex = TRUE;
		return(0);
	}
	/* else */

	return(innobase_raw_format(data, data_len, charset_coll,
					  buf, buf_size));
}

/*******************************************************************//**
Formats the raw data in "data" (in InnoDB on-disk format) using
"dict_field" and writes the result to "buf".
Not more than "buf_size" bytes are written to "buf".
The result is always NUL-terminated (provided buf_size is positive) and the
number of bytes that were written to "buf" is returned (including the
terminating NUL).
@return number of bytes that were written */
ulint
row_raw_format(
/*===========*/
	const char*		data,		/*!< in: raw data */
	ulint			data_len,	/*!< in: raw data length
						in bytes */
	const dict_field_t*	dict_field,	/*!< in: index field */
	char*			buf,		/*!< out: output buffer */
	ulint			buf_size)	/*!< in: output buffer size
						in bytes */
{
	ulint	mtype;
	ulint	prtype;
	ulint	ret;
	ibool	format_in_hex;

	ut_ad(data_len != UNIV_SQL_DEFAULT);

	if (buf_size == 0) {

		return(0);
	}

	if (data_len == UNIV_SQL_NULL) {

		ret = snprintf((char*) buf, buf_size, "NULL") + 1;

		return(ut_min(ret, buf_size));
	}

	mtype = dict_field->col->mtype;
	prtype = dict_field->col->prtype;

	format_in_hex = FALSE;

	switch (mtype) {
	case DATA_INT:

		ret = row_raw_format_int(data, data_len, prtype,
					 buf, buf_size, &format_in_hex);
		if (format_in_hex) {

			goto format_in_hex;
		}
		break;
	case DATA_CHAR:
	case DATA_VARCHAR:
	case DATA_MYSQL:
	case DATA_VARMYSQL:

		ret = row_raw_format_str(data, data_len, prtype,
					 buf, buf_size, &format_in_hex);
		if (format_in_hex) {

			goto format_in_hex;
		}

		break;
	/* XXX support more data types */
	default:
	format_in_hex:

		if (UNIV_LIKELY(buf_size > 2)) {

			memcpy(buf, "0x", 2);
			buf += 2;
			buf_size -= 2;
			ret = 2 + ut_raw_to_hex(data, data_len,
						buf, buf_size);
		} else {

			buf[0] = '\0';
			ret = 1;
		}
	}

	return(ret);
}

#ifdef UNIV_ENABLE_UNIT_TEST_ROW_RAW_FORMAT_INT

#ifdef HAVE_UT_CHRONO_T

void
test_row_raw_format_int()
{
	ulint	ret;
	char	buf[128];
	ibool	format_in_hex;
	ulint	i;

#define CALL_AND_TEST(data, data_len, prtype, buf, buf_size,\
		      ret_expected, buf_expected, format_in_hex_expected)\
	do {\
		ibool	ok = TRUE;\
		ulint	i;\
		memset(buf, 'x', 10);\
		buf[10] = '\0';\
		format_in_hex = FALSE;\
		fprintf(stderr, "TESTING \"\\x");\
		for (i = 0; i < data_len; i++) {\
			fprintf(stderr, "%02hhX", data[i]);\
		}\
		fprintf(stderr, "\", %lu, %lu, %lu\n",\
                        (ulint) data_len, (ulint) prtype,\
			(ulint) buf_size);\
		ret = row_raw_format_int(data, data_len, prtype,\
					 buf, buf_size, &format_in_hex);\
		if (ret != ret_expected) {\
			fprintf(stderr, "expected ret %lu, got %lu\n",\
				(ulint) ret_expected, ret);\
			ok = FALSE;\
                }\
                if (strcmp((char*) buf, buf_expected) != 0) {\
                        fprintf(stderr, "expected buf \"%s\", got \"%s\"\n",\
                                buf_expected, buf);\
                        ok = FALSE;\
                }\
                if (format_in_hex != format_in_hex_expected) {\
                        fprintf(stderr, "expected format_in_hex %d, got %d\n",\
                                (int) format_in_hex_expected,\
				(int) format_in_hex);\
                        ok = FALSE;\
                }\
                if (ok) {\
                        fprintf(stderr, "OK: %lu, \"%s\" %d\n\n",\
                                (ulint) ret, buf, (int) format_in_hex);\
                } else {\
                        return;\
                }\
        } while (0)

#if 1
	/* min values for signed 1-8 byte integers */

	CALL_AND_TEST("\x00", 1, 0,
		      buf, sizeof(buf), 5, "-128", 0);

	CALL_AND_TEST("\x00\x00", 2, 0,
		      buf, sizeof(buf), 7, "-32768", 0);

	CALL_AND_TEST("\x00\x00\x00", 3, 0,
		      buf, sizeof(buf), 9, "-8388608", 0);

	CALL_AND_TEST("\x00\x00\x00\x00", 4, 0,
		      buf, sizeof(buf), 12, "-2147483648", 0);

	CALL_AND_TEST("\x00\x00\x00\x00\x00", 5, 0,
		      buf, sizeof(buf), 14, "-549755813888", 0);

	CALL_AND_TEST("\x00\x00\x00\x00\x00\x00", 6, 0,
		      buf, sizeof(buf), 17, "-140737488355328", 0);

	CALL_AND_TEST("\x00\x00\x00\x00\x00\x00\x00", 7, 0,
		      buf, sizeof(buf), 19, "-36028797018963968", 0);

	CALL_AND_TEST("\x00\x00\x00\x00\x00\x00\x00\x00", 8, 0,
		      buf, sizeof(buf), 21, "-9223372036854775808", 0);

	/* min values for unsigned 1-8 byte integers */

	CALL_AND_TEST("\x00", 1, DATA_UNSIGNED,
		      buf, sizeof(buf), 2, "0", 0);

	CALL_AND_TEST("\x00\x00", 2, DATA_UNSIGNED,
		      buf, sizeof(buf), 2, "0", 0);

	CALL_AND_TEST("\x00\x00\x00", 3, DATA_UNSIGNED,
		      buf, sizeof(buf), 2, "0", 0);

	CALL_AND_TEST("\x00\x00\x00\x00", 4, DATA_UNSIGNED,
		      buf, sizeof(buf), 2, "0", 0);

	CALL_AND_TEST("\x00\x00\x00\x00\x00", 5, DATA_UNSIGNED,
		      buf, sizeof(buf), 2, "0", 0);

	CALL_AND_TEST("\x00\x00\x00\x00\x00\x00", 6, DATA_UNSIGNED,
		      buf, sizeof(buf), 2, "0", 0);

	CALL_AND_TEST("\x00\x00\x00\x00\x00\x00\x00", 7, DATA_UNSIGNED,
		      buf, sizeof(buf), 2, "0", 0);

	CALL_AND_TEST("\x00\x00\x00\x00\x00\x00\x00\x00", 8, DATA_UNSIGNED,
		      buf, sizeof(buf), 2, "0", 0);

	/* max values for signed 1-8 byte integers */

	CALL_AND_TEST("\xFF", 1, 0,
		      buf, sizeof(buf), 4, "127", 0);

	CALL_AND_TEST("\xFF\xFF", 2, 0,
		      buf, sizeof(buf), 6, "32767", 0);

	CALL_AND_TEST("\xFF\xFF\xFF", 3, 0,
		      buf, sizeof(buf), 8, "8388607", 0);

	CALL_AND_TEST("\xFF\xFF\xFF\xFF", 4, 0,
		      buf, sizeof(buf), 11, "2147483647", 0);

	CALL_AND_TEST("\xFF\xFF\xFF\xFF\xFF", 5, 0,
		      buf, sizeof(buf), 13, "549755813887", 0);

	CALL_AND_TEST("\xFF\xFF\xFF\xFF\xFF\xFF", 6, 0,
		      buf, sizeof(buf), 16, "140737488355327", 0);

	CALL_AND_TEST("\xFF\xFF\xFF\xFF\xFF\xFF\xFF", 7, 0,
		      buf, sizeof(buf), 18, "36028797018963967", 0);

	CALL_AND_TEST("\xFF\xFF\xFF\xFF\xFF\xFF\xFF\xFF", 8, 0,
		      buf, sizeof(buf), 20, "9223372036854775807", 0);

	/* max values for unsigned 1-8 byte integers */

	CALL_AND_TEST("\xFF", 1, DATA_UNSIGNED,
		      buf, sizeof(buf), 4, "255", 0);

	CALL_AND_TEST("\xFF\xFF", 2, DATA_UNSIGNED,
		      buf, sizeof(buf), 6, "65535", 0);

	CALL_AND_TEST("\xFF\xFF\xFF", 3, DATA_UNSIGNED,
		      buf, sizeof(buf), 9, "16777215", 0);

	CALL_AND_TEST("\xFF\xFF\xFF\xFF", 4, DATA_UNSIGNED,
		      buf, sizeof(buf), 11, "4294967295", 0);

	CALL_AND_TEST("\xFF\xFF\xFF\xFF\xFF", 5, DATA_UNSIGNED,
		      buf, sizeof(buf), 14, "1099511627775", 0);

	CALL_AND_TEST("\xFF\xFF\xFF\xFF\xFF\xFF", 6, DATA_UNSIGNED,
		      buf, sizeof(buf), 16, "281474976710655", 0);

	CALL_AND_TEST("\xFF\xFF\xFF\xFF\xFF\xFF\xFF", 7, DATA_UNSIGNED,
		      buf, sizeof(buf), 18, "72057594037927935", 0);

	CALL_AND_TEST("\xFF\xFF\xFF\xFF\xFF\xFF\xFF\xFF", 8, DATA_UNSIGNED,
		      buf, sizeof(buf), 21, "18446744073709551615", 0);

	/* some random values */

	CALL_AND_TEST("\x52", 1, 0,
		      buf, sizeof(buf), 4, "-46", 0);

	CALL_AND_TEST("\x0E", 1, DATA_UNSIGNED,
		      buf, sizeof(buf), 3, "14", 0);

	CALL_AND_TEST("\x62\xCE", 2, 0,
		      buf, sizeof(buf), 6, "-7474", 0);

	CALL_AND_TEST("\x29\xD6", 2, DATA_UNSIGNED,
		      buf, sizeof(buf), 6, "10710", 0);

	CALL_AND_TEST("\x7F\xFF\x90", 3, 0,
		      buf, sizeof(buf), 5, "-112", 0);

	CALL_AND_TEST("\x00\xA1\x16", 3, DATA_UNSIGNED,
		      buf, sizeof(buf), 6, "41238", 0);

	CALL_AND_TEST("\x7F\xFF\xFF\xF7", 4, 0,
		      buf, sizeof(buf), 3, "-9", 0);

	CALL_AND_TEST("\x00\x00\x00\x5C", 4, DATA_UNSIGNED,
		      buf, sizeof(buf), 3, "92", 0);

	CALL_AND_TEST("\x7F\xFF\xFF\xFF\xFF\xFF\xDC\x63", 8, 0,
		      buf, sizeof(buf), 6, "-9117", 0);

	CALL_AND_TEST("\x00\x00\x00\x00\x00\x01\x64\x62", 8, DATA_UNSIGNED,
		      buf, sizeof(buf), 6, "91234", 0);
#endif

	/* speed test */

	ut_chrono_t	ch(__func__);

	for (i = 0; i < 1000000; i++) {
		row_raw_format_int("\x23", 1,
				   0, buf, sizeof(buf),
				   &format_in_hex);
		row_raw_format_int("\x23", 1,
				   DATA_UNSIGNED, buf, sizeof(buf),
				   &format_in_hex);

		row_raw_format_int("\x00\x00\x00\x00\x00\x01\x64\x62", 8,
				   0, buf, sizeof(buf),
				   &format_in_hex);
		row_raw_format_int("\x00\x00\x00\x00\x00\x01\x64\x62", 8,
				   DATA_UNSIGNED, buf, sizeof(buf),
				   &format_in_hex);
	}
}

#endif /* HAVE_UT_CHRONO_T */

#endif /* UNIV_ENABLE_UNIT_TEST_ROW_RAW_FORMAT_INT */<|MERGE_RESOLUTION|>--- conflicted
+++ resolved
@@ -46,7 +46,6 @@
 #include "gis0geo.h"
 #include "row0mysql.h"
 
-<<<<<<< HEAD
 /** Build the entry for the metadata receord for instant alter operation.
 @param[in]	row		row which should be inserted for instant alter
 @param[in]	clust_index	clustered index
@@ -140,10 +139,7 @@
 	return entry;
 }
 
-/** Build spatial index first field for the entry.
-=======
 /** Build a spatial index key.
->>>>>>> 81ba90b5
 @param[in]	index	spatial index
 @param[in]	ext	externally stored column prefixes, or NULL
 @param[in,out]	dfield	field of the tuple to be copied
@@ -153,12 +149,7 @@
 @param[in,out]	heap	memory heap from which the memory
 			of the field entry is allocated.
 @retval false if undo log is logged before spatial index creation. */
-<<<<<<< HEAD
-static
-bool row_build_spatial_index_first_field(
-=======
 static bool row_build_spatial_index_key(
->>>>>>> 81ba90b5
 	dict_index_t*		index,
 	const row_ext_t*	ext,
 	dfield_t*		dfield,
@@ -172,29 +163,18 @@
 	dfield->type.prtype |= DATA_GIS_MBR;
 
 	/* Allocate memory for mbr field */
-<<<<<<< HEAD
-	ulint mbr_len = DATA_MBR_LEN;
-	mbr = static_cast<double*>(mem_heap_alloc(heap, mbr_len));
-
-	/* Set mbr field data. */
-	dfield_set_data(dfield, mbr, mbr_len);
-=======
 	mbr = static_cast<double*>(mem_heap_alloc(heap, DATA_MBR_LEN));
 
 	/* Set mbr field data. */
 	dfield_set_data(dfield, mbr, DATA_MBR_LEN);
->>>>>>> 81ba90b5
 
 	const fil_space_t* space = index->table->space;
 
 	if (UNIV_UNLIKELY(!dfield2->data || !space)) {
-<<<<<<< HEAD
-=======
 		/* FIXME: dfield contains uninitialized data,
 		but row_build_index_entry_low() will not return NULL.
 		This bug is inherited from MySQL 5.7.5
 		commit b66ad511b61fffe75c58d0a607cdb837c6e6c821. */
->>>>>>> 81ba90b5
 		return true;
 	}
 
@@ -205,12 +185,7 @@
 	mem_heap_t*	temp_heap = NULL;
 
 	if (!dfield_is_ext(dfield2)) {
-<<<<<<< HEAD
-		dptr = static_cast<uchar*>(
-				dfield_get_data(dfield2));
-=======
 		dptr = static_cast<uchar*>(dfield_get_data(dfield2));
->>>>>>> 81ba90b5
 		dlen = dfield_get_len(dfield2);
 		goto write_mbr;
 	}
@@ -242,11 +217,6 @@
 
 	if (flag == ROW_BUILD_FOR_UNDO
 	    && dict_table_has_atomic_blobs(index->table)) {
-<<<<<<< HEAD
-		/* For build entry for undo, and
-		   the table is Barrcuda, we need
-		   to skip the prefix data. */
-=======
 		/* For ROW_FORMAT=DYNAMIC or COMPRESSED, a prefix of
 		off-page records is stored in the undo log record (for
 		any column prefix indexes). For SPATIAL INDEX, we
@@ -263,7 +233,6 @@
 
 		MDEV-11657 FIXME: write the MBR directly to the undo
 		log record, and avoid recomputing it here! */
->>>>>>> 81ba90b5
 		flen = BTR_EXTERN_FIELD_REF_SIZE;
 		ut_ad(dfield_get_len(dfield2) >= BTR_EXTERN_FIELD_REF_SIZE);
 		dptr = static_cast<byte*>(dfield_get_data(dfield2))
@@ -411,11 +380,7 @@
 		/* Special handle spatial index, set the first field
 		which is for store MBR. */
 		if (dict_index_is_spatial(index) && i == 0) {
-<<<<<<< HEAD
-			if (!row_build_spatial_index_first_field(
-=======
 			if (!row_build_spatial_index_key(
->>>>>>> 81ba90b5
 				    index, ext, dfield, dfield2, flag, heap)) {
 				return NULL;
 			}
