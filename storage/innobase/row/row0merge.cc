/*****************************************************************************

Copyright (c) 2005, 2017, Oracle and/or its affiliates. All Rights Reserved.
Copyright (c) 2014, 2018, MariaDB Corporation.

This program is free software; you can redistribute it and/or modify it under
the terms of the GNU General Public License as published by the Free Software
Foundation; version 2 of the License.

This program is distributed in the hope that it will be useful, but WITHOUT
ANY WARRANTY; without even the implied warranty of MERCHANTABILITY or FITNESS
FOR A PARTICULAR PURPOSE. See the GNU General Public License for more details.

You should have received a copy of the GNU General Public License along with
this program; if not, write to the Free Software Foundation, Inc.,
51 Franklin Street, Suite 500, Boston, MA 02110-1335 USA

*****************************************************************************/

/**************************************************//**
@file row/row0merge.cc
New index creation routines using a merge sort

Created 12/4/2005 Jan Lindstrom
Completed by Sunny Bains and Marko Makela
*******************************************************/
#include <my_global.h>
#include <log.h>
#include <sql_class.h>

#include <math.h>

#include "row0merge.h"
#include "row0ext.h"
#include "row0log.h"
#include "row0ins.h"
#include "row0row.h"
#include "row0sel.h"
#include "log0crypt.h"
#include "dict0crea.h"
#include "trx0purge.h"
#include "lock0lock.h"
#include "pars0pars.h"
#include "ut0sort.h"
#include "row0ftsort.h"
#include "row0import.h"
#include "row0vers.h"
#include "handler0alter.h"
#include "btr0bulk.h"
#include "ut0stage.h"
#include "fil0crypt.h"

float my_log2f(float n)
{
	/* log(n) / log(2) is log2. */
	return (float)(log((double)n) / log((double)2));
}

/* Ignore posix_fadvise() on those platforms where it does not exist */
#if defined _WIN32
# define posix_fadvise(fd, offset, len, advice) /* nothing */
#endif /* _WIN32 */

/* Whether to disable file system cache */
char	srv_disable_sort_file_cache;

/** Class that caches index row tuples made from a single cluster
index page scan, and then insert into corresponding index tree */
class index_tuple_info_t {
public:
	/** constructor
	@param[in]	heap	memory heap
	@param[in]	index	index to be created */
	index_tuple_info_t(
		mem_heap_t*	heap,
		dict_index_t*	index) UNIV_NOTHROW
	{
		m_heap = heap;
		m_index = index;
		m_dtuple_vec = UT_NEW_NOKEY(idx_tuple_vec());
	}

	/** destructor */
	~index_tuple_info_t()
	{
		UT_DELETE(m_dtuple_vec);
	}

	/** Get the index object
	@return the index object */
	dict_index_t*   get_index() UNIV_NOTHROW
	{
		return(m_index);
	}

	/** Caches an index row into index tuple vector
	@param[in]	row	table row
	@param[in]	ext	externally stored column
	prefixes, or NULL */
	void add(
		const dtuple_t*		row,
		const row_ext_t*	ext) UNIV_NOTHROW
	{
		dtuple_t*	dtuple;

		dtuple = row_build_index_entry(row, ext, m_index, m_heap);

		ut_ad(dtuple);

		m_dtuple_vec->push_back(dtuple);
	}

	/** Insert spatial index rows cached in vector into spatial index
	@param[in]	trx_id		transaction id
	@param[in,out]	row_heap	memory heap
	@param[in]	pcur		cluster index scanning cursor
	@param[in,out]	scan_mtr	mini-transaction for pcur
	@return DB_SUCCESS if successful, else error number */
	inline dberr_t insert(
		trx_id_t		trx_id,
		mem_heap_t*		row_heap,
		btr_pcur_t*		pcur,
		mtr_t*			scan_mtr)
	{
		big_rec_t*      big_rec;
		rec_t*          rec;
		btr_cur_t       ins_cur;
		mtr_t           mtr;
		rtr_info_t      rtr_info;
		ulint*		ins_offsets = NULL;
		dberr_t		error = DB_SUCCESS;
		dtuple_t*	dtuple;
		ulint		count = 0;
		const ulint	flag = BTR_NO_UNDO_LOG_FLAG
				       | BTR_NO_LOCKING_FLAG
				       | BTR_KEEP_SYS_FLAG | BTR_CREATE_FLAG;

		ut_ad(dict_index_is_spatial(m_index));

		DBUG_EXECUTE_IF("row_merge_instrument_log_check_flush",
			log_sys.check_flush_or_checkpoint = true;
		);

		for (idx_tuple_vec::iterator it = m_dtuple_vec->begin();
		     it != m_dtuple_vec->end();
		     ++it) {
			dtuple = *it;
			ut_ad(dtuple);

			if (log_sys.check_flush_or_checkpoint) {
				if (scan_mtr->is_active()) {
					btr_pcur_move_to_prev_on_page(pcur);
					btr_pcur_store_position(pcur, scan_mtr);
					scan_mtr->commit();
				}

				log_free_check();
			}

			mtr.start();
			m_index->set_modified(mtr);

			ins_cur.index = m_index;
			rtr_init_rtr_info(&rtr_info, false, &ins_cur, m_index,
					  false);
			rtr_info_update_btr(&ins_cur, &rtr_info);

			btr_cur_search_to_nth_level(m_index, 0, dtuple,
						    PAGE_CUR_RTREE_INSERT,
						    BTR_MODIFY_LEAF, &ins_cur,
						    0, __FILE__, __LINE__,
						    &mtr);

			/* It need to update MBR in parent entry,
			so change search mode to BTR_MODIFY_TREE */
			if (rtr_info.mbr_adj) {
				mtr_commit(&mtr);
				rtr_clean_rtr_info(&rtr_info, true);
				rtr_init_rtr_info(&rtr_info, false, &ins_cur,
						  m_index, false);
				rtr_info_update_btr(&ins_cur, &rtr_info);
				mtr_start(&mtr);
				m_index->set_modified(mtr);
				btr_cur_search_to_nth_level(
					m_index, 0, dtuple,
					PAGE_CUR_RTREE_INSERT,
					BTR_MODIFY_TREE, &ins_cur, 0,
					__FILE__, __LINE__, &mtr);
			}

			error = btr_cur_optimistic_insert(
				flag, &ins_cur, &ins_offsets, &row_heap,
				dtuple, &rec, &big_rec, 0, NULL, &mtr);

			if (error == DB_FAIL) {
				ut_ad(!big_rec);
				mtr.commit();
				mtr.start();
				m_index->set_modified(mtr);

				rtr_clean_rtr_info(&rtr_info, true);
				rtr_init_rtr_info(&rtr_info, false,
						  &ins_cur, m_index, false);

				rtr_info_update_btr(&ins_cur, &rtr_info);
				btr_cur_search_to_nth_level(
					m_index, 0, dtuple,
					PAGE_CUR_RTREE_INSERT,
					BTR_MODIFY_TREE,
					&ins_cur, 0,
					__FILE__, __LINE__, &mtr);


				error = btr_cur_pessimistic_insert(
						flag, &ins_cur, &ins_offsets,
						&row_heap, dtuple, &rec,
						&big_rec, 0, NULL, &mtr);
			}

			DBUG_EXECUTE_IF(
				"row_merge_ins_spatial_fail",
				error = DB_FAIL;
			);

			if (error == DB_SUCCESS) {
				if (rtr_info.mbr_adj) {
					error = rtr_ins_enlarge_mbr(
							&ins_cur, &mtr);
				}

				if (error == DB_SUCCESS) {
					page_update_max_trx_id(
						btr_cur_get_block(&ins_cur),
						btr_cur_get_page_zip(&ins_cur),
						trx_id, &mtr);
				}
			}

			mtr_commit(&mtr);

			rtr_clean_rtr_info(&rtr_info, true);
			count++;
		}

		m_dtuple_vec->clear();

		return(error);
	}

private:
	/** Cache index rows made from a cluster index scan. Usually
	for rows on single cluster index page */
	typedef std::vector<dtuple_t*, ut_allocator<dtuple_t*> >
		idx_tuple_vec;

	/** vector used to cache index rows made from cluster index scan */
	idx_tuple_vec*		m_dtuple_vec;

	/** the index being built */
	dict_index_t*		m_index;

	/** memory heap for creating index tuples */
	mem_heap_t*		m_heap;
};

/* Maximum pending doc memory limit in bytes for a fts tokenization thread */
#define FTS_PENDING_DOC_MEMORY_LIMIT	1000000

/** Insert sorted data tuples to the index.
@param[in]	index		index to be inserted
@param[in]	old_table	old table
@param[in]	fd		file descriptor
@param[in,out]	block		file buffer
@param[in]	row_buf		row_buf the sorted data tuples,
or NULL if fd, block will be used instead
@param[in,out]	btr_bulk	btr bulk instance
@param[in,out]	stage		performance schema accounting object, used by
ALTER TABLE. If not NULL stage->begin_phase_insert() will be called initially
and then stage->inc() will be called for each record that is processed.
@return DB_SUCCESS or error number */
static	MY_ATTRIBUTE((warn_unused_result))
dberr_t
row_merge_insert_index_tuples(
	dict_index_t*		index,
	const dict_table_t*	old_table,
	const pfs_os_file_t&	fd,
	row_merge_block_t*	block,
	const row_merge_buf_t*	row_buf,
	BtrBulk*		btr_bulk,
	const ib_uint64_t	table_total_rows, /*!< in: total rows of old table */
	const double		pct_progress,	/*!< in: total progress
						percent until now */
	const double		pct_cost, /*!< in: current progress percent
					  */
	row_merge_block_t*	crypt_block, /*!< in: crypt buf or NULL */
	ulint			space,	   /*!< in: space id */
	ut_stage_alter_t*	stage = NULL);

/******************************************************//**
Encode an index record. */
static MY_ATTRIBUTE((nonnull))
void
row_merge_buf_encode(
/*=================*/
	byte**			b,		/*!< in/out: pointer to
						current end of output buffer */
	const dict_index_t*	index,		/*!< in: index */
	const mtuple_t*		entry,		/*!< in: index fields
						of the record to encode */
	ulint			n_fields)	/*!< in: number of fields
						in the entry */
{
	ulint	size;
	ulint	extra_size;

	size = rec_get_converted_size_temp(
		index, entry->fields, n_fields, &extra_size);
	ut_ad(size >= extra_size);

	/* Encode extra_size + 1 */
	if (extra_size + 1 < 0x80) {
		*(*b)++ = (byte) (extra_size + 1);
	} else {
		ut_ad((extra_size + 1) < 0x8000);
		*(*b)++ = (byte) (0x80 | ((extra_size + 1) >> 8));
		*(*b)++ = (byte) (extra_size + 1);
	}

	rec_convert_dtuple_to_temp(*b + extra_size, index,
				   entry->fields, n_fields);

	*b += size;
}

/******************************************************//**
Allocate a sort buffer.
@return own: sort buffer */
static MY_ATTRIBUTE((malloc, nonnull))
row_merge_buf_t*
row_merge_buf_create_low(
/*=====================*/
	mem_heap_t*	heap,		/*!< in: heap where allocated */
	dict_index_t*	index,		/*!< in: secondary index */
	ulint		max_tuples,	/*!< in: maximum number of
					data tuples */
	ulint		buf_size)	/*!< in: size of the buffer,
					in bytes */
{
	row_merge_buf_t*	buf;

	ut_ad(max_tuples > 0);

	ut_ad(max_tuples <= srv_sort_buf_size);

	buf = static_cast<row_merge_buf_t*>(mem_heap_zalloc(heap, buf_size));
	buf->heap = heap;
	buf->index = index;
	buf->max_tuples = max_tuples;
	buf->tuples = static_cast<mtuple_t*>(
		ut_malloc_nokey(2 * max_tuples * sizeof *buf->tuples));
	buf->tmp_tuples = buf->tuples + max_tuples;

	return(buf);
}

/******************************************************//**
Allocate a sort buffer.
@return own: sort buffer */
row_merge_buf_t*
row_merge_buf_create(
/*=================*/
	dict_index_t*	index)	/*!< in: secondary index */
{
	row_merge_buf_t*	buf;
	ulint			max_tuples;
	ulint			buf_size;
	mem_heap_t*		heap;

	max_tuples = srv_sort_buf_size
		/ ut_max(static_cast<ulint>(1),
			 dict_index_get_min_size(index));

	buf_size = (sizeof *buf);

	heap = mem_heap_create(buf_size);

	buf = row_merge_buf_create_low(heap, index, max_tuples, buf_size);

	return(buf);
}

/******************************************************//**
Empty a sort buffer.
@return sort buffer */
row_merge_buf_t*
row_merge_buf_empty(
/*================*/
	row_merge_buf_t*	buf)	/*!< in,own: sort buffer */
{
	ulint		buf_size	= sizeof *buf;
	ulint		max_tuples	= buf->max_tuples;
	mem_heap_t*	heap		= buf->heap;
	dict_index_t*	index		= buf->index;
	mtuple_t*	tuples		= buf->tuples;

	mem_heap_empty(heap);

	buf = static_cast<row_merge_buf_t*>(mem_heap_zalloc(heap, buf_size));
	buf->heap = heap;
	buf->index = index;
	buf->max_tuples = max_tuples;
	buf->tuples = tuples;
	buf->tmp_tuples = buf->tuples + max_tuples;

	return(buf);
}

/******************************************************//**
Deallocate a sort buffer. */
void
row_merge_buf_free(
/*===============*/
	row_merge_buf_t*	buf)	/*!< in,own: sort buffer to be freed */
{
	ut_free(buf->tuples);
	mem_heap_free(buf->heap);
}

/** Convert the field data from compact to redundant format.
@param[in]	row_field	field to copy from
@param[out]	field		field to copy to
@param[in]	len		length of the field data
@param[in]	zip_size	compressed BLOB page size,
				zero for uncompressed BLOBs
@param[in,out]	heap		memory heap where to allocate data when
				converting to ROW_FORMAT=REDUNDANT, or NULL
				when not to invoke
				row_merge_buf_redundant_convert(). */
static
void
row_merge_buf_redundant_convert(
	const dfield_t*		row_field,
	dfield_t*		field,
	ulint			len,
	const page_size_t&	page_size,
	mem_heap_t*		heap)
{
	ut_ad(field->type.mbminlen == 1);
	ut_ad(field->type.mbmaxlen > 1);

	byte*		buf = (byte*) mem_heap_alloc(heap, len);
	ulint		field_len = row_field->len;
	ut_ad(field_len <= len);

	if (row_field->ext) {
		const byte*	field_data = static_cast<byte*>(
			dfield_get_data(row_field));
		ulint		ext_len;

		ut_a(field_len >= BTR_EXTERN_FIELD_REF_SIZE);
		ut_a(memcmp(field_data + field_len - BTR_EXTERN_FIELD_REF_SIZE,
			    field_ref_zero, BTR_EXTERN_FIELD_REF_SIZE));

		byte*	data = btr_copy_externally_stored_field(
			&ext_len, field_data, page_size, field_len, heap);

		ut_ad(ext_len < len);

		memcpy(buf, data, ext_len);
		field_len = ext_len;
	} else {
		memcpy(buf, row_field->data, field_len);
	}

	memset(buf + field_len, 0x20, len - field_len);

	dfield_set_data(field, buf, len);
}

/** Insert a data tuple into a sort buffer.
@param[in,out]	buf		sort buffer
@param[in]	fts_index	fts index to be created
@param[in]	old_table	original table
@param[in]	new_table	new table
@param[in,out]	psort_info	parallel sort info
@param[in]	row		table row
@param[in]	ext		cache of externally stored
				column prefixes, or NULL
@param[in,out]	doc_id		Doc ID if we are creating
				FTS index
@param[in,out]	conv_heap	memory heap where to allocate data when
				converting to ROW_FORMAT=REDUNDANT, or NULL
				when not to invoke
				row_merge_buf_redundant_convert()
@param[in,out]	err		set if error occurs
@param[in,out]	v_heap		heap memory to process data for virtual column
@param[in,out]	my_table	mysql table object
@param[in]	trx		transaction object
@return number of rows added, 0 if out of space */
static
ulint
row_merge_buf_add(
	row_merge_buf_t*	buf,
	dict_index_t*		fts_index,
	const dict_table_t*	old_table,
	const dict_table_t*	new_table,
	fts_psort_t*		psort_info,
	const dtuple_t*		row,
	const row_ext_t*	ext,
	doc_id_t*		doc_id,
	mem_heap_t*		conv_heap,
	dberr_t*		err,
	mem_heap_t**		v_heap,
	TABLE*			my_table,
	trx_t*			trx)
{
	ulint			i;
	const dict_index_t*	index;
	mtuple_t*		entry;
	dfield_t*		field;
	const dict_field_t*	ifield;
	ulint			n_fields;
	ulint			data_size;
	ulint			extra_size;
	ulint			bucket = 0;
	doc_id_t		write_doc_id;
	ulint			n_row_added = 0;
	VCOL_STORAGE*		vcol_storage= 0;
	byte*			record;
	DBUG_ENTER("row_merge_buf_add");

	if (buf->n_tuples >= buf->max_tuples) {
		DBUG_RETURN(0);
	}

	DBUG_EXECUTE_IF(
		"ib_row_merge_buf_add_two",
		if (buf->n_tuples >= 2) DBUG_RETURN(0););

	UNIV_PREFETCH_R(row->fields);

	/* If we are building FTS index, buf->index points to
	the 'fts_sort_idx', and real FTS index is stored in
	fts_index */
	index = (buf->index->type & DICT_FTS) ? fts_index : buf->index;

	/* create spatial index should not come here */
	ut_ad(!dict_index_is_spatial(index));

	n_fields = dict_index_get_n_fields(index);

	entry = &buf->tuples[buf->n_tuples];
	field = entry->fields = static_cast<dfield_t*>(
		mem_heap_alloc(buf->heap, n_fields * sizeof *entry->fields));

	data_size = 0;
	extra_size = UT_BITS_IN_BYTES(unsigned(index->n_nullable));

	ifield = dict_index_get_nth_field(index, 0);

	for (i = 0; i < n_fields; i++, field++, ifield++) {
		ulint			len;
		const dict_col_t*	col;
		ulint			col_no;
		ulint			fixed_len;
		const dfield_t*		row_field;

		col = ifield->col;
		const dict_v_col_t*	v_col = NULL;
		if (col->is_virtual()) {
			v_col = reinterpret_cast<const dict_v_col_t*>(col);
		}

		col_no = dict_col_get_no(col);

		/* Process the Doc ID column */
		if (*doc_id > 0
		    && col_no == index->table->fts->doc_col
		    && !col->is_virtual()) {
			fts_write_doc_id((byte*) &write_doc_id, *doc_id);

			/* Note: field->data now points to a value on the
			stack: &write_doc_id after dfield_set_data(). Because
			there is only one doc_id per row, it shouldn't matter.
			We allocate a new buffer before we leave the function
			later below. */

			dfield_set_data(
				field, &write_doc_id, sizeof(write_doc_id));

			field->type.mtype = ifield->col->mtype;
			field->type.prtype = ifield->col->prtype;
			field->type.mbminlen = 0;
			field->type.mbmaxlen = 0;
			field->type.len = ifield->col->len;
		} else {
			/* Use callback to get the virtual column value */
			if (col->is_virtual()) {
				dict_index_t*	clust_index
					= dict_table_get_first_index(new_table);

                                if (!vcol_storage &&
                                    innobase_allocate_row_for_vcol(trx->mysql_thd, clust_index, v_heap, &my_table, &record, &vcol_storage)) {
					*err = DB_OUT_OF_MEMORY;
					goto error;
				}

				row_field = innobase_get_computed_value(
					row, v_col, clust_index,
					v_heap, NULL, ifield, trx->mysql_thd,
					my_table, record, old_table, NULL,
					NULL);

				if (row_field == NULL) {
					*err = DB_COMPUTE_VALUE_FAILED;
					goto error;
				}
				dfield_copy(field, row_field);
			} else {
				row_field = dtuple_get_nth_field(row, col_no);
				dfield_copy(field, row_field);
			}


			/* Tokenize and process data for FTS */
			if (index->type & DICT_FTS) {
				fts_doc_item_t*	doc_item;
				byte*		value;
				void*		ptr;
				const ulint	max_trial_count = 10000;
				ulint		trial_count = 0;

				/* fetch Doc ID if it already exists
				in the row, and not supplied by the
				caller. Even if the value column is
				NULL, we still need to get the Doc
				ID so to maintain the correct max
				Doc ID */
				if (*doc_id == 0) {
					const dfield_t*	doc_field;
					doc_field = dtuple_get_nth_field(
						row,
						index->table->fts->doc_col);
					*doc_id = (doc_id_t) mach_read_from_8(
						static_cast<byte*>(
						dfield_get_data(doc_field)));

					if (*doc_id == 0) {
						ib::warn() << "FTS Doc ID is"
							" zero. Record"
							" skipped";
						goto error;
					}
				}

				if (dfield_is_null(field)) {
					n_row_added = 1;
					continue;
				}

				ptr = ut_malloc_nokey(sizeof(*doc_item)
						      + field->len);

				doc_item = static_cast<fts_doc_item_t*>(ptr);
				value = static_cast<byte*>(ptr)
					+ sizeof(*doc_item);
				memcpy(value, field->data, field->len);
				field->data = value;

				doc_item->field = field;
				doc_item->doc_id = *doc_id;

				bucket = *doc_id % fts_sort_pll_degree;

				/* Add doc item to fts_doc_list */
				mutex_enter(&psort_info[bucket].mutex);

				if (psort_info[bucket].error == DB_SUCCESS) {
					UT_LIST_ADD_LAST(
						psort_info[bucket].fts_doc_list,
						doc_item);
					psort_info[bucket].memory_used +=
						sizeof(*doc_item) + field->len;
				} else {
					ut_free(doc_item);
				}

				mutex_exit(&psort_info[bucket].mutex);

				/* Sleep when memory used exceeds limit*/
				while (psort_info[bucket].memory_used
				       > FTS_PENDING_DOC_MEMORY_LIMIT
				       && trial_count++ < max_trial_count) {
					os_thread_sleep(1000);
				}

				n_row_added = 1;
				continue;
			}

			if (field->len != UNIV_SQL_NULL
			    && col->mtype == DATA_MYSQL
			    && col->len != field->len) {
				if (conv_heap != NULL) {
					row_merge_buf_redundant_convert(
						row_field, field, col->len,
						dict_table_page_size(old_table),
						conv_heap);
				} else {
					/* Field length mismatch should not
					happen when rebuilding redundant row
					format table. */
					ut_ad(dict_table_is_comp(index->table));
				}
			}
		}

		len = dfield_get_len(field);

		if (dfield_is_null(field)) {
			ut_ad(!(col->prtype & DATA_NOT_NULL));
			continue;
		} else if (!ext) {
		} else if (dict_index_is_clust(index)) {
			/* Flag externally stored fields. */
			const byte*	buf = row_ext_lookup(ext, col_no,
							     &len);
			if (UNIV_LIKELY_NULL(buf)) {
				ut_a(buf != field_ref_zero);
				if (i < dict_index_get_n_unique(index)) {
					dfield_set_data(field, buf, len);
				} else {
					dfield_set_ext(field);
					len = dfield_get_len(field);
				}
			}
		} else if (!col->is_virtual()) {
			/* Only non-virtual column are stored externally */
			const byte*	buf = row_ext_lookup(ext, col_no,
							     &len);
			if (UNIV_LIKELY_NULL(buf)) {
				ut_a(buf != field_ref_zero);
				dfield_set_data(field, buf, len);
			}
		}

		/* If a column prefix index, take only the prefix */

		if (ifield->prefix_len) {
			len = dtype_get_at_most_n_mbchars(
				col->prtype,
				col->mbminlen, col->mbmaxlen,
				ifield->prefix_len,
				len,
				static_cast<char*>(dfield_get_data(field)));
			dfield_set_len(field, len);
		}

		ut_ad(len <= col->len
		      || DATA_LARGE_MTYPE(col->mtype));

		fixed_len = ifield->fixed_len;
		if (fixed_len && !dict_table_is_comp(index->table)
		    && col->mbminlen != col->mbmaxlen) {
			/* CHAR in ROW_FORMAT=REDUNDANT is always
			fixed-length, but in the temporary file it is
			variable-length for variable-length character
			sets. */
			fixed_len = 0;
		}

		if (fixed_len) {
#ifdef UNIV_DEBUG
			/* len should be between size calcualted base on
			mbmaxlen and mbminlen */
			ut_ad(len <= fixed_len);
			ut_ad(!col->mbmaxlen || len >= col->mbminlen
			      * (fixed_len / col->mbmaxlen));

			ut_ad(!dfield_is_ext(field));
#endif /* UNIV_DEBUG */
		} else if (dfield_is_ext(field)) {
			extra_size += 2;
		} else if (len < 128
			   || (!DATA_BIG_COL(col))) {
			extra_size++;
		} else {
			/* For variable-length columns, we look up the
			maximum length from the column itself.  If this
			is a prefix index column shorter than 256 bytes,
			this will waste one byte. */
			extra_size += 2;
		}
		data_size += len;
	}

	/* If this is FTS index, we already populated the sort buffer, return
	here */
	if (index->type & DICT_FTS) {
		goto end;
	}

#ifdef UNIV_DEBUG
	{
		ulint	size;
		ulint	extra;

		size = rec_get_converted_size_temp(
			index, entry->fields, n_fields, &extra);

		ut_ad(data_size + extra_size == size);
		ut_ad(extra_size == extra);
	}
#endif /* UNIV_DEBUG */

	/* Add to the total size of the record in row_merge_block_t
	the encoded length of extra_size and the extra bytes (extra_size).
	See row_merge_buf_write() for the variable-length encoding
	of extra_size. */
	data_size += (extra_size + 1) + ((extra_size + 1) >= 0x80);

	/* Record size can exceed page size while converting to
	redundant row format. But there is assert
	ut_ad(size < srv_page_size) in rec_offs_data_size().
	It may hit the assert before attempting to insert the row. */
	if (conv_heap != NULL && data_size > srv_page_size) {
		*err = DB_TOO_BIG_RECORD;
	}

	ut_ad(data_size < srv_sort_buf_size);

	/* Reserve bytes for the end marker of row_merge_block_t. */
	if (buf->total_size + data_size >= srv_sort_buf_size) {
		goto error;
	}

	buf->total_size += data_size;
	buf->n_tuples++;
	n_row_added++;

	field = entry->fields;

	/* Copy the data fields. */

	do {
		dfield_dup(field++, buf->heap);
	} while (--n_fields);

	if (conv_heap != NULL) {
		mem_heap_empty(conv_heap);
	}

end:
        if (vcol_storage)
		innobase_free_row_for_vcol(vcol_storage);
	DBUG_RETURN(n_row_added);

error:
        if (vcol_storage)
		innobase_free_row_for_vcol(vcol_storage);
        DBUG_RETURN(0);
}

/*************************************************************//**
Report a duplicate key. */
void
row_merge_dup_report(
/*=================*/
	row_merge_dup_t*	dup,	/*!< in/out: for reporting duplicates */
	const dfield_t*		entry)	/*!< in: duplicate index entry */
{
	if (!dup->n_dup++) {
		/* Only report the first duplicate record,
		but count all duplicate records. */
		innobase_fields_to_mysql(dup->table, dup->index, entry);
	}
}

/*************************************************************//**
Compare two tuples.
@return positive, 0, negative if a is greater, equal, less, than b,
respectively */
static MY_ATTRIBUTE((warn_unused_result))
int
row_merge_tuple_cmp(
/*================*/
	ulint			n_uniq,	/*!< in: number of unique fields */
	ulint			n_field,/*!< in: number of fields */
	const mtuple_t&		a,	/*!< in: first tuple to be compared */
	const mtuple_t&		b,	/*!< in: second tuple to be compared */
	row_merge_dup_t*	dup)	/*!< in/out: for reporting duplicates,
					NULL if non-unique index */
{
	int		cmp;
	const dfield_t*	af	= a.fields;
	const dfield_t*	bf	= b.fields;
	ulint		n	= n_uniq;

	ut_ad(n_uniq > 0);
	ut_ad(n_uniq <= n_field);

	/* Compare the fields of the tuples until a difference is
	found or we run out of fields to compare.  If !cmp at the
	end, the tuples are equal. */
	do {
		cmp = cmp_dfield_dfield(af++, bf++);
	} while (!cmp && --n);

	if (cmp) {
		return(cmp);
	}

	if (dup) {
		/* Report a duplicate value error if the tuples are
		logically equal.  NULL columns are logically inequal,
		although they are equal in the sorting order.  Find
		out if any of the fields are NULL. */
		for (const dfield_t* df = a.fields; df != af; df++) {
			if (dfield_is_null(df)) {
				goto no_report;
			}
		}

		row_merge_dup_report(dup, a.fields);
	}

no_report:
	/* The n_uniq fields were equal, but we compare all fields so
	that we will get the same (internal) order as in the B-tree. */
	for (n = n_field - n_uniq + 1; --n; ) {
		cmp = cmp_dfield_dfield(af++, bf++);
		if (cmp) {
			return(cmp);
		}
	}

	/* This should never be reached, except in a secondary index
	when creating a secondary index and a PRIMARY KEY, and there
	is a duplicate in the PRIMARY KEY that has not been detected
	yet. Internally, an index must never contain duplicates. */
	return(cmp);
}

/** Wrapper for row_merge_tuple_sort() to inject some more context to
UT_SORT_FUNCTION_BODY().
@param tuples array of tuples that being sorted
@param aux work area, same size as tuples[]
@param low lower bound of the sorting area, inclusive
@param high upper bound of the sorting area, inclusive */
#define row_merge_tuple_sort_ctx(tuples, aux, low, high)		\
	row_merge_tuple_sort(n_uniq, n_field, dup, tuples, aux, low, high)
/** Wrapper for row_merge_tuple_cmp() to inject some more context to
UT_SORT_FUNCTION_BODY().
@param a first tuple to be compared
@param b second tuple to be compared
@return positive, 0, negative, if a is greater, equal, less, than b,
respectively */
#define row_merge_tuple_cmp_ctx(a,b)			\
	row_merge_tuple_cmp(n_uniq, n_field, a, b, dup)

/**********************************************************************//**
Merge sort the tuple buffer in main memory. */
static
void
row_merge_tuple_sort(
/*=================*/
	ulint			n_uniq,	/*!< in: number of unique fields */
	ulint			n_field,/*!< in: number of fields */
	row_merge_dup_t*	dup,	/*!< in/out: reporter of duplicates
					(NULL if non-unique index) */
	mtuple_t*		tuples,	/*!< in/out: tuples */
	mtuple_t*		aux,	/*!< in/out: work area */
	ulint			low,	/*!< in: lower bound of the
					sorting area, inclusive */
	ulint			high)	/*!< in: upper bound of the
					sorting area, exclusive */
{
	ut_ad(n_field > 0);
	ut_ad(n_uniq <= n_field);

	UT_SORT_FUNCTION_BODY(row_merge_tuple_sort_ctx,
			      tuples, aux, low, high, row_merge_tuple_cmp_ctx);
}

/******************************************************//**
Sort a buffer. */
void
row_merge_buf_sort(
/*===============*/
	row_merge_buf_t*	buf,	/*!< in/out: sort buffer */
	row_merge_dup_t*	dup)	/*!< in/out: reporter of duplicates
					(NULL if non-unique index) */
{
	ut_ad(!dict_index_is_spatial(buf->index));

	row_merge_tuple_sort(dict_index_get_n_unique(buf->index),
			     dict_index_get_n_fields(buf->index),
			     dup,
			     buf->tuples, buf->tmp_tuples, 0, buf->n_tuples);
}

/******************************************************//**
Write a buffer to a block. */
void
row_merge_buf_write(
/*================*/
	const row_merge_buf_t*	buf,	/*!< in: sorted buffer */
	const merge_file_t*	of UNIV_UNUSED,
					/*!< in: output file */
	row_merge_block_t*	block)	/*!< out: buffer for writing to file */
{
	const dict_index_t*	index	= buf->index;
	ulint			n_fields= dict_index_get_n_fields(index);
	byte*			b	= &block[0];

	DBUG_ENTER("row_merge_buf_write");

	for (ulint i = 0; i < buf->n_tuples; i++) {
		const mtuple_t*	entry	= &buf->tuples[i];

		row_merge_buf_encode(&b, index, entry, n_fields);
		ut_ad(b < &block[srv_sort_buf_size]);

		DBUG_LOG("ib_merge_sort",
			 reinterpret_cast<const void*>(b) << ','
			 << of->fd << ',' << of->offset << ' ' <<
			 i << ": " <<
			 rec_printer(entry->fields, n_fields).str());
	}

	/* Write an "end-of-chunk" marker. */
	ut_a(b < &block[srv_sort_buf_size]);
	ut_a(b == &block[0] + buf->total_size);
	*b++ = 0;
#ifdef UNIV_DEBUG_VALGRIND
	/* The rest of the block is uninitialized.  Initialize it
	to avoid bogus warnings. */
	memset(b, 0xff, &block[srv_sort_buf_size] - b);
#endif /* UNIV_DEBUG_VALGRIND */
	DBUG_LOG("ib_merge_sort",
		 "write " << reinterpret_cast<const void*>(b) << ','
		 << of->fd << ',' << of->offset << " EOF");
	DBUG_VOID_RETURN;
}

/******************************************************//**
Create a memory heap and allocate space for row_merge_rec_offsets()
and mrec_buf_t[3].
@return memory heap */
static
mem_heap_t*
row_merge_heap_create(
/*==================*/
	const dict_index_t*	index,		/*!< in: record descriptor */
	mrec_buf_t**		buf,		/*!< out: 3 buffers */
	ulint**			offsets1,	/*!< out: offsets */
	ulint**			offsets2)	/*!< out: offsets */
{
	ulint		i	= 1 + REC_OFFS_HEADER_SIZE
		+ dict_index_get_n_fields(index);
	mem_heap_t*	heap	= mem_heap_create(2 * i * sizeof **offsets1
						  + 3 * sizeof **buf);

	*buf = static_cast<mrec_buf_t*>(
		mem_heap_alloc(heap, 3 * sizeof **buf));
	*offsets1 = static_cast<ulint*>(
		mem_heap_alloc(heap, i * sizeof **offsets1));
	*offsets2 = static_cast<ulint*>(
		mem_heap_alloc(heap, i * sizeof **offsets2));

	(*offsets1)[0] = (*offsets2)[0] = i;
	(*offsets1)[1] = (*offsets2)[1] = dict_index_get_n_fields(index);

	return(heap);
}

/** Read a merge block from the file system.
@return whether the request was completed successfully */
bool
row_merge_read(
/*===========*/
	const pfs_os_file_t&	fd,	/*!< in: file descriptor */
	ulint			offset,	/*!< in: offset where to read
					in number of row_merge_block_t
					elements */
	row_merge_block_t*	buf,	/*!< out: data */
	row_merge_block_t*	crypt_buf, /*!< in: crypt buf or NULL */
	ulint			space)		/*!< in: space id */
{
	os_offset_t	ofs = ((os_offset_t) offset) * srv_sort_buf_size;

	DBUG_ENTER("row_merge_read");
	DBUG_LOG("ib_merge_sort", "fd=" << fd << " ofs=" << ofs);
	DBUG_EXECUTE_IF("row_merge_read_failure", DBUG_RETURN(FALSE););

	IORequest	request(IORequest::READ);
	const bool	success = os_file_read_no_error_handling(
		request, fd, buf, ofs, srv_sort_buf_size, 0);

	/* If encryption is enabled decrypt buffer */
	if (success && log_tmp_is_encrypted()) {
		if (!log_tmp_block_decrypt(buf, srv_sort_buf_size,
					   crypt_buf, ofs, space)) {
			return (FALSE);
		}

		srv_stats.n_merge_blocks_decrypted.inc();
		memcpy(buf, crypt_buf, srv_sort_buf_size);
	}

#ifdef POSIX_FADV_DONTNEED
	/* Each block is read exactly once.  Free up the file cache. */
	posix_fadvise(fd, ofs, srv_sort_buf_size, POSIX_FADV_DONTNEED);
#endif /* POSIX_FADV_DONTNEED */

	if (!success) {
		ib::error() << "Failed to read merge block at " << ofs;
	}

	DBUG_RETURN(success);
}

/********************************************************************//**
Write a merge block to the file system.
@return whether the request was completed successfully */
UNIV_INTERN
bool
row_merge_write(
/*============*/
	const pfs_os_file_t&	fd,			/*!< in: file descriptor */
	ulint		offset,			/*!< in: offset where to write,
						in number of row_merge_block_t elements */
	const void*	buf,			/*!< in: data */
	void*		crypt_buf,		/*!< in: crypt buf or NULL */
	ulint		space)			/*!< in: space id */
{
	size_t		buf_len = srv_sort_buf_size;
	os_offset_t	ofs = buf_len * (os_offset_t) offset;
	void*		out_buf = (void *)buf;

	DBUG_ENTER("row_merge_write");
	DBUG_LOG("ib_merge_sort", "fd=" << fd << " ofs=" << ofs);
	DBUG_EXECUTE_IF("row_merge_write_failure", DBUG_RETURN(FALSE););

	/* For encrypted tables, encrypt data before writing */
	if (log_tmp_is_encrypted()) {
		if (!log_tmp_block_encrypt(static_cast<const byte*>(buf),
					   buf_len,
					   static_cast<byte*>(crypt_buf),
					   ofs, space)) {
			return false;
		}

		srv_stats.n_merge_blocks_encrypted.inc();
		out_buf = crypt_buf;
	}

	IORequest	request(IORequest::WRITE);
	const bool	success = os_file_write(
		request, "(merge)", fd, out_buf, ofs, buf_len);

#ifdef POSIX_FADV_DONTNEED
	/* The block will be needed on the next merge pass,
	but it can be evicted from the file cache meanwhile. */
	posix_fadvise(fd, ofs, buf_len, POSIX_FADV_DONTNEED);
#endif /* POSIX_FADV_DONTNEED */

	DBUG_RETURN(success);
}

/********************************************************************//**
Read a merge record.
@return pointer to next record, or NULL on I/O error or end of list */
const byte*
row_merge_read_rec(
/*===============*/
	row_merge_block_t*	block,	/*!< in/out: file buffer */
	mrec_buf_t*		buf,	/*!< in/out: secondary buffer */
	const byte*		b,	/*!< in: pointer to record */
	const dict_index_t*	index,	/*!< in: index of the record */
	const pfs_os_file_t&	fd,	/*!< in: file descriptor */
	ulint*			foffs,	/*!< in/out: file offset */
	const mrec_t**		mrec,	/*!< out: pointer to merge record,
					or NULL on end of list
					(non-NULL on I/O error) */
	ulint*			offsets,/*!< out: offsets of mrec */
	row_merge_block_t*	crypt_block, /*!< in: crypt buf or NULL */
	ulint			space) /*!< in: space id */
{
	ulint	extra_size;
	ulint	data_size;
	ulint	avail_size;

	ut_ad(b >= &block[0]);
	ut_ad(b < &block[srv_sort_buf_size]);

	ut_ad(*offsets == 1 + REC_OFFS_HEADER_SIZE
	      + dict_index_get_n_fields(index));

	DBUG_ENTER("row_merge_read_rec");

	extra_size = *b++;

	if (UNIV_UNLIKELY(!extra_size)) {
		/* End of list */
		*mrec = NULL;
		DBUG_LOG("ib_merge_sort",
			 "read " << reinterpret_cast<const void*>(b) << ',' <<
			 reinterpret_cast<const void*>(block) << ',' <<
			 fd << ',' << *foffs << " EOF");
		DBUG_RETURN(NULL);
	}

	if (extra_size >= 0x80) {
		/* Read another byte of extra_size. */

		if (UNIV_UNLIKELY(b >= &block[srv_sort_buf_size])) {
			if (!row_merge_read(fd, ++(*foffs), block,
					    crypt_block,
					    space)) {
err_exit:
				/* Signal I/O error. */
				*mrec = b;
				DBUG_RETURN(NULL);
			}

			/* Wrap around to the beginning of the buffer. */
			b = &block[0];
		}

		extra_size = (extra_size & 0x7f) << 8;
		extra_size |= *b++;
	}

	/* Normalize extra_size.  Above, value 0 signals "end of list". */
	extra_size--;

	/* Read the extra bytes. */

	if (UNIV_UNLIKELY(b + extra_size >= &block[srv_sort_buf_size])) {
		/* The record spans two blocks.  Copy the entire record
		to the auxiliary buffer and handle this as a special
		case. */

		avail_size = ulint(&block[srv_sort_buf_size] - b);
		ut_ad(avail_size < sizeof *buf);
		memcpy(*buf, b, avail_size);

		if (!row_merge_read(fd, ++(*foffs), block,
				    crypt_block,
				    space)) {

			goto err_exit;
		}

		/* Wrap around to the beginning of the buffer. */
		b = &block[0];

		/* Copy the record. */
		memcpy(*buf + avail_size, b, extra_size - avail_size);
		b += extra_size - avail_size;

		*mrec = *buf + extra_size;

		rec_init_offsets_temp(*mrec, index, offsets);

		data_size = rec_offs_data_size(offsets);

		/* These overflows should be impossible given that
		records are much smaller than either buffer, and
		the record starts near the beginning of each buffer. */
		ut_a(extra_size + data_size < sizeof *buf);
		ut_a(b + data_size < &block[srv_sort_buf_size]);

		/* Copy the data bytes. */
		memcpy(*buf + extra_size, b, data_size);
		b += data_size;

		goto func_exit;
	}

	*mrec = b + extra_size;

	rec_init_offsets_temp(*mrec, index, offsets);

	data_size = rec_offs_data_size(offsets);
	ut_ad(extra_size + data_size < sizeof *buf);

	b += extra_size + data_size;

	if (UNIV_LIKELY(b < &block[srv_sort_buf_size])) {
		/* The record fits entirely in the block.
		This is the normal case. */
		goto func_exit;
	}

	/* The record spans two blocks.  Copy it to buf. */

	b -= extra_size + data_size;
	avail_size = ulint(&block[srv_sort_buf_size] - b);
	memcpy(*buf, b, avail_size);
	*mrec = *buf + extra_size;

	/* We cannot invoke rec_offs_make_valid() here, because there
	are no REC_N_NEW_EXTRA_BYTES between extra_size and data_size.
	Similarly, rec_offs_validate() would fail, because it invokes
	rec_get_status(). */
	ut_d(offsets[2] = (ulint) *mrec);
	ut_d(offsets[3] = (ulint) index);

	if (!row_merge_read(fd, ++(*foffs), block,
			    crypt_block,
			    space)) {

		goto err_exit;
	}

	/* Wrap around to the beginning of the buffer. */
	b = &block[0];

	/* Copy the rest of the record. */
	memcpy(*buf + avail_size, b, extra_size + data_size - avail_size);
	b += extra_size + data_size - avail_size;

func_exit:
	DBUG_LOG("ib_merge_sort",
		 reinterpret_cast<const void*>(b) << ',' <<
		 reinterpret_cast<const void*>(block)
		 << ",fd=" << fd << ',' << *foffs << ": "
		 << rec_printer(*mrec, 0, offsets).str());
	DBUG_RETURN(b);
}

/********************************************************************//**
Write a merge record. */
static
void
row_merge_write_rec_low(
/*====================*/
	byte*		b,	/*!< out: buffer */
	ulint		e,	/*!< in: encoded extra_size */
#ifndef DBUG_OFF
	ulint		size,	/*!< in: total size to write */
	const pfs_os_file_t&	fd,	/*!< in: file descriptor */
	ulint		foffs,	/*!< in: file offset */
#endif /* !DBUG_OFF */
	const mrec_t*	mrec,	/*!< in: record to write */
	const ulint*	offsets)/*!< in: offsets of mrec */
#ifdef DBUG_OFF
# define row_merge_write_rec_low(b, e, size, fd, foffs, mrec, offsets)	\
	row_merge_write_rec_low(b, e, mrec, offsets)
#endif /* DBUG_OFF */
{
	DBUG_ENTER("row_merge_write_rec_low");

#ifndef DBUG_OFF
	const byte* const end = b + size;
#endif /* DBUG_OFF */
	DBUG_ASSERT(e == rec_offs_extra_size(offsets) + 1);

	DBUG_LOG("ib_merge_sort",
		 reinterpret_cast<const void*>(b) << ",fd=" << fd << ','
		 << foffs << ": " << rec_printer(mrec, 0, offsets).str());

	if (e < 0x80) {
		*b++ = (byte) e;
	} else {
		*b++ = (byte) (0x80 | (e >> 8));
		*b++ = (byte) e;
	}

	memcpy(b, mrec - rec_offs_extra_size(offsets), rec_offs_size(offsets));
	DBUG_SLOW_ASSERT(b + rec_offs_size(offsets) == end);
	DBUG_VOID_RETURN;
}

/********************************************************************//**
Write a merge record.
@return pointer to end of block, or NULL on error */
static
byte*
row_merge_write_rec(
/*================*/
	row_merge_block_t*	block,	/*!< in/out: file buffer */
	mrec_buf_t*		buf,	/*!< in/out: secondary buffer */
	byte*			b,	/*!< in: pointer to end of block */
	const pfs_os_file_t&	fd,	/*!< in: file descriptor */
	ulint*			foffs,	/*!< in/out: file offset */
	const mrec_t*		mrec,	/*!< in: record to write */
	const ulint*            offsets,/*!< in: offsets of mrec */
	row_merge_block_t*	crypt_block, /*!< in: crypt buf or NULL */
	ulint			space)	   /*!< in: space id */
{
	ulint	extra_size;
	ulint	size;
	ulint	avail_size;

	ut_ad(block);
	ut_ad(buf);
	ut_ad(b >= &block[0]);
	ut_ad(b < &block[srv_sort_buf_size]);
	ut_ad(mrec);
	ut_ad(foffs);
	ut_ad(mrec < &block[0] || mrec > &block[srv_sort_buf_size]);
	ut_ad(mrec < buf[0] || mrec > buf[1]);

	/* Normalize extra_size.  Value 0 signals "end of list". */
	extra_size = rec_offs_extra_size(offsets) + 1;

	size = extra_size + (extra_size >= 0x80)
		+ rec_offs_data_size(offsets);

	if (UNIV_UNLIKELY(b + size >= &block[srv_sort_buf_size])) {
		/* The record spans two blocks.
		Copy it to the temporary buffer first. */
		avail_size = ulint(&block[srv_sort_buf_size] - b);

		row_merge_write_rec_low(buf[0],
					extra_size, size, fd, *foffs,
					mrec, offsets);

		/* Copy the head of the temporary buffer, write
		the completed block, and copy the tail of the
		record to the head of the new block. */
		memcpy(b, buf[0], avail_size);

		if (!row_merge_write(fd, (*foffs)++, block,
				     crypt_block,
				     space)) {
			return(NULL);
		}

		UNIV_MEM_INVALID(&block[0], srv_sort_buf_size);

		/* Copy the rest. */
		b = &block[0];
		memcpy(b, buf[0] + avail_size, size - avail_size);
		b += size - avail_size;
	} else {
		row_merge_write_rec_low(b, extra_size, size, fd, *foffs,
					mrec, offsets);
		b += size;
	}

	return(b);
}

/********************************************************************//**
Write an end-of-list marker.
@return pointer to end of block, or NULL on error */
static
byte*
row_merge_write_eof(
/*================*/
	row_merge_block_t*	block,		/*!< in/out: file buffer */
	byte*			b,		/*!< in: pointer to end of block */
	const pfs_os_file_t&	fd,		/*!< in: file descriptor */
	ulint*			foffs,		/*!< in/out: file offset */
	row_merge_block_t*	crypt_block, 	/*!< in: crypt buf or NULL */
	ulint			space)	   	/*!< in: space id */
{
	ut_ad(block);
	ut_ad(b >= &block[0]);
	ut_ad(b < &block[srv_sort_buf_size]);
	ut_ad(foffs);

	DBUG_ENTER("row_merge_write_eof");
	DBUG_LOG("ib_merge_sort",
		 reinterpret_cast<const void*>(b) << ',' <<
		 reinterpret_cast<const void*>(block) <<
		 ",fd=" << fd << ',' << *foffs);

	*b++ = 0;
	UNIV_MEM_ASSERT_RW(&block[0], b - &block[0]);
	UNIV_MEM_ASSERT_W(&block[0], srv_sort_buf_size);

#ifdef UNIV_DEBUG_VALGRIND
	/* The rest of the block is uninitialized.  Initialize it
	to avoid bogus warnings. */
	memset(b, 0xff, ulint(&block[srv_sort_buf_size] - b));
#endif /* UNIV_DEBUG_VALGRIND */

	if (!row_merge_write(fd, (*foffs)++, block, crypt_block, space)) {
		DBUG_RETURN(NULL);
	}

	UNIV_MEM_INVALID(&block[0], srv_sort_buf_size);
	DBUG_RETURN(&block[0]);
}

/** Create a temporary file if it has not been created already.
@param[in,out]	tmpfd	temporary file handle
@param[in]	path	location for creating temporary file
@return true on success, false on error */
static MY_ATTRIBUTE((warn_unused_result))
bool
row_merge_tmpfile_if_needed(
	pfs_os_file_t*		tmpfd,
	const char*	path)
{
	if (*tmpfd == OS_FILE_CLOSED) {
		*tmpfd = row_merge_file_create_low(path);
		if (*tmpfd != OS_FILE_CLOSED) {
			MONITOR_ATOMIC_INC(MONITOR_ALTER_TABLE_SORT_FILES);
		}
	}

	return(*tmpfd != OS_FILE_CLOSED);
}

/** Create a temporary file for merge sort if it was not created already.
@param[in,out]	file	merge file structure
@param[in]	nrec	number of records in the file
@param[in]	path	location for creating temporary file
@return  true on success, false on error */
static MY_ATTRIBUTE((warn_unused_result))
bool
row_merge_file_create_if_needed(
	merge_file_t*	file,
	pfs_os_file_t*	tmpfd,
	ulint		nrec,
	const char*	path)
{
	ut_ad(file->fd == OS_FILE_CLOSED || *tmpfd != OS_FILE_CLOSED);
	if (file->fd == OS_FILE_CLOSED && row_merge_file_create(file, path)!= OS_FILE_CLOSED) {
		MONITOR_ATOMIC_INC(MONITOR_ALTER_TABLE_SORT_FILES);
		if (!row_merge_tmpfile_if_needed(tmpfd, path) ) {
			return(false);
		}

		file->n_rec = nrec;
	}

	ut_ad(file->fd == OS_FILE_CLOSED || *tmpfd != OS_FILE_CLOSED);
	return(file->fd != OS_FILE_CLOSED);
}

/** Copy the merge data tuple from another merge data tuple.
@param[in]	mtuple		source merge data tuple
@param[in,out]	prev_mtuple	destination merge data tuple
@param[in]	n_unique	number of unique fields exist in the mtuple
@param[in,out]	heap		memory heap where last_mtuple allocated */
static
void
row_mtuple_create(
	const mtuple_t*	mtuple,
	mtuple_t*	prev_mtuple,
	ulint		n_unique,
	mem_heap_t*	heap)
{
	memcpy(prev_mtuple->fields, mtuple->fields,
	       n_unique * sizeof *mtuple->fields);

	dfield_t*	field = prev_mtuple->fields;

	for (ulint i = 0; i < n_unique; i++) {
		dfield_dup(field++, heap);
	}
}

/** Compare two merge data tuples.
@param[in]	prev_mtuple	merge data tuple
@param[in]	current_mtuple	merge data tuple
@param[in,out]	dup		reporter of duplicates
@retval positive, 0, negative if current_mtuple is greater, equal, less, than
last_mtuple. */
static
int
row_mtuple_cmp(
	const mtuple_t*		prev_mtuple,
	const mtuple_t*		current_mtuple,
	row_merge_dup_t*	dup)
{
	ut_ad(dict_index_is_clust(dup->index));
	const ulint	n_unique = dict_index_get_n_unique(dup->index);

	return(row_merge_tuple_cmp(
		       n_unique, n_unique, *current_mtuple, *prev_mtuple, dup));
}

/** Insert cached spatial index rows.
@param[in]	trx_id		transaction id
@param[in]	sp_tuples	cached spatial rows
@param[in]	num_spatial	number of spatial indexes
@param[in,out]	row_heap	heap for insert
@param[in,out]	sp_heap		heap for tuples
@param[in,out]	pcur		cluster index cursor
@param[in,out]	mtr		mini transaction
@return DB_SUCCESS or error number */
static
dberr_t
row_merge_spatial_rows(
	trx_id_t		trx_id,
	index_tuple_info_t**	sp_tuples,
	ulint			num_spatial,
	mem_heap_t*		row_heap,
	mem_heap_t*		sp_heap,
	btr_pcur_t*		pcur,
	mtr_t*			mtr)
{
	dberr_t			err = DB_SUCCESS;

	if (sp_tuples == NULL) {
		return(DB_SUCCESS);
	}

	ut_ad(sp_heap != NULL);

	for (ulint j = 0; j < num_spatial; j++) {
		err = sp_tuples[j]->insert(trx_id, row_heap, pcur, mtr);

		if (err != DB_SUCCESS) {
			return(err);
		}
	}

	mem_heap_empty(sp_heap);

	return(err);
}

/** Check if the geometry field is valid.
@param[in]	row		the row
@param[in]	index		spatial index
@return true if it's valid, false if it's invalid. */
static
bool
row_geo_field_is_valid(
	const dtuple_t*		row,
	dict_index_t*		index)
{
	const dict_field_t*	ind_field
		= dict_index_get_nth_field(index, 0);
	const dict_col_t*	col
		= ind_field->col;
	ulint			col_no
		= dict_col_get_no(col);
	const dfield_t*		dfield
		= dtuple_get_nth_field(row, col_no);

	if (dfield_is_null(dfield)
	    || dfield_get_len(dfield) < GEO_DATA_HEADER_SIZE) {
		return(false);
	}

	return(true);
}

/** Reads clustered index of the table and create temporary files
containing the index entries for the indexes to be built.
@param[in]	trx		transaction
@param[in,out]	table		MySQL table object, for reporting erroneous
				records
@param[in]	old_table	table where rows are read from
@param[in]	new_table	table where indexes are created; identical to
				old_table unless creating a PRIMARY KEY
@param[in]	online		true if creating indexes online
@param[in]	index		indexes to be created
@param[in]	fts_sort_idx	full-text index to be created, or NULL
@param[in]	psort_info	parallel sort info for fts_sort_idx creation,
				or NULL
@param[in]	files		temporary files
@param[in]	key_numbers	MySQL key numbers to create
@param[in]	n_index		number of indexes to create
@param[in]	defaults	default values of added, changed columns, or NULL
@param[in]	add_v		newly added virtual columns along with indexes
@param[in]	col_map		mapping of old column numbers to new ones, or
NULL if old_table == new_table
@param[in]	add_autoinc	number of added AUTO_INCREMENT columns, or
ULINT_UNDEFINED if none is added
@param[in,out]	sequence	autoinc sequence
@param[in,out]	block		file buffer
@param[in]	skip_pk_sort	whether the new PRIMARY KEY will follow
existing order
@param[in,out]	tmpfd		temporary file handle
@param[in,out]	stage		performance schema accounting object, used by
ALTER TABLE. stage->n_pk_recs_inc() will be called for each record read and
stage->inc() will be called for each page read.
@param[in]	pct_cost	percent of task weight out of total alter job
@param[in,out]	crypt_block	crypted file buffer
@param[in]	eval_table	mysql table used to evaluate virtual column
				value, see innobase_get_computed_value().
@param[in]	allow_not_null	allow null to not-null conversion
@return DB_SUCCESS or error */
static MY_ATTRIBUTE((warn_unused_result))
dberr_t
row_merge_read_clustered_index(
	trx_t*			trx,
	struct TABLE*		table,
	const dict_table_t*	old_table,
	dict_table_t*		new_table,
	bool			online,
	dict_index_t**		index,
	dict_index_t*		fts_sort_idx,
	fts_psort_t*		psort_info,
	merge_file_t*		files,
	const ulint*		key_numbers,
	ulint			n_index,
	const dtuple_t*		defaults,
	const dict_add_v_col_t*	add_v,
	const ulint*		col_map,
	ulint			add_autoinc,
	ib_sequence_t&		sequence,
	row_merge_block_t*	block,
	bool			skip_pk_sort,
	pfs_os_file_t*			tmpfd,
	ut_stage_alter_t*	stage,
	double 			pct_cost,
	row_merge_block_t*	crypt_block,
	struct TABLE*		eval_table,
	bool			allow_not_null)
{
	dict_index_t*		clust_index;	/* Clustered index */
	mem_heap_t*		row_heap = NULL;/* Heap memory to create
						clustered index tuples */
	row_merge_buf_t**	merge_buf;	/* Temporary list for records*/
	mem_heap_t*		v_heap = NULL;	/* Heap memory to process large
						data for virtual column */
	btr_pcur_t		pcur;		/* Cursor on the clustered
						index */
	mtr_t			mtr;		/* Mini transaction */
	dberr_t			err = DB_SUCCESS;/* Return code */
	ulint			n_nonnull = 0;	/* number of columns
						changed to NOT NULL */
	ulint*			nonnull = NULL;	/* NOT NULL columns */
	dict_index_t*		fts_index = NULL;/* FTS index */
	doc_id_t		doc_id = 0;
	doc_id_t		max_doc_id = 0;
	ibool			add_doc_id = FALSE;
	os_event_t		fts_parallel_sort_event = NULL;
	ibool			fts_pll_sort = FALSE;
	int64_t			sig_count = 0;
	index_tuple_info_t**	sp_tuples = NULL;
	mem_heap_t*		sp_heap = NULL;
	ulint			num_spatial = 0;
	BtrBulk*		clust_btr_bulk = NULL;
	bool			clust_temp_file = false;
	mem_heap_t*		mtuple_heap = NULL;
	mtuple_t		prev_mtuple;
	mem_heap_t*		conv_heap = NULL;
	double 			curr_progress = 0.0;
	ib_uint64_t		read_rows = 0;
	ib_uint64_t		table_total_rows = 0;
	char			new_sys_trx_start[8];
	char			new_sys_trx_end[8];
	byte			any_autoinc_data[8] = {0};
	bool			vers_update_trt = false;

	DBUG_ENTER("row_merge_read_clustered_index");

	ut_ad((old_table == new_table) == !col_map);
	ut_ad(!defaults || col_map);
	ut_ad(trx_state_eq(trx, TRX_STATE_ACTIVE));
	ut_ad(trx->id);

	table_total_rows = dict_table_get_n_rows(old_table);
	if(table_total_rows == 0) {
		/* We don't know total row count */
		table_total_rows = 1;
	}

	trx->op_info = "reading clustered index";

#ifdef FTS_INTERNAL_DIAG_PRINT
	DEBUG_FTS_SORT_PRINT("FTS_SORT: Start Create Index\n");
#endif

	/* Create and initialize memory for record buffers */

	merge_buf = static_cast<row_merge_buf_t**>(
		ut_malloc_nokey(n_index * sizeof *merge_buf));

	row_merge_dup_t	clust_dup = {index[0], table, col_map, 0};
	dfield_t*	prev_fields;
	const ulint	n_uniq = dict_index_get_n_unique(index[0]);

	ut_ad(trx->mysql_thd != NULL);

	const char*	path = thd_innodb_tmpdir(trx->mysql_thd);

	ut_ad(!skip_pk_sort || dict_index_is_clust(index[0]));
	/* There is no previous tuple yet. */
	prev_mtuple.fields = NULL;

	for (ulint i = 0; i < n_index; i++) {
		if (index[i]->type & DICT_FTS) {

			/* We are building a FT index, make sure
			we have the temporary 'fts_sort_idx' */
			ut_a(fts_sort_idx);

			fts_index = index[i];

			merge_buf[i] = row_merge_buf_create(fts_sort_idx);

			add_doc_id = DICT_TF2_FLAG_IS_SET(
				new_table, DICT_TF2_FTS_ADD_DOC_ID);

			/* If Doc ID does not exist in the table itself,
			fetch the first FTS Doc ID */
			if (add_doc_id) {
				fts_get_next_doc_id(
					(dict_table_t*) new_table,
					&doc_id);
				ut_ad(doc_id > 0);
			}

			fts_pll_sort = TRUE;
			row_fts_start_psort(psort_info);
			fts_parallel_sort_event =
				 psort_info[0].psort_common->sort_event;
		} else {
			if (dict_index_is_spatial(index[i])) {
				num_spatial++;
			}

			merge_buf[i] = row_merge_buf_create(index[i]);
		}
	}

	if (num_spatial > 0) {
		ulint	count = 0;

		sp_heap = mem_heap_create(512);

		sp_tuples = static_cast<index_tuple_info_t**>(
			ut_malloc_nokey(num_spatial
					* sizeof(*sp_tuples)));

		for (ulint i = 0; i < n_index; i++) {
			if (dict_index_is_spatial(index[i])) {
				sp_tuples[count]
					= UT_NEW_NOKEY(
						index_tuple_info_t(
							sp_heap,
							index[i]));
				count++;
			}
		}

		ut_ad(count == num_spatial);
	}

	mtr_start(&mtr);

	/* Find the clustered index and create a persistent cursor
	based on that. */

	clust_index = dict_table_get_first_index(old_table);
	const ulint old_trx_id_col = DATA_TRX_ID - DATA_N_SYS_COLS
		+ ulint(old_table->n_cols);
	ut_ad(old_table->cols[old_trx_id_col].mtype == DATA_SYS);
	ut_ad(old_table->cols[old_trx_id_col].prtype
	      == (DATA_TRX_ID | DATA_NOT_NULL));
	ut_ad(old_table->cols[old_trx_id_col + 1].mtype == DATA_SYS);
	ut_ad(old_table->cols[old_trx_id_col + 1].prtype
	      == (DATA_ROLL_PTR | DATA_NOT_NULL));
	const ulint new_trx_id_col = col_map
		? col_map[old_trx_id_col] : old_trx_id_col;

	btr_pcur_open_at_index_side(
		true, clust_index, BTR_SEARCH_LEAF, &pcur, true, 0, &mtr);
	btr_pcur_move_to_next_user_rec(&pcur, &mtr);
	if (rec_is_metadata(btr_pcur_get_rec(&pcur), clust_index)) {
		ut_ad(btr_pcur_is_on_user_rec(&pcur));
		/* Skip the metadata pseudo-record. */
	} else {
		ut_ad(!clust_index->is_instant());
		btr_pcur_move_to_prev_on_page(&pcur);
	}

	if (old_table != new_table) {
		/* The table is being rebuilt.  Identify the columns
		that were flagged NOT NULL in the new table, so that
		we can quickly check that the records in the old table
		do not violate the added NOT NULL constraints. */

		nonnull = static_cast<ulint*>(
			ut_malloc_nokey(dict_table_get_n_cols(new_table)
				  * sizeof *nonnull));

		for (ulint i = 0; i < dict_table_get_n_cols(old_table); i++) {
			if (dict_table_get_nth_col(old_table, i)->prtype
			    & DATA_NOT_NULL) {
				continue;
			}

			const ulint j = col_map[i];

			if (j == ULINT_UNDEFINED) {
				/* The column was dropped. */
				continue;
			}

			if (dict_table_get_nth_col(new_table, j)->prtype
			    & DATA_NOT_NULL) {
				nonnull[n_nonnull++] = j;
			}
		}

		if (!n_nonnull) {
			ut_free(nonnull);
			nonnull = NULL;
		}
	}

	row_heap = mem_heap_create(sizeof(mrec_buf_t));

	if (dict_table_is_comp(old_table)
	    && !dict_table_is_comp(new_table)) {
		conv_heap = mem_heap_create(sizeof(mrec_buf_t));
	}

	if (skip_pk_sort) {
		prev_fields = static_cast<dfield_t*>(
			ut_malloc_nokey(n_uniq * sizeof *prev_fields));
		mtuple_heap = mem_heap_create(sizeof(mrec_buf_t));
	} else {
		prev_fields = NULL;
	}

	mach_write_to_8(new_sys_trx_start, trx->id);
	mach_write_to_8(new_sys_trx_end, TRX_ID_MAX);
	uint64_t	n_rows = 0;

	/* Scan the clustered index. */
	for (;;) {
		/* Do not continue if table pages are still encrypted */
		if (!old_table->is_readable() || !new_table->is_readable()) {
			err = DB_DECRYPTION_FAILED;
			trx->error_key_num = 0;
			goto func_exit;
		}

		const rec_t*	rec;
		trx_id_t	rec_trx_id;
		ulint*		offsets;
		const dtuple_t*	row;
		row_ext_t*	ext;
		page_cur_t*	cur	= btr_pcur_get_page_cur(&pcur);

		mem_heap_empty(row_heap);

		page_cur_move_to_next(cur);

		stage->n_pk_recs_inc();

		if (page_cur_is_after_last(cur)) {

			stage->inc();

			if (UNIV_UNLIKELY(trx_is_interrupted(trx))) {
				err = DB_INTERRUPTED;
				trx->error_key_num = 0;
				goto func_exit;
			}

			if (online && old_table != new_table) {
				err = row_log_table_get_error(clust_index);
				if (err != DB_SUCCESS) {
					trx->error_key_num = 0;
					goto func_exit;
				}
			}

			/* Insert the cached spatial index rows. */
			err = row_merge_spatial_rows(
				trx->id, sp_tuples, num_spatial,
				row_heap, sp_heap, &pcur, &mtr);

			if (err != DB_SUCCESS) {
				goto func_exit;
			}

			if (!mtr.is_active()) {
				goto scan_next;
			}

			if (my_atomic_load32_explicit(&clust_index->lock.waiters,
						      MY_MEMORY_ORDER_RELAXED)) {
				/* There are waiters on the clustered
				index tree lock, likely the purge
				thread. Store and restore the cursor
				position, and yield so that scanning a
				large table will not starve other
				threads. */

				/* Store the cursor position on the last user
				record on the page. */
				btr_pcur_move_to_prev_on_page(&pcur);
				/* Leaf pages must never be empty, unless
				this is the only page in the index tree. */
				ut_ad(btr_pcur_is_on_user_rec(&pcur)
				      || btr_pcur_get_block(
					      &pcur)->page.id.page_no()
				      == clust_index->page);

				btr_pcur_store_position(&pcur, &mtr);
				mtr_commit(&mtr);

				/* Give the waiters a chance to proceed. */
				os_thread_yield();
scan_next:
				mtr_start(&mtr);
				/* Restore position on the record, or its
				predecessor if the record was purged
				meanwhile. */
				btr_pcur_restore_position(
					BTR_SEARCH_LEAF, &pcur, &mtr);
				/* Move to the successor of the
				original record. */
				if (!btr_pcur_move_to_next_user_rec(
					    &pcur, &mtr)) {
end_of_index:
					row = NULL;
					mtr_commit(&mtr);
					mem_heap_free(row_heap);
					row_heap = NULL;
					ut_free(nonnull);
					nonnull = NULL;
					goto write_buffers;
				}
			} else {
				ulint		next_page_no;
				buf_block_t*	block;

				next_page_no = btr_page_get_next(
					page_cur_get_page(cur), &mtr);

				if (next_page_no == FIL_NULL) {
					goto end_of_index;
				}

				block = page_cur_get_block(cur);
				block = btr_block_get(
					page_id_t(block->page.id.space(),
						  next_page_no),
					block->page.size,
					BTR_SEARCH_LEAF,
					clust_index, &mtr);

				btr_leaf_page_release(page_cur_get_block(cur),
						      BTR_SEARCH_LEAF, &mtr);
				page_cur_set_before_first(block, cur);
				page_cur_move_to_next(cur);

				ut_ad(!page_cur_is_after_last(cur));
			}
		}

		rec = page_cur_get_rec(cur);

		if (online) {
			offsets = rec_get_offsets(rec, clust_index, NULL, true,
						  ULINT_UNDEFINED, &row_heap);
			rec_trx_id = row_get_rec_trx_id(rec, clust_index,
							offsets);

			/* Perform a REPEATABLE READ.

			When rebuilding the table online,
			row_log_table_apply() must not see a newer
			state of the table when applying the log.
			This is mainly to prevent false duplicate key
			errors, because the log will identify records
			by the PRIMARY KEY, and also to prevent unsafe
			BLOB access.

			When creating a secondary index online, this
			table scan must not see records that have only
			been inserted to the clustered index, but have
			not been written to the online_log of
			index[]. If we performed READ UNCOMMITTED, it
			could happen that the ADD INDEX reaches
			ONLINE_INDEX_COMPLETE state between the time
			the DML thread has updated the clustered index
			but has not yet accessed secondary index. */
			ut_ad(trx->read_view.is_open());
			ut_ad(rec_trx_id != trx->id);

			if (!trx->read_view.changes_visible(
				    rec_trx_id, old_table->name)) {
				rec_t*	old_vers;

				row_vers_build_for_consistent_read(
					rec, &mtr, clust_index, &offsets,
					&trx->read_view, &row_heap,
					row_heap, &old_vers, NULL);

				if (!old_vers) {
					continue;
				}

				/* The old version must necessarily be
				in the "prehistory", because the
				exclusive lock in
				ha_innobase::prepare_inplace_alter_table()
				forced the completion of any transactions
				that accessed this table. */
				ut_ad(row_get_rec_trx_id(old_vers, clust_index,
							 offsets) < trx->id);

				rec = old_vers;
				rec_trx_id = 0;
			}

			if (rec_get_deleted_flag(
				    rec,
				    dict_table_is_comp(old_table))) {
				/* In delete-marked records, DB_TRX_ID must
				always refer to an existing undo log record.
				Above, we did reset rec_trx_id = 0
				for rec = old_vers.*/
				ut_ad(rec == page_cur_get_rec(cur)
				      ? rec_trx_id
				      : !rec_trx_id);
				/* This record was deleted in the latest
				committed version, or it was deleted and
				then reinserted-by-update before purge
				kicked in. Skip it. */
				continue;
			}

			ut_ad(!rec_offs_any_null_extern(rec, offsets));
		} else if (rec_get_deleted_flag(
				   rec, dict_table_is_comp(old_table))) {
			/* In delete-marked records, DB_TRX_ID must
			always refer to an existing undo log record. */
			ut_d(rec_trx_id = rec_get_trx_id(rec, clust_index));
			ut_ad(rec_trx_id);
			/* This must be a purgeable delete-marked record,
			and the transaction that delete-marked the record
			must have been committed before this
			!online ALTER TABLE transaction. */
			ut_ad(rec_trx_id < trx->id);
			/* Skip delete-marked records.

			Skipping delete-marked records will make the
			created indexes unuseable for transactions
			whose read views were created before the index
			creation completed, but an attempt to preserve
			the history would make it tricky to detect
			duplicate keys. */
			continue;
		} else {
			offsets = rec_get_offsets(rec, clust_index, NULL, true,
						  ULINT_UNDEFINED, &row_heap);
			/* This is a locking ALTER TABLE.

			If we are not rebuilding the table, the
			DB_TRX_ID does not matter, as it is not being
			written to any secondary indexes; see
			if (old_table == new_table) below.

			If we are rebuilding the table, the
			DB_TRX_ID,DB_ROLL_PTR should be reset, because
			there will be no history available. */
			ut_ad(rec_get_trx_id(rec, clust_index) < trx->id);
			rec_trx_id = 0;
		}

		/* When !online, we are holding a lock on old_table, preventing
		any inserts that could have written a record 'stub' before
		writing out off-page columns. */
		ut_ad(!rec_offs_any_null_extern(rec, offsets));

		/* Build a row based on the clustered index. */

		row = row_build_w_add_vcol(ROW_COPY_POINTERS, clust_index,
					   rec, offsets, new_table,
					   defaults, add_v, col_map, &ext,
					   row_heap);
		ut_ad(row);

		for (ulint i = 0; i < n_nonnull; i++) {
			dfield_t*	field	= &row->fields[nonnull[i]];

			ut_ad(dfield_get_type(field)->prtype & DATA_NOT_NULL);

			if (dfield_is_null(field)) {

				Field* null_field =
					table->field[nonnull[i]];

				null_field->set_warning(
					Sql_condition::WARN_LEVEL_WARN,
					WARN_DATA_TRUNCATED, 1,
					ulong(n_rows + 1));

				if (!allow_not_null) {
					err = DB_INVALID_NULL;
					trx->error_key_num = 0;
					goto func_exit;
				}

				const dfield_t& default_field
					= defaults->fields[nonnull[i]];

				*field = default_field;
			}
		}

		/* Get the next Doc ID */
		if (add_doc_id) {
			doc_id++;
		} else {
			doc_id = 0;
		}

		ut_ad(row->fields[new_trx_id_col].type.mtype == DATA_SYS);
		ut_ad(row->fields[new_trx_id_col].type.prtype
		      == (DATA_TRX_ID | DATA_NOT_NULL));
		ut_ad(row->fields[new_trx_id_col].len == DATA_TRX_ID_LEN);
		ut_ad(row->fields[new_trx_id_col + 1].type.mtype == DATA_SYS);
		ut_ad(row->fields[new_trx_id_col + 1].type.prtype
		      == (DATA_ROLL_PTR | DATA_NOT_NULL));
		ut_ad(row->fields[new_trx_id_col + 1].len == DATA_ROLL_PTR_LEN);

		if (old_table == new_table) {
			/* Do not bother touching DB_TRX_ID,DB_ROLL_PTR
			because they are not going to be written into
			secondary indexes. */
		} else if (rec_trx_id < trx->id) {
			/* Reset the DB_TRX_ID,DB_ROLL_PTR of old rows
			for which history is not going to be
			available after the rebuild operation.
			This essentially mimics row_purge_reset_trx_id(). */
			row->fields[new_trx_id_col].data
				= const_cast<byte*>(reset_trx_id);
			row->fields[new_trx_id_col + 1].data
				= const_cast<byte*>(reset_trx_id
						    + DATA_TRX_ID_LEN);
		}

		if (add_autoinc != ULINT_UNDEFINED) {

			ut_ad(add_autoinc
			      < dict_table_get_n_user_cols(new_table));

			bool history_row = false;
			if (new_table->versioned()) {
				const dfield_t* dfield = dtuple_get_nth_field(
				    row, new_table->vers_end);
				history_row = dfield->vers_history_row();
			}

			dfield_t*	dfield;

			dfield = dtuple_get_nth_field(row, add_autoinc);

			if (new_table->versioned()) {
				if (history_row) {
					if (dfield_get_type(dfield)->prtype & DATA_NOT_NULL) {
						err = DB_UNSUPPORTED;
						my_error(ER_UNSUPPORTED_EXTENSION, MYF(0),
							 old_table->name.m_name);
						goto func_exit;
					}
					dfield_set_null(dfield);
				} else {
					// set not null
					ulint len = dfield_get_type(dfield)->len;
					dfield_set_data(dfield, any_autoinc_data, len);
				}
			}

			if (dfield_is_null(dfield)) {
				goto write_buffers;
			}

			const dtype_t*  dtype = dfield_get_type(dfield);
			byte*	b = static_cast<byte*>(dfield_get_data(dfield));

			if (sequence.eof()) {
				err = DB_ERROR;
				trx->error_key_num = 0;

				ib_errf(trx->mysql_thd, IB_LOG_LEVEL_ERROR,
					ER_AUTOINC_READ_FAILED, "[NULL]");

				goto func_exit;
			}

			ulonglong	value = sequence++;

			switch (dtype_get_mtype(dtype)) {
			case DATA_INT: {
				ibool	usign;
				ulint	len = dfield_get_len(dfield);

				usign = dtype_get_prtype(dtype) & DATA_UNSIGNED;
				mach_write_ulonglong(b, value, len, usign);

				break;
				}

			case DATA_FLOAT:
				mach_float_write(
					b, static_cast<float>(value));
				break;

			case DATA_DOUBLE:
				mach_double_write(
					b, static_cast<double>(value));
				break;

			default:
				ut_ad(0);
			}
		}

		if (old_table->versioned()) {
			if (!new_table->versioned()
			    && clust_index->vers_history_row(rec, offsets)) {
				continue;
			}
		} else if (new_table->versioned()) {
			dfield_t* start =
			    dtuple_get_nth_field(row, new_table->vers_start);
			dfield_t* end =
			    dtuple_get_nth_field(row, new_table->vers_end);
			dfield_set_data(start, new_sys_trx_start, 8);
			dfield_set_data(end, new_sys_trx_end, 8);
			vers_update_trt = true;
		}

write_buffers:
		/* Build all entries for all the indexes to be created
		in a single scan of the clustered index. */

		n_rows++;
		ulint	s_idx_cnt = 0;
		bool	skip_sort = skip_pk_sort
			&& dict_index_is_clust(merge_buf[0]->index);

		for (ulint k = 0, i = 0; i < n_index; i++, skip_sort = false) {
			row_merge_buf_t*	buf	= merge_buf[i];
			ulint			rows_added = 0;

			if (dict_index_is_spatial(buf->index)) {
				if (!row) {
					continue;
				}

				ut_ad(sp_tuples[s_idx_cnt]->get_index()
				      == buf->index);

				/* If the geometry field is invalid, report
				error. */
				if (!row_geo_field_is_valid(row, buf->index)) {
					err = DB_CANT_CREATE_GEOMETRY_OBJECT;
					break;
				}

				sp_tuples[s_idx_cnt]->add(row, ext);
				s_idx_cnt++;

				continue;
			}

<<<<<<< HEAD
			ut_ad(!row
			      || !dict_index_is_clust(buf->index)
			      || trx_id_check(row->fields[new_trx_id_col].data,
					      trx->id));
=======
			merge_file_t*	file = &files[k++];
>>>>>>> cc71e750

			if (UNIV_LIKELY
			    (row && (rows_added = row_merge_buf_add(
					buf, fts_index, old_table, new_table,
					psort_info, row, ext, &doc_id,
					conv_heap, &err,
					&v_heap, eval_table, trx)))) {

				/* Set the page flush observer for the
				transaction when buffering the very first
				record for a non-redo-logged operation. */
				if (file->n_rec == 0 && i == 0
				    && innodb_log_optimize_ddl) {
					trx->set_flush_observer(
						new_table->space, stage);
				}

				/* If we are creating FTS index,
				a single row can generate more
				records for tokenized word */
				file->n_rec += rows_added;

				if (err != DB_SUCCESS) {
					ut_ad(err == DB_TOO_BIG_RECORD);
					break;
				}

				if (doc_id > max_doc_id) {
					max_doc_id = doc_id;
				}

				if (buf->index->type & DICT_FTS) {
					/* Check if error occurs in child thread */
					for (ulint j = 0;
					     j < fts_sort_pll_degree; j++) {
						if (psort_info[j].error
							!= DB_SUCCESS) {
							err = psort_info[j].error;
							trx->error_key_num = i;
							break;
						}
					}

					if (err != DB_SUCCESS) {
						break;
					}
				}

				if (skip_sort) {
					ut_ad(buf->n_tuples > 0);
					const mtuple_t*	curr =
						&buf->tuples[buf->n_tuples - 1];

					ut_ad(i == 0);
					ut_ad(dict_index_is_clust(merge_buf[0]->index));
					/* Detect duplicates by comparing the
					current record with previous record.
					When temp file is not used, records
					should be in sorted order. */
					if (prev_mtuple.fields != NULL
					    && (row_mtuple_cmp(
						&prev_mtuple, curr,
						&clust_dup) == 0)) {

						err = DB_DUPLICATE_KEY;
						trx->error_key_num
							= key_numbers[0];
						goto func_exit;
					}

					prev_mtuple.fields = curr->fields;
				}

				continue;
			}

			if (err == DB_COMPUTE_VALUE_FAILED) {
				trx->error_key_num = i;
				goto func_exit;
			}

			if (buf->index->type & DICT_FTS) {
				if (!row || !doc_id) {
					continue;
				}
			}

			/* The buffer must be sufficiently large
			to hold at least one record. It may only
			be empty when we reach the end of the
			clustered index. row_merge_buf_add()
			must not have been called in this loop. */
			ut_ad(buf->n_tuples || row == NULL);

			/* We have enough data tuples to form a block.
			Sort them and write to disk if temp file is used
			or insert into index if temp file is not used. */
			ut_ad(old_table == new_table
			      ? !dict_index_is_clust(buf->index)
			      : (i == 0) == dict_index_is_clust(buf->index));

			/* We have enough data tuples to form a block.
			Sort them (if !skip_sort) and write to disk. */

			if (buf->n_tuples) {
				if (skip_sort) {
					/* Temporary File is not used.
					so insert sorted block to the index */
					if (row != NULL) {
						/* We have to do insert the
						cached spatial index rows, since
						after the mtr_commit, the cluster
						index page could be updated, then
						the data in cached rows become
						invalid. */
						err = row_merge_spatial_rows(
							trx->id, sp_tuples,
							num_spatial,
							row_heap, sp_heap,
							&pcur, &mtr);

						if (err != DB_SUCCESS) {
							goto func_exit;
						}

						/* We are not at the end of
						the scan yet. We must
						mtr_commit() in order to be
						able to call log_free_check()
						in row_merge_insert_index_tuples().
						Due to mtr_commit(), the
						current row will be invalid, and
						we must reread it on the next
						loop iteration. */
						if (mtr.is_active()) {
							btr_pcur_move_to_prev_on_page(
								&pcur);
							btr_pcur_store_position(
								&pcur, &mtr);

							mtr.commit();
						}
					}

					mem_heap_empty(mtuple_heap);
					prev_mtuple.fields = prev_fields;

					row_mtuple_create(
						&buf->tuples[buf->n_tuples - 1],
						&prev_mtuple, n_uniq,
						mtuple_heap);

					if (clust_btr_bulk == NULL) {
						clust_btr_bulk = UT_NEW_NOKEY(
							BtrBulk(index[i],
								trx,
								trx->get_flush_observer()));
					} else {
						clust_btr_bulk->latch();
					}

					err = row_merge_insert_index_tuples(
						index[i], old_table,
						OS_FILE_CLOSED, NULL, buf,
						clust_btr_bulk,
						table_total_rows,
						curr_progress,
						pct_cost,
						crypt_block,
						new_table->space_id);

					if (row == NULL) {
						err = clust_btr_bulk->finish(
							err);
						UT_DELETE(clust_btr_bulk);
						clust_btr_bulk = NULL;
					} else {
						/* Release latches for possible
						log_free_chck in spatial index
						build. */
						clust_btr_bulk->release();
					}

					if (err != DB_SUCCESS) {
						break;
					}

					if (row != NULL) {
						/* Restore the cursor on the
						previous clustered index record,
						and empty the buffer. The next
						iteration of the outer loop will
						advance the cursor and read the
						next record (the one which we
						had to ignore due to the buffer
						overflow). */
						mtr_start(&mtr);
						btr_pcur_restore_position(
							BTR_SEARCH_LEAF, &pcur,
							&mtr);
						buf = row_merge_buf_empty(buf);
						/* Restart the outer loop on the
						record. We did not insert it
						into any index yet. */
						ut_ad(i == 0);
						break;
					}
				} else if (dict_index_is_unique(buf->index)) {
					row_merge_dup_t	dup = {
						buf->index, table, col_map, 0};

					row_merge_buf_sort(buf, &dup);

					if (dup.n_dup) {
						err = DB_DUPLICATE_KEY;
						trx->error_key_num
							= key_numbers[i];
						break;
					}
				} else {
					row_merge_buf_sort(buf, NULL);
				}
			} else if (online && new_table == old_table) {
				/* Note the newest transaction that
				modified this index when the scan was
				completed. We prevent older readers
				from accessing this index, to ensure
				read consistency. */

				trx_id_t	max_trx_id;

				ut_a(row == NULL);
				rw_lock_x_lock(
					dict_index_get_lock(buf->index));
				ut_a(dict_index_get_online_status(buf->index)
				     == ONLINE_INDEX_CREATION);

				max_trx_id = row_log_get_max_trx(buf->index);

				if (max_trx_id > buf->index->trx_id) {
					buf->index->trx_id = max_trx_id;
				}

				rw_lock_x_unlock(
					dict_index_get_lock(buf->index));
			}

			/* Secondary index and clustered index which is
			not in sorted order can use the temporary file.
			Fulltext index should not use the temporary file. */
			if (!skip_sort && !(buf->index->type & DICT_FTS)) {
				/* In case we can have all rows in sort buffer,
				we can insert directly into the index without
				temporary file if clustered index does not uses
				temporary file. */
				if (row == NULL && file->fd == OS_FILE_CLOSED
				    && !clust_temp_file) {
					DBUG_EXECUTE_IF(
						"row_merge_write_failure",
						err = DB_TEMP_FILE_WRITE_FAIL;
						trx->error_key_num = i;
						goto all_done;);

					DBUG_EXECUTE_IF(
						"row_merge_tmpfile_fail",
						err = DB_OUT_OF_MEMORY;
						trx->error_key_num = i;
						goto all_done;);

					BtrBulk	btr_bulk(
						index[i], trx,
						trx->get_flush_observer());

					err = row_merge_insert_index_tuples(
						index[i], old_table,
						OS_FILE_CLOSED, NULL, buf,
						&btr_bulk,
						table_total_rows,
						curr_progress,
						pct_cost,
						crypt_block,
						new_table->space_id);

					err = btr_bulk.finish(err);

					DBUG_EXECUTE_IF(
						"row_merge_insert_big_row",
						err = DB_TOO_BIG_RECORD;);

					if (err != DB_SUCCESS) {
						break;
					}
				} else {
					if (!row_merge_file_create_if_needed(
						file, tmpfd,
						buf->n_tuples, path)) {
						err = DB_OUT_OF_MEMORY;
						trx->error_key_num = i;
						break;
					}

					/* Ensure that duplicates in the
					clustered index will be detected before
					inserting secondary index records. */
					if (dict_index_is_clust(buf->index)) {
						clust_temp_file = true;
					}

					ut_ad(file->n_rec > 0);

					row_merge_buf_write(buf, file, block);

					if (!row_merge_write(
						    file->fd, file->offset++,
						    block, crypt_block,
						    new_table->space_id)) {
						err = DB_TEMP_FILE_WRITE_FAIL;
						trx->error_key_num = i;
						break;
					}

					UNIV_MEM_INVALID(
						&block[0], srv_sort_buf_size);
				}
			}
			merge_buf[i] = row_merge_buf_empty(buf);

			if (UNIV_LIKELY(row != NULL)) {
				/* Try writing the record again, now
				that the buffer has been written out
				and emptied. */

				if (UNIV_UNLIKELY
				    (!(rows_added = row_merge_buf_add(
						buf, fts_index, old_table,
						new_table, psort_info, row, ext,
						&doc_id, conv_heap,
						&err, &v_heap, table, trx)))) {
					/* An empty buffer should have enough
					room for at least one record. */
					ut_error;
				}

				if (err != DB_SUCCESS) {
					break;
				}

				file->n_rec += rows_added;
			}
		}

		if (row == NULL) {
			if (old_table != new_table) {
				new_table->stat_n_rows = n_rows;
			}

			goto all_done;
		}

		if (err != DB_SUCCESS) {
			goto func_exit;
		}

		if (v_heap) {
			mem_heap_empty(v_heap);
		}

		/* Increment innodb_onlineddl_pct_progress status variable */
		read_rows++;
		if(read_rows % 1000 == 0) {
			/* Update progress for each 1000 rows */
			curr_progress = (read_rows >= table_total_rows) ?
					pct_cost :
				((pct_cost * read_rows) / table_total_rows);
			/* presenting 10.12% as 1012 integer */
			onlineddl_pct_progress = (ulint) (curr_progress * 100);
		}
	}

func_exit:
	if (mtr.is_active()) {
		mtr_commit(&mtr);
	}
	if (row_heap) {
		mem_heap_free(row_heap);
	}
	ut_free(nonnull);

all_done:
	if (clust_btr_bulk != NULL) {
		ut_ad(err != DB_SUCCESS);
		clust_btr_bulk->latch();
		err = clust_btr_bulk->finish(
			err);
		UT_DELETE(clust_btr_bulk);
	}

	if (prev_fields != NULL) {
		ut_free(prev_fields);
		mem_heap_free(mtuple_heap);
	}

	if (v_heap) {
		mem_heap_free(v_heap);
	}

	if (conv_heap != NULL) {
		mem_heap_free(conv_heap);
	}

#ifdef FTS_INTERNAL_DIAG_PRINT
	DEBUG_FTS_SORT_PRINT("FTS_SORT: Complete Scan Table\n");
#endif
	if (fts_pll_sort) {
		bool	all_exit = false;
		ulint	trial_count = 0;
		const ulint max_trial_count = 10000;

wait_again:
                /* Check if error occurs in child thread */
		for (ulint j = 0; j < fts_sort_pll_degree; j++) {
			if (psort_info[j].error != DB_SUCCESS) {
				err = psort_info[j].error;
				trx->error_key_num = j;
				break;
			}
		}

		/* Tell all children that parent has done scanning */
		for (ulint i = 0; i < fts_sort_pll_degree; i++) {
			if (err == DB_SUCCESS) {
				psort_info[i].state = FTS_PARENT_COMPLETE;
			} else {
				psort_info[i].state = FTS_PARENT_EXITING;
			}
		}

		/* Now wait all children to report back to be completed */
		os_event_wait_time_low(fts_parallel_sort_event,
				       1000000, sig_count);

		for (ulint i = 0; i < fts_sort_pll_degree; i++) {
			if (psort_info[i].child_status != FTS_CHILD_COMPLETE
			    && psort_info[i].child_status != FTS_CHILD_EXITING) {
				sig_count = os_event_reset(
					fts_parallel_sort_event);
				goto wait_again;
			}
		}

		/* Now all children should complete, wait a bit until
		they all finish setting the event, before we free everything.
		This has a 10 second timeout */
		do {
			all_exit = true;

			for (ulint j = 0; j < fts_sort_pll_degree; j++) {
				if (psort_info[j].child_status
				    != FTS_CHILD_EXITING) {
					all_exit = false;
					os_thread_sleep(1000);
					break;
				}
			}
			trial_count++;
		} while (!all_exit && trial_count < max_trial_count);

		if (!all_exit) {
			ib::fatal() << "Not all child sort threads exited"
				" when creating FTS index '"
				<< fts_sort_idx->name << "'";
		}
	}

#ifdef FTS_INTERNAL_DIAG_PRINT
	DEBUG_FTS_SORT_PRINT("FTS_SORT: Complete Tokenization\n");
#endif
	for (ulint i = 0; i < n_index; i++) {
		row_merge_buf_free(merge_buf[i]);
	}

	row_fts_free_pll_merge_buf(psort_info);

	ut_free(merge_buf);

	btr_pcur_close(&pcur);

	if (sp_tuples != NULL) {
		for (ulint i = 0; i < num_spatial; i++) {
			UT_DELETE(sp_tuples[i]);
		}
		ut_free(sp_tuples);

		if (sp_heap) {
			mem_heap_free(sp_heap);
		}
	}

	/* Update the next Doc ID we used. Table should be locked, so
	no concurrent DML */
	if (max_doc_id && err == DB_SUCCESS) {
		/* Sync fts cache for other fts indexes to keep all
		fts indexes consistent in sync_doc_id. */
		err = fts_sync_table(const_cast<dict_table_t*>(new_table),
				     false, true, false);

		if (err == DB_SUCCESS) {
			fts_update_next_doc_id(
				0, new_table,
				old_table->name.m_name, max_doc_id);
		}
	}

	if (vers_update_trt) {
		trx_mod_table_time_t& time =
			trx->mod_tables
				.insert(trx_mod_tables_t::value_type(
					const_cast<dict_table_t*>(new_table), 0))
				.first->second;
		time.set_versioned(0);
	}

	trx->op_info = "";

	DBUG_RETURN(err);
}

/** Write a record via buffer 2 and read the next record to buffer N.
@param N number of the buffer (0 or 1)
@param INDEX record descriptor
@param AT_END statement to execute at end of input */
#define ROW_MERGE_WRITE_GET_NEXT_LOW(N, INDEX, AT_END)			\
	do {								\
		b2 = row_merge_write_rec(&block[2 * srv_sort_buf_size], \
					 &buf[2], b2,			\
					 of->fd, &of->offset,		\
					 mrec##N, offsets##N,		\
			crypt_block ? &crypt_block[2 * srv_sort_buf_size] : NULL , \
					space);				\
		if (UNIV_UNLIKELY(!b2 || ++of->n_rec > file->n_rec)) {	\
			goto corrupt;					\
		}							\
		b##N = row_merge_read_rec(&block[N * srv_sort_buf_size],\
					  &buf[N], b##N, INDEX,		\
					  file->fd, foffs##N,		\
					  &mrec##N, offsets##N,		\
			crypt_block ? &crypt_block[N * srv_sort_buf_size] : NULL, \
					  space);			\
									\
		if (UNIV_UNLIKELY(!b##N)) {				\
			if (mrec##N) {					\
				goto corrupt;				\
			}						\
			AT_END;						\
		}							\
	} while (0)

#ifdef HAVE_PSI_STAGE_INTERFACE
#define ROW_MERGE_WRITE_GET_NEXT(N, INDEX, AT_END)			\
	do {								\
		if (stage != NULL) {					\
			stage->inc();					\
		}							\
		ROW_MERGE_WRITE_GET_NEXT_LOW(N, INDEX, AT_END);		\
	} while (0)
#else /* HAVE_PSI_STAGE_INTERFACE */
#define ROW_MERGE_WRITE_GET_NEXT(N, INDEX, AT_END)			\
	ROW_MERGE_WRITE_GET_NEXT_LOW(N, INDEX, AT_END)
#endif /* HAVE_PSI_STAGE_INTERFACE */

/** Merge two blocks of records on disk and write a bigger block.
@param[in]	dup	descriptor of index being created
@param[in]	file	file containing index entries
@param[in,out]	block	3 buffers
@param[in,out]	foffs0	offset of first source list in the file
@param[in,out]	foffs1	offset of second source list in the file
@param[in,out]	of	output file
@param[in,out]	stage	performance schema accounting object, used by
ALTER TABLE. If not NULL stage->inc() will be called for each record
processed.
@param[in,out]	crypt_block	encryption buffer
@param[in]	space	tablespace ID for encryption
@return DB_SUCCESS or error code */
static MY_ATTRIBUTE((warn_unused_result))
dberr_t
row_merge_blocks(
	const row_merge_dup_t*	dup,
	const merge_file_t*	file,
	row_merge_block_t*	block,
	ulint*			foffs0,
	ulint*			foffs1,
	merge_file_t*		of,
	ut_stage_alter_t*	stage MY_ATTRIBUTE((unused)),
	row_merge_block_t*	crypt_block,
	ulint			space)
{
	mem_heap_t*	heap;	/*!< memory heap for offsets0, offsets1 */

	mrec_buf_t*	buf;	/*!< buffer for handling
				split mrec in block[] */
	const byte*	b0;	/*!< pointer to block[0] */
	const byte*	b1;	/*!< pointer to block[srv_sort_buf_size] */
	byte*		b2;	/*!< pointer to block[2 * srv_sort_buf_size] */
	const mrec_t*	mrec0;	/*!< merge rec, points to block[0] or buf[0] */
	const mrec_t*	mrec1;	/*!< merge rec, points to
				block[srv_sort_buf_size] or buf[1] */
	ulint*		offsets0;/* offsets of mrec0 */
	ulint*		offsets1;/* offsets of mrec1 */

	DBUG_ENTER("row_merge_blocks");
	DBUG_LOG("ib_merge_sort",
		 "fd=" << file->fd << ',' << *foffs0 << '+' << *foffs1
		 << " to fd=" << of->fd << ',' << of->offset);

	heap = row_merge_heap_create(dup->index, &buf, &offsets0, &offsets1);

	/* Write a record and read the next record.  Split the output
	file in two halves, which can be merged on the following pass. */

	if (!row_merge_read(file->fd, *foffs0, &block[0],
			    crypt_block ? &crypt_block[0] : NULL,
			    space) ||
	    !row_merge_read(file->fd, *foffs1, &block[srv_sort_buf_size],
			    crypt_block ? &crypt_block[srv_sort_buf_size] : NULL,
			    space)) {
corrupt:
		mem_heap_free(heap);
		DBUG_RETURN(DB_CORRUPTION);
	}

	b0 = &block[0];
	b1 = &block[srv_sort_buf_size];
	b2 = &block[2 * srv_sort_buf_size];

	b0 = row_merge_read_rec(
		&block[0], &buf[0], b0, dup->index,
		file->fd, foffs0, &mrec0, offsets0,
		crypt_block ? &crypt_block[0] : NULL,
		space);

	b1 = row_merge_read_rec(
		&block[srv_sort_buf_size],
		&buf[srv_sort_buf_size], b1, dup->index,
		file->fd, foffs1, &mrec1, offsets1,
		crypt_block ? &crypt_block[srv_sort_buf_size] : NULL,
		space);

	if (UNIV_UNLIKELY(!b0 && mrec0)
	    || UNIV_UNLIKELY(!b1 && mrec1)) {

		goto corrupt;
	}

	while (mrec0 && mrec1) {
		int cmp = cmp_rec_rec_simple(
			mrec0, mrec1, offsets0, offsets1,
			dup->index, dup->table);
		if (cmp < 0) {
			ROW_MERGE_WRITE_GET_NEXT(0, dup->index, goto merged);
		} else if (cmp) {
			ROW_MERGE_WRITE_GET_NEXT(1, dup->index, goto merged);
		} else {
			mem_heap_free(heap);
			DBUG_RETURN(DB_DUPLICATE_KEY);
		}
	}

merged:
	if (mrec0) {
		/* append all mrec0 to output */
		for (;;) {
			ROW_MERGE_WRITE_GET_NEXT(0, dup->index, goto done0);
		}
	}
done0:
	if (mrec1) {
		/* append all mrec1 to output */
		for (;;) {
			ROW_MERGE_WRITE_GET_NEXT(1, dup->index, goto done1);
		}
	}
done1:

	mem_heap_free(heap);

	b2 = row_merge_write_eof(
		&block[2 * srv_sort_buf_size],
		b2, of->fd, &of->offset,
		crypt_block ? &crypt_block[2 * srv_sort_buf_size] : NULL,
		space);
	DBUG_RETURN(b2 ? DB_SUCCESS : DB_CORRUPTION);
}

/** Copy a block of index entries.
@param[in]	index	index being created
@param[in]	file	input file
@param[in,out]	block	3 buffers
@param[in,out]	foffs0	input file offset
@param[in,out]	of	output file
@param[in,out]	stage	performance schema accounting object, used by
ALTER TABLE. If not NULL stage->inc() will be called for each record
processed.
@param[in,out]	crypt_block	encryption buffer
@param[in]	space	tablespace ID for encryption
@return TRUE on success, FALSE on failure */
static MY_ATTRIBUTE((warn_unused_result))
ibool
row_merge_blocks_copy(
	const dict_index_t*	index,
	const merge_file_t*	file,
	row_merge_block_t*	block,
	ulint*			foffs0,
	merge_file_t*		of,
	ut_stage_alter_t*	stage MY_ATTRIBUTE((unused)),
	row_merge_block_t*	crypt_block,
	ulint			space)
{
	mem_heap_t*	heap;	/*!< memory heap for offsets0, offsets1 */

	mrec_buf_t*	buf;	/*!< buffer for handling
				split mrec in block[] */
	const byte*	b0;	/*!< pointer to block[0] */
	byte*		b2;	/*!< pointer to block[2 * srv_sort_buf_size] */
	const mrec_t*	mrec0;	/*!< merge rec, points to block[0] */
	ulint*		offsets0;/* offsets of mrec0 */
	ulint*		offsets1;/* dummy offsets */

	DBUG_ENTER("row_merge_blocks_copy");
	DBUG_LOG("ib_merge_sort",
		 "fd=" << file->fd << ',' << foffs0
		 << " to fd=" << of->fd << ',' << of->offset);

	heap = row_merge_heap_create(index, &buf, &offsets0, &offsets1);

	/* Write a record and read the next record.  Split the output
	file in two halves, which can be merged on the following pass. */

	if (!row_merge_read(file->fd, *foffs0, &block[0],
			crypt_block ? &crypt_block[0] : NULL,
			space)) {
corrupt:
		mem_heap_free(heap);
		DBUG_RETURN(FALSE);
	}

	b0 = &block[0];

	b2 = &block[2 * srv_sort_buf_size];

	b0 = row_merge_read_rec(&block[0], &buf[0], b0, index,
				file->fd, foffs0, &mrec0, offsets0,
				crypt_block ? &crypt_block[0] : NULL,
				space);

	if (UNIV_UNLIKELY(!b0 && mrec0)) {

		goto corrupt;
	}

	if (mrec0) {
		/* append all mrec0 to output */
		for (;;) {
			ROW_MERGE_WRITE_GET_NEXT(0, index, goto done0);
		}
	}
done0:

	/* The file offset points to the beginning of the last page
	that has been read.  Update it to point to the next block. */
	(*foffs0)++;

	mem_heap_free(heap);

	DBUG_RETURN(row_merge_write_eof(
			    &block[2 * srv_sort_buf_size],
			    b2, of->fd, &of->offset,
			    crypt_block
			    ? &crypt_block[2 * srv_sort_buf_size]
			    : NULL, space)
		    != NULL);
}

/** Merge disk files.
@param[in]	trx		transaction
@param[in]	dup		descriptor of index being created
@param[in,out]	file		file containing index entries
@param[in,out]	block		3 buffers
@param[in,out]	tmpfd		temporary file handle
@param[in,out]	num_run		Number of runs that remain to be merged
@param[in,out]	run_offset	Array that contains the first offset number
for each merge run
@param[in,out]	stage		performance schema accounting object, used by
@param[in,out]	crypt_block	encryption buffer
@param[in]	space		tablespace ID for encryption
ALTER TABLE. If not NULL stage->inc() will be called for each record
processed.
@return DB_SUCCESS or error code */
static
dberr_t
row_merge(
	trx_t*			trx,
	const row_merge_dup_t*	dup,
	merge_file_t*		file,
	row_merge_block_t*	block,
	pfs_os_file_t*		tmpfd,
	ulint*			num_run,
	ulint*			run_offset,
	ut_stage_alter_t*	stage,
	row_merge_block_t*	crypt_block,
	ulint			space)
{
	ulint		foffs0;	/*!< first input offset */
	ulint		foffs1;	/*!< second input offset */
	dberr_t		error;	/*!< error code */
	merge_file_t	of;	/*!< output file */
	const ulint	ihalf	= run_offset[*num_run / 2];
				/*!< half the input file */
	ulint		n_run	= 0;
				/*!< num of runs generated from this merge */

	UNIV_MEM_ASSERT_W(&block[0], 3 * srv_sort_buf_size);

	if (crypt_block) {
		UNIV_MEM_ASSERT_W(&crypt_block[0], 3 * srv_sort_buf_size);
	}

	ut_ad(ihalf < file->offset);

	of.fd = *tmpfd;
	of.offset = 0;
	of.n_rec = 0;

#ifdef POSIX_FADV_SEQUENTIAL
	/* The input file will be read sequentially, starting from the
	beginning and the middle.  In Linux, the POSIX_FADV_SEQUENTIAL
	affects the entire file.  Each block will be read exactly once. */
	posix_fadvise(file->fd, 0, 0,
		      POSIX_FADV_SEQUENTIAL | POSIX_FADV_NOREUSE);
#endif /* POSIX_FADV_SEQUENTIAL */

	/* Merge blocks to the output file. */
	foffs0 = 0;
	foffs1 = ihalf;

	UNIV_MEM_INVALID(run_offset, *num_run * sizeof *run_offset);

	for (; foffs0 < ihalf && foffs1 < file->offset; foffs0++, foffs1++) {

		if (trx_is_interrupted(trx)) {
			return(DB_INTERRUPTED);
		}

		/* Remember the offset number for this run */
		run_offset[n_run++] = of.offset;

		error = row_merge_blocks(dup, file, block,
					 &foffs0, &foffs1, &of, stage,
					 crypt_block, space);

		if (error != DB_SUCCESS) {
			return(error);
		}

	}

	/* Copy the last blocks, if there are any. */

	while (foffs0 < ihalf) {

		if (UNIV_UNLIKELY(trx_is_interrupted(trx))) {
			return(DB_INTERRUPTED);
		}

		/* Remember the offset number for this run */
		run_offset[n_run++] = of.offset;

		if (!row_merge_blocks_copy(dup->index, file, block,
					   &foffs0, &of, stage,
					   crypt_block, space)) {
			return(DB_CORRUPTION);
		}
	}

	ut_ad(foffs0 == ihalf);

	while (foffs1 < file->offset) {

		if (trx_is_interrupted(trx)) {
			return(DB_INTERRUPTED);
		}

		/* Remember the offset number for this run */
		run_offset[n_run++] = of.offset;

		if (!row_merge_blocks_copy(dup->index, file, block,
					   &foffs1, &of, stage,
					   crypt_block, space)) {
			return(DB_CORRUPTION);
		}
	}

	ut_ad(foffs1 == file->offset);

	if (UNIV_UNLIKELY(of.n_rec != file->n_rec)) {
		return(DB_CORRUPTION);
	}

	ut_ad(n_run <= *num_run);

	*num_run = n_run;

	/* Each run can contain one or more offsets. As merge goes on,
	the number of runs (to merge) will reduce until we have one
	single run. So the number of runs will always be smaller than
	the number of offsets in file */
	ut_ad((*num_run) <= file->offset);

	/* The number of offsets in output file is always equal or
	smaller than input file */
	ut_ad(of.offset <= file->offset);

	/* Swap file descriptors for the next pass. */
	*tmpfd = file->fd;
	*file = of;

	UNIV_MEM_INVALID(&block[0], 3 * srv_sort_buf_size);

	return(DB_SUCCESS);
}

/** Merge disk files.
@param[in]	trx	transaction
@param[in]	dup	descriptor of index being created
@param[in,out]	file	file containing index entries
@param[in,out]	block	3 buffers
@param[in,out]	tmpfd	temporary file handle
@param[in,out]	stage	performance schema accounting object, used by
ALTER TABLE. If not NULL, stage->begin_phase_sort() will be called initially
and then stage->inc() will be called for each record processed.
@return DB_SUCCESS or error code */
dberr_t
row_merge_sort(
	trx_t*			trx,
	const row_merge_dup_t*	dup,
	merge_file_t*		file,
	row_merge_block_t*	block,
	pfs_os_file_t*			tmpfd,
	const bool		update_progress,
					/*!< in: update progress
					status variable or not */
	const double 		pct_progress,
					/*!< in: total progress percent
					until now */
	const double		pct_cost, /*!< in: current progress percent */
	row_merge_block_t*	crypt_block, /*!< in: crypt buf or NULL */
	ulint			space,	   /*!< in: space id */
	ut_stage_alter_t* 	stage)
{
	const ulint	half	= file->offset / 2;
	ulint		num_runs;
	ulint*		run_offset;
	dberr_t		error	= DB_SUCCESS;
	ulint		merge_count = 0;
	ulint		total_merge_sort_count;
	double		curr_progress = 0;

	DBUG_ENTER("row_merge_sort");

	/* Record the number of merge runs we need to perform */
	num_runs = file->offset;

	if (stage != NULL) {
		stage->begin_phase_sort(log2(num_runs));
	}

	/* Find the number N which 2^N is greater or equal than num_runs */
	/* N is merge sort running count */
	total_merge_sort_count = (ulint) ceil(my_log2f((float)num_runs));
	if(total_merge_sort_count <= 0) {
		total_merge_sort_count=1;
	}

	/* If num_runs are less than 1, nothing to merge */
	if (num_runs <= 1) {
		DBUG_RETURN(error);
	}

	/* "run_offset" records each run's first offset number */
	run_offset = (ulint*) ut_malloc_nokey(file->offset * sizeof(ulint));

	/* This tells row_merge() where to start for the first round
	of merge. */
	run_offset[half] = half;

	/* The file should always contain at least one byte (the end
	of file marker).  Thus, it must be at least one block. */
	ut_ad(file->offset > 0);

	/* These thd_progress* calls will crash on sol10-64 when innodb_plugin
	is used. MDEV-9356: innodb.innodb_bug53290 fails (crashes) on
	sol10-64 in buildbot.
	*/
#ifndef UNIV_SOLARIS
	/* Progress report only for "normal" indexes. */
	if (!(dup->index->type & DICT_FTS)) {
		thd_progress_init(trx->mysql_thd, 1);
	}
#endif /* UNIV_SOLARIS */

	if (global_system_variables.log_warnings > 2) {
		sql_print_information("InnoDB: Online DDL : merge-sorting"
				      " has estimated " ULINTPF " runs",
				      num_runs);
	}

	/* Merge the runs until we have one big run */
	do {
		/* Report progress of merge sort to MySQL for
		show processlist progress field */
		/* Progress report only for "normal" indexes. */
#ifndef UNIV_SOLARIS
		if (!(dup->index->type & DICT_FTS)) {
			thd_progress_report(trx->mysql_thd, file->offset - num_runs, file->offset);
		}
#endif /* UNIV_SOLARIS */

		error = row_merge(trx, dup, file, block, tmpfd,
				  &num_runs, run_offset, stage,
				  crypt_block, space);

		if(update_progress) {
			merge_count++;
			curr_progress = (merge_count >= total_merge_sort_count) ?
				pct_cost :
				((pct_cost * merge_count) / total_merge_sort_count);
			/* presenting 10.12% as 1012 integer */;
			onlineddl_pct_progress = (ulint) ((pct_progress + curr_progress) * 100);
		}

		if (error != DB_SUCCESS) {
			break;
		}

		UNIV_MEM_ASSERT_RW(run_offset, num_runs * sizeof *run_offset);
	} while (num_runs > 1);

	ut_free(run_offset);

	/* Progress report only for "normal" indexes. */
#ifndef UNIV_SOLARIS
	if (!(dup->index->type & DICT_FTS)) {
		thd_progress_end(trx->mysql_thd);
	}
#endif /* UNIV_SOLARIS */

	DBUG_RETURN(error);
}

/** Copy externally stored columns to the data tuple.
@param[in]	mrec		record containing BLOB pointers,
or NULL to use tuple instead
@param[in]	offsets		offsets of mrec
@param[in]	zip_size	compressed page size in bytes, or 0
@param[in,out]	tuple		data tuple
@param[in,out]	heap		memory heap */
static
void
row_merge_copy_blobs(
	const mrec_t*		mrec,
	const ulint*		offsets,
	const page_size_t&	page_size,
	dtuple_t*		tuple,
	mem_heap_t*		heap)
{
	ut_ad(mrec == NULL || rec_offs_any_extern(offsets));

	for (ulint i = 0; i < dtuple_get_n_fields(tuple); i++) {
		ulint		len;
		const void*	data;
		dfield_t*	field = dtuple_get_nth_field(tuple, i);
		ulint		field_len;
		const byte*	field_data;

		if (!dfield_is_ext(field)) {
			continue;
		}

		ut_ad(!dfield_is_null(field));

		/* During the creation of a PRIMARY KEY, the table is
		X-locked, and we skip copying records that have been
		marked for deletion. Therefore, externally stored
		columns cannot possibly be freed between the time the
		BLOB pointers are read (row_merge_read_clustered_index())
		and dereferenced (below). */
		if (mrec == NULL) {
			field_data
				= static_cast<byte*>(dfield_get_data(field));
			field_len = dfield_get_len(field);

			ut_a(field_len >= BTR_EXTERN_FIELD_REF_SIZE);

			ut_a(memcmp(field_data + field_len
				     - BTR_EXTERN_FIELD_REF_SIZE,
				     field_ref_zero,
				     BTR_EXTERN_FIELD_REF_SIZE));

			data = btr_copy_externally_stored_field(
				&len, field_data, page_size, field_len, heap);
		} else {
			data = btr_rec_copy_externally_stored_field(
				mrec, offsets, page_size, i, &len, heap);
		}

		/* Because we have locked the table, any records
		written by incomplete transactions must have been
		rolled back already. There must not be any incomplete
		BLOB columns. */
		ut_a(data);

		dfield_set_data(field, data, len);
	}
}

/** Convert a merge record to a typed data tuple. Note that externally
stored fields are not copied to heap.
@param[in,out]	index	index on the table
@param[in]	mtuple	merge record
@param[in]	heap	memory heap from which memory needed is allocated
@return	index entry built. */
static
void
row_merge_mtuple_to_dtuple(
	dict_index_t*	index,
	dtuple_t*	dtuple,
	const mtuple_t* mtuple)
{
	ut_ad(!dict_index_is_ibuf(index));

	memcpy(dtuple->fields, mtuple->fields,
	       dtuple->n_fields * sizeof *mtuple->fields);
}

/** Insert sorted data tuples to the index.
@param[in]	index		index to be inserted
@param[in]	old_table	old table
@param[in]	fd		file descriptor
@param[in,out]	block		file buffer
@param[in]	row_buf		row_buf the sorted data tuples,
or NULL if fd, block will be used instead
@param[in,out]	btr_bulk	btr bulk instance
@param[in,out]	stage		performance schema accounting object, used by
ALTER TABLE. If not NULL stage->begin_phase_insert() will be called initially
and then stage->inc() will be called for each record that is processed.
@return DB_SUCCESS or error number */
static	MY_ATTRIBUTE((warn_unused_result))
dberr_t
row_merge_insert_index_tuples(
	dict_index_t*		index,
	const dict_table_t*	old_table,
	const pfs_os_file_t&	fd,
	row_merge_block_t*	block,
	const row_merge_buf_t*	row_buf,
	BtrBulk*		btr_bulk,
	const ib_uint64_t	table_total_rows, /*!< in: total rows of old table */
	const double		pct_progress,	/*!< in: total progress
						percent until now */
	const double		pct_cost, /*!< in: current progress percent
					  */
	row_merge_block_t*	crypt_block, /*!< in: crypt buf or NULL */
	ulint			space,	   /*!< in: space id */
	ut_stage_alter_t*	stage)
{
	const byte*		b;
	mem_heap_t*		heap;
	mem_heap_t*		tuple_heap;
	dberr_t			error = DB_SUCCESS;
	ulint			foffs = 0;
	ulint*			offsets;
	mrec_buf_t*		buf;
	ulint			n_rows = 0;
	dtuple_t*		dtuple;
	ib_uint64_t		inserted_rows = 0;
	double			curr_progress = 0;
	dict_index_t*		old_index = NULL;
	const mrec_t*		mrec  = NULL;
	ulint			n_ext = 0;
	mtr_t			mtr;


	DBUG_ENTER("row_merge_insert_index_tuples");

	ut_ad(!srv_read_only_mode);
	ut_ad(!(index->type & DICT_FTS));
	ut_ad(!dict_index_is_spatial(index));

	if (stage != NULL) {
		stage->begin_phase_insert();
	}

	tuple_heap = mem_heap_create(1000);

	{
		ulint i	= 1 + REC_OFFS_HEADER_SIZE
			+ dict_index_get_n_fields(index);
		heap = mem_heap_create(sizeof *buf + i * sizeof *offsets);
		offsets = static_cast<ulint*>(
			mem_heap_alloc(heap, i * sizeof *offsets));
		offsets[0] = i;
		offsets[1] = dict_index_get_n_fields(index);
	}

	if (row_buf != NULL) {
		ut_ad(fd == OS_FILE_CLOSED);
		ut_ad(block == NULL);
		DBUG_EXECUTE_IF("row_merge_read_failure",
				error = DB_CORRUPTION;
				goto err_exit;);
		buf = NULL;
		b = NULL;
		dtuple = dtuple_create(
			heap, dict_index_get_n_fields(index));
		dtuple_set_n_fields_cmp(
			dtuple, dict_index_get_n_unique_in_tree(index));
	} else {
		b = block;
		dtuple = NULL;

		if (!row_merge_read(fd, foffs, block, crypt_block, space)) {
			error = DB_CORRUPTION;
			goto err_exit;
		} else {
			buf = static_cast<mrec_buf_t*>(
				mem_heap_alloc(heap, sizeof *buf));
		}
	}

	for (;;) {

		if (stage != NULL) {
			stage->inc();
		}

		if (row_buf != NULL) {
			if (n_rows >= row_buf->n_tuples) {
				break;
			}

			/* Convert merge tuple record from
			row buffer to data tuple record */
			row_merge_mtuple_to_dtuple(
				index, dtuple, &row_buf->tuples[n_rows]);

			n_ext = dtuple_get_n_ext(dtuple);
			n_rows++;
			/* BLOB pointers must be copied from dtuple */
			mrec = NULL;
		} else {
			b = row_merge_read_rec(block, buf, b, index,
					       fd, &foffs, &mrec, offsets,
					       crypt_block,
					       space);

			if (UNIV_UNLIKELY(!b)) {
				/* End of list, or I/O error */
				if (mrec) {
					error = DB_CORRUPTION;
				}
				break;
			}

			dtuple = row_rec_to_index_entry_low(
				mrec, index, offsets, &n_ext, tuple_heap);
		}

		old_index	= dict_table_get_first_index(old_table);

		if (dict_index_is_clust(index)
		    && dict_index_is_online_ddl(old_index)) {
			error = row_log_table_get_error(old_index);
			if (error != DB_SUCCESS) {
				break;
			}
		}

		if (!n_ext) {
			/* There are no externally stored columns. */
		} else {
			ut_ad(dict_index_is_clust(index));
			/* Off-page columns can be fetched safely
			when concurrent modifications to the table
			are disabled. (Purge can process delete-marked
			records, but row_merge_read_clustered_index()
			would have skipped them.)

			When concurrent modifications are enabled,
			row_merge_read_clustered_index() will
			only see rows from transactions that were
			committed before the ALTER TABLE started
			(REPEATABLE READ).

			Any modifications after the
			row_merge_read_clustered_index() scan
			will go through row_log_table_apply().
			Any modifications to off-page columns
			will be tracked by
			row_log_table_blob_alloc() and
			row_log_table_blob_free(). */
			row_merge_copy_blobs(
				mrec, offsets,
				dict_table_page_size(old_table),
				dtuple, tuple_heap);
		}

#ifdef UNIV_DEBUG
		static const latch_level_t latches[] = {
			SYNC_INDEX_TREE,	/* index->lock */
			SYNC_LEVEL_VARYING	/* btr_bulk->m_page_bulks */
		};
#endif /* UNIV_DEBUG */

		ut_ad(dtuple_validate(dtuple));
		ut_ad(!sync_check_iterate(sync_allowed_latches(latches,
							       latches + 2)));
		error = btr_bulk->insert(dtuple);

		if (error != DB_SUCCESS) {
			goto err_exit;
		}

		mem_heap_empty(tuple_heap);

		/* Increment innodb_onlineddl_pct_progress status variable */
		inserted_rows++;
		if(inserted_rows % 1000 == 0) {
			/* Update progress for each 1000 rows */
			curr_progress = (inserted_rows >= table_total_rows ||
				table_total_rows <= 0) ?
				pct_cost :
				((pct_cost * inserted_rows) / table_total_rows);

			/* presenting 10.12% as 1012 integer */;
			onlineddl_pct_progress = (ulint) ((pct_progress + curr_progress) * 100);
		}
	}

err_exit:
	mem_heap_free(tuple_heap);
	mem_heap_free(heap);

	DBUG_RETURN(error);
}

/*********************************************************************//**
Sets an exclusive lock on a table, for the duration of creating indexes.
@return error code or DB_SUCCESS */
dberr_t
row_merge_lock_table(
/*=================*/
	trx_t*		trx,		/*!< in/out: transaction */
	dict_table_t*	table,		/*!< in: table to lock */
	enum lock_mode	mode)		/*!< in: LOCK_X or LOCK_S */
{
	ut_ad(!srv_read_only_mode);
	ut_ad(mode == LOCK_X || mode == LOCK_S);

	trx->op_info = "setting table lock for creating or dropping index";
	trx->ddl = true;

	return(lock_table_for_trx(table, trx, mode));
}

/*********************************************************************//**
Drop an index that was created before an error occurred.
The data dictionary must have been locked exclusively by the caller,
because the transaction will not be committed. */
static
void
row_merge_drop_index_dict(
/*======================*/
	trx_t*		trx,	/*!< in/out: dictionary transaction */
	index_id_t	index_id)/*!< in: index identifier */
{
	static const char sql[] =
		"PROCEDURE DROP_INDEX_PROC () IS\n"
		"BEGIN\n"
		"DELETE FROM SYS_FIELDS WHERE INDEX_ID=:indexid;\n"
		"DELETE FROM SYS_INDEXES WHERE ID=:indexid;\n"
		"END;\n";
	dberr_t		error;
	pars_info_t*	info;

	ut_ad(!srv_read_only_mode);
	ut_ad(mutex_own(&dict_sys->mutex));
	ut_ad(trx->dict_operation_lock_mode == RW_X_LATCH);
	ut_ad(trx_get_dict_operation(trx) == TRX_DICT_OP_INDEX);
	ut_ad(rw_lock_own(dict_operation_lock, RW_LOCK_X));

	info = pars_info_create();
	pars_info_add_ull_literal(info, "indexid", index_id);
	trx->op_info = "dropping index from dictionary";
	error = que_eval_sql(info, sql, FALSE, trx);

	if (error != DB_SUCCESS) {
		/* Even though we ensure that DDL transactions are WAIT
		and DEADLOCK free, we could encounter other errors e.g.,
		DB_TOO_MANY_CONCURRENT_TRXS. */
		trx->error_state = DB_SUCCESS;

		ib::error() << "row_merge_drop_index_dict failed with error "
			<< error;
	}

	trx->op_info = "";
}

/*********************************************************************//**
Drop indexes that were created before an error occurred.
The data dictionary must have been locked exclusively by the caller,
because the transaction will not be committed. */
void
row_merge_drop_indexes_dict(
/*========================*/
	trx_t*		trx,	/*!< in/out: dictionary transaction */
	table_id_t	table_id)/*!< in: table identifier */
{
	static const char sql[] =
		"PROCEDURE DROP_INDEXES_PROC () IS\n"
		"ixid CHAR;\n"
		"found INT;\n"

		"DECLARE CURSOR index_cur IS\n"
		" SELECT ID FROM SYS_INDEXES\n"
		" WHERE TABLE_ID=:tableid AND\n"
		" SUBSTR(NAME,0,1)='" TEMP_INDEX_PREFIX_STR "'\n"
		"FOR UPDATE;\n"

		"BEGIN\n"
		"found := 1;\n"
		"OPEN index_cur;\n"
		"WHILE found = 1 LOOP\n"
		"  FETCH index_cur INTO ixid;\n"
		"  IF (SQL % NOTFOUND) THEN\n"
		"    found := 0;\n"
		"  ELSE\n"
		"    DELETE FROM SYS_FIELDS WHERE INDEX_ID=ixid;\n"
		"    DELETE FROM SYS_INDEXES WHERE CURRENT OF index_cur;\n"
		"  END IF;\n"
		"END LOOP;\n"
		"CLOSE index_cur;\n"

		"END;\n";
	dberr_t		error;
	pars_info_t*	info;

	ut_ad(!srv_read_only_mode);
	ut_ad(mutex_own(&dict_sys->mutex));
	ut_ad(trx->dict_operation_lock_mode == RW_X_LATCH);
	ut_ad(trx_get_dict_operation(trx) == TRX_DICT_OP_INDEX);
	ut_ad(rw_lock_own(dict_operation_lock, RW_LOCK_X));

	/* It is possible that table->n_ref_count > 1 when
	locked=TRUE. In this case, all code that should have an open
	handle to the table be waiting for the next statement to execute,
	or waiting for a meta-data lock.

	A concurrent purge will be prevented by dict_operation_lock. */

	info = pars_info_create();
	pars_info_add_ull_literal(info, "tableid", table_id);
	trx->op_info = "dropping indexes";
	error = que_eval_sql(info, sql, FALSE, trx);

	switch (error) {
	case DB_SUCCESS:
		break;
	default:
		/* Even though we ensure that DDL transactions are WAIT
		and DEADLOCK free, we could encounter other errors e.g.,
		DB_TOO_MANY_CONCURRENT_TRXS. */
		ib::error() << "row_merge_drop_indexes_dict failed with error "
			<< error;
		/* fall through */
	case DB_TOO_MANY_CONCURRENT_TRXS:
		trx->error_state = DB_SUCCESS;
	}

	trx->op_info = "";
}

/*********************************************************************//**
Drop indexes that were created before an error occurred.
The data dictionary must have been locked exclusively by the caller,
because the transaction will not be committed. */
void
row_merge_drop_indexes(
/*===================*/
	trx_t*		trx,	/*!< in/out: dictionary transaction */
	dict_table_t*	table,	/*!< in/out: table containing the indexes */
	ibool		locked)	/*!< in: TRUE=table locked,
				FALSE=may need to do a lazy drop */
{
	dict_index_t*	index;
	dict_index_t*	next_index;

	ut_ad(!srv_read_only_mode);
	ut_ad(mutex_own(&dict_sys->mutex));
	ut_ad(trx->dict_operation_lock_mode == RW_X_LATCH);
	ut_ad(trx_get_dict_operation(trx) == TRX_DICT_OP_INDEX);
	ut_ad(rw_lock_own(dict_operation_lock, RW_LOCK_X));

	index = dict_table_get_first_index(table);
	ut_ad(dict_index_is_clust(index));
	ut_ad(dict_index_get_online_status(index) == ONLINE_INDEX_COMPLETE);

	/* the caller should have an open handle to the table */
	ut_ad(table->get_ref_count() >= 1);

	/* It is possible that table->n_ref_count > 1 when
	locked=TRUE. In this case, all code that should have an open
	handle to the table be waiting for the next statement to execute,
	or waiting for a meta-data lock.

	A concurrent purge will be prevented by dict_operation_lock. */

	if (!locked && (table->get_ref_count() > 1
			|| UT_LIST_GET_FIRST(table->locks))) {
		/* We will have to drop the indexes later, when the
		table is guaranteed to be no longer in use.  Mark the
		indexes as incomplete and corrupted, so that other
		threads will stop using them.  Let dict_table_close()
		or crash recovery or the next invocation of
		prepare_inplace_alter_table() take care of dropping
		the indexes. */

		while ((index = dict_table_get_next_index(index)) != NULL) {
			ut_ad(!dict_index_is_clust(index));

			switch (dict_index_get_online_status(index)) {
			case ONLINE_INDEX_ABORTED_DROPPED:
				continue;
			case ONLINE_INDEX_COMPLETE:
				if (index->is_committed()) {
					/* Do nothing to already
					published indexes. */
				} else if (index->type & DICT_FTS) {
					/* Drop a completed FULLTEXT
					index, due to a timeout during
					MDL upgrade for
					commit_inplace_alter_table().
					Because only concurrent reads
					are allowed (and they are not
					seeing this index yet) we
					are safe to drop the index. */
					dict_index_t* prev = UT_LIST_GET_PREV(
						indexes, index);
					/* At least there should be
					the clustered index before
					this one. */
					ut_ad(prev);
					ut_a(table->fts);
					fts_drop_index(table, index, trx);
					/* We can remove a DICT_FTS
					index from the cache, because
					we do not allow ADD FULLTEXT INDEX
					with LOCK=NONE. If we allowed that,
					we should exclude FTS entries from
					prebuilt->ins_node->entry_list
					in ins_node_create_entry_list(). */
					dict_index_remove_from_cache(
						table, index);
					index = prev;
				} else {
					rw_lock_x_lock(
						dict_index_get_lock(index));
					dict_index_set_online_status(
						index, ONLINE_INDEX_ABORTED);
					index->type |= DICT_CORRUPT;
					table->drop_aborted = TRUE;
					goto drop_aborted;
				}
				continue;
			case ONLINE_INDEX_CREATION:
				rw_lock_x_lock(dict_index_get_lock(index));
				ut_ad(!index->is_committed());
				row_log_abort_sec(index);
			drop_aborted:
				rw_lock_x_unlock(dict_index_get_lock(index));

				DEBUG_SYNC_C("merge_drop_index_after_abort");
				/* covered by dict_sys->mutex */
				MONITOR_INC(MONITOR_BACKGROUND_DROP_INDEX);
				/* fall through */
			case ONLINE_INDEX_ABORTED:
				/* Drop the index tree from the
				data dictionary and free it from
				the tablespace, but keep the object
				in the data dictionary cache. */
				row_merge_drop_index_dict(trx, index->id);
				rw_lock_x_lock(dict_index_get_lock(index));
				dict_index_set_online_status(
					index, ONLINE_INDEX_ABORTED_DROPPED);
				rw_lock_x_unlock(dict_index_get_lock(index));
				table->drop_aborted = TRUE;
				continue;
			}
			ut_error;
		}

		return;
	}

	row_merge_drop_indexes_dict(trx, table->id);

	/* Invalidate all row_prebuilt_t::ins_graph that are referring
	to this table. That is, force row_get_prebuilt_insert_row() to
	rebuild prebuilt->ins_node->entry_list). */
	ut_ad(table->def_trx_id <= trx->id);
	table->def_trx_id = trx->id;

	next_index = dict_table_get_next_index(index);

	while ((index = next_index) != NULL) {
		/* read the next pointer before freeing the index */
		next_index = dict_table_get_next_index(index);

		ut_ad(!dict_index_is_clust(index));

		if (!index->is_committed()) {
			/* If it is FTS index, drop from table->fts
			and also drop its auxiliary tables */
			if (index->type & DICT_FTS) {
				ut_a(table->fts);
				fts_drop_index(table, index, trx);
			}

			switch (dict_index_get_online_status(index)) {
			case ONLINE_INDEX_CREATION:
				/* This state should only be possible
				when prepare_inplace_alter_table() fails
				after invoking row_merge_create_index().
				In inplace_alter_table(),
				row_merge_build_indexes()
				should never leave the index in this state.
				It would invoke row_log_abort_sec() on
				failure. */
			case ONLINE_INDEX_COMPLETE:
				/* In these cases, we are able to drop
				the index straight. The DROP INDEX was
				never deferred. */
				break;
			case ONLINE_INDEX_ABORTED:
			case ONLINE_INDEX_ABORTED_DROPPED:
				/* covered by dict_sys->mutex */
				MONITOR_DEC(MONITOR_BACKGROUND_DROP_INDEX);
			}

			dict_index_remove_from_cache(table, index);
		}
	}

	table->drop_aborted = FALSE;
	ut_d(dict_table_check_for_dup_indexes(table, CHECK_ALL_COMPLETE));
}

/*********************************************************************//**
Drop all partially created indexes during crash recovery. */
void
row_merge_drop_temp_indexes(void)
/*=============================*/
{
	static const char sql[] =
		"PROCEDURE DROP_TEMP_INDEXES_PROC () IS\n"
		"ixid CHAR;\n"
		"found INT;\n"

		"DECLARE CURSOR index_cur IS\n"
		" SELECT ID FROM SYS_INDEXES\n"
		" WHERE SUBSTR(NAME,0,1)='" TEMP_INDEX_PREFIX_STR "'\n"
		"FOR UPDATE;\n"

		"BEGIN\n"
		"found := 1;\n"
		"OPEN index_cur;\n"
		"WHILE found = 1 LOOP\n"
		"  FETCH index_cur INTO ixid;\n"
		"  IF (SQL % NOTFOUND) THEN\n"
		"    found := 0;\n"
		"  ELSE\n"
		"    DELETE FROM SYS_FIELDS WHERE INDEX_ID=ixid;\n"
		"    DELETE FROM SYS_INDEXES WHERE CURRENT OF index_cur;\n"
		"  END IF;\n"
		"END LOOP;\n"
		"CLOSE index_cur;\n"
		"END;\n";
	trx_t*	trx;
	dberr_t	error;

	/* Load the table definitions that contain partially defined
	indexes, so that the data dictionary information can be checked
	when accessing the tablename.ibd files. */
	trx = trx_create();
	trx->op_info = "dropping partially created indexes";
	row_mysql_lock_data_dictionary(trx);
	/* Ensure that this transaction will be rolled back and locks
	will be released, if the server gets killed before the commit
	gets written to the redo log. */
	trx_set_dict_operation(trx, TRX_DICT_OP_INDEX);

	trx->op_info = "dropping indexes";
	error = que_eval_sql(NULL, sql, FALSE, trx);

	if (error != DB_SUCCESS) {
		/* Even though we ensure that DDL transactions are WAIT
		and DEADLOCK free, we could encounter other errors e.g.,
		DB_TOO_MANY_CONCURRENT_TRXS. */
		trx->error_state = DB_SUCCESS;

		ib::error() << "row_merge_drop_temp_indexes failed with error"
			<< error;
	}

	trx_commit_for_mysql(trx);
	row_mysql_unlock_data_dictionary(trx);
	trx_free(trx);
}


/** Create temporary merge files in the given paramater path, and if
UNIV_PFS_IO defined, register the file descriptor with Performance Schema.
@param[in]	path	location for creating temporary merge files, or NULL
@return File descriptor */
pfs_os_file_t
row_merge_file_create_low(
	const char*	path)
{
#ifdef UNIV_PFS_IO
	/* This temp file open does not go through normal
	file APIs, add instrumentation to register with
	performance schema */
	struct PSI_file_locker*	locker;
	PSI_file_locker_state	state;
	if (!path) {
		path = mysql_tmpdir;
	}
	static const char label[] = "/Innodb Merge Temp File";
	char* name = static_cast<char*>(
		ut_malloc_nokey(strlen(path) + sizeof label));
	strcpy(name, path);
	strcat(name, label);

	register_pfs_file_open_begin(
		&state, locker, innodb_temp_file_key,
		PSI_FILE_CREATE, path ? name : label, __FILE__, __LINE__);

#endif
	pfs_os_file_t fd = innobase_mysql_tmpfile(path);
#ifdef UNIV_PFS_IO
	register_pfs_file_open_end(locker, fd, 
		(fd == OS_FILE_CLOSED)?NULL:&fd);
	ut_free(name);
#endif

	if (fd == OS_FILE_CLOSED) {
		ib::error() << "Cannot create temporary merge file";
	}
	return(fd);
}


/** Create a merge file in the given location.
@param[out]	merge_file	merge file structure
@param[in]	path		location for creating temporary file, or NULL
@return file descriptor, or OS_FILE_CLOSED on error */
pfs_os_file_t
row_merge_file_create(
	merge_file_t*	merge_file,
	const char*	path)
{
	merge_file->fd = row_merge_file_create_low(path);
	merge_file->offset = 0;
	merge_file->n_rec = 0;

	if (merge_file->fd != OS_FILE_CLOSED) {
		if (srv_disable_sort_file_cache) {
			os_file_set_nocache(merge_file->fd,
				"row0merge.cc", "sort");
		}
	}
	return(merge_file->fd);
}

/*********************************************************************//**
Destroy a merge file. And de-register the file from Performance Schema
if UNIV_PFS_IO is defined. */
void
row_merge_file_destroy_low(
/*=======================*/
	const pfs_os_file_t& fd)	/*!< in: merge file descriptor */
{
	if (fd != OS_FILE_CLOSED) {
		os_file_close(fd);
	}
}
/*********************************************************************//**
Destroy a merge file. */
void
row_merge_file_destroy(
/*===================*/
	merge_file_t*	merge_file)	/*!< in/out: merge file structure */
{
	ut_ad(!srv_read_only_mode);

	if (merge_file->fd != OS_FILE_CLOSED) {
		row_merge_file_destroy_low(merge_file->fd);
		merge_file->fd = OS_FILE_CLOSED;
	}
}

/*********************************************************************//**
Rename an index in the dictionary that was created. The data
dictionary must have been locked exclusively by the caller, because
the transaction will not be committed.
@return DB_SUCCESS if all OK */
dberr_t
row_merge_rename_index_to_add(
/*==========================*/
	trx_t*		trx,		/*!< in/out: transaction */
	table_id_t	table_id,	/*!< in: table identifier */
	index_id_t	index_id)	/*!< in: index identifier */
{
	dberr_t		err = DB_SUCCESS;
	pars_info_t*	info = pars_info_create();

	/* We use the private SQL parser of Innobase to generate the
	query graphs needed in renaming indexes. */

	static const char rename_index[] =
		"PROCEDURE RENAME_INDEX_PROC () IS\n"
		"BEGIN\n"
		"UPDATE SYS_INDEXES SET NAME=SUBSTR(NAME,1,LENGTH(NAME)-1)\n"
		"WHERE TABLE_ID = :tableid AND ID = :indexid;\n"
		"END;\n";

	ut_ad(trx);
	ut_a(trx->dict_operation_lock_mode == RW_X_LATCH);
	ut_ad(trx_get_dict_operation(trx) == TRX_DICT_OP_INDEX);

	trx->op_info = "renaming index to add";

	pars_info_add_ull_literal(info, "tableid", table_id);
	pars_info_add_ull_literal(info, "indexid", index_id);

	err = que_eval_sql(info, rename_index, FALSE, trx);

	if (err != DB_SUCCESS) {
		/* Even though we ensure that DDL transactions are WAIT
		and DEADLOCK free, we could encounter other errors e.g.,
		DB_TOO_MANY_CONCURRENT_TRXS. */
		trx->error_state = DB_SUCCESS;

		ib::error() << "row_merge_rename_index_to_add failed with"
			" error " << err;
	}

	trx->op_info = "";

	return(err);
}

/*********************************************************************//**
Rename an index in the dictionary that is to be dropped. The data
dictionary must have been locked exclusively by the caller, because
the transaction will not be committed.
@return DB_SUCCESS if all OK */
dberr_t
row_merge_rename_index_to_drop(
/*===========================*/
	trx_t*		trx,		/*!< in/out: transaction */
	table_id_t	table_id,	/*!< in: table identifier */
	index_id_t	index_id)	/*!< in: index identifier */
{
	dberr_t		err;
	pars_info_t*	info = pars_info_create();

	ut_ad(!srv_read_only_mode);

	/* We use the private SQL parser of Innobase to generate the
	query graphs needed in renaming indexes. */

	static const char rename_index[] =
		"PROCEDURE RENAME_INDEX_PROC () IS\n"
		"BEGIN\n"
		"UPDATE SYS_INDEXES SET NAME=CONCAT('"
		TEMP_INDEX_PREFIX_STR "',NAME)\n"
		"WHERE TABLE_ID = :tableid AND ID = :indexid;\n"
		"END;\n";

	ut_ad(trx);
	ut_a(trx->dict_operation_lock_mode == RW_X_LATCH);
	ut_ad(trx_get_dict_operation(trx) == TRX_DICT_OP_INDEX);

	trx->op_info = "renaming index to drop";

	pars_info_add_ull_literal(info, "tableid", table_id);
	pars_info_add_ull_literal(info, "indexid", index_id);

	err = que_eval_sql(info, rename_index, FALSE, trx);

	if (err != DB_SUCCESS) {
		/* Even though we ensure that DDL transactions are WAIT
		and DEADLOCK free, we could encounter other errors e.g.,
		DB_TOO_MANY_CONCURRENT_TRXS. */
		trx->error_state = DB_SUCCESS;

		ib::error() << "row_merge_rename_index_to_drop failed with"
			" error " << err;
	}

	trx->op_info = "";

	return(err);
}

/*********************************************************************//**
Provide a new pathname for a table that is being renamed if it belongs to
a file-per-table tablespace.  The caller is responsible for freeing the
memory allocated for the return value.
@return new pathname of tablespace file, or NULL if space = 0 */
char*
row_make_new_pathname(
/*==================*/
	dict_table_t*	table,		/*!< in: table to be renamed */
	const char*	new_name)	/*!< in: new name */
{
	ut_ad(!is_system_tablespace(table->space_id));
	return os_file_make_new_pathname(table->space->chain.start->name,
					 new_name);
}

/*********************************************************************//**
Rename the tables in the data dictionary.  The data dictionary must
have been locked exclusively by the caller, because the transaction
will not be committed.
@return error code or DB_SUCCESS */
dberr_t
row_merge_rename_tables_dict(
/*=========================*/
	dict_table_t*	old_table,	/*!< in/out: old table, renamed to
					tmp_name */
	dict_table_t*	new_table,	/*!< in/out: new table, renamed to
					old_table->name */
	const char*	tmp_name,	/*!< in: new name for old_table */
	trx_t*		trx)		/*!< in/out: dictionary transaction */
{
	dberr_t		err	= DB_ERROR;
	pars_info_t*	info;

	ut_ad(!srv_read_only_mode);
	ut_ad(old_table != new_table);
	ut_ad(mutex_own(&dict_sys->mutex));
	ut_a(trx->dict_operation_lock_mode == RW_X_LATCH);
	ut_ad(trx_get_dict_operation(trx) == TRX_DICT_OP_TABLE
	      || trx_get_dict_operation(trx) == TRX_DICT_OP_INDEX);

	trx->op_info = "renaming tables";

	/* We use the private SQL parser of Innobase to generate the query
	graphs needed in updating the dictionary data in system tables. */

	info = pars_info_create();

	pars_info_add_str_literal(info, "new_name", new_table->name.m_name);
	pars_info_add_str_literal(info, "old_name", old_table->name.m_name);
	pars_info_add_str_literal(info, "tmp_name", tmp_name);

	err = que_eval_sql(info,
			   "PROCEDURE RENAME_TABLES () IS\n"
			   "BEGIN\n"
			   "UPDATE SYS_TABLES SET NAME = :tmp_name\n"
			   " WHERE NAME = :old_name;\n"
			   "UPDATE SYS_TABLES SET NAME = :old_name\n"
			   " WHERE NAME = :new_name;\n"
			   "END;\n", FALSE, trx);

	/* Update SYS_TABLESPACES and SYS_DATAFILES if the old table being
	renamed is a single-table tablespace, which must be implicitly
	renamed along with the table. */
	if (err == DB_SUCCESS
	    && old_table->space_id) {
		/* Make pathname to update SYS_DATAFILES. */
		char* tmp_path = row_make_new_pathname(old_table, tmp_name);

		info = pars_info_create();

		pars_info_add_str_literal(info, "tmp_name", tmp_name);
		pars_info_add_str_literal(info, "tmp_path", tmp_path);
		pars_info_add_int4_literal(info, "old_space",
					   old_table->space_id);

		err = que_eval_sql(info,
				   "PROCEDURE RENAME_OLD_SPACE () IS\n"
				   "BEGIN\n"
				   "UPDATE SYS_TABLESPACES"
				   " SET NAME = :tmp_name\n"
				   " WHERE SPACE = :old_space;\n"
				   "UPDATE SYS_DATAFILES"
				   " SET PATH = :tmp_path\n"
				   " WHERE SPACE = :old_space;\n"
				   "END;\n", FALSE, trx);

		ut_free(tmp_path);
	}

	/* Update SYS_TABLESPACES and SYS_DATAFILES if the new table being
	renamed is a single-table tablespace, which must be implicitly
	renamed along with the table. */
	if (err == DB_SUCCESS
	    && dict_table_is_file_per_table(new_table)) {
		/* Make pathname to update SYS_DATAFILES. */
		char* old_path = row_make_new_pathname(
			new_table, old_table->name.m_name);

		info = pars_info_create();

		pars_info_add_str_literal(info, "old_name",
					  old_table->name.m_name);
		pars_info_add_str_literal(info, "old_path", old_path);
		pars_info_add_int4_literal(info, "new_space",
					   new_table->space_id);

		err = que_eval_sql(info,
				   "PROCEDURE RENAME_NEW_SPACE () IS\n"
				   "BEGIN\n"
				   "UPDATE SYS_TABLESPACES"
				   " SET NAME = :old_name\n"
				   " WHERE SPACE = :new_space;\n"
				   "UPDATE SYS_DATAFILES"
				   " SET PATH = :old_path\n"
				   " WHERE SPACE = :new_space;\n"
				   "END;\n", FALSE, trx);

		ut_free(old_path);
	}

	if (err == DB_SUCCESS && (new_table->flags2 & DICT_TF2_DISCARDED)) {
		err = row_import_update_discarded_flag(
			trx, new_table->id, true);
	}

	trx->op_info = "";

	return(err);
}

/** Create the index and load in to the dictionary.
@param[in,out]	table		the index is on this table
@param[in]	index_def	the index definition
@param[in]	add_v		new virtual columns added along with add
				index call
@return index, or NULL on error */
dict_index_t*
row_merge_create_index(
	dict_table_t*		table,
	const index_def_t*	index_def,
	const dict_add_v_col_t*	add_v)
{
	dict_index_t*	index;
	ulint		n_fields = index_def->n_fields;
	ulint		i;

	DBUG_ENTER("row_merge_create_index");

	ut_ad(!srv_read_only_mode);

	/* Create the index prototype, using the passed in def, this is not
	a persistent operation. We pass 0 as the space id, and determine at
	a lower level the space id where to store the table. */

	index = dict_mem_index_create(table, index_def->name,
				      index_def->ind_type, n_fields);
	index->set_committed(index_def->rebuild);

	for (i = 0; i < n_fields; i++) {
		const char*	name;
		index_field_t*	ifield = &index_def->fields[i];

		if (ifield->is_v_col) {
			if (ifield->col_no >= table->n_v_def) {
				ut_ad(ifield->col_no < table->n_v_def
				      + add_v->n_v_col);
				ut_ad(ifield->col_no >= table->n_v_def);
				name = add_v->v_col_name[
					ifield->col_no - table->n_v_def];
				index->has_new_v_col = true;
			} else {
				name = dict_table_get_v_col_name(
					table, ifield->col_no);
			}
		} else {
			name = dict_table_get_col_name(table, ifield->col_no);
		}

		dict_mem_index_add_field(index, name, ifield->prefix_len);
	}

	DBUG_RETURN(index);
}

/*********************************************************************//**
Check if a transaction can use an index. */
bool
row_merge_is_index_usable(
/*======================*/
	const trx_t*		trx,	/*!< in: transaction */
	const dict_index_t*	index)	/*!< in: index to check */
{
	if (!index->is_primary()
	    && dict_index_is_online_ddl(index)) {
		/* Indexes that are being created are not useable. */
		return(false);
	}

	return(!index->is_corrupted()
	       && (index->table->is_temporary()
		   || index->trx_id == 0
		   || !trx->read_view.is_open()
		   || trx->read_view.changes_visible(
			   index->trx_id,
			   index->table->name)));
}

/*********************************************************************//**
Drop a table. The caller must have ensured that the background stats
thread is not processing the table. This can be done by calling
dict_stats_wait_bg_to_stop_using_table() after locking the dictionary and
before calling this function.
@return DB_SUCCESS or error code */
dberr_t
row_merge_drop_table(
/*=================*/
	trx_t*		trx,		/*!< in: transaction */
	dict_table_t*	table)		/*!< in: table to drop */
{
	ut_ad(!srv_read_only_mode);

	/* There must be no open transactions on the table. */
	ut_a(table->get_ref_count() == 0);

	return(row_drop_table_for_mysql(table->name.m_name,
			trx, SQLCOM_DROP_TABLE, false, false));
}

/** Write an MLOG_INDEX_LOAD record to indicate in the redo-log
that redo-logging of individual index pages was disabled, and
the flushing of such pages to the data files was completed.
@param[in]	index	an index tree on which redo logging was disabled */
static
void
row_merge_write_redo(
	const dict_index_t*	index)
{
	mtr_t	mtr;
	byte*	log_ptr;

	ut_ad(!index->table->is_temporary());
	mtr.start();
	log_ptr = mlog_open(&mtr, 11 + 8);
	log_ptr = mlog_write_initial_log_record_low(
		MLOG_INDEX_LOAD,
		index->table->space_id, index->page, log_ptr, &mtr);
	mach_write_to_8(log_ptr, index->id);
	mlog_close(&mtr, log_ptr + 8);
	mtr.commit();
}

/** Build indexes on a table by reading a clustered index, creating a temporary
file containing index entries, merge sorting these index entries and inserting
sorted index entries to indexes.
@param[in]	trx		transaction
@param[in]	old_table	table where rows are read from
@param[in]	new_table	table where indexes are created; identical to
old_table unless creating a PRIMARY KEY
@param[in]	online		true if creating indexes online
@param[in]	indexes		indexes to be created
@param[in]	key_numbers	MySQL key numbers
@param[in]	n_indexes	size of indexes[]
@param[in,out]	table		MySQL table, for reporting erroneous key value
if applicable
@param[in]	defaults	default values of added, changed columns, or NULL
@param[in]	col_map		mapping of old column numbers to new ones, or
NULL if old_table == new_table
@param[in]	add_autoinc	number of added AUTO_INCREMENT columns, or
ULINT_UNDEFINED if none is added
@param[in,out]	sequence	autoinc sequence
@param[in]	skip_pk_sort	whether the new PRIMARY KEY will follow
existing order
@param[in,out]	stage		performance schema accounting object, used by
ALTER TABLE. stage->begin_phase_read_pk() will be called at the beginning of
this function and it will be passed to other functions for further accounting.
@param[in]	add_v		new virtual columns added along with indexes
@param[in]	eval_table	mysql table used to evaluate virtual column
				value, see innobase_get_computed_value().
@param[in]	allow_not_null	allow the conversion from null to not-null
@return DB_SUCCESS or error code */
dberr_t
row_merge_build_indexes(
	trx_t*			trx,
	dict_table_t*		old_table,
	dict_table_t*		new_table,
	bool			online,
	dict_index_t**		indexes,
	const ulint*		key_numbers,
	ulint			n_indexes,
	struct TABLE*		table,
	const dtuple_t*		defaults,
	const ulint*		col_map,
	ulint			add_autoinc,
	ib_sequence_t&		sequence,
	bool			skip_pk_sort,
	ut_stage_alter_t*	stage,
	const dict_add_v_col_t*	add_v,
	struct TABLE*		eval_table,
	bool			allow_not_null)
{
	merge_file_t*		merge_files;
	row_merge_block_t*	block;
	ut_new_pfx_t		block_pfx;
	size_t			block_size;
	ut_new_pfx_t		crypt_pfx;
	row_merge_block_t*	crypt_block = NULL;
	ulint			i;
	ulint			j;
	dberr_t			error;
	pfs_os_file_t		tmpfd = OS_FILE_CLOSED;
	dict_index_t*		fts_sort_idx = NULL;
	fts_psort_t*		psort_info = NULL;
	fts_psort_t*		merge_info = NULL;
	int64_t			sig_count = 0;
	bool			fts_psort_initiated = false;

	double total_static_cost = 0;
	double total_dynamic_cost = 0;
	ulint total_index_blocks = 0;
	double pct_cost=0;
	double pct_progress=0;

	DBUG_ENTER("row_merge_build_indexes");

	ut_ad(!srv_read_only_mode);
	ut_ad((old_table == new_table) == !col_map);
	ut_ad(!defaults || col_map);

	stage->begin_phase_read_pk(skip_pk_sort && new_table != old_table
				   ? n_indexes - 1
				   : n_indexes);

	/* Allocate memory for merge file data structure and initialize
	fields */

	ut_allocator<row_merge_block_t>	alloc(mem_key_row_merge_sort);

	/* This will allocate "3 * srv_sort_buf_size" elements of type
	row_merge_block_t. The latter is defined as byte. */
	block_size = 3 * srv_sort_buf_size;
	block = alloc.allocate_large(block_size, &block_pfx);

	if (block == NULL) {
		DBUG_RETURN(DB_OUT_OF_MEMORY);
	}

	crypt_pfx.m_size = 0; /* silence bogus -Wmaybe-uninitialized */
	TRASH_ALLOC(&crypt_pfx, sizeof crypt_pfx);

	if (log_tmp_is_encrypted()) {
		crypt_block = static_cast<row_merge_block_t*>(
			alloc.allocate_large(block_size,
					     &crypt_pfx));

		if (crypt_block == NULL) {
			DBUG_RETURN(DB_OUT_OF_MEMORY);
		}
	}

	trx_start_if_not_started_xa(trx, true);
	ulint	n_merge_files = 0;

	for (ulint i = 0; i < n_indexes; i++)
	{
		if (!dict_index_is_spatial(indexes[i])) {
			n_merge_files++;
		}
	}

	merge_files = static_cast<merge_file_t*>(
		ut_malloc_nokey(n_merge_files * sizeof *merge_files));

	/* Initialize all the merge file descriptors, so that we
	don't call row_merge_file_destroy() on uninitialized
	merge file descriptor */

<<<<<<< HEAD
	for (i = 0; i < n_indexes; i++) {
		merge_files[i].fd = OS_FILE_CLOSED;
=======
	for (i = 0; i < n_merge_files; i++) {
		merge_files[i].fd = -1;
>>>>>>> cc71e750
		merge_files[i].offset = 0;
		merge_files[i].n_rec = 0;
	}

	total_static_cost = COST_BUILD_INDEX_STATIC * n_indexes + COST_READ_CLUSTERED_INDEX;
	total_dynamic_cost = COST_BUILD_INDEX_DYNAMIC * n_indexes;
	for (i = 0; i < n_indexes; i++) {
		if (indexes[i]->type & DICT_FTS) {
			ibool	opt_doc_id_size = FALSE;

			/* To build FTS index, we would need to extract
			doc's word, Doc ID, and word's position, so
			we need to build a "fts sort index" indexing
			on above three 'fields' */
			fts_sort_idx = row_merge_create_fts_sort_index(
				indexes[i], old_table, &opt_doc_id_size);

			row_merge_dup_t*	dup
				= static_cast<row_merge_dup_t*>(
					ut_malloc_nokey(sizeof *dup));
			dup->index = fts_sort_idx;
			dup->table = table;
			dup->col_map = col_map;
			dup->n_dup = 0;

			/* This can fail e.g. if temporal files can't be
			created */
			if (!row_fts_psort_info_init(
					trx, dup, new_table, opt_doc_id_size,
					&psort_info, &merge_info)) {
				error = DB_CORRUPTION;
				goto func_exit;
			}

			/* We need to ensure that we free the resources
			allocated */
			fts_psort_initiated = true;
		}
	}

	if (global_system_variables.log_warnings > 2) {
		sql_print_information("InnoDB: Online DDL : Start reading"
				      " clustered index of the table"
				      " and create temporary files");
	}

	pct_cost = COST_READ_CLUSTERED_INDEX * 100 / (total_static_cost + total_dynamic_cost);

	/* Do not continue if we can't encrypt table pages */
	if (!old_table->is_readable() ||
	    !new_table->is_readable()) {
		error = DB_DECRYPTION_FAILED;
		ib_push_warning(trx->mysql_thd, DB_DECRYPTION_FAILED,
			"Table %s is encrypted but encryption service or"
			" used key_id is not available. "
			" Can't continue reading table.",
			!old_table->is_readable() ? old_table->name.m_name :
				new_table->name.m_name);
		goto func_exit;
	}

	/* Read clustered index of the table and create files for
	secondary index entries for merge sort */
	error = row_merge_read_clustered_index(
		trx, table, old_table, new_table, online, indexes,
		fts_sort_idx, psort_info, merge_files, key_numbers,
		n_indexes, defaults, add_v, col_map, add_autoinc,
		sequence, block, skip_pk_sort, &tmpfd, stage,
		pct_cost, crypt_block, eval_table, allow_not_null);

	stage->end_phase_read_pk();

	pct_progress += pct_cost;

	if (global_system_variables.log_warnings > 2) {
		sql_print_information("InnoDB: Online DDL : End of reading "
				      "clustered index of the table"
				      " and create temporary files");
	}

	for (i = 0; i < n_merge_files; i++) {
		total_index_blocks += merge_files[i].offset;
	}

	if (error != DB_SUCCESS) {
		goto func_exit;
	}

	DEBUG_SYNC_C("row_merge_after_scan");

	/* Now we have files containing index entries ready for
	sorting and inserting. */

	for (ulint k = 0, i = 0; i < n_indexes; i++) {
		dict_index_t*	sort_idx = indexes[i];

		if (dict_index_is_spatial(sort_idx)) {
			continue;
		}

		if (indexes[i]->type & DICT_FTS) {
			os_event_t	fts_parallel_merge_event;

			sort_idx = fts_sort_idx;

			fts_parallel_merge_event
				= merge_info[0].psort_common->merge_event;

			if (FTS_PLL_MERGE) {
				ulint	trial_count = 0;
				bool	all_exit = false;

				os_event_reset(fts_parallel_merge_event);
				row_fts_start_parallel_merge(merge_info);
wait_again:
				os_event_wait_time_low(
					fts_parallel_merge_event, 1000000,
					sig_count);

				for (j = 0; j < FTS_NUM_AUX_INDEX; j++) {
					if (merge_info[j].child_status
					    != FTS_CHILD_COMPLETE
					    && merge_info[j].child_status
					    != FTS_CHILD_EXITING) {
						sig_count = os_event_reset(
						fts_parallel_merge_event);

						goto wait_again;
					}
				}

				/* Now all children should complete, wait
				a bit until they all finish using event */
				while (!all_exit && trial_count < 10000) {
					all_exit = true;

					for (j = 0; j < FTS_NUM_AUX_INDEX;
					     j++) {
						if (merge_info[j].child_status
						    != FTS_CHILD_EXITING) {
							all_exit = false;
							os_thread_sleep(1000);
							break;
						}
					}
					trial_count++;
				}

				if (!all_exit) {
					ib::error() << "Not all child merge"
						" threads exited when creating"
						" FTS index '"
						<< indexes[i]->name << "'";
				} else {
					for (j = 0; j < FTS_NUM_AUX_INDEX;
					     j++) {

						os_thread_join(merge_info[j]
							       .thread_hdl);
					}
				}
			} else {
				/* This cannot report duplicates; an
				assertion would fail in that case. */
				error = row_fts_merge_insert(
					sort_idx, new_table,
					psort_info, 0);
			}

#ifdef FTS_INTERNAL_DIAG_PRINT
			DEBUG_FTS_SORT_PRINT("FTS_SORT: Complete Insert\n");
#endif
<<<<<<< HEAD
		} else if (merge_files[i].fd != OS_FILE_CLOSED) {
=======
		} else if (merge_files[k].fd >= 0) {
>>>>>>> cc71e750
			char	buf[NAME_LEN + 1];
			row_merge_dup_t	dup = {
				sort_idx, table, col_map, 0};

			pct_cost = (COST_BUILD_INDEX_STATIC +
				(total_dynamic_cost * merge_files[k].offset /
					total_index_blocks)) /
				(total_static_cost + total_dynamic_cost)
				* PCT_COST_MERGESORT_INDEX * 100;
			char*	bufend = innobase_convert_name(
				buf, sizeof buf,
				indexes[i]->name,
				strlen(indexes[i]->name),
				trx->mysql_thd);
			buf[bufend - buf]='\0';

			if (global_system_variables.log_warnings > 2) {
				sql_print_information("InnoDB: Online DDL :"
						      " Start merge-sorting"
						      " index %s"
						      " (" ULINTPF
						      " / " ULINTPF "),"
						      " estimated cost :"
						      " %2.4f",
						      buf, i + 1, n_indexes,
						      pct_cost);
			}

			error = row_merge_sort(
					trx, &dup, &merge_files[k],
					block, &tmpfd, true,
					pct_progress, pct_cost,
					crypt_block, new_table->space_id,
					stage);

			pct_progress += pct_cost;

			if (global_system_variables.log_warnings > 2) {
				sql_print_information("InnoDB: Online DDL :"
						      " End of "
						      " merge-sorting index %s"
						      " (" ULINTPF
						      " / " ULINTPF ")",
						      buf, i + 1, n_indexes);
			}

			DBUG_EXECUTE_IF(
				"ib_merge_wait_after_sort",
				os_thread_sleep(20000000););  /* 20 sec */

			if (error == DB_SUCCESS) {
				BtrBulk	btr_bulk(sort_idx, trx,
						 trx->get_flush_observer());

				pct_cost = (COST_BUILD_INDEX_STATIC +
					(total_dynamic_cost * merge_files[k].offset /
						total_index_blocks)) /
					(total_static_cost + total_dynamic_cost) *
					PCT_COST_INSERT_INDEX * 100;

				if (global_system_variables.log_warnings > 2) {
					sql_print_information(
						"InnoDB: Online DDL : Start "
						"building index %s"
						" (" ULINTPF
						" / " ULINTPF "), estimated "
						"cost : %2.4f", buf, i + 1,
						n_indexes, pct_cost);
				}

				error = row_merge_insert_index_tuples(
					sort_idx, old_table,
					merge_files[k].fd, block, NULL,
					&btr_bulk,
<<<<<<< HEAD
					merge_files[i].n_rec, pct_progress, pct_cost,
					crypt_block, new_table->space_id,
					stage);
=======
					merge_files[k].n_rec, pct_progress, pct_cost,
					crypt_block, new_table->space, stage);
>>>>>>> cc71e750

				error = btr_bulk.finish(error);

				pct_progress += pct_cost;

				if (global_system_variables.log_warnings > 2) {
					sql_print_information(
						"InnoDB: Online DDL : "
						"End of building index %s"
						" (" ULINTPF " / " ULINTPF ")",
						buf, i + 1, n_indexes);
				}
			}
		}

		/* Close the temporary file to free up space. */
		row_merge_file_destroy(&merge_files[k++]);

		if (indexes[i]->type & DICT_FTS) {
			row_fts_psort_info_destroy(psort_info, merge_info);
			fts_psort_initiated = false;
		} else if (error != DB_SUCCESS || !online) {
			/* Do not apply any online log. */
		} else if (old_table != new_table) {
			ut_ad(!sort_idx->online_log);
			ut_ad(sort_idx->online_status
			      == ONLINE_INDEX_COMPLETE);
		} else {
			if (dict_index_is_spatial(indexes[i])) {
				/* We never disable redo logging for
				creating SPATIAL INDEX. Avoid writing any
				unnecessary MLOG_INDEX_LOAD record. */
			} else if (FlushObserver* flush_observer =
					trx->get_flush_observer()) {
				flush_observer->flush();
				row_merge_write_redo(indexes[i]);
			}

			if (global_system_variables.log_warnings > 2) {
				sql_print_information(
					"InnoDB: Online DDL : Applying"
					" log to index");
			}

			DEBUG_SYNC_C("row_log_apply_before");
			error = row_log_apply(trx, sort_idx, table, stage);
			DEBUG_SYNC_C("row_log_apply_after");
		}

		if (error != DB_SUCCESS) {
			trx->error_key_num = key_numbers[i];
			goto func_exit;
		}

		if (indexes[i]->type & DICT_FTS && fts_enable_diag_print) {
			ib::info() << "Finished building full-text index "
				<< indexes[i]->name;
		}
	}

func_exit:

	DBUG_EXECUTE_IF(
		"ib_build_indexes_too_many_concurrent_trxs",
		error = DB_TOO_MANY_CONCURRENT_TRXS;
		trx->error_state = error;);

	if (fts_psort_initiated) {
		/* Clean up FTS psort related resource */
		row_fts_psort_info_destroy(psort_info, merge_info);
		fts_psort_initiated = false;
	}

	row_merge_file_destroy_low(tmpfd);

	for (i = 0; i < n_merge_files; i++) {
		row_merge_file_destroy(&merge_files[i]);
	}

	if (fts_sort_idx) {
		dict_mem_index_free(fts_sort_idx);
	}

	ut_free(merge_files);

	alloc.deallocate_large(block, &block_pfx, block_size);

	if (crypt_block) {
		alloc.deallocate_large(crypt_block, &crypt_pfx, block_size);
	}

	DICT_TF2_FLAG_UNSET(new_table, DICT_TF2_FTS_ADD_DOC_ID);

	if (online && old_table == new_table && error != DB_SUCCESS) {
		/* On error, flag all online secondary index creation
		as aborted. */
		for (i = 0; i < n_indexes; i++) {
			ut_ad(!(indexes[i]->type & DICT_FTS));
			ut_ad(!indexes[i]->is_committed());
			ut_ad(!dict_index_is_clust(indexes[i]));

			/* Completed indexes should be dropped as
			well, and indexes whose creation was aborted
			should be dropped from the persistent
			storage. However, at this point we can only
			set some flags in the not-yet-published
			indexes. These indexes will be dropped later
			in row_merge_drop_indexes(), called by
			rollback_inplace_alter_table(). */

			switch (dict_index_get_online_status(indexes[i])) {
			case ONLINE_INDEX_COMPLETE:
				break;
			case ONLINE_INDEX_CREATION:
				rw_lock_x_lock(
					dict_index_get_lock(indexes[i]));
				row_log_abort_sec(indexes[i]);
				indexes[i]->type |= DICT_CORRUPT;
				rw_lock_x_unlock(
					dict_index_get_lock(indexes[i]));
				new_table->drop_aborted = TRUE;
				/* fall through */
			case ONLINE_INDEX_ABORTED_DROPPED:
			case ONLINE_INDEX_ABORTED:
				MONITOR_ATOMIC_INC(
					MONITOR_BACKGROUND_DROP_INDEX);
			}
		}
	}

	DBUG_EXECUTE_IF("ib_index_crash_after_bulk_load", DBUG_SUICIDE(););

	if (FlushObserver* flush_observer = trx->get_flush_observer()) {

		DBUG_EXECUTE_IF("ib_index_build_fail_before_flush",
			error = DB_INTERRUPTED;
		);

		if (error != DB_SUCCESS) {
			flush_observer->interrupted();
		}

		flush_observer->flush();

		trx->remove_flush_observer();

		if (trx_is_interrupted(trx)) {
			error = DB_INTERRUPTED;
		}

		if (error == DB_SUCCESS && old_table != new_table) {
			for (const dict_index_t* index
				     = dict_table_get_first_index(new_table);
			     index != NULL;
			     index = dict_table_get_next_index(index)) {
				row_merge_write_redo(index);
			}
		}
	}

	DBUG_RETURN(error);
}<|MERGE_RESOLUTION|>--- conflicted
+++ resolved
@@ -2358,14 +2358,12 @@
 				continue;
 			}
 
-<<<<<<< HEAD
 			ut_ad(!row
 			      || !dict_index_is_clust(buf->index)
 			      || trx_id_check(row->fields[new_trx_id_col].data,
 					      trx->id));
-=======
+
 			merge_file_t*	file = &files[k++];
->>>>>>> cc71e750
 
 			if (UNIV_LIKELY
 			    (row && (rows_added = row_merge_buf_add(
@@ -4667,13 +4665,8 @@
 	don't call row_merge_file_destroy() on uninitialized
 	merge file descriptor */
 
-<<<<<<< HEAD
-	for (i = 0; i < n_indexes; i++) {
+	for (i = 0; i < n_merge_files; i++) {
 		merge_files[i].fd = OS_FILE_CLOSED;
-=======
-	for (i = 0; i < n_merge_files; i++) {
-		merge_files[i].fd = -1;
->>>>>>> cc71e750
 		merge_files[i].offset = 0;
 		merge_files[i].n_rec = 0;
 	}
@@ -4846,11 +4839,7 @@
 #ifdef FTS_INTERNAL_DIAG_PRINT
 			DEBUG_FTS_SORT_PRINT("FTS_SORT: Complete Insert\n");
 #endif
-<<<<<<< HEAD
-		} else if (merge_files[i].fd != OS_FILE_CLOSED) {
-=======
-		} else if (merge_files[k].fd >= 0) {
->>>>>>> cc71e750
+		} else if (merge_files[k].fd != OS_FILE_CLOSED) {
 			char	buf[NAME_LEN + 1];
 			row_merge_dup_t	dup = {
 				sort_idx, table, col_map, 0};
@@ -4925,14 +4914,9 @@
 					sort_idx, old_table,
 					merge_files[k].fd, block, NULL,
 					&btr_bulk,
-<<<<<<< HEAD
-					merge_files[i].n_rec, pct_progress, pct_cost,
+					merge_files[k].n_rec, pct_progress, pct_cost,
 					crypt_block, new_table->space_id,
 					stage);
-=======
-					merge_files[k].n_rec, pct_progress, pct_cost,
-					crypt_block, new_table->space, stage);
->>>>>>> cc71e750
 
 				error = btr_bulk.finish(error);
 
