--- conflicted
+++ resolved
@@ -2509,15 +2509,8 @@
 	ulint		len;
 	dict_table_t*	table = index->table;
 
-	trx->op_info = "creating index";
-
 	ut_ad(rw_lock_own(dict_operation_lock, RW_LOCK_X));
 	ut_ad(mutex_own(&dict_sys->mutex));
-
-
-	if (!table->is_temporary()) {
-		trx_start_if_not_started_xa(trx, true);
-	}
 
 	for (i = 0; i < index->n_def; i++) {
 		/* Check that prefix_len and actual length
@@ -2536,19 +2529,19 @@
 
 		/* Column or prefix length exceeds maximum column length */
 		if (len > (ulint) DICT_MAX_FIELD_LEN_BY_FORMAT(table)) {
-			err = DB_TOO_BIG_INDEX_COL;
-
 			dict_mem_index_free(index);
-			goto error_handling;
-		}
-	}
-
-	trx_set_dict_operation(trx, TRX_DICT_OP_TABLE);
+			return DB_TOO_BIG_INDEX_COL;
+		}
+	}
+
+	trx->op_info = "creating index";
 
 	/* For temp-table we avoid insertion into SYSTEM TABLES to
 	maintain performance and so we have separate path that directly
 	just updates dictonary cache. */
 	if (!table->is_temporary()) {
+		trx_start_if_not_started_xa(trx, true);
+		trx_set_dict_operation(trx, TRX_DICT_OP_TABLE);
 		/* Note that the space id where we store the index is
 		inherited from the table in dict_build_index_def_step()
 		in dict0crea.cc. */
@@ -2595,45 +2588,6 @@
 		}
 	}
 
-<<<<<<< HEAD
-	if (err != DB_SUCCESS) {
-error_handling:
-		/* We have special error handling here */
-
-		trx->error_state = DB_SUCCESS;
-
-		if (trx_is_started(trx)) {
-
-			trx_rollback_to_savepoint(trx, NULL);
-		}
-
-		row_drop_table_for_mysql(table->name.m_name, trx,
-					 SQLCOM_DROP_TABLE, true);
-
-		if (trx_is_started(trx)) {
-
-			trx_commit_for_mysql(trx);
-		}
-
-		trx->error_state = DB_SUCCESS;
-	}
-
-=======
-	/* Create the index specific FTS auxiliary tables. */
-	if (err == DB_SUCCESS && is_fts) {
-		dict_index_t*	idx;
-
-		idx = dict_table_get_index_on_name(table, index_name);
-
-		ut_ad(idx);
-		err = fts_create_index_tables_low(
-			trx, idx, table->name.m_name, table->id);
-	}
-
-error_handling:
-	dict_table_close(table, TRUE, FALSE);
-
->>>>>>> 9669536c
 	trx->op_info = "";
 
 	return(err);
