--- conflicted
+++ resolved
@@ -3765,21 +3765,6 @@
 			}
 		}
 
-<<<<<<< HEAD
-		if (node->duplicate && node->table->is_temporary()) {
-			ut_ad(thr_get_trx(thr)->error_state
-			      == DB_DUPLICATE_KEY);
-			/* For TEMPORARY TABLE, we won't lock anything,
-			so we can simply break here instead of requiring
-			GAP locks for other unique secondary indexes,
-			pretending we have consumed all indexes. */
-			node->index = NULL;
-			node->entry = NULL;
-			break;
-		}
-
-=======
->>>>>>> bdfe2784
 		node->index = dict_table_get_next_index(node->index);
 		node->entry = UT_LIST_GET_NEXT(tuple_list, node->entry);
 
