--- conflicted
+++ resolved
@@ -3109,34 +3109,23 @@
 		return(0);
 	}
 
+	const byte*	old_ptr = new_ptr;
 	new_ptr = recv_parse_or_apply_log_rec_body(
 		*type, new_ptr, end_ptr, *space, *page_no, apply, NULL, NULL);
 
-<<<<<<< HEAD
-=======
-	byte*	old_ptr = new_ptr;
-	new_ptr = recv_parse_or_apply_log_rec_body(*type, new_ptr, end_ptr,
-						   NULL, NULL, *space);
->>>>>>> 8451e090
 	if (UNIV_UNLIKELY(new_ptr == NULL)) {
 
 		return(0);
 	}
 
-<<<<<<< HEAD
-=======
 	if (*page_no == 0 && *type == MLOG_4BYTES
 	    && mach_read_from_2(old_ptr) == FSP_HEADER_OFFSET + FSP_SIZE) {
-		ulint	size;
-		mach_parse_compressed(old_ptr + 2, end_ptr, &size);
-		fil_space_set_recv_size(*space, size);
-	}
-
-	if (*page_no > recv_max_parsed_page_no) {
-		recv_max_parsed_page_no = *page_no;
-	}
-
->>>>>>> 8451e090
+		old_ptr += 2;
+		fil_space_set_recv_size(*space,
+					mach_parse_compressed(&old_ptr,
+							      end_ptr));
+	}
+
 	return(new_ptr - ptr);
 }
 
