/*****************************************************************************

Copyright (c) 1996, 2016, Oracle and/or its affiliates. All Rights Reserved.
Copyright (c) 2015, 2018, MariaDB Corporation.

This program is free software; you can redistribute it and/or modify it under
the terms of the GNU General Public License as published by the Free Software
Foundation; version 2 of the License.

This program is distributed in the hope that it will be useful, but WITHOUT
ANY WARRANTY; without even the implied warranty of MERCHANTABILITY or FITNESS
FOR A PARTICULAR PURPOSE. See the GNU General Public License for more details.

You should have received a copy of the GNU General Public License along with
this program; if not, write to the Free Software Foundation, Inc.,
51 Franklin Street, Suite 500, Boston, MA 02110-1335 USA

*****************************************************************************/

/**************************************************//**
@file trx/trx0trx.cc
The transaction

Created 3/26/1996 Heikki Tuuri
*******************************************************/

#include "ha_prototypes.h"

#include "trx0trx.h"

#ifdef WITH_WSREP
#include <mysql/service_wsrep.h>
#endif

#include <mysql/service_thd_error_context.h>

#include "btr0sea.h"
#include "lock0lock.h"
#include "log0log.h"
#include "os0proc.h"
#include "que0que.h"
#include "srv0mon.h"
#include "srv0srv.h"
#include "fsp0sysspace.h"
#include "srv0start.h"
#include "trx0purge.h"
#include "trx0rec.h"
#include "trx0roll.h"
#include "trx0rseg.h"
#include "trx0undo.h"
#include "trx0xa.h"
#include "ut0new.h"
#include "ut0pool.h"
#include "ut0vec.h"

#include <set>
#include <new>

/** The bit pattern corresponding to TRX_ID_MAX */
const byte trx_id_max_bytes[8] = {
	0xff, 0xff, 0xff, 0xff, 0xff, 0xff, 0xff, 0xff
};

/** The bit pattern corresponding to max timestamp */
const byte timestamp_max_bytes[7] = {
	0x7f, 0xff, 0xff, 0xff, 0x0f, 0x42, 0x3f
};


static const ulint MAX_DETAILED_ERROR_LEN = 256;

/** Set of table_id */
typedef std::set<
	table_id_t,
	std::less<table_id_t>,
	ut_allocator<table_id_t> >	table_id_set;

/** Set flush observer for the transaction
@param[in/out]	trx		transaction struct
@param[in]	observer	flush observer */
void
trx_set_flush_observer(
	trx_t*		trx,
	FlushObserver*	observer)
{
	trx->flush_observer = observer;
}

/*************************************************************//**
Set detailed error message for the transaction. */
void
trx_set_detailed_error(
/*===================*/
	trx_t*		trx,	/*!< in: transaction struct */
	const char*	msg)	/*!< in: detailed error message */
{
	ut_strlcpy(trx->detailed_error, msg, MAX_DETAILED_ERROR_LEN);
}

/*************************************************************//**
Set detailed error message for the transaction from a file. Note that the
file is rewinded before reading from it. */
void
trx_set_detailed_error_from_file(
/*=============================*/
	trx_t*	trx,	/*!< in: transaction struct */
	FILE*	file)	/*!< in: file to read message from */
{
	os_file_read_string(file, trx->detailed_error, MAX_DETAILED_ERROR_LEN);
}

/********************************************************************//**
Initialize transaction object.
@param trx trx to initialize */
static
void
trx_init(
/*=====*/
	trx_t*	trx)
{
	trx->no = TRX_ID_MAX;

	trx->state = TRX_STATE_NOT_STARTED;

	trx->is_recovered = false;

	trx->op_info = "";

	trx->active_commit_ordered = 0;

	trx->isolation_level = TRX_ISO_REPEATABLE_READ;

	trx->check_foreigns = true;

	trx->check_unique_secondary = true;

	trx->lock.n_rec_locks = 0;

	trx->dict_operation = TRX_DICT_OP_NONE;

	trx->table_id = 0;

	trx->error_state = DB_SUCCESS;

	trx->error_key_num = ULINT_UNDEFINED;

	trx->undo_no = 0;

	trx->rsegs.m_redo.rseg = NULL;

	trx->rsegs.m_noredo.rseg = NULL;

	trx->read_only = false;

	trx->auto_commit = false;

	trx->will_lock = 0;

	trx->ddl = false;

	trx->internal = false;

	ut_d(trx->start_file = 0);

	ut_d(trx->start_line = 0);

	trx->magic_n = TRX_MAGIC_N;

	trx->lock.que_state = TRX_QUE_RUNNING;

	trx->last_sql_stat_start.least_undo_no = 0;

	ut_ad(!trx->read_view.is_open());

	trx->lock.rec_cached = 0;

	trx->lock.table_cached = 0;

	trx->flush_observer = NULL;
}

/** For managing the life-cycle of the trx_t instance that we get
from the pool. */
struct TrxFactory {

	/** Initializes a transaction object. It must be explicitly started
	with trx_start_if_not_started() before using it. The default isolation
	level is TRX_ISO_REPEATABLE_READ.
	@param trx Transaction instance to initialise */
	static void init(trx_t* trx)
	{
		/* Explicitly call the constructor of the already
		allocated object. trx_t objects are allocated by
		ut_zalloc_nokey() in Pool::Pool() which would not call
		the constructors of the trx_t members. */
		new(&trx->mod_tables) trx_mod_tables_t();

		new(&trx->lock.table_locks) lock_list();

		new(&trx->read_view) ReadView();

		trx->rw_trx_hash_pins = 0;
		trx_init(trx);

		trx->dict_operation_lock_mode = 0;

		trx->xid = UT_NEW_NOKEY(xid_t());

		trx->detailed_error = reinterpret_cast<char*>(
			ut_zalloc_nokey(MAX_DETAILED_ERROR_LEN));

		trx->lock.lock_heap = mem_heap_create_typed(
			1024, MEM_HEAP_FOR_LOCK_HEAP);

		lock_trx_lock_list_init(&trx->lock.trx_locks);

		UT_LIST_INIT(
			trx->trx_savepoints,
			&trx_named_savept_t::trx_savepoints);

		mutex_create(LATCH_ID_TRX, &trx->mutex);
<<<<<<< HEAD

		lock_trx_alloc_locks(trx);
=======
		mutex_create(LATCH_ID_TRX_UNDO, &trx->undo_mutex);
>>>>>>> 05153a67
	}

	/** Release resources held by the transaction object.
	@param trx the transaction for which to release resources */
	static void destroy(trx_t* trx)
	{
		ut_a(trx->magic_n == TRX_MAGIC_N);
		ut_ad(!trx->mysql_thd);

		ut_a(trx->lock.wait_lock == NULL);
		ut_a(trx->lock.wait_thr == NULL);
		ut_a(trx->dict_operation_lock_mode == 0);

		if (trx->lock.lock_heap != NULL) {
			mem_heap_free(trx->lock.lock_heap);
			trx->lock.lock_heap = NULL;
		}

		ut_a(UT_LIST_GET_LEN(trx->lock.trx_locks) == 0);

		UT_DELETE(trx->xid);
		ut_free(trx->detailed_error);

		mutex_free(&trx->mutex);

		trx->mod_tables.~trx_mod_tables_t();

		ut_ad(!trx->read_view.is_open());

<<<<<<< HEAD
		if (!trx->lock.rec_pool.empty()) {

			/* See lock_trx_alloc_locks() why we only free
			the first element. */

			ut_free(trx->lock.rec_pool[0]);
		}

		if (!trx->lock.table_pool.empty()) {

			/* See lock_trx_alloc_locks() why we only free
			the first element. */

			ut_free(trx->lock.table_pool[0]);
		}

		trx->lock.rec_pool.~lock_pool_t();

		trx->lock.table_pool.~lock_pool_t();

		trx->lock.table_locks.~lock_pool_t();

		trx->read_view.~ReadView();
=======
		trx->lock.table_locks.~lock_list();
>>>>>>> 05153a67
	}

	/** Enforce any invariants here, this is called before the transaction
	is added to the pool.
	@return true if all OK */
	static bool debug(const trx_t* trx)
	{
		ut_a(trx->error_state == DB_SUCCESS);

		ut_a(trx->magic_n == TRX_MAGIC_N);

		ut_ad(!trx->read_only);

		ut_ad(trx->state == TRX_STATE_NOT_STARTED);

		ut_ad(trx->dict_operation == TRX_DICT_OP_NONE);

		ut_ad(trx->mysql_thd == 0);

		ut_a(trx->lock.wait_thr == NULL);
		ut_a(trx->lock.wait_lock == NULL);
		ut_a(trx->dict_operation_lock_mode == 0);

		ut_a(UT_LIST_GET_LEN(trx->lock.trx_locks) == 0);

		ut_ad(trx->autoinc_locks == NULL);

		ut_ad(trx->lock.table_locks.empty());

		return(true);
	}
};

/** The lock strategy for TrxPool */
struct TrxPoolLock {
	TrxPoolLock() { }

	/** Create the mutex */
	void create()
	{
		mutex_create(LATCH_ID_TRX_POOL, &m_mutex);
	}

	/** Acquire the mutex */
	void enter() { mutex_enter(&m_mutex); }

	/** Release the mutex */
	void exit() { mutex_exit(&m_mutex); }

	/** Free the mutex */
	void destroy() { mutex_free(&m_mutex); }

	/** Mutex to use */
	ib_mutex_t	m_mutex;
};

/** The lock strategy for the TrxPoolManager */
struct TrxPoolManagerLock {
	TrxPoolManagerLock() { }

	/** Create the mutex */
	void create()
	{
		mutex_create(LATCH_ID_TRX_POOL_MANAGER, &m_mutex);
	}

	/** Acquire the mutex */
	void enter() { mutex_enter(&m_mutex); }

	/** Release the mutex */
	void exit() { mutex_exit(&m_mutex); }

	/** Free the mutex */
	void destroy() { mutex_free(&m_mutex); }

	/** Mutex to use */
	ib_mutex_t	m_mutex;
};

/** Use explicit mutexes for the trx_t pool and its manager. */
typedef Pool<trx_t, TrxFactory, TrxPoolLock> trx_pool_t;
typedef PoolManager<trx_pool_t, TrxPoolManagerLock > trx_pools_t;

/** The trx_t pool manager */
static trx_pools_t* trx_pools;

/** Size of on trx_t pool in bytes. */
static const ulint MAX_TRX_BLOCK_SIZE = 1024 * 1024 * 4;

/** Create the trx_t pool */
void
trx_pool_init()
{
	trx_pools = UT_NEW_NOKEY(trx_pools_t(MAX_TRX_BLOCK_SIZE));

	ut_a(trx_pools != 0);
}

/** Destroy the trx_t pool */
void
trx_pool_close()
{
	UT_DELETE(trx_pools);

	trx_pools = 0;
}

/** @return a trx_t instance from trx_pools. */
trx_t *trx_create()
{
	trx_t*	trx = trx_pools->get();

	assert_trx_is_free(trx);

	mem_heap_t*	heap;
	ib_alloc_t*	alloc;

	/* We just got trx from pool, it should be non locking */
	ut_ad(trx->will_lock == 0);
	ut_ad(trx->state == TRX_STATE_NOT_STARTED);
	ut_ad(!trx->rw_trx_hash_pins);

	DBUG_LOG("trx", "Create: " << trx);

	heap = mem_heap_create(sizeof(ib_vector_t) + sizeof(void*) * 8);

	alloc = ib_heap_allocator_create(heap);

	/* Remember to free the vector explicitly in trx_free(). */
	trx->autoinc_locks = ib_vector_create(alloc, sizeof(void**), 4);

	/* Should have been either just initialized or .clear()ed by
	trx_free(). */
	ut_ad(trx->mod_tables.empty());
	ut_ad(trx->lock.table_locks.empty());
	ut_ad(UT_LIST_GET_LEN(trx->lock.trx_locks) == 0);
	ut_ad(trx->lock.n_rec_locks == 0);
	ut_ad(trx->lock.table_cached == 0);
	ut_ad(trx->lock.rec_cached == 0);

#ifdef WITH_WSREP
	trx->wsrep_event = NULL;
#endif /* WITH_WSREP */

	trx_sys.register_trx(trx);

	return(trx);
}

/**
  Release a trx_t instance back to the pool.
  @param trx the instance to release.
*/
void trx_free(trx_t*& trx)
{
	ut_ad(!trx->declared_to_be_inside_innodb);
	ut_ad(!trx->n_mysql_tables_in_use);
	ut_ad(!trx->mysql_n_tables_locked);
	ut_ad(!trx->internal);

	if (trx->declared_to_be_inside_innodb) {

		ib::error() << "Freeing a trx (" << trx << ", "
			<< trx_get_id_for_print(trx) << ") which is declared"
			" to be processing inside InnoDB";

		trx_print(stderr, trx, 600);
		putc('\n', stderr);

		/* This is an error but not a fatal error. We must keep
		the counters like srv_conc.n_active accurate. */
		srv_conc_force_exit_innodb(trx);
	}

	if (trx->n_mysql_tables_in_use != 0
	    || trx->mysql_n_tables_locked != 0) {

		ib::error() << "MySQL is freeing a thd though"
			" trx->n_mysql_tables_in_use is "
			<< trx->n_mysql_tables_in_use
			<< " and trx->mysql_n_tables_locked is "
			<< trx->mysql_n_tables_locked << ".";

		trx_print(stderr, trx, 600);
		ut_print_buf(stderr, trx, sizeof(trx_t));
		putc('\n', stderr);
	}

	trx->dict_operation = TRX_DICT_OP_NONE;
	assert_trx_is_inactive(trx);

	trx_sys.deregister_trx(trx);

	assert_trx_is_free(trx);

	trx_sys.rw_trx_hash.put_pins(trx);
	trx->mysql_thd = 0;
	trx->mysql_log_file_name = 0;

	// FIXME: We need to avoid this heap free/alloc for each commit.
	if (trx->autoinc_locks != NULL) {
		ut_ad(ib_vector_is_empty(trx->autoinc_locks));
		/* We allocated a dedicated heap for the vector. */
		ib_vector_free(trx->autoinc_locks);
		trx->autoinc_locks = NULL;
	}

	trx->mod_tables.clear();

	/* trx locking state should have been reset before returning trx
	to pool */
	ut_ad(trx->will_lock == 0);

	trx_pools->mem_free(trx);
	/* Unpoison the memory for innodb_monitor_set_option;
	it is operating also on the freed transaction objects. */
	MEM_UNDEFINED(&trx->mutex, sizeof trx->mutex);
	/* Declare the contents as initialized for Valgrind;
	we checked that it was initialized in trx_pools->mem_free(trx). */
	UNIV_MEM_VALID(&trx->mutex, sizeof trx->mutex);

	trx = NULL;
}

/** At shutdown, frees a transaction object. */
void
trx_free_at_shutdown(trx_t *trx)
{
	ut_ad(trx->is_recovered);
	ut_a(trx_state_eq(trx, TRX_STATE_PREPARED)
	     || (trx_state_eq(trx, TRX_STATE_ACTIVE)
		 && (!srv_was_started
		     || srv_operation == SRV_OPERATION_RESTORE
		     || srv_operation == SRV_OPERATION_RESTORE_EXPORT
		     || srv_read_only_mode
		     || srv_force_recovery >= SRV_FORCE_NO_TRX_UNDO
		     || (!srv_is_being_started
		         && !srv_undo_sources && srv_fast_shutdown))));
	ut_a(trx->magic_n == TRX_MAGIC_N);

	lock_trx_release_locks(trx);
	trx_undo_free_at_shutdown(trx);

	ut_a(!trx->read_only);

	DBUG_LOG("trx", "Free prepared: " << trx);
	trx->state = TRX_STATE_NOT_STARTED;

	/* Undo trx_resurrect_table_locks(). */
	lock_trx_lock_list_init(&trx->lock.trx_locks);

	/* Note: This vector is not guaranteed to be empty because the
	transaction was never committed and therefore lock_trx_release()
	was not called. */
	trx->lock.table_locks.clear();

	trx_free(trx);
}


/**
  Disconnect a prepared transaction from MySQL
  @param[in,out] trx transaction
*/
void trx_disconnect_prepared(trx_t *trx)
{
  ut_ad(trx_state_eq(trx, TRX_STATE_PREPARED));
  ut_ad(trx->mysql_thd);
  trx->read_view.close();
  trx->is_recovered= true;
  trx->mysql_thd= NULL;
  /* todo/fixme: suggest to do it at innodb prepare */
  trx->will_lock= 0;
}

/****************************************************************//**
Resurrect the table locks for a resurrected transaction. */
static
void
trx_resurrect_table_locks(
/*======================*/
	trx_t*			trx,	/*!< in/out: transaction */
	const trx_undo_t*	undo)	/*!< in: undo log */
{
	mtr_t			mtr;
	page_t*			undo_page;
	trx_undo_rec_t*		undo_rec;
	table_id_set		tables;

	ut_ad(trx_state_eq(trx, TRX_STATE_ACTIVE) ||
	      trx_state_eq(trx, TRX_STATE_PREPARED));
	ut_ad(undo->rseg == trx->rsegs.m_redo.rseg);

	if (undo->empty()) {
		return;
	}

	mtr_start(&mtr);

	/* trx_rseg_mem_create() may have acquired an X-latch on this
	page, so we cannot acquire an S-latch. */
	undo_page = trx_undo_page_get(
		page_id_t(trx->rsegs.m_redo.rseg->space->id,
			  undo->top_page_no), &mtr);

	undo_rec = undo_page + undo->top_offset;

	do {
		ulint		type;
		undo_no_t	undo_no;
		table_id_t	table_id;
		ulint		cmpl_info;
		bool		updated_extern;

		page_t*		undo_rec_page = page_align(undo_rec);

		if (undo_rec_page != undo_page) {
			mtr.release_page(undo_page, MTR_MEMO_PAGE_X_FIX);
			undo_page = undo_rec_page;
		}

		trx_undo_rec_get_pars(
			undo_rec, &type, &cmpl_info,
			&updated_extern, &undo_no, &table_id);
		tables.insert(table_id);

		undo_rec = trx_undo_get_prev_rec(
			undo_rec, undo->hdr_page_no,
			undo->hdr_offset, false, &mtr);
	} while (undo_rec);

	mtr_commit(&mtr);

	for (table_id_set::const_iterator i = tables.begin();
	     i != tables.end(); i++) {
		if (dict_table_t* table = dict_table_open_on_id(
			    *i, FALSE, DICT_TABLE_OP_LOAD_TABLESPACE)) {
			if (!table->is_readable()) {
				mutex_enter(&dict_sys->mutex);
				dict_table_close(table, TRUE, FALSE);
				dict_table_remove_from_cache(table);
				mutex_exit(&dict_sys->mutex);
				continue;
			}

			if (trx->state == TRX_STATE_PREPARED) {
				trx->mod_tables.insert(
					trx_mod_tables_t::value_type(table,
								     0));
			}
			lock_table_ix_resurrect(table, trx);

			DBUG_LOG("ib_trx",
				 "resurrect " << ib::hex(trx->id)
				 << " IX lock on " << table->name);

			dict_table_close(table, FALSE, FALSE);
		}
	}
}


/**
  Resurrect the transactions that were doing inserts/updates the time of the
  crash, they need to be undone.
*/

static void trx_resurrect(trx_undo_t *undo, trx_rseg_t *rseg,
                          ib_time_t start_time, uint64_t *rows_to_undo,
                          bool is_old_insert)
{
  trx_state_t state;
  /*
    This is single-threaded startup code, we do not need the
    protection of trx->mutex or trx_sys.mutex here.
  */
  switch (undo->state)
  {
  case TRX_UNDO_ACTIVE:
    state= TRX_STATE_ACTIVE;
    break;
  case TRX_UNDO_PREPARED:
    /*
      Prepared transactions are left in the prepared state
      waiting for a commit or abort decision from MySQL
    */
    ib::info() << "Transaction " << undo->trx_id
               << " was in the XA prepared state.";

    state= TRX_STATE_PREPARED;
    break;
  default:
    if (is_old_insert && srv_force_recovery < SRV_FORCE_NO_TRX_UNDO)
      trx_undo_commit_cleanup(undo, false);
    return;
  }

  trx_t *trx= trx_create();
  trx->state= state;
  ut_d(trx->start_file= __FILE__);
  ut_d(trx->start_line= __LINE__);
  ut_ad(trx->no == TRX_ID_MAX);

  if (is_old_insert)
    trx->rsegs.m_redo.old_insert= undo;
  else
    trx->rsegs.m_redo.undo= undo;

  trx->undo_no= undo->top_undo_no + 1;
  trx->rsegs.m_redo.rseg= rseg;
  /*
    For transactions with active data will not have rseg size = 1
    or will not qualify for purge limit criteria. So it is safe to increment
    this trx_ref_count w/o mutex protection.
  */
  ++trx->rsegs.m_redo.rseg->trx_ref_count;
  *trx->xid= undo->xid;
  trx->id= undo->trx_id;
  trx->is_recovered= true;
  trx->start_time= start_time;

  if (undo->dict_operation)
  {
    trx_set_dict_operation(trx, TRX_DICT_OP_TABLE);
    trx->table_id= undo->table_id;
  }

  trx_sys.rw_trx_hash.insert(trx);
  trx_sys.rw_trx_hash.put_pins(trx);
  trx_resurrect_table_locks(trx, undo);
  if (trx_state_eq(trx, TRX_STATE_ACTIVE))
    *rows_to_undo+= trx->undo_no;
}


/** Initialize (resurrect) transactions at startup. */
void
trx_lists_init_at_db_start()
{
	ut_a(srv_is_being_started);
	ut_ad(!srv_was_started);

	if (srv_operation == SRV_OPERATION_RESTORE) {
		/* mariabackup --prepare only deals with
		the redo log and the data files, not with
		transactions or the data dictionary. */
		trx_rseg_array_init();
		return;
	}

	if (srv_force_recovery >= SRV_FORCE_NO_UNDO_LOG_SCAN) {
		return;
	}

	purge_sys.create();
	trx_rseg_array_init();

	/* Look from the rollback segments if there exist undo logs for
	transactions. */
	const ib_time_t	start_time	= ut_time();
	uint64_t	rows_to_undo	= 0;

	for (ulint i = 0; i < TRX_SYS_N_RSEGS; ++i) {
		trx_undo_t*	undo;
		trx_rseg_t*	rseg = trx_sys.rseg_array[i];

		/* Some rollback segment may be unavailable,
		especially if the server was previously run with a
		non-default value of innodb_undo_logs. */
		if (rseg == NULL) {
			continue;
		}

		/* Resurrect transactions that were doing inserts
		using the old separate insert_undo log. */
		undo = UT_LIST_GET_FIRST(rseg->old_insert_list);
		while (undo) {
			trx_undo_t* next = UT_LIST_GET_NEXT(undo_list, undo);
			trx_resurrect(undo, rseg, start_time, &rows_to_undo,
				      true);
			undo = next;
		}

		/* Ressurrect other transactions. */
		for (undo = UT_LIST_GET_FIRST(rseg->undo_list);
		     undo != NULL;
		     undo = UT_LIST_GET_NEXT(undo_list, undo)) {
			trx_t *trx = trx_sys.find(0, undo->trx_id, false);
			if (!trx) {
				trx_resurrect(undo, rseg, start_time,
					      &rows_to_undo, false);
			} else {
				ut_ad(trx_state_eq(trx, TRX_STATE_ACTIVE) ||
				      trx_state_eq(trx, TRX_STATE_PREPARED));
				ut_ad(trx->start_time == start_time);
				ut_ad(trx->is_recovered);
				ut_ad(trx->rsegs.m_redo.rseg == rseg);
				ut_ad(trx->rsegs.m_redo.rseg->trx_ref_count);

				trx->rsegs.m_redo.undo = undo;
				if (undo->top_undo_no >= trx->undo_no) {
					if (trx_state_eq(trx,
							 TRX_STATE_ACTIVE)) {
						rows_to_undo -= trx->undo_no;
						rows_to_undo +=
							undo->top_undo_no + 1;
					}

					trx->undo_no = undo->top_undo_no + 1;
				}
				trx_resurrect_table_locks(trx, undo);
			}
		}
	}

	if (trx_sys.rw_trx_hash.size()) {

		ib::info() << trx_sys.rw_trx_hash.size()
			<< " transaction(s) which must be rolled back or"
			" cleaned up in total " << rows_to_undo
			<< " row operations to undo";

		ib::info() << "Trx id counter is " << trx_sys.get_max_trx_id();
	}
	trx_sys.clone_oldest_view();
}

/** Assign a persistent rollback segment in a round-robin fashion,
evenly distributed between 0 and innodb_undo_logs-1
@return	persistent rollback segment
@retval	NULL	if innodb_read_only */
static
trx_rseg_t*
trx_assign_rseg_low()
{
	if (srv_read_only_mode) {
		ut_ad(srv_undo_logs == ULONG_UNDEFINED);
		return(NULL);
	}

	/* The first slot is always assigned to the system tablespace. */
	ut_ad(trx_sys.rseg_array[0]->space == fil_system.sys_space);

	/* Choose a rollback segment evenly distributed between 0 and
	innodb_undo_logs-1 in a round-robin fashion, skipping those
	undo tablespaces that are scheduled for truncation.

	Because rseg_slot is not protected by atomics or any mutex, race
	conditions are possible, meaning that multiple transactions
	that start modifications concurrently will write their undo
	log to the same rollback segment. */
	static ulong	rseg_slot;
	ulint		slot = rseg_slot++ % srv_undo_logs;
	trx_rseg_t*	rseg;

#ifdef UNIV_DEBUG
	ulint	start_scan_slot = slot;
	bool	look_for_rollover = false;
#endif /* UNIV_DEBUG */

	bool	allocated = false;

	do {
		for (;;) {
			rseg = trx_sys.rseg_array[slot];

#ifdef UNIV_DEBUG
			/* Ensure that we are not revisiting the same
			slot that we have already inspected. */
			if (look_for_rollover) {
				ut_ad(start_scan_slot != slot);
			}
			look_for_rollover = true;
#endif /* UNIV_DEBUG */

			slot = (slot + 1) % srv_undo_logs;

			if (rseg == NULL) {
				continue;
			}

			ut_ad(rseg->is_persistent());

			if (rseg->space != fil_system.sys_space) {
				ut_ad(srv_undo_tablespaces > 1);
				if (rseg->skip_allocation) {
					continue;
				}
			} else if (trx_rseg_t* next
				   = trx_sys.rseg_array[slot]) {
				if (next->space != fil_system.sys_space
				    && srv_undo_tablespaces > 0) {
					/** If dedicated
					innodb_undo_tablespaces have
					been configured, try to use them
					instead of the system tablespace. */
					continue;
				}
			}

			break;
		}

		/* By now we have only selected the rseg but not marked it
		allocated. By marking it allocated we are ensuring that it will
		never be selected for UNDO truncate purge. */
		mutex_enter(&rseg->mutex);
		if (!rseg->skip_allocation) {
			rseg->trx_ref_count++;
			allocated = true;
		}
		mutex_exit(&rseg->mutex);
	} while (!allocated);

	ut_ad(rseg->trx_ref_count > 0);
	ut_ad(rseg->is_persistent());
	return(rseg);
}

/** Assign a rollback segment for modifying temporary tables.
@return the assigned rollback segment */
trx_rseg_t*
trx_t::assign_temp_rseg()
{
	ut_ad(!rsegs.m_noredo.rseg);
	ut_ad(!trx_is_autocommit_non_locking(this));
	compile_time_assert(ut_is_2pow(TRX_SYS_N_RSEGS));

	/* Choose a temporary rollback segment between 0 and 127
	in a round-robin fashion. Because rseg_slot is not protected by
	atomics or any mutex, race conditions are possible, meaning that
	multiple transactions that start modifications concurrently
	will write their undo log to the same rollback segment. */
	static ulong	rseg_slot;
	trx_rseg_t*	rseg = trx_sys.temp_rsegs[
		rseg_slot++ & (TRX_SYS_N_RSEGS - 1)];
	ut_ad(!rseg->is_persistent());
	rsegs.m_noredo.rseg = rseg;

	if (id == 0) {
		trx_sys.register_rw(this);
	}

	ut_ad(!rseg->is_persistent());
	return(rseg);
}

/****************************************************************//**
Starts a transaction. */
static
void
trx_start_low(
/*==========*/
	trx_t*	trx,		/*!< in: transaction */
	bool	read_write)	/*!< in: true if read-write transaction */
{
	ut_ad(!trx->in_rollback);
	ut_ad(!trx->is_recovered);
	ut_ad(trx->start_line != 0);
	ut_ad(trx->start_file != 0);
	ut_ad(trx->roll_limit == 0);
	ut_ad(trx->error_state == DB_SUCCESS);
	ut_ad(trx->rsegs.m_redo.rseg == NULL);
	ut_ad(trx->rsegs.m_noredo.rseg == NULL);
	ut_ad(trx_state_eq(trx, TRX_STATE_NOT_STARTED));
	ut_ad(UT_LIST_GET_LEN(trx->lock.trx_locks) == 0);

	/* Check whether it is an AUTOCOMMIT SELECT */
	trx->auto_commit = thd_trx_is_auto_commit(trx->mysql_thd);

	trx->read_only = srv_read_only_mode
		|| (!trx->ddl && !trx->internal
		    && thd_trx_is_read_only(trx->mysql_thd));

	if (!trx->auto_commit) {
		++trx->will_lock;
	} else if (trx->will_lock == 0) {
		trx->read_only = true;
	}

#ifdef WITH_WSREP
	trx->xid->null();
#endif /* WITH_WSREP */

	/* The initial value for trx->no: TRX_ID_MAX is used in
	read_view_open_now: */

	trx->no = TRX_ID_MAX;

	ut_a(ib_vector_is_empty(trx->autoinc_locks));
	ut_a(trx->lock.table_locks.empty());

	/* No other thread can access this trx object through rw_trx_hash, thus
	we don't need trx_sys.mutex protection for that purpose. Still this
	trx can be found through trx_sys.trx_list, which means state
	change must be protected by e.g. trx->mutex.

	For now we update it without mutex protection, because original code
	did it this way. It has to be reviewed and fixed properly. */
	trx->state = TRX_STATE_ACTIVE;

	/* By default all transactions are in the read-only list unless they
	are non-locking auto-commit read only transactions or background
	(internal) transactions. Note: Transactions marked explicitly as
	read only can write to temporary tables, we put those on the RO
	list too. */

	if (!trx->read_only
	    && (trx->mysql_thd == 0 || read_write || trx->ddl)) {

		/* Temporary rseg is assigned only if the transaction
		updates a temporary table */
		trx->rsegs.m_redo.rseg = trx_assign_rseg_low();
		ut_ad(trx->rsegs.m_redo.rseg != 0
		      || srv_read_only_mode
		      || srv_force_recovery >= SRV_FORCE_NO_TRX_UNDO);

<<<<<<< HEAD
		trx_sys.register_rw(trx);
=======
		UT_LIST_ADD_FIRST(trx_sys->rw_trx_list, trx);

		ut_d(trx->in_rw_trx_list = true);
#ifdef UNIV_DEBUG
		if (trx->id > trx_sys->rw_max_trx_id) {
			trx_sys->rw_max_trx_id = trx->id;
		}
#endif /* UNIV_DEBUG */

		trx->state = TRX_STATE_ACTIVE;

		ut_ad(trx_sys_validate_trx_list());

		trx_sys_mutex_exit();
>>>>>>> 05153a67
	} else {
		if (!trx_is_autocommit_non_locking(trx)) {

			/* If this is a read-only transaction that is writing
			to a temporary table then it needs a transaction id
			to write to the temporary table. */

			if (read_write) {
				ut_ad(!srv_read_only_mode);
				trx_sys.register_rw(trx);
			}
		} else {
			ut_ad(!read_write);
		}
	}

	if (trx->mysql_thd != NULL) {
		trx->start_time = thd_start_time_in_secs(trx->mysql_thd);
		trx->start_time_micro = thd_query_start_micro(trx->mysql_thd);

	} else {
		trx->start_time = ut_time();
		trx->start_time_micro = 0;
	}

	ut_a(trx->error_state == DB_SUCCESS);

	MONITOR_INC(MONITOR_TRX_ACTIVE);
}

/** Set the serialisation number for a persistent committed transaction.
@param[in,out]	trx	committed transaction with persistent changes */
static
void
trx_serialise(trx_t* trx)
{
	trx_rseg_t *rseg = trx->rsegs.m_redo.rseg;
	ut_ad(rseg);
	ut_ad(mutex_own(&rseg->mutex));

	if (rseg->last_page_no == FIL_NULL) {
		mutex_enter(&purge_sys.pq_mutex);
	}

	trx_sys.assign_new_trx_no(trx);

	/* If the rollback segment is not empty then the
	new trx_t::no can't be less than any trx_t::no
	already in the rollback segment. User threads only
	produce events when a rollback segment is empty. */
	if (rseg->last_page_no == FIL_NULL) {
		purge_sys.purge_queue.push(TrxUndoRsegs(trx->no, *rseg));
		mutex_exit(&purge_sys.pq_mutex);
	}
}

/****************************************************************//**
Assign the transaction its history serialisation number and write the
update UNDO log record to the assigned rollback segment. */
static
void
trx_write_serialisation_history(
/*============================*/
	trx_t*		trx,	/*!< in/out: transaction */
	mtr_t*		mtr)	/*!< in/out: mini-transaction */
{
	/* Change the undo log segment states from TRX_UNDO_ACTIVE to some
	other state: these modifications to the file data structure define
	the transaction as committed in the file based domain, at the
	serialization point of the log sequence number lsn obtained below. */

	/* We have to hold the rseg mutex because update log headers have
	to be put to the history list in the (serialisation) order of the
	UNDO trx number. This is required for the purge in-memory data
	structures too. */

	if (trx_undo_t* undo = trx->rsegs.m_noredo.undo) {
		/* Undo log for temporary tables is discarded at transaction
		commit. There is no purge for temporary tables, and also no
		MVCC, because they are private to a session. */

		mtr_t	temp_mtr;
		temp_mtr.start();
		temp_mtr.set_log_mode(MTR_LOG_NO_REDO);

		mutex_enter(&trx->rsegs.m_noredo.rseg->mutex);
		trx_undo_set_state_at_finish(undo, &temp_mtr);
		mutex_exit(&trx->rsegs.m_noredo.rseg->mutex);
		temp_mtr.commit();
	}

	trx_rseg_t*	rseg = trx->rsegs.m_redo.rseg;
	if (!rseg) {
		ut_ad(!trx->rsegs.m_redo.undo);
		ut_ad(!trx->rsegs.m_redo.old_insert);
		return;
	}

	trx_undo_t*& undo = trx->rsegs.m_redo.undo;
	trx_undo_t*& old_insert = trx->rsegs.m_redo.old_insert;

	if (!undo && !old_insert) {
		return;
	}

	ut_ad(!trx->read_only);
	ut_ad(!undo || undo->rseg == rseg);
	ut_ad(!old_insert || old_insert->rseg == rseg);
	mutex_enter(&rseg->mutex);

	/* Assign the transaction serialisation number and add any
	undo log to the purge queue. */
	trx_serialise(trx);

	if (UNIV_LIKELY_NULL(old_insert)) {
		UT_LIST_REMOVE(rseg->old_insert_list, old_insert);
		trx_purge_add_undo_to_history(trx, old_insert, mtr);
	}
	if (undo) {
		UT_LIST_REMOVE(rseg->undo_list, undo);
		trx_purge_add_undo_to_history(trx, undo, mtr);
	}

	mutex_exit(&rseg->mutex);

	MONITOR_INC(MONITOR_TRX_COMMIT_UNDO);

	trx->mysql_log_file_name = NULL;
}

/********************************************************************
Finalize a transaction containing updates for a FTS table. */
static
void
trx_finalize_for_fts_table(
/*=======================*/
	fts_trx_table_t*	ftt)	    /* in: FTS trx table */
{
	fts_t*		  fts = ftt->table->fts;
	fts_doc_ids_t*	  doc_ids = ftt->added_doc_ids;

	mutex_enter(&fts->bg_threads_mutex);

	if (fts->fts_status & BG_THREAD_STOP) {
		/* The table is about to be dropped, no use
		adding anything to its work queue. */

		mutex_exit(&fts->bg_threads_mutex);
	} else {
		mem_heap_t*     heap;
		mutex_exit(&fts->bg_threads_mutex);

		ut_a(fts->add_wq);

		heap = static_cast<mem_heap_t*>(doc_ids->self_heap->arg);

		ib_wqueue_add(fts->add_wq, doc_ids, heap);

		/* fts_trx_table_t no longer owns the list. */
		ftt->added_doc_ids = NULL;
	}
}

/******************************************************************//**
Finalize a transaction containing updates to FTS tables. */
static
void
trx_finalize_for_fts(
/*=================*/
	trx_t*	trx,		/*!< in/out: transaction */
	bool	is_commit)	/*!< in: true if the transaction was
				committed, false if it was rolled back. */
{
	if (is_commit) {
		const ib_rbt_node_t*	node;
		ib_rbt_t*		tables;
		fts_savepoint_t*	savepoint;

		savepoint = static_cast<fts_savepoint_t*>(
			ib_vector_last(trx->fts_trx->savepoints));

		tables = savepoint->tables;

		for (node = rbt_first(tables);
		     node;
		     node = rbt_next(tables, node)) {
			fts_trx_table_t**	ftt;

			ftt = rbt_value(fts_trx_table_t*, node);

			if ((*ftt)->added_doc_ids) {
				trx_finalize_for_fts_table(*ftt);
			}
		}
	}

	fts_trx_free(trx->fts_trx);
	trx->fts_trx = NULL;
}

/**********************************************************************//**
If required, flushes the log to disk based on the value of
innodb_flush_log_at_trx_commit. */
static
void
trx_flush_log_if_needed_low(
/*========================*/
	lsn_t	lsn)	/*!< in: lsn up to which logs are to be
			flushed. */
{
	bool	flush = srv_file_flush_method != SRV_NOSYNC;

	switch (srv_flush_log_at_trx_commit) {
	case 3:
	case 2:
		/* Write the log but do not flush it to disk */
		flush = false;
		/* fall through */
	case 1:
		/* Write the log and optionally flush it to disk */
		log_write_up_to(lsn, flush);
		return;
	case 0:
		/* Do nothing */
		return;
	}

	ut_error;
}

/**********************************************************************//**
If required, flushes the log to disk based on the value of
innodb_flush_log_at_trx_commit. */
static
void
trx_flush_log_if_needed(
/*====================*/
	lsn_t	lsn,	/*!< in: lsn up to which logs are to be
			flushed. */
	trx_t*	trx)	/*!< in/out: transaction */
{
	trx->op_info = "flushing log";
	trx_flush_log_if_needed_low(lsn);
	trx->op_info = "";
}

/**********************************************************************//**
For each table that has been modified by the given transaction: update
its dict_table_t::update_time with the current timestamp. Clear the list
of the modified tables at the end. */
static
void
trx_update_mod_tables_timestamp(
/*============================*/
	trx_t*	trx)	/*!< in: transaction */
{

	ut_ad(trx->id != 0);

	/* consider using trx->start_time if calling time() is too
	expensive here */
	time_t	now = ut_time();

	trx_mod_tables_t::const_iterator	end = trx->mod_tables.end();

	for (trx_mod_tables_t::const_iterator it = trx->mod_tables.begin();
	     it != end;
	     ++it) {

		/* This could be executed by multiple threads concurrently
		on the same table object. This is fine because time_t is
		word size or less. And _purely_ _theoretically_, even if
		time_t write is not atomic, likely the value of 'now' is
		the same in all threads and even if it is not, getting a
		"garbage" in table->update_time is justified because
		protecting it with a latch here would be too performance
		intrusive. */
		it->first->update_time = now;
	}

	trx->mod_tables.clear();
}

/****************************************************************//**
Commits a transaction in memory. */
static
void
trx_commit_in_memory(
/*=================*/
	trx_t*		trx,	/*!< in/out: transaction */
	const mtr_t*	mtr)	/*!< in: mini-transaction of
				trx_write_serialisation_history(), or NULL if
				the transaction did not modify anything */
{
	trx->must_flush_log_later = false;
	trx->read_view.close();

	if (trx_is_autocommit_non_locking(trx)) {
		ut_ad(trx->id == 0);
		ut_ad(trx->read_only);
		ut_a(!trx->is_recovered);
		ut_ad(trx->rsegs.m_redo.rseg == NULL);

		/* Note: We are asserting without holding the lock mutex. But
		that is OK because this transaction is not waiting and cannot
		be rolled back and no new locks can (or should not) be added
		becuase it is flagged as a non-locking read-only transaction. */

		ut_a(UT_LIST_GET_LEN(trx->lock.trx_locks) == 0);

		/* This state change is not protected by any mutex, therefore
		there is an inherent race here around state transition during
		printouts. We ignore this race for the sake of efficiency.
		However, the trx_sys_t::mutex will protect the trx_t instance
		and it cannot be removed from the trx_list and freed
		without first acquiring the trx_sys_t::mutex. */

		ut_ad(trx_state_eq(trx, TRX_STATE_ACTIVE));

		MONITOR_INC(MONITOR_TRX_NL_RO_COMMIT);

		DBUG_LOG("trx", "Autocommit in memory: " << trx);
		trx->state = TRX_STATE_NOT_STARTED;
	} else {
		if (trx->id > 0) {
			/* For consistent snapshot, we need to remove current
			transaction from rw_trx_hash before doing commit and
			releasing locks. */
			trx_sys.deregister_rw(trx);
		}

		/* trx->id will be cleared in lock_trx_release_locks(trx). */
		ut_ad(trx->read_only || !trx->rsegs.m_redo.rseg || trx->id);
		lock_trx_release_locks(trx);
		ut_ad(trx->id == 0);

		/* Remove the transaction from the list of active
		transactions now that it no longer holds any user locks. */

		ut_ad(trx_state_eq(trx, TRX_STATE_COMMITTED_IN_MEMORY));
		DEBUG_SYNC_C("after_trx_committed_in_memory");

		if (trx->read_only || trx->rsegs.m_redo.rseg == NULL) {
			MONITOR_INC(MONITOR_TRX_RO_COMMIT);
		} else {
<<<<<<< HEAD
			trx_update_mod_tables_timestamp(trx);
=======
>>>>>>> 05153a67
			MONITOR_INC(MONITOR_TRX_RW_COMMIT);
		}
	}

	ut_ad(!trx->rsegs.m_redo.undo);

	if (trx_rseg_t*	rseg = trx->rsegs.m_redo.rseg) {
		mutex_enter(&rseg->mutex);
		ut_ad(rseg->trx_ref_count > 0);
		--rseg->trx_ref_count;
		mutex_exit(&rseg->mutex);

		if (trx_undo_t*& insert = trx->rsegs.m_redo.old_insert) {
			ut_ad(insert->rseg == rseg);
			trx_undo_commit_cleanup(insert, false);
			insert = NULL;
		}
	}

	ut_ad(!trx->rsegs.m_redo.old_insert);

	if (mtr != NULL) {
		if (trx_undo_t*& undo = trx->rsegs.m_noredo.undo) {
			ut_ad(undo->rseg == trx->rsegs.m_noredo.rseg);
			trx_undo_commit_cleanup(undo, true);
			undo = NULL;
		}

		/* NOTE that we could possibly make a group commit more
		efficient here: call os_thread_yield here to allow also other
		trxs to come to commit! */

		/*-------------------------------------*/

		/* Depending on the my.cnf options, we may now write the log
		buffer to the log files, making the transaction durable if
		the OS does not crash. We may also flush the log files to
		disk, making the transaction durable also at an OS crash or a
		power outage.

		The idea in InnoDB's group commit is that a group of
		transactions gather behind a trx doing a physical disk write
		to log files, and when that physical write has been completed,
		one of those transactions does a write which commits the whole
		group. Note that this group commit will only bring benefit if
		there are > 2 users in the database. Then at least 2 users can
		gather behind one doing the physical log write to disk.

		If we are calling trx_commit() under prepare_commit_mutex, we
		will delay possible log write and flush to a separate function
		trx_commit_complete_for_mysql(), which is only called when the
		thread has released the mutex. This is to make the
		group commit algorithm to work. Otherwise, the prepare_commit
		mutex would serialize all commits and prevent a group of
		transactions from gathering. */

		lsn_t	lsn = mtr->commit_lsn();

		if (lsn == 0) {
			/* Nothing to be done. */
		} else if (trx->flush_log_later) {
			/* Do nothing yet */
			trx->must_flush_log_later = true;
		} else if (srv_flush_log_at_trx_commit == 0) {
			/* Do nothing */
		} else {
			trx_flush_log_if_needed(lsn, trx);
		}

		trx->commit_lsn = lsn;

		/* Tell server some activity has happened, since the trx
		does changes something. Background utility threads like
		master thread, purge thread or page_cleaner thread might
		have some work to do. */
		srv_active_wake_master_thread();
	}

	ut_ad(!trx->rsegs.m_noredo.undo);

	/* Free all savepoints, starting from the first. */
	trx_named_savept_t*	savep = UT_LIST_GET_FIRST(trx->trx_savepoints);

	trx_roll_savepoints_free(trx, savep);

        if (trx->fts_trx != NULL) {
                trx_finalize_for_fts(trx, trx->undo_no != 0);
        }

	trx_mutex_enter(trx);
	trx->dict_operation = TRX_DICT_OP_NONE;

#ifdef WITH_WSREP
	if (trx->mysql_thd && wsrep_on(trx->mysql_thd)) {
		trx->lock.was_chosen_as_deadlock_victim = FALSE;
	}
#endif

	DBUG_LOG("trx", "Commit in memory: " << trx);
	trx->state = TRX_STATE_NOT_STARTED;

	assert_trx_is_free(trx);

	trx_init(trx);

	trx_mutex_exit(trx);

	ut_a(trx->error_state == DB_SUCCESS);
	srv_wake_purge_thread_if_not_active();
}

/** Commit a transaction and a mini-transaction.
@param[in,out]	trx	transaction
@param[in,out]	mtr	mini-transaction (NULL if no modifications) */
void trx_commit_low(trx_t* trx, mtr_t* mtr)
{
	assert_trx_nonlocking_or_in_list(trx);
	ut_ad(!trx_state_eq(trx, TRX_STATE_COMMITTED_IN_MEMORY));
	ut_ad(!mtr || mtr->is_active());
	ut_d(bool aborted = trx->in_rollback
	     && trx->error_state == DB_DEADLOCK);
	ut_ad(!mtr == (aborted || !trx->has_logged_or_recovered()));
	ut_ad(!mtr || !aborted);

	/* undo_no is non-zero if we're doing the final commit. */
	if (trx->fts_trx != NULL && trx->undo_no != 0) {
		dberr_t	error;

		ut_a(!trx_is_autocommit_non_locking(trx));

		error = fts_commit(trx);

		/* FTS-FIXME: Temporarily tolerate DB_DUPLICATE_KEY
		instead of dying. This is a possible scenario if there
		is a crash between insert to DELETED table committing
		and transaction committing. The fix would be able to
		return error from this function */
		if (error != DB_SUCCESS && error != DB_DUPLICATE_KEY) {
			/* FTS-FIXME: once we can return values from this
			function, we should do so and signal an error
			instead of just dying. */

			ut_error;
		}
	}

	if (mtr != NULL) {

		mtr->set_sync();

		trx_write_serialisation_history(trx, mtr);

		/* The following call commits the mini-transaction, making the
		whole transaction committed in the file-based world, at this
		log sequence number. The transaction becomes 'durable' when
		we write the log to disk, but in the logical sense the commit
		in the file-based data structures (undo logs etc.) happens
		here.

		NOTE that transaction numbers, which are assigned only to
		transactions with an update undo log, do not necessarily come
		in exactly the same order as commit lsn's, if the transactions
		have different rollback segments. To get exactly the same
		order we should hold the kernel mutex up to this point,
		adding to the contention of the kernel mutex. However, if
		a transaction T2 is able to see modifications made by
		a transaction T1, T2 will always get a bigger transaction
		number and a bigger commit lsn than T1. */

		/*--------------*/
		mtr_commit(mtr);

		DBUG_EXECUTE_IF("ib_crash_during_trx_commit_in_mem",
				if (trx->has_logged()) {
					log_make_checkpoint_at(LSN_MAX, TRUE);
					DBUG_SUICIDE();
				});
		/*--------------*/
	}
#ifndef DBUG_OFF
	/* In case of this function is called from a stack executing
	   THD::release_resources -> ...
              innobase_connection_close() ->
                     trx_rollback_for_mysql... -> .
           mysql's thd does not seem to have
           thd->debug_sync_control defined any longer. However the stack
           is possible only with a prepared trx not updating any data.
        */
	if (trx->mysql_thd != NULL && trx->has_logged_persistent()) {
		DEBUG_SYNC_C("before_trx_state_committed_in_memory");
	}
#endif

	trx_commit_in_memory(trx, mtr);
}

/****************************************************************//**
Commits a transaction. */
void
trx_commit(
/*=======*/
	trx_t*	trx)	/*!< in/out: transaction */
{
	mtr_t*	mtr;
	mtr_t	local_mtr;

	DBUG_EXECUTE_IF("ib_trx_commit_crash_before_trx_commit_start",
			DBUG_SUICIDE(););

	if (trx->has_logged_or_recovered()) {
		mtr = &local_mtr;
		mtr_start_sync(mtr);
	} else {

		mtr = NULL;
	}

	trx_commit_low(trx, mtr);
}

/****************************************************************//**
<<<<<<< HEAD
=======
Cleans up a transaction at database startup. The cleanup is needed if
the transaction already got to the middle of a commit when the database
crashed, and we cannot roll it back. */
void
trx_cleanup_at_db_startup(
/*======================*/
	trx_t*	trx)	/*!< in: transaction */
{
	ut_ad(trx->is_recovered);
	ut_ad(!trx->rsegs.m_noredo.undo);
	ut_ad(!trx->rsegs.m_redo.update_undo);

	if (trx_undo_t*& undo = trx->rsegs.m_redo.insert_undo) {
		ut_ad(undo->rseg == trx->rsegs.m_redo.rseg);
		trx_undo_commit_cleanup(undo, false);
		undo = NULL;
	}

	memset(&trx->rsegs, 0x0, sizeof(trx->rsegs));
	trx->undo_no = 0;
	trx->undo_rseg_space = 0;
	trx->last_sql_stat_start.least_undo_no = 0;

	trx_sys_mutex_enter();

	ut_a(!trx->read_only);

	UT_LIST_REMOVE(trx_sys->rw_trx_list, trx);

	ut_d(trx->in_rw_trx_list = FALSE);

	trx_sys_mutex_exit();

	/* Change the transaction state without mutex protection, now
	that it no longer is in the trx_list. Recovered transactions
	are never placed in the mysql_trx_list. */
	ut_ad(trx->is_recovered);
	ut_ad(!trx->in_rw_trx_list);
	ut_ad(!trx->in_mysql_trx_list);
	DBUG_LOG("trx", "Cleanup at startup: " << trx);
	trx->id = 0;
	trx->state = TRX_STATE_NOT_STARTED;
}

/********************************************************************//**
Assigns a read view for a consistent read query. All the consistent reads
within the same transaction will get the same read view, which is created
when this function is first called for a new started transaction.
@return consistent read view */
ReadView*
trx_assign_read_view(
/*=================*/
	trx_t*		trx)	/*!< in/out: active transaction */
{
	ut_ad(trx->state == TRX_STATE_ACTIVE);

	if (srv_read_only_mode) {

		ut_ad(trx->read_view == NULL);
		return(NULL);

	} else if (!MVCC::is_view_active(trx->read_view)) {
		trx_sys->mvcc->view_open(trx->read_view, trx);
	}

	return(trx->read_view);
}

/****************************************************************//**
>>>>>>> 05153a67
Prepares a transaction for commit/rollback. */
void
trx_commit_or_rollback_prepare(
/*===========================*/
	trx_t*	trx)		/*!< in/out: transaction */
{
	/* We are reading trx->state without holding trx_sys.mutex
	here, because the commit or rollback should be invoked for a
	running (or recovered prepared) transaction that is associated
	with the current thread. */

	switch (trx->state) {
	case TRX_STATE_NOT_STARTED:
		trx_start_low(trx, true);
		/* fall through */

	case TRX_STATE_ACTIVE:
	case TRX_STATE_PREPARED:

		/* If the trx is in a lock wait state, moves the waiting
		query thread to the suspended state */

		if (trx->lock.que_state == TRX_QUE_LOCK_WAIT) {

			ut_a(trx->lock.wait_thr != NULL);
			trx->lock.wait_thr->state = QUE_THR_SUSPENDED;
			trx->lock.wait_thr = NULL;

			trx->lock.que_state = TRX_QUE_RUNNING;
		}

		ut_a(trx->lock.n_active_thrs == 1);
		return;

	case TRX_STATE_COMMITTED_IN_MEMORY:
		break;
	}

	ut_error;
}

/*********************************************************************//**
Creates a commit command node struct.
@return own: commit node struct */
commit_node_t*
trx_commit_node_create(
/*===================*/
	mem_heap_t*	heap)	/*!< in: mem heap where created */
{
	commit_node_t*	node;

	node = static_cast<commit_node_t*>(mem_heap_alloc(heap, sizeof(*node)));
	node->common.type  = QUE_NODE_COMMIT;
	node->state = COMMIT_NODE_SEND;

	return(node);
}

/***********************************************************//**
Performs an execution step for a commit type node in a query graph.
@return query thread to run next, or NULL */
que_thr_t*
trx_commit_step(
/*============*/
	que_thr_t*	thr)	/*!< in: query thread */
{
	commit_node_t*	node;

	node = static_cast<commit_node_t*>(thr->run_node);

	ut_ad(que_node_get_type(node) == QUE_NODE_COMMIT);

	if (thr->prev_node == que_node_get_parent(node)) {
		node->state = COMMIT_NODE_SEND;
	}

	if (node->state == COMMIT_NODE_SEND) {
		trx_t*	trx;

		node->state = COMMIT_NODE_WAIT;

		trx = thr_get_trx(thr);

		ut_a(trx->lock.wait_thr == NULL);
		ut_a(trx->lock.que_state != TRX_QUE_LOCK_WAIT);

		trx_commit_or_rollback_prepare(trx);

		trx->lock.que_state = TRX_QUE_COMMITTING;

		trx_commit(trx);

		ut_ad(trx->lock.wait_thr == NULL);

		trx->lock.que_state = TRX_QUE_RUNNING;

		thr = NULL;
	} else {
		ut_ad(node->state == COMMIT_NODE_WAIT);

		node->state = COMMIT_NODE_SEND;

		thr->run_node = que_node_get_parent(node);
	}

	return(thr);
}

/**********************************************************************//**
Does the transaction commit for MySQL.
@return DB_SUCCESS or error number */
dberr_t
trx_commit_for_mysql(
/*=================*/
	trx_t*	trx)	/*!< in/out: transaction */
{
	/* Because we do not do the commit by sending an Innobase
	sig to the transaction, we must here make sure that trx has been
	started. */

	switch (trx->state) {
	case TRX_STATE_NOT_STARTED:
		ut_d(trx->start_file = __FILE__);
		ut_d(trx->start_line = __LINE__);

		trx_start_low(trx, true);
		/* fall through */
	case TRX_STATE_ACTIVE:
	case TRX_STATE_PREPARED:

		trx->op_info = "committing";

		trx_commit(trx);

		MONITOR_DEC(MONITOR_TRX_ACTIVE);
		trx->op_info = "";
		return(DB_SUCCESS);
	case TRX_STATE_COMMITTED_IN_MEMORY:
		break;
	}
	ut_error;
	return(DB_CORRUPTION);
}

/**********************************************************************//**
If required, flushes the log to disk if we called trx_commit_for_mysql()
with trx->flush_log_later == TRUE. */
void
trx_commit_complete_for_mysql(
/*==========================*/
	trx_t*	trx)	/*!< in/out: transaction */
{
	if (trx->id != 0
	    || !trx->must_flush_log_later
	    || (srv_flush_log_at_trx_commit == 1 && trx->active_commit_ordered)) {

		return;
	}

	trx_flush_log_if_needed(trx->commit_lsn, trx);

	trx->must_flush_log_later = false;
}

/**********************************************************************//**
Marks the latest SQL statement ended. */
void
trx_mark_sql_stat_end(
/*==================*/
	trx_t*	trx)	/*!< in: trx handle */
{
	ut_a(trx);

	switch (trx->state) {
	case TRX_STATE_PREPARED:
	case TRX_STATE_COMMITTED_IN_MEMORY:
		break;
	case TRX_STATE_NOT_STARTED:
		trx->undo_no = 0;
		/* fall through */
	case TRX_STATE_ACTIVE:
		trx->last_sql_stat_start.least_undo_no = trx->undo_no;

		if (trx->fts_trx != NULL) {
			fts_savepoint_laststmt_refresh(trx);
		}

		return;
	}

	ut_error;
}

/**********************************************************************//**
Prints info about a transaction. */
void
trx_print_low(
/*==========*/
	FILE*		f,
			/*!< in: output stream */
	const trx_t*	trx,
			/*!< in: transaction */
	ulint		max_query_len,
			/*!< in: max query length to print,
			or 0 to use the default max length */
	ulint		n_rec_locks,
			/*!< in: lock_number_of_rows_locked(&trx->lock) */
	ulint		n_trx_locks,
			/*!< in: length of trx->lock.trx_locks */
	ulint		heap_size)
			/*!< in: mem_heap_get_size(trx->lock.lock_heap) */
{
	ibool		newline;
	const char*	op_info;

	fprintf(f, "TRANSACTION " TRX_ID_FMT, trx_get_id_for_print(trx));

	/* trx->state cannot change from or to NOT_STARTED while we
	are holding the trx_sys.mutex. It may change from ACTIVE to
	PREPARED or COMMITTED. */
	switch (trx->state) {
	case TRX_STATE_NOT_STARTED:
		fputs(", not started", f);
		goto state_ok;
	case TRX_STATE_ACTIVE:
		fprintf(f, ", ACTIVE %lu sec",
			(ulong) difftime(time(NULL), trx->start_time));
		goto state_ok;
	case TRX_STATE_PREPARED:
		fprintf(f, ", ACTIVE (PREPARED) %lu sec",
			(ulong) difftime(time(NULL), trx->start_time));
		goto state_ok;
	case TRX_STATE_COMMITTED_IN_MEMORY:
		fputs(", COMMITTED IN MEMORY", f);
		goto state_ok;
	}
	fprintf(f, ", state %lu", (ulong) trx->state);
	ut_ad(0);
state_ok:

	/* prevent a race condition */
	op_info = trx->op_info;

	if (*op_info) {
		putc(' ', f);
		fputs(op_info, f);
	}

	if (trx->is_recovered) {
		fputs(" recovered trx", f);
	}

	if (trx->declared_to_be_inside_innodb) {
		fprintf(f, ", thread declared inside InnoDB %lu",
			(ulong) trx->n_tickets_to_enter_innodb);
	}

	putc('\n', f);

	if (trx->n_mysql_tables_in_use > 0 || trx->mysql_n_tables_locked > 0) {
		fprintf(f, "mysql tables in use %lu, locked %lu\n",
			(ulong) trx->n_mysql_tables_in_use,
			(ulong) trx->mysql_n_tables_locked);
	}

	newline = TRUE;

	/* trx->lock.que_state of an ACTIVE transaction may change
	while we are not holding trx->mutex. We perform a dirty read
	for performance reasons. */

	switch (trx->lock.que_state) {
	case TRX_QUE_RUNNING:
		newline = FALSE; break;
	case TRX_QUE_LOCK_WAIT:
		fputs("LOCK WAIT ", f); break;
	case TRX_QUE_ROLLING_BACK:
		fputs("ROLLING BACK ", f); break;
	case TRX_QUE_COMMITTING:
		fputs("COMMITTING ", f); break;
	default:
		fprintf(f, "que state %lu ", (ulong) trx->lock.que_state);
	}

	if (n_trx_locks > 0 || heap_size > 400) {
		newline = TRUE;

		fprintf(f, "%lu lock struct(s), heap size %lu,"
			" %lu row lock(s)",
			(ulong) n_trx_locks,
			(ulong) heap_size,
			(ulong) n_rec_locks);
	}

	if (trx->undo_no != 0) {
		newline = TRUE;
		fprintf(f, ", undo log entries " TRX_ID_FMT, trx->undo_no);
	}

	if (newline) {
		putc('\n', f);
	}

	if (trx->state != TRX_STATE_NOT_STARTED && trx->mysql_thd != NULL) {
		innobase_mysql_print_thd(
			f, trx->mysql_thd, static_cast<uint>(max_query_len));
	}
}

/**********************************************************************//**
Prints info about a transaction.
The caller must hold lock_sys.mutex.
When possible, use trx_print() instead. */
void
trx_print_latched(
/*==============*/
	FILE*		f,		/*!< in: output stream */
	const trx_t*	trx,		/*!< in: transaction */
	ulint		max_query_len)	/*!< in: max query length to print,
					or 0 to use the default max length */
{
	ut_ad(lock_mutex_own());

	trx_print_low(f, trx, max_query_len,
		      lock_number_of_rows_locked(&trx->lock),
		      UT_LIST_GET_LEN(trx->lock.trx_locks),
		      mem_heap_get_size(trx->lock.lock_heap));
}

/**********************************************************************//**
Prints info about a transaction.
Acquires and releases lock_sys.mutex. */
void
trx_print(
/*======*/
	FILE*		f,		/*!< in: output stream */
	const trx_t*	trx,		/*!< in: transaction */
	ulint		max_query_len)	/*!< in: max query length to print,
					or 0 to use the default max length */
{
	ulint	n_rec_locks;
	ulint	n_trx_locks;
	ulint	heap_size;

	lock_mutex_enter();
	n_rec_locks = lock_number_of_rows_locked(&trx->lock);
	n_trx_locks = UT_LIST_GET_LEN(trx->lock.trx_locks);
	heap_size = mem_heap_get_size(trx->lock.lock_heap);
	lock_mutex_exit();

	trx_print_low(f, trx, max_query_len,
		      n_rec_locks, n_trx_locks, heap_size);
}

/*******************************************************************//**
Compares the "weight" (or size) of two transactions. Transactions that
have edited non-transactional tables are considered heavier than ones
that have not.
@return TRUE if weight(a) >= weight(b) */
bool
trx_weight_ge(
/*==========*/
	const trx_t*	a,	/*!< in: transaction to be compared */
	const trx_t*	b)	/*!< in: transaction to be compared */
{
	ibool	a_notrans_edit;
	ibool	b_notrans_edit;

	/* If mysql_thd is NULL for a transaction we assume that it has
	not edited non-transactional tables. */

	a_notrans_edit = a->mysql_thd != NULL
		&& thd_has_edited_nontrans_tables(a->mysql_thd);

	b_notrans_edit = b->mysql_thd != NULL
		&& thd_has_edited_nontrans_tables(b->mysql_thd);

	if (a_notrans_edit != b_notrans_edit) {

		return(a_notrans_edit);
	}

	/* Either both had edited non-transactional tables or both had
	not, we fall back to comparing the number of altered/locked
	rows. */

	return(TRX_WEIGHT(a) >= TRX_WEIGHT(b));
}

/** Prepare a transaction.
@return	log sequence number that makes the XA PREPARE durable
@retval	0	if no changes needed to be made durable */
static
lsn_t
trx_prepare_low(trx_t* trx)
{
	ut_ad(!trx->rsegs.m_redo.old_insert);
	ut_ad(!trx->is_recovered);

	mtr_t	mtr;

	if (trx_undo_t* undo = trx->rsegs.m_noredo.undo) {
		ut_ad(undo->rseg == trx->rsegs.m_noredo.rseg);

		mtr.start();
		mtr.set_log_mode(MTR_LOG_NO_REDO);

		mutex_enter(&undo->rseg->mutex);
		trx_undo_set_state_at_prepare(trx, undo, false, &mtr);
		mutex_exit(&undo->rseg->mutex);

		mtr.commit();
	}

	trx_undo_t* undo = trx->rsegs.m_redo.undo;

	if (!undo) {
		/* There were no changes to persistent tables. */
		return(0);
	}

	trx_rseg_t*	rseg = trx->rsegs.m_redo.rseg;
	ut_ad(undo->rseg == rseg);

	mtr.start(true);

	/* Change the undo log segment states from TRX_UNDO_ACTIVE to
	TRX_UNDO_PREPARED: these modifications to the file data
	structure define the transaction as prepared in the file-based
	world, at the serialization point of lsn. */

	mutex_enter(&rseg->mutex);
	trx_undo_set_state_at_prepare(trx, undo, false, &mtr);
	mutex_exit(&rseg->mutex);

	/* Make the XA PREPARE durable. */
	mtr.commit();
	ut_ad(mtr.commit_lsn() > 0);
	return(mtr.commit_lsn());
}

/****************************************************************//**
Prepares a transaction. */
static
void
trx_prepare(
/*========*/
	trx_t*	trx)	/*!< in/out: transaction */
{
	/* Only fresh user transactions can be prepared.
	Recovered transactions cannot. */
	ut_a(!trx->is_recovered);

	lsn_t	lsn = trx_prepare_low(trx);

	DBUG_EXECUTE_IF("ib_trx_crash_during_xa_prepare_step", DBUG_SUICIDE(););

	ut_a(trx->state == TRX_STATE_ACTIVE);
	trx_mutex_enter(trx);
	trx->state = TRX_STATE_PREPARED;
	trx_mutex_exit(trx);

	if (lsn) {
		/* Depending on the my.cnf options, we may now write the log
		buffer to the log files, making the prepared state of the
		transaction durable if the OS does not crash. We may also
		flush the log files to disk, making the prepared state of the
		transaction durable also at an OS crash or a power outage.

		The idea in InnoDB's group prepare is that a group of
		transactions gather behind a trx doing a physical disk write
		to log files, and when that physical write has been completed,
		one of those transactions does a write which prepares the whole
		group. Note that this group prepare will only bring benefit if
		there are > 2 users in the database. Then at least 2 users can
		gather behind one doing the physical log write to disk.

		We must not be holding any mutexes or latches here. */

		trx_flush_log_if_needed(lsn, trx);
	}
}

/** XA PREPARE a transaction.
@param[in,out]	trx	transaction to prepare */
void trx_prepare_for_mysql(trx_t* trx)
{
	trx_start_if_not_started_xa(trx, false);

	trx->op_info = "preparing";

	trx_prepare(trx);

	trx->op_info = "";
}


struct trx_recover_for_mysql_callback_arg
{
  XID *xid_list;
  uint len;
  uint count;
};


static my_bool trx_recover_for_mysql_callback(rw_trx_hash_element_t *element,
  trx_recover_for_mysql_callback_arg *arg)
{
  mutex_enter(&element->mutex);
  if (trx_t *trx= element->trx)
  {
    /*
      The state of a read-write transaction can only change from ACTIVE to
      PREPARED while we are holding the element->mutex. But since it is
      executed at startup no state change should occur.
    */
    if (trx_state_eq(trx, TRX_STATE_PREPARED))
    {
      ut_ad(trx->is_recovered);
      if (arg->count == 0)
        ib::info() << "Starting recovery for XA transactions...";
      ib::info() << "Transaction " << trx_get_id_for_print(trx)
                 << " in prepared state after recovery";
      ib::info() << "Transaction contains changes to " << trx->undo_no
                 << " rows";
      arg->xid_list[arg->count++]= *trx->xid;
    }
  }
  mutex_exit(&element->mutex);
  return arg->count == arg->len;
}


/**
  Find prepared transaction objects for recovery.

  @param[out]  xid_list  prepared transactions
  @param[in]   len       number of slots in xid_list

  @return number of prepared transactions stored in xid_list
*/

int trx_recover_for_mysql(XID *xid_list, uint len)
{
  trx_recover_for_mysql_callback_arg arg= { xid_list, len, 0 };

  ut_ad(xid_list);
  ut_ad(len);

  /* Fill xid_list with PREPARED transactions. */
  trx_sys.rw_trx_hash.iterate_no_dups(reinterpret_cast<my_hash_walk_action>
                                      (trx_recover_for_mysql_callback), &arg);
  if (arg.count)
    ib::info() << arg.count
               << " transactions in prepared state after recovery";
  return int(arg.count);
}


struct trx_get_trx_by_xid_callback_arg
{
  XID *xid;
  trx_t *trx;
};


static my_bool trx_get_trx_by_xid_callback(rw_trx_hash_element_t *element,
  trx_get_trx_by_xid_callback_arg *arg)
{
  my_bool found= 0;
  mutex_enter(&element->mutex);
  if (trx_t *trx= element->trx)
  {
    if (trx->is_recovered && trx_state_eq(trx, TRX_STATE_PREPARED) &&
        arg->xid->eq(reinterpret_cast<XID*>(trx->xid)))
    {
      /* Invalidate the XID, so that subsequent calls will not find it. */
      trx->xid->null();
      arg->trx= trx;
      found= 1;
    }
  }
  mutex_exit(&element->mutex);
  return found;
}


/**
  Finds PREPARED XA transaction by xid.

  trx may have been committed, unless the caller is holding lock_sys.mutex.

  @param[in]  xid  X/Open XA transaction identifier

  @return trx or NULL; on match, the trx->xid will be invalidated;
*/

trx_t *trx_get_trx_by_xid(XID *xid)
{
  trx_get_trx_by_xid_callback_arg arg= { xid, 0 };

  if (xid)
    trx_sys.rw_trx_hash.iterate(reinterpret_cast<my_hash_walk_action>
                                (trx_get_trx_by_xid_callback), &arg);
  return arg.trx;
}


/*************************************************************//**
Starts the transaction if it is not yet started. */
void
trx_start_if_not_started_xa_low(
/*============================*/
	trx_t*	trx,		/*!< in/out: transaction */
	bool	read_write)	/*!< in: true if read write transaction */
{
	switch (trx->state) {
	case TRX_STATE_NOT_STARTED:
		trx_start_low(trx, read_write);
		return;

	case TRX_STATE_ACTIVE:
		if (trx->id == 0 && read_write) {
			/* If the transaction is tagged as read-only then
			it can only write to temp tables and for such
			transactions we don't want to move them to the
			trx_sys_t::rw_trx_hash. */
			if (!trx->read_only) {
				trx_set_rw_mode(trx);
			}
		}
		return;
	case TRX_STATE_PREPARED:
	case TRX_STATE_COMMITTED_IN_MEMORY:
		break;
	}

	ut_error;
}

/*************************************************************//**
Starts the transaction if it is not yet started. */
void
trx_start_if_not_started_low(
/*==========================*/
	trx_t*	trx,		/*!< in: transaction */
	bool	read_write)	/*!< in: true if read write transaction */
{
	switch (trx->state) {
	case TRX_STATE_NOT_STARTED:
		trx_start_low(trx, read_write);
		return;

	case TRX_STATE_ACTIVE:
		if (read_write && trx->id == 0 && !trx->read_only) {
			trx_set_rw_mode(trx);
		}
		return;

	case TRX_STATE_PREPARED:
	case TRX_STATE_COMMITTED_IN_MEMORY:
		break;
	}

	ut_error;
}

/*************************************************************//**
Starts a transaction for internal processing. */
void
trx_start_internal_low(
/*===================*/
	trx_t*	trx)		/*!< in/out: transaction */
{
	/* Ensure it is not flagged as an auto-commit-non-locking
	transaction. */

	trx->will_lock = 1;

	trx->internal = true;

	trx_start_low(trx, true);
}

/** Starts a read-only transaction for internal processing.
@param[in,out] trx	transaction to be started */
void
trx_start_internal_read_only_low(
	trx_t*	trx)
{
	/* Ensure it is not flagged as an auto-commit-non-locking
	transaction. */

	trx->will_lock = 1;

	trx->internal = true;

	trx_start_low(trx, false);
}

/*************************************************************//**
Starts the transaction for a DDL operation. */
void
trx_start_for_ddl_low(
/*==================*/
	trx_t*		trx,	/*!< in/out: transaction */
	trx_dict_op_t	op)	/*!< in: dictionary operation type */
{
	switch (trx->state) {
	case TRX_STATE_NOT_STARTED:
		/* Flag this transaction as a dictionary operation, so that
		the data dictionary will be locked in crash recovery. */

		trx_set_dict_operation(trx, op);

		/* Ensure it is not flagged as an auto-commit-non-locking
		transation. */
		trx->will_lock = 1;

		trx->ddl= true;

		trx_start_internal_low(trx);
		return;

	case TRX_STATE_ACTIVE:
	case TRX_STATE_PREPARED:
	case TRX_STATE_COMMITTED_IN_MEMORY:
		break;
	}

	ut_error;
}

/*************************************************************//**
Set the transaction as a read-write transaction if it is not already
tagged as such. Read-only transactions that are writing to temporary
tables are assigned an ID and a rollback segment but are not added
to the trx read-write list because their updates should not be visible
to other transactions and therefore their changes can be ignored by
by MVCC. */
void
trx_set_rw_mode(
/*============*/
	trx_t*		trx)		/*!< in/out: transaction that is RW */
{
	ut_ad(trx->rsegs.m_redo.rseg == 0);
	ut_ad(!trx_is_autocommit_non_locking(trx));
	ut_ad(!trx->read_only);
	ut_ad(trx->id == 0);

	if (high_level_read_only) {
		return;
	}

	/* Function is promoting existing trx from ro mode to rw mode.
	In this process it has acquired trx_sys.mutex as it plan to
	move trx from ro list to rw list. If in future, some other thread
	looks at this trx object while it is being promoted then ensure
	that both threads are synced by acquring trx->mutex to avoid decision
	based on in-consistent view formed during promotion. */

	trx->rsegs.m_redo.rseg = trx_assign_rseg_low();
	ut_ad(trx->rsegs.m_redo.rseg != 0);

	trx_sys.register_rw(trx);

	/* So that we can see our own changes. */
	if (trx->read_view.is_open()) {
		trx->read_view.set_creator_trx_id(trx->id);
	}
}<|MERGE_RESOLUTION|>--- conflicted
+++ resolved
@@ -219,12 +219,6 @@
 			&trx_named_savept_t::trx_savepoints);
 
 		mutex_create(LATCH_ID_TRX, &trx->mutex);
-<<<<<<< HEAD
-
-		lock_trx_alloc_locks(trx);
-=======
-		mutex_create(LATCH_ID_TRX_UNDO, &trx->undo_mutex);
->>>>>>> 05153a67
 	}
 
 	/** Release resources held by the transaction object.
@@ -254,33 +248,9 @@
 
 		ut_ad(!trx->read_view.is_open());
 
-<<<<<<< HEAD
-		if (!trx->lock.rec_pool.empty()) {
-
-			/* See lock_trx_alloc_locks() why we only free
-			the first element. */
-
-			ut_free(trx->lock.rec_pool[0]);
-		}
-
-		if (!trx->lock.table_pool.empty()) {
-
-			/* See lock_trx_alloc_locks() why we only free
-			the first element. */
-
-			ut_free(trx->lock.table_pool[0]);
-		}
-
-		trx->lock.rec_pool.~lock_pool_t();
-
-		trx->lock.table_pool.~lock_pool_t();
-
-		trx->lock.table_locks.~lock_pool_t();
+		trx->lock.table_locks.~lock_list();
 
 		trx->read_view.~ReadView();
-=======
-		trx->lock.table_locks.~lock_list();
->>>>>>> 05153a67
 	}
 
 	/** Enforce any invariants here, this is called before the transaction
@@ -998,24 +968,7 @@
 		      || srv_read_only_mode
 		      || srv_force_recovery >= SRV_FORCE_NO_TRX_UNDO);
 
-<<<<<<< HEAD
 		trx_sys.register_rw(trx);
-=======
-		UT_LIST_ADD_FIRST(trx_sys->rw_trx_list, trx);
-
-		ut_d(trx->in_rw_trx_list = true);
-#ifdef UNIV_DEBUG
-		if (trx->id > trx_sys->rw_max_trx_id) {
-			trx_sys->rw_max_trx_id = trx->id;
-		}
-#endif /* UNIV_DEBUG */
-
-		trx->state = TRX_STATE_ACTIVE;
-
-		ut_ad(trx_sys_validate_trx_list());
-
-		trx_sys_mutex_exit();
->>>>>>> 05153a67
 	} else {
 		if (!trx_is_autocommit_non_locking(trx)) {
 
@@ -1272,9 +1225,6 @@
 /*============================*/
 	trx_t*	trx)	/*!< in: transaction */
 {
-
-	ut_ad(trx->id != 0);
-
 	/* consider using trx->start_time if calling time() is too
 	expensive here */
 	time_t	now = ut_time();
@@ -1361,10 +1311,7 @@
 		if (trx->read_only || trx->rsegs.m_redo.rseg == NULL) {
 			MONITOR_INC(MONITOR_TRX_RO_COMMIT);
 		} else {
-<<<<<<< HEAD
 			trx_update_mod_tables_timestamp(trx);
-=======
->>>>>>> 05153a67
 			MONITOR_INC(MONITOR_TRX_RW_COMMIT);
 		}
 	}
@@ -1586,78 +1533,6 @@
 }
 
 /****************************************************************//**
-<<<<<<< HEAD
-=======
-Cleans up a transaction at database startup. The cleanup is needed if
-the transaction already got to the middle of a commit when the database
-crashed, and we cannot roll it back. */
-void
-trx_cleanup_at_db_startup(
-/*======================*/
-	trx_t*	trx)	/*!< in: transaction */
-{
-	ut_ad(trx->is_recovered);
-	ut_ad(!trx->rsegs.m_noredo.undo);
-	ut_ad(!trx->rsegs.m_redo.update_undo);
-
-	if (trx_undo_t*& undo = trx->rsegs.m_redo.insert_undo) {
-		ut_ad(undo->rseg == trx->rsegs.m_redo.rseg);
-		trx_undo_commit_cleanup(undo, false);
-		undo = NULL;
-	}
-
-	memset(&trx->rsegs, 0x0, sizeof(trx->rsegs));
-	trx->undo_no = 0;
-	trx->undo_rseg_space = 0;
-	trx->last_sql_stat_start.least_undo_no = 0;
-
-	trx_sys_mutex_enter();
-
-	ut_a(!trx->read_only);
-
-	UT_LIST_REMOVE(trx_sys->rw_trx_list, trx);
-
-	ut_d(trx->in_rw_trx_list = FALSE);
-
-	trx_sys_mutex_exit();
-
-	/* Change the transaction state without mutex protection, now
-	that it no longer is in the trx_list. Recovered transactions
-	are never placed in the mysql_trx_list. */
-	ut_ad(trx->is_recovered);
-	ut_ad(!trx->in_rw_trx_list);
-	ut_ad(!trx->in_mysql_trx_list);
-	DBUG_LOG("trx", "Cleanup at startup: " << trx);
-	trx->id = 0;
-	trx->state = TRX_STATE_NOT_STARTED;
-}
-
-/********************************************************************//**
-Assigns a read view for a consistent read query. All the consistent reads
-within the same transaction will get the same read view, which is created
-when this function is first called for a new started transaction.
-@return consistent read view */
-ReadView*
-trx_assign_read_view(
-/*=================*/
-	trx_t*		trx)	/*!< in/out: active transaction */
-{
-	ut_ad(trx->state == TRX_STATE_ACTIVE);
-
-	if (srv_read_only_mode) {
-
-		ut_ad(trx->read_view == NULL);
-		return(NULL);
-
-	} else if (!MVCC::is_view_active(trx->read_view)) {
-		trx_sys->mvcc->view_open(trx->read_view, trx);
-	}
-
-	return(trx->read_view);
-}
-
-/****************************************************************//**
->>>>>>> 05153a67
 Prepares a transaction for commit/rollback. */
 void
 trx_commit_or_rollback_prepare(
