--- conflicted
+++ resolved
@@ -375,50 +375,6 @@
 {
 	return(page_header_get_field(page, PAGE_N_HEAP) & 0x7fff);
 }
-
-<<<<<<< HEAD
-#ifdef UNIV_DEBUG
-/*************************************************************//**
-Gets pointer to nth directory slot.
-@return pointer to dir slot */
-UNIV_INLINE
-page_dir_slot_t*
-page_dir_get_nth_slot(
-/*==================*/
-	const page_t*	page,	/*!< in: index page */
-	ulint		n)	/*!< in: position */
-{
-	ut_ad(page_dir_get_n_slots(page) > n);
-
-	return((page_dir_slot_t*)
-	       page + srv_page_size - PAGE_DIR
-	       - (n + 1) * PAGE_DIR_SLOT_SIZE);
-}
-#endif /* UNIV_DEBUG */
-=======
-/*************************************************************//**
-Sets the number of records in the heap. */
-UNIV_INLINE
-void
-page_dir_set_n_heap(
-/*================*/
-	page_t*		page,	/*!< in/out: index page */
-	page_zip_des_t*	page_zip,/*!< in/out: compressed page whose
-				uncompressed part will be updated, or NULL.
-				Note that the size of the dense page directory
-				in the compressed page trailer is
-				n_heap * PAGE_ZIP_DIR_SLOT_SIZE. */
-	ulint		n_heap)	/*!< in: number of records */
-{
-	ut_ad(n_heap < 0x8000);
-	ut_ad(!page_zip || uint16_t(n_heap)
-	      == (page_header_get_field(page, PAGE_N_HEAP) & 0x7fff) + 1);
-
-	page_header_set_field(page, page_zip, PAGE_N_HEAP, n_heap
-			      | (0x8000
-				 & page_header_get_field(page, PAGE_N_HEAP)));
-}
->>>>>>> 06b0623a
 
 /**************************************************************//**
 Used to check the consistency of a record on a page.
