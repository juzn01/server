/*****************************************************************************

Copyright (c) 1995, 2011, Oracle and/or its affiliates. All Rights Reserved.
Copyright (c) 2008, Google Inc.

Portions of this file contain modifications contributed and copyrighted by
Google, Inc. Those modifications are gratefully acknowledged and are described
briefly in the InnoDB documentation. The contributions by Google are
incorporated with their permission, and subject to the conditions contained in
the file COPYING.Google.

This program is free software; you can redistribute it and/or modify it under
the terms of the GNU General Public License as published by the Free Software
Foundation; version 2 of the License.

This program is distributed in the hope that it will be useful, but WITHOUT
ANY WARRANTY; without even the implied warranty of MERCHANTABILITY or FITNESS
FOR A PARTICULAR PURPOSE. See the GNU General Public License for more details.

You should have received a copy of the GNU General Public License along with
this program; if not, write to the Free Software Foundation, Inc., 59 Temple
Place, Suite 330, Boston, MA 02111-1307 USA

*****************************************************************************/

/**************************************************//**
@file buf/buf0buf.c
The database buffer buf_pool

Created 11/5/1995 Heikki Tuuri
*******************************************************/

#include "buf0buf.h"

#ifdef UNIV_NONINL
#include "buf0buf.ic"
#endif

#include "mem0mem.h"
#include "btr0btr.h"
#include "fil0fil.h"
#ifndef UNIV_HOTBACKUP
#include "buf0buddy.h"
#include "lock0lock.h"
#include "btr0sea.h"
#include "ibuf0ibuf.h"
#include "trx0undo.h"
#include "log0log.h"
#endif /* !UNIV_HOTBACKUP */
#include "srv0srv.h"
#include "dict0dict.h"
#include "log0recv.h"
#include "page0zip.h"

/*
		IMPLEMENTATION OF THE BUFFER POOL
		=================================

Performance improvement:
------------------------
Thread scheduling in NT may be so slow that the OS wait mechanism should
not be used even in waiting for disk reads to complete.
Rather, we should put waiting query threads to the queue of
waiting jobs, and let the OS thread do something useful while the i/o
is processed. In this way we could remove most OS thread switches in
an i/o-intensive benchmark like TPC-C.

A possibility is to put a user space thread library between the database
and NT. User space thread libraries might be very fast.

SQL Server 7.0 can be configured to use 'fibers' which are lightweight
threads in NT. These should be studied.

		Buffer frames and blocks
		------------------------
Following the terminology of Gray and Reuter, we call the memory
blocks where file pages are loaded buffer frames. For each buffer
frame there is a control block, or shortly, a block, in the buffer
control array. The control info which does not need to be stored
in the file along with the file page, resides in the control block.

		Buffer pool struct
		------------------
The buffer buf_pool contains a single mutex which protects all the
control data structures of the buf_pool. The content of a buffer frame is
protected by a separate read-write lock in its control block, though.
These locks can be locked and unlocked without owning the buf_pool->mutex.
The OS events in the buf_pool struct can be waited for without owning the
buf_pool->mutex.

The buf_pool->mutex is a hot-spot in main memory, causing a lot of
memory bus traffic on multiprocessor systems when processors
alternately access the mutex. On our Pentium, the mutex is accessed
maybe every 10 microseconds. We gave up the solution to have mutexes
for each control block, for instance, because it seemed to be
complicated.

A solution to reduce mutex contention of the buf_pool->mutex is to
create a separate mutex for the page hash table. On Pentium,
accessing the hash table takes 2 microseconds, about half
of the total buf_pool->mutex hold time.

		Control blocks
		--------------

The control block contains, for instance, the bufferfix count
which is incremented when a thread wants a file page to be fixed
in a buffer frame. The bufferfix operation does not lock the
contents of the frame, however. For this purpose, the control
block contains a read-write lock.

The buffer frames have to be aligned so that the start memory
address of a frame is divisible by the universal page size, which
is a power of two.

We intend to make the buffer buf_pool size on-line reconfigurable,
that is, the buf_pool size can be changed without closing the database.
Then the database administarator may adjust it to be bigger
at night, for example. The control block array must
contain enough control blocks for the maximum buffer buf_pool size
which is used in the particular database.
If the buf_pool size is cut, we exploit the virtual memory mechanism of
the OS, and just refrain from using frames at high addresses. Then the OS
can swap them to disk.

The control blocks containing file pages are put to a hash table
according to the file address of the page.
We could speed up the access to an individual page by using
"pointer swizzling": we could replace the page references on
non-leaf index pages by direct pointers to the page, if it exists
in the buf_pool. We could make a separate hash table where we could
chain all the page references in non-leaf pages residing in the buf_pool,
using the page reference as the hash key,
and at the time of reading of a page update the pointers accordingly.
Drawbacks of this solution are added complexity and,
possibly, extra space required on non-leaf pages for memory pointers.
A simpler solution is just to speed up the hash table mechanism
in the database, using tables whose size is a power of 2.

		Lists of blocks
		---------------

There are several lists of control blocks.

The free list (buf_pool->free) contains blocks which are currently not
used.

The common LRU list contains all the blocks holding a file page
except those for which the bufferfix count is non-zero.
The pages are in the LRU list roughly in the order of the last
access to the page, so that the oldest pages are at the end of the
list. We also keep a pointer to near the end of the LRU list,
which we can use when we want to artificially age a page in the
buf_pool. This is used if we know that some page is not needed
again for some time: we insert the block right after the pointer,
causing it to be replaced sooner than would normally be the case.
Currently this aging mechanism is used for read-ahead mechanism
of pages, and it can also be used when there is a scan of a full
table which cannot fit in the memory. Putting the pages near the
end of the LRU list, we make sure that most of the buf_pool stays
in the main memory, undisturbed.

The unzip_LRU list contains a subset of the common LRU list.  The
blocks on the unzip_LRU list hold a compressed file page and the
corresponding uncompressed page frame.  A block is in unzip_LRU if and
only if the predicate buf_page_belongs_to_unzip_LRU(&block->page)
holds.  The blocks in unzip_LRU will be in same order as they are in
the common LRU list.  That is, each manipulation of the common LRU
list will result in the same manipulation of the unzip_LRU list.

The chain of modified blocks (buf_pool->flush_list) contains the blocks
holding file pages that have been modified in the memory
but not written to disk yet. The block with the oldest modification
which has not yet been written to disk is at the end of the chain.
The access to this list is protected by buf_pool->flush_list_mutex.

The chain of unmodified compressed blocks (buf_pool->zip_clean)
contains the control blocks (buf_page_t) of those compressed pages
that are not in buf_pool->flush_list and for which no uncompressed
page has been allocated in the buffer pool.  The control blocks for
uncompressed pages are accessible via buf_block_t objects that are
reachable via buf_pool->chunks[].

The chains of free memory blocks (buf_pool->zip_free[]) are used by
the buddy allocator (buf0buddy.c) to keep track of currently unused
memory blocks of size sizeof(buf_page_t)..UNIV_PAGE_SIZE / 2.  These
blocks are inside the UNIV_PAGE_SIZE-sized memory blocks of type
BUF_BLOCK_MEMORY that the buddy allocator requests from the buffer
pool.  The buddy allocator is solely used for allocating control
blocks for compressed pages (buf_page_t) and compressed page frames.

		Loading a file page
		-------------------

First, a victim block for replacement has to be found in the
buf_pool. It is taken from the free list or searched for from the
end of the LRU-list. An exclusive lock is reserved for the frame,
the io_fix field is set in the block fixing the block in buf_pool,
and the io-operation for loading the page is queued. The io-handler thread
releases the X-lock on the frame and resets the io_fix field
when the io operation completes.

A thread may request the above operation using the function
buf_page_get(). It may then continue to request a lock on the frame.
The lock is granted when the io-handler releases the x-lock.

		Read-ahead
		----------

The read-ahead mechanism is intended to be intelligent and
isolated from the semantically higher levels of the database
index management. From the higher level we only need the
information if a file page has a natural successor or
predecessor page. On the leaf level of a B-tree index,
these are the next and previous pages in the natural
order of the pages.

Let us first explain the read-ahead mechanism when the leafs
of a B-tree are scanned in an ascending or descending order.
When a read page is the first time referenced in the buf_pool,
the buffer manager checks if it is at the border of a so-called
linear read-ahead area. The tablespace is divided into these
areas of size 64 blocks, for example. So if the page is at the
border of such an area, the read-ahead mechanism checks if
all the other blocks in the area have been accessed in an
ascending or descending order. If this is the case, the system
looks at the natural successor or predecessor of the page,
checks if that is at the border of another area, and in this case
issues read-requests for all the pages in that area. Maybe
we could relax the condition that all the pages in the area
have to be accessed: if data is deleted from a table, there may
appear holes of unused pages in the area.

A different read-ahead mechanism is used when there appears
to be a random access pattern to a file.
If a new page is referenced in the buf_pool, and several pages
of its random access area (for instance, 32 consecutive pages
in a tablespace) have recently been referenced, we may predict
that the whole area may be needed in the near future, and issue
the read requests for the whole area.
*/

#ifndef UNIV_HOTBACKUP
/** Value in microseconds */
static const int WAIT_FOR_READ	= 5000;
/** Number of attemtps made to read in a page in the buffer pool */
static const ulint BUF_PAGE_READ_MAX_RETRIES = 100;

/** The buffer pools of the database */
UNIV_INTERN buf_pool_t*	buf_pool_ptr;

#if defined UNIV_DEBUG || defined UNIV_BUF_DEBUG
static ulint	buf_dbg_counter	= 0; /*!< This is used to insert validation
					operations in execution in the
					debug version */
#endif /* UNIV_DEBUG || UNIV_BUF_DEBUG */
#ifdef UNIV_DEBUG
/** If this is set TRUE, the program prints info whenever
read-ahead or flush occurs */
UNIV_INTERN ibool		buf_debug_prints = FALSE;
#endif /* UNIV_DEBUG */

#ifdef UNIV_PFS_RWLOCK
/* Keys to register buffer block related rwlocks and mutexes with
performance schema */
UNIV_INTERN mysql_pfs_key_t	buf_block_lock_key;
# ifdef UNIV_SYNC_DEBUG
UNIV_INTERN mysql_pfs_key_t	buf_block_debug_latch_key;
# endif /* UNIV_SYNC_DEBUG */
#endif /* UNIV_PFS_RWLOCK */

#ifdef UNIV_PFS_MUTEX
UNIV_INTERN mysql_pfs_key_t	buffer_block_mutex_key;
UNIV_INTERN mysql_pfs_key_t	buf_pool_mutex_key;
UNIV_INTERN mysql_pfs_key_t	buf_pool_zip_mutex_key;
UNIV_INTERN mysql_pfs_key_t	flush_list_mutex_key;
#endif /* UNIV_PFS_MUTEX */

#if defined UNIV_PFS_MUTEX || defined UNIV_PFS_RWLOCK
# ifndef PFS_SKIP_BUFFER_MUTEX_RWLOCK

/* Buffer block mutexes and rwlocks can be registered
in one group rather than individually. If PFS_GROUP_BUFFER_SYNC
is defined, register buffer block mutex and rwlock
in one group after their initialization. */
#  define PFS_GROUP_BUFFER_SYNC

/* This define caps the number of mutexes/rwlocks can
be registered with performance schema. Developers can
modify this define if necessary. Please note, this would
be effective only if PFS_GROUP_BUFFER_SYNC is defined. */
#  define PFS_MAX_BUFFER_MUTEX_LOCK_REGISTER	ULINT_MAX

# endif /* !PFS_SKIP_BUFFER_MUTEX_RWLOCK */
#endif /* UNIV_PFS_MUTEX || UNIV_PFS_RWLOCK */

/** A chunk of buffers.  The buffer pool is allocated in chunks. */
struct buf_chunk_struct{
	ulint		mem_size;	/*!< allocated size of the chunk */
	ulint		size;		/*!< size of frames[] and blocks[] */
	void*		mem;		/*!< pointer to the memory area which
					was allocated for the frames */
	buf_block_t*	blocks;		/*!< array of buffer control blocks */
};
#endif /* !UNIV_HOTBACKUP */

/********************************************************************//**
Gets the smallest oldest_modification lsn for any page in the pool. Returns
zero if all modified pages have been flushed to disk.
@return oldest modification in pool, zero if none */
UNIV_INTERN
ib_uint64_t
buf_pool_get_oldest_modification(void)
/*==================================*/
{
	ulint		i;
	buf_page_t*	bpage;
	ib_uint64_t	lsn = 0;
	ib_uint64_t	oldest_lsn = 0;

	/* When we traverse all the flush lists we don't want another
	thread to add a dirty page to any flush list. */
	log_flush_order_mutex_enter();

	for (i = 0; i < srv_buf_pool_instances; i++) {
		buf_pool_t*	buf_pool;

		buf_pool = buf_pool_from_array(i);

		buf_flush_list_mutex_enter(buf_pool);

		bpage = UT_LIST_GET_LAST(buf_pool->flush_list);

		if (bpage != NULL) {
			ut_ad(bpage->in_flush_list);
			lsn = bpage->oldest_modification;
		}

		buf_flush_list_mutex_exit(buf_pool);

		if (!oldest_lsn || oldest_lsn > lsn) {
			oldest_lsn = lsn;
		}
	}

	log_flush_order_mutex_exit();

	/* The returned answer may be out of date: the flush_list can
	change after the mutex has been released. */

	return(oldest_lsn);
}

/********************************************************************//**
Get total buffer pool statistics. */
UNIV_INTERN
void
buf_get_total_list_len(
/*===================*/
	ulint*		LRU_len,	/*!< out: length of all LRU lists */
	ulint*		free_len,	/*!< out: length of all free lists */
	ulint*		flush_list_len)	/*!< out: length of all flush lists */
{
	ulint		i;

	*LRU_len = 0;
	*free_len = 0;
	*flush_list_len = 0;

	for (i = 0; i < srv_buf_pool_instances; i++) {
		buf_pool_t*	buf_pool;

		buf_pool = buf_pool_from_array(i);
		*LRU_len += UT_LIST_GET_LEN(buf_pool->LRU);
		*free_len += UT_LIST_GET_LEN(buf_pool->free);
		*flush_list_len += UT_LIST_GET_LEN(buf_pool->flush_list);
	}
}

/********************************************************************//**
Get total buffer pool statistics. */
UNIV_INTERN
void
buf_get_total_stat(
/*===============*/
	buf_pool_stat_t*	tot_stat)	/*!< out: buffer pool stats */
{
	ulint			i;

	memset(tot_stat, 0, sizeof(*tot_stat));

	for (i = 0; i < srv_buf_pool_instances; i++) {
		buf_pool_stat_t*buf_stat;
		buf_pool_t*	buf_pool;

		buf_pool = buf_pool_from_array(i);

		buf_stat = &buf_pool->stat;
		tot_stat->n_page_gets += buf_stat->n_page_gets;
		tot_stat->n_pages_read += buf_stat->n_pages_read;
		tot_stat->n_pages_written += buf_stat->n_pages_written;
		tot_stat->n_pages_created += buf_stat->n_pages_created;
		tot_stat->n_ra_pages_read_rnd += buf_stat->n_ra_pages_read_rnd;
		tot_stat->n_ra_pages_read += buf_stat->n_ra_pages_read;
		tot_stat->n_ra_pages_evicted += buf_stat->n_ra_pages_evicted;
		tot_stat->n_pages_made_young += buf_stat->n_pages_made_young;

		tot_stat->n_pages_not_made_young +=
			buf_stat->n_pages_not_made_young;
	}
}

/********************************************************************//**
Allocates a buffer block.
@return own: the allocated block, in state BUF_BLOCK_MEMORY */
UNIV_INTERN
buf_block_t*
buf_block_alloc(
/*============*/
	buf_pool_t*	buf_pool)	/*!< in/out: buffer pool instance,
					or NULL for round-robin selection
					of the buffer pool */
{
	buf_block_t*	block;
	ulint		index;
	static ulint	buf_pool_index;

	if (buf_pool == NULL) {
		/* We are allocating memory from any buffer pool, ensure
		we spread the grace on all buffer pool instances. */
		index = buf_pool_index++ % srv_buf_pool_instances;
		buf_pool = buf_pool_from_array(index);
	}

	block = buf_LRU_get_free_block(buf_pool);

	buf_block_set_state(block, BUF_BLOCK_MEMORY);

	return(block);
}

/********************************************************************//**
Calculates a page checksum which is stored to the page when it is written
to a file. Note that we must be careful to calculate the same value on
32-bit and 64-bit architectures.
@return	checksum */
UNIV_INTERN
ulint
buf_calc_page_new_checksum(
/*=======================*/
	const byte*	page)	/*!< in: buffer page */
{
	ulint checksum;

	/* Since the field FIL_PAGE_FILE_FLUSH_LSN, and in versions <= 4.1.x
	..._ARCH_LOG_NO, are written outside the buffer pool to the first
	pages of data files, we have to skip them in the page checksum
	calculation.
	We must also skip the field FIL_PAGE_SPACE_OR_CHKSUM where the
	checksum is stored, and also the last 8 bytes of page because
	there we store the old formula checksum. */

	checksum = ut_fold_binary(page + FIL_PAGE_OFFSET,
				  FIL_PAGE_FILE_FLUSH_LSN - FIL_PAGE_OFFSET)
		+ ut_fold_binary(page + FIL_PAGE_DATA,
				 UNIV_PAGE_SIZE - FIL_PAGE_DATA
				 - FIL_PAGE_END_LSN_OLD_CHKSUM);
	checksum = checksum & 0xFFFFFFFFUL;

	return(checksum);
}

/********************************************************************//**
In versions < 4.0.14 and < 4.1.1 there was a bug that the checksum only
looked at the first few bytes of the page. This calculates that old
checksum.
NOTE: we must first store the new formula checksum to
FIL_PAGE_SPACE_OR_CHKSUM before calculating and storing this old checksum
because this takes that field as an input!
@return	checksum */
UNIV_INTERN
ulint
buf_calc_page_old_checksum(
/*=======================*/
	const byte*	page)	/*!< in: buffer page */
{
	ulint checksum;

	checksum = ut_fold_binary(page, FIL_PAGE_FILE_FLUSH_LSN);

	checksum = checksum & 0xFFFFFFFFUL;

	return(checksum);
}

/********************************************************************//**
Checks if a page is corrupt.
@return	TRUE if corrupted */
UNIV_INTERN
ibool
buf_page_is_corrupted(
/*==================*/
	const byte*	read_buf,	/*!< in: a database page */
	ulint		zip_size)	/*!< in: size of compressed page;
					0 for uncompressed pages */
{
	ulint		checksum_field;
	ulint		old_checksum_field;

	if (UNIV_LIKELY(!zip_size)
	    && memcmp(read_buf + FIL_PAGE_LSN + 4,
		      read_buf + UNIV_PAGE_SIZE
		      - FIL_PAGE_END_LSN_OLD_CHKSUM + 4, 4)) {

		/* Stored log sequence numbers at the start and the end
		of page do not match */

		return(TRUE);
	}

#ifndef UNIV_HOTBACKUP
	if (recv_lsn_checks_on) {
		ib_uint64_t	current_lsn;

		if (log_peek_lsn(&current_lsn)
		    && UNIV_UNLIKELY
		    (current_lsn
		     < mach_read_from_8(read_buf + FIL_PAGE_LSN))) {
			ut_print_timestamp(stderr);

			fprintf(stderr,
				"  InnoDB: Error: page %lu log sequence number"
				" %llu\n"
				"InnoDB: is in the future! Current system "
				"log sequence number %llu.\n"
				"InnoDB: Your database may be corrupt or "
				"you may have copied the InnoDB\n"
				"InnoDB: tablespace but not the InnoDB "
				"log files. See\n"
				"InnoDB: " REFMAN "forcing-innodb-recovery.html\n"
				"InnoDB: for more information.\n",
				(ulong) mach_read_from_4(read_buf
							 + FIL_PAGE_OFFSET),
				mach_read_from_8(read_buf + FIL_PAGE_LSN),
				current_lsn);
		}
	}
#endif

	/* If we use checksums validation, make additional check before
	returning TRUE to ensure that the checksum is not equal to
	BUF_NO_CHECKSUM_MAGIC which might be stored by InnoDB with checksums
	disabled. Otherwise, skip checksum calculation and return FALSE */

	if (UNIV_LIKELY(srv_use_checksums)) {
		checksum_field = mach_read_from_4(read_buf
						  + FIL_PAGE_SPACE_OR_CHKSUM);

		if (UNIV_UNLIKELY(zip_size)) {
			return(checksum_field != BUF_NO_CHECKSUM_MAGIC
			       && checksum_field
			       != page_zip_calc_checksum(read_buf, zip_size));
		}

		old_checksum_field = mach_read_from_4(
			read_buf + UNIV_PAGE_SIZE
			- FIL_PAGE_END_LSN_OLD_CHKSUM);

		/* There are 2 valid formulas for old_checksum_field:

		1. Very old versions of InnoDB only stored 8 byte lsn to the
		start and the end of the page.

		2. Newer InnoDB versions store the old formula checksum
		there. */

		if (old_checksum_field != mach_read_from_4(read_buf
							   + FIL_PAGE_LSN)
		    && old_checksum_field != BUF_NO_CHECKSUM_MAGIC
		    && old_checksum_field
		    != buf_calc_page_old_checksum(read_buf)) {

			return(TRUE);
		}

		/* InnoDB versions < 4.0.14 and < 4.1.1 stored the space id
		(always equal to 0), to FIL_PAGE_SPACE_OR_CHKSUM */

		if (checksum_field != 0
		    && checksum_field != BUF_NO_CHECKSUM_MAGIC
		    && checksum_field
		    != buf_calc_page_new_checksum(read_buf)) {

			return(TRUE);
		}
	}

	return(FALSE);
}

/********************************************************************//**
Prints a page to stderr. */
UNIV_INTERN
void
buf_page_print(
/*===========*/
	const byte*	read_buf,	/*!< in: a database page */
	ulint		zip_size)	/*!< in: compressed page size, or
				0 for uncompressed pages */
{
#ifndef UNIV_HOTBACKUP
	dict_index_t*	index;
#endif /* !UNIV_HOTBACKUP */
	ulint		checksum;
	ulint		old_checksum;
	ulint		size	= zip_size;

	if (!size) {
		size = UNIV_PAGE_SIZE;
	}

	ut_print_timestamp(stderr);
	fprintf(stderr, "  InnoDB: Page dump in ascii and hex (%lu bytes):\n",
		(ulong) size);
	ut_print_buf(stderr, read_buf, size);
	fputs("\nInnoDB: End of page dump\n", stderr);

	if (zip_size) {
		/* Print compressed page. */

		switch (fil_page_get_type(read_buf)) {
		case FIL_PAGE_TYPE_ZBLOB:
		case FIL_PAGE_TYPE_ZBLOB2:
			checksum = srv_use_checksums
				? page_zip_calc_checksum(read_buf, zip_size)
				: BUF_NO_CHECKSUM_MAGIC;
			ut_print_timestamp(stderr);
			fprintf(stderr,
				"  InnoDB: Compressed BLOB page"
				" checksum %lu, stored %lu\n"
				"InnoDB: Page lsn %lu %lu\n"
				"InnoDB: Page number (if stored"
				" to page already) %lu,\n"
				"InnoDB: space id (if stored"
				" to page already) %lu\n",
				(ulong) checksum,
				(ulong) mach_read_from_4(
					read_buf + FIL_PAGE_SPACE_OR_CHKSUM),
				(ulong) mach_read_from_4(
					read_buf + FIL_PAGE_LSN),
				(ulong) mach_read_from_4(
					read_buf + (FIL_PAGE_LSN + 4)),
				(ulong) mach_read_from_4(
					read_buf + FIL_PAGE_OFFSET),
				(ulong) mach_read_from_4(
					read_buf
					+ FIL_PAGE_ARCH_LOG_NO_OR_SPACE_ID));
			return;
		default:
			ut_print_timestamp(stderr);
			fprintf(stderr,
				"  InnoDB: unknown page type %lu,"
				" assuming FIL_PAGE_INDEX\n",
				fil_page_get_type(read_buf));
			/* fall through */
		case FIL_PAGE_INDEX:
			checksum = srv_use_checksums
				? page_zip_calc_checksum(read_buf, zip_size)
				: BUF_NO_CHECKSUM_MAGIC;

			ut_print_timestamp(stderr);
			fprintf(stderr,
				"  InnoDB: Compressed page checksum %lu,"
				" stored %lu\n"
				"InnoDB: Page lsn %lu %lu\n"
				"InnoDB: Page number (if stored"
				" to page already) %lu,\n"
				"InnoDB: space id (if stored"
				" to page already) %lu\n",
				(ulong) checksum,
				(ulong) mach_read_from_4(
					read_buf + FIL_PAGE_SPACE_OR_CHKSUM),
				(ulong) mach_read_from_4(
					read_buf + FIL_PAGE_LSN),
				(ulong) mach_read_from_4(
					read_buf + (FIL_PAGE_LSN + 4)),
				(ulong) mach_read_from_4(
					read_buf + FIL_PAGE_OFFSET),
				(ulong) mach_read_from_4(
					read_buf
					+ FIL_PAGE_ARCH_LOG_NO_OR_SPACE_ID));
			return;
		case FIL_PAGE_TYPE_XDES:
			/* This is an uncompressed page. */
			break;
		}
	}

	checksum = srv_use_checksums
		? buf_calc_page_new_checksum(read_buf) : BUF_NO_CHECKSUM_MAGIC;
	old_checksum = srv_use_checksums
		? buf_calc_page_old_checksum(read_buf) : BUF_NO_CHECKSUM_MAGIC;

	ut_print_timestamp(stderr);
	fprintf(stderr,
		"  InnoDB: Page checksum %lu, prior-to-4.0.14-form"
		" checksum %lu\n"
		"InnoDB: stored checksum %lu, prior-to-4.0.14-form"
		" stored checksum %lu\n"
		"InnoDB: Page lsn %lu %lu, low 4 bytes of lsn"
		" at page end %lu\n"
		"InnoDB: Page number (if stored to page already) %lu,\n"
		"InnoDB: space id (if created with >= MySQL-4.1.1"
		" and stored already) %lu\n",
		(ulong) checksum, (ulong) old_checksum,
		(ulong) mach_read_from_4(read_buf + FIL_PAGE_SPACE_OR_CHKSUM),
		(ulong) mach_read_from_4(read_buf + UNIV_PAGE_SIZE
					 - FIL_PAGE_END_LSN_OLD_CHKSUM),
		(ulong) mach_read_from_4(read_buf + FIL_PAGE_LSN),
		(ulong) mach_read_from_4(read_buf + FIL_PAGE_LSN + 4),
		(ulong) mach_read_from_4(read_buf + UNIV_PAGE_SIZE
					 - FIL_PAGE_END_LSN_OLD_CHKSUM + 4),
		(ulong) mach_read_from_4(read_buf + FIL_PAGE_OFFSET),
		(ulong) mach_read_from_4(read_buf
					 + FIL_PAGE_ARCH_LOG_NO_OR_SPACE_ID));

#ifndef UNIV_HOTBACKUP
	if (mach_read_from_2(read_buf + TRX_UNDO_PAGE_HDR + TRX_UNDO_PAGE_TYPE)
	    == TRX_UNDO_INSERT) {
		fprintf(stderr,
			"InnoDB: Page may be an insert undo log page\n");
	} else if (mach_read_from_2(read_buf + TRX_UNDO_PAGE_HDR
				    + TRX_UNDO_PAGE_TYPE)
		   == TRX_UNDO_UPDATE) {
		fprintf(stderr,
			"InnoDB: Page may be an update undo log page\n");
	}
#endif /* !UNIV_HOTBACKUP */

	switch (fil_page_get_type(read_buf)) {
		index_id_t	index_id;
	case FIL_PAGE_INDEX:
		index_id = btr_page_get_index_id(read_buf);
		fprintf(stderr,
			"InnoDB: Page may be an index page where"
			" index id is %llu\n",
			(ullint) index_id);
#ifndef UNIV_HOTBACKUP
		index = dict_index_find_on_id_low(index_id);
		if (index) {
			fputs("InnoDB: (", stderr);
			dict_index_name_print(stderr, NULL, index);
			fputs(")\n", stderr);
		}
#endif /* !UNIV_HOTBACKUP */
		break;
	case FIL_PAGE_INODE:
		fputs("InnoDB: Page may be an 'inode' page\n", stderr);
		break;
	case FIL_PAGE_IBUF_FREE_LIST:
		fputs("InnoDB: Page may be an insert buffer free list page\n",
		      stderr);
		break;
	case FIL_PAGE_TYPE_ALLOCATED:
		fputs("InnoDB: Page may be a freshly allocated page\n",
		      stderr);
		break;
	case FIL_PAGE_IBUF_BITMAP:
		fputs("InnoDB: Page may be an insert buffer bitmap page\n",
		      stderr);
		break;
	case FIL_PAGE_TYPE_SYS:
		fputs("InnoDB: Page may be a system page\n",
		      stderr);
		break;
	case FIL_PAGE_TYPE_TRX_SYS:
		fputs("InnoDB: Page may be a transaction system page\n",
		      stderr);
		break;
	case FIL_PAGE_TYPE_FSP_HDR:
		fputs("InnoDB: Page may be a file space header page\n",
		      stderr);
		break;
	case FIL_PAGE_TYPE_XDES:
		fputs("InnoDB: Page may be an extent descriptor page\n",
		      stderr);
		break;
	case FIL_PAGE_TYPE_BLOB:
		fputs("InnoDB: Page may be a BLOB page\n",
		      stderr);
		break;
	case FIL_PAGE_TYPE_ZBLOB:
	case FIL_PAGE_TYPE_ZBLOB2:
		fputs("InnoDB: Page may be a compressed BLOB page\n",
		      stderr);
		break;
	}
}

#ifndef UNIV_HOTBACKUP

# ifdef PFS_GROUP_BUFFER_SYNC
/********************************************************************//**
This function registers mutexes and rwlocks in buffer blocks with
performance schema. If PFS_MAX_BUFFER_MUTEX_LOCK_REGISTER is
defined to be a value less than chunk->size, then only mutexes
and rwlocks in the first PFS_MAX_BUFFER_MUTEX_LOCK_REGISTER
blocks are registered. */
static
void
pfs_register_buffer_block(
/*======================*/
	buf_chunk_t*	chunk)		/*!< in/out: chunk of buffers */
{
	ulint		i;
	ulint		num_to_register;
	buf_block_t*    block;

	block = chunk->blocks;

	num_to_register = ut_min(chunk->size,
				 PFS_MAX_BUFFER_MUTEX_LOCK_REGISTER);

	for (i = 0; i < num_to_register; i++) {
		mutex_t*	mutex;
		rw_lock_t*	rwlock;

#  ifdef UNIV_PFS_MUTEX
		mutex = &block->mutex;
		ut_a(!mutex->pfs_psi);
		mutex->pfs_psi = (PSI_server)
			? PSI_server->init_mutex(buffer_block_mutex_key, mutex)
			: NULL;
#  endif /* UNIV_PFS_MUTEX */

#  ifdef UNIV_PFS_RWLOCK
		rwlock = &block->lock;
		ut_a(!rwlock->pfs_psi);
		rwlock->pfs_psi = (PSI_server)
			? PSI_server->init_rwlock(buf_block_lock_key, rwlock)
			: NULL;
#  endif /* UNIV_PFS_RWLOCK */
		block++;
	}
}
# endif /* PFS_GROUP_BUFFER_SYNC */

/********************************************************************//**
Initializes a buffer control block when the buf_pool is created. */
static
void
buf_block_init(
/*===========*/
	buf_pool_t*	buf_pool,	/*!< in: buffer pool instance */
	buf_block_t*	block,		/*!< in: pointer to control block */
	byte*		frame)		/*!< in: pointer to buffer frame */
{
	UNIV_MEM_DESC(frame, UNIV_PAGE_SIZE, block);

	block->frame = frame;

	block->page.buf_pool_index = buf_pool_index(buf_pool);
	block->page.state = BUF_BLOCK_NOT_USED;
	block->page.buf_fix_count = 0;
	block->page.io_fix = BUF_IO_NONE;

	block->modify_clock = 0;

#if defined UNIV_DEBUG_FILE_ACCESSES || defined UNIV_DEBUG
	block->page.file_page_was_freed = FALSE;
#endif /* UNIV_DEBUG_FILE_ACCESSES || UNIV_DEBUG */

	block->check_index_page_at_flush = FALSE;
	block->index = NULL;

	block->is_hashed = FALSE;

#ifdef UNIV_DEBUG
	block->page.in_page_hash = FALSE;
	block->page.in_zip_hash = FALSE;
	block->page.in_flush_list = FALSE;
	block->page.in_free_list = FALSE;
	block->page.in_LRU_list = FALSE;
	block->in_unzip_LRU_list = FALSE;
#endif /* UNIV_DEBUG */
#if defined UNIV_AHI_DEBUG || defined UNIV_DEBUG
	block->n_pointers = 0;
#endif /* UNIV_AHI_DEBUG || UNIV_DEBUG */
	page_zip_des_init(&block->page.zip);

#if defined PFS_SKIP_BUFFER_MUTEX_RWLOCK || defined PFS_GROUP_BUFFER_SYNC
	/* If PFS_SKIP_BUFFER_MUTEX_RWLOCK is defined, skip registration
	of buffer block mutex/rwlock with performance schema. If
	PFS_GROUP_BUFFER_SYNC is defined, skip the registration
	since buffer block mutex/rwlock will be registered later in
	pfs_register_buffer_block() */

	mutex_create(PFS_NOT_INSTRUMENTED, &block->mutex, SYNC_BUF_BLOCK);
	rw_lock_create(PFS_NOT_INSTRUMENTED, &block->lock, SYNC_LEVEL_VARYING);
#else /* PFS_SKIP_BUFFER_MUTEX_RWLOCK || PFS_GROUP_BUFFER_SYNC */
	mutex_create(buffer_block_mutex_key, &block->mutex, SYNC_BUF_BLOCK);
	rw_lock_create(buf_block_lock_key, &block->lock, SYNC_LEVEL_VARYING);
#endif /* PFS_SKIP_BUFFER_MUTEX_RWLOCK || PFS_GROUP_BUFFER_SYNC */

	ut_ad(rw_lock_validate(&(block->lock)));

#ifdef UNIV_SYNC_DEBUG
	rw_lock_create(buf_block_debug_latch_key,
		       &block->debug_latch, SYNC_NO_ORDER_CHECK);
#endif /* UNIV_SYNC_DEBUG */
}

/********************************************************************//**
Allocates a chunk of buffer frames.
@return	chunk, or NULL on failure */
static
buf_chunk_t*
buf_chunk_init(
/*===========*/
	buf_pool_t*	buf_pool,	/*!< in: buffer pool instance */
	buf_chunk_t*	chunk,		/*!< out: chunk of buffers */
	ulint		mem_size)	/*!< in: requested size in bytes */
{
	buf_block_t*	block;
	byte*		frame;
	ulint		i;

	/* Round down to a multiple of page size,
	although it already should be. */
	mem_size = ut_2pow_round(mem_size, UNIV_PAGE_SIZE);
	/* Reserve space for the block descriptors. */
	mem_size += ut_2pow_round((mem_size / UNIV_PAGE_SIZE) * (sizeof *block)
				  + (UNIV_PAGE_SIZE - 1), UNIV_PAGE_SIZE);

	chunk->mem_size = mem_size;
	chunk->mem = os_mem_alloc_large(&chunk->mem_size);

	if (UNIV_UNLIKELY(chunk->mem == NULL)) {

		return(NULL);
	}

	/* Allocate the block descriptors from
	the start of the memory block. */
	chunk->blocks = chunk->mem;

	/* Align a pointer to the first frame.  Note that when
	os_large_page_size is smaller than UNIV_PAGE_SIZE,
	we may allocate one fewer block than requested.  When
	it is bigger, we may allocate more blocks than requested. */

	frame = ut_align(chunk->mem, UNIV_PAGE_SIZE);
	chunk->size = chunk->mem_size / UNIV_PAGE_SIZE
		- (frame != chunk->mem);

	/* Subtract the space needed for block descriptors. */
	{
		ulint	size = chunk->size;

		while (frame < (byte*) (chunk->blocks + size)) {
			frame += UNIV_PAGE_SIZE;
			size--;
		}

		chunk->size = size;
	}

	/* Init block structs and assign frames for them. Then we
	assign the frames to the first blocks (we already mapped the
	memory above). */

	block = chunk->blocks;

	for (i = chunk->size; i--; ) {

		buf_block_init(buf_pool, block, frame);

#ifdef HAVE_purify
		/* Wipe contents of frame to eliminate a Purify warning */
		memset(block->frame, '\0', UNIV_PAGE_SIZE);
#endif
		/* Add the block to the free list */
		UT_LIST_ADD_LAST(list, buf_pool->free, (&block->page));

		ut_d(block->page.in_free_list = TRUE);
		ut_ad(buf_pool_from_block(block) == buf_pool);

		block++;
		frame += UNIV_PAGE_SIZE;
	}

#ifdef PFS_GROUP_BUFFER_SYNC
	pfs_register_buffer_block(chunk);
#endif
	return(chunk);
}

#ifdef UNIV_DEBUG
/*********************************************************************//**
Finds a block in the given buffer chunk that points to a
given compressed page.
@return	buffer block pointing to the compressed page, or NULL */
static
buf_block_t*
buf_chunk_contains_zip(
/*===================*/
	buf_chunk_t*	chunk,	/*!< in: chunk being checked */
	const void*	data)	/*!< in: pointer to compressed page */
{
	buf_block_t*	block;
	ulint		i;

	block = chunk->blocks;

	for (i = chunk->size; i--; block++) {
		if (block->page.zip.data == data) {

			return(block);
		}
	}

	return(NULL);
}

/*********************************************************************//**
Finds a block in the buffer pool that points to a
given compressed page.
@return	buffer block pointing to the compressed page, or NULL */
UNIV_INTERN
buf_block_t*
buf_pool_contains_zip(
/*==================*/
	buf_pool_t*	buf_pool,	/*!< in: buffer pool instance */
	const void*	data)		/*!< in: pointer to compressed page */
{
	ulint		n;
	buf_chunk_t*	chunk = buf_pool->chunks;

	ut_ad(buf_pool);
	ut_ad(buf_pool_mutex_own(buf_pool));
	for (n = buf_pool->n_chunks; n--; chunk++) {

		buf_block_t* block = buf_chunk_contains_zip(chunk, data);

		if (block) {
			return(block);
		}
	}

	return(NULL);
}
#endif /* UNIV_DEBUG */

/*********************************************************************//**
Checks that all file pages in the buffer chunk are in a replaceable state.
@return	address of a non-free block, or NULL if all freed */
static
const buf_block_t*
buf_chunk_not_freed(
/*================*/
	buf_chunk_t*	chunk)	/*!< in: chunk being checked */
{
	buf_block_t*	block;
	ulint		i;

	block = chunk->blocks;

	for (i = chunk->size; i--; block++) {
		ibool	ready;

		switch (buf_block_get_state(block)) {
		case BUF_BLOCK_ZIP_FREE:
		case BUF_BLOCK_ZIP_PAGE:
		case BUF_BLOCK_ZIP_DIRTY:
			/* The uncompressed buffer pool should never
			contain compressed block descriptors. */
			ut_error;
			break;
		case BUF_BLOCK_NOT_USED:
		case BUF_BLOCK_READY_FOR_USE:
		case BUF_BLOCK_MEMORY:
		case BUF_BLOCK_REMOVE_HASH:
			/* Skip blocks that are not being used for
			file pages. */
			break;
		case BUF_BLOCK_FILE_PAGE:
			mutex_enter(&block->mutex);
			ready = buf_flush_ready_for_replace(&block->page);
			mutex_exit(&block->mutex);

			if (!ready) {

				return(block);
			}

			break;
		}
	}

	return(NULL);
}

/********************************************************************//**
Set buffer pool size variables after resizing it */
static
void
buf_pool_set_sizes(void)
/*====================*/
{
	ulint	i;
	ulint	curr_size = 0;

	buf_pool_mutex_enter_all();

	for (i = 0; i < srv_buf_pool_instances; i++) {
		buf_pool_t*	buf_pool;

		buf_pool = buf_pool_from_array(i);
		curr_size += buf_pool->curr_pool_size;
	}

	srv_buf_pool_curr_size = curr_size;
	srv_buf_pool_old_size = srv_buf_pool_size;

	buf_pool_mutex_exit_all();
}

/********************************************************************//**
Initialize a buffer pool instance.
@return DB_SUCCESS if all goes well. */
UNIV_INTERN
ulint
buf_pool_init_instance(
/*===================*/
	buf_pool_t*	buf_pool,	/*!< in: buffer pool instance */
	ulint		buf_pool_size,	/*!< in: size in bytes */
	ulint		instance_no)	/*!< in: id of the instance */
{
	ulint		i;
	buf_chunk_t*	chunk;

	/* 1. Initialize general fields
	------------------------------- */
	mutex_create(buf_pool_mutex_key,
		     &buf_pool->mutex, SYNC_BUF_POOL);
	mutex_create(buf_pool_zip_mutex_key,
		     &buf_pool->zip_mutex, SYNC_BUF_BLOCK);

	buf_pool_mutex_enter(buf_pool);

	if (buf_pool_size > 0) {
		buf_pool->n_chunks = 1;
		buf_pool->chunks = chunk = mem_zalloc(sizeof *chunk);

		UT_LIST_INIT(buf_pool->free);

		if (!buf_chunk_init(buf_pool, chunk, buf_pool_size)) {
			mem_free(chunk);
			mem_free(buf_pool);

			buf_pool_mutex_exit(buf_pool);

			return(DB_ERROR);
		}

		buf_pool->instance_no = instance_no;
		buf_pool->old_pool_size = buf_pool_size;
		buf_pool->curr_size = chunk->size;
		buf_pool->curr_pool_size = buf_pool->curr_size * UNIV_PAGE_SIZE;

		buf_pool->page_hash = hash_create(2 * buf_pool->curr_size);
		buf_pool->zip_hash = hash_create(2 * buf_pool->curr_size);

		buf_pool->last_printout_time = ut_time();
	}
	/* 2. Initialize flushing fields
	-------------------------------- */

	mutex_create(flush_list_mutex_key, &buf_pool->flush_list_mutex,
		     SYNC_BUF_FLUSH_LIST);

	for (i = BUF_FLUSH_LRU; i < BUF_FLUSH_N_TYPES; i++) {
		buf_pool->no_flush[i] = os_event_create(NULL);
	}

	/* 3. Initialize LRU fields
	--------------------------- */

	/* All fields are initialized by mem_zalloc(). */

	buf_pool_mutex_exit(buf_pool);

	return(DB_SUCCESS);
}

/********************************************************************//**
free one buffer pool instance */
static
void
buf_pool_free_instance(
/*===================*/
	buf_pool_t*	buf_pool)	/* in,own: buffer pool instance
					to free */
{
	buf_chunk_t*	chunk;
	buf_chunk_t*	chunks;

	chunks = buf_pool->chunks;
	chunk = chunks + buf_pool->n_chunks;

	while (--chunk >= chunks) {
		os_mem_free_large(chunk->mem, chunk->mem_size);
	}

	mem_free(buf_pool->chunks);
	hash_table_free(buf_pool->page_hash);
	hash_table_free(buf_pool->zip_hash);
}

/********************************************************************//**
Creates the buffer pool.
@return	DB_SUCCESS if success, DB_ERROR if not enough memory or error */
UNIV_INTERN
ulint
buf_pool_init(
/*==========*/
	ulint	total_size,	/*!< in: size of the total pool in bytes */
	ulint	n_instances)	/*!< in: number of instances */
{
	ulint		i;
	const ulint	size	= total_size / n_instances;

	ut_ad(n_instances > 0);
	ut_ad(n_instances <= MAX_BUFFER_POOLS);
	ut_ad(n_instances == srv_buf_pool_instances);

	/* We create an extra buffer pool instance, this instance is used
	for flushing the flush lists, to keep track of n_flush for all
	the buffer pools and also used as a waiting object during flushing. */
	buf_pool_ptr = mem_zalloc(n_instances * sizeof *buf_pool_ptr);

	for (i = 0; i < n_instances; i++) {
		buf_pool_t*	ptr	= &buf_pool_ptr[i];

		if (buf_pool_init_instance(ptr, size, i) != DB_SUCCESS) {

			/* Free all the instances created so far. */
			buf_pool_free(i);

			return(DB_ERROR);
		}
	}

	buf_pool_set_sizes();
	buf_LRU_old_ratio_update(100 * 3/ 8, FALSE);

	btr_search_sys_create(buf_pool_get_curr_size() / sizeof(void*) / 64);

	return(DB_SUCCESS);
}

/********************************************************************//**
Frees the buffer pool at shutdown.  This must not be invoked before
freeing all mutexes. */
UNIV_INTERN
void
buf_pool_free(
/*==========*/
	ulint	n_instances)	/*!< in: numbere of instances to free */
{
	ulint	i;

	for (i = 0; i < n_instances; i++) {
		buf_pool_free_instance(buf_pool_from_array(i));
	}

	mem_free(buf_pool_ptr);
	buf_pool_ptr = NULL;
}

/********************************************************************//**
Drops adaptive hash index for a buffer pool instance. */
static
void
buf_pool_drop_hash_index_instance(
/*==============================*/
	buf_pool_t*	buf_pool,		/*!< in: buffer pool instance */
	ibool*		released_search_latch)	/*!< out: flag for signalling
						whether the search latch was
						released */
{
	buf_chunk_t*	chunks	= buf_pool->chunks;
	buf_chunk_t*	chunk	= chunks + buf_pool->n_chunks;

	while (--chunk >= chunks) {
		ulint		i;
		buf_block_t*	block	= chunk->blocks;

		for (i = chunk->size; i--; block++) {
			/* block->is_hashed cannot be modified
			when we have an x-latch on btr_search_latch;
			see the comment in buf0buf.h */

			if (!block->is_hashed) {
				continue;
			}

			/* To follow the latching order, we
			have to release btr_search_latch
			before acquiring block->latch. */
			rw_lock_x_unlock(&btr_search_latch);
			/* When we release the search latch,
			we must rescan all blocks, because
			some may become hashed again. */
			*released_search_latch = TRUE;

			rw_lock_x_lock(&block->lock);

			/* This should be guaranteed by the
			callers, which will be holding
			btr_search_enabled_mutex. */
			ut_ad(!btr_search_enabled);

			/* Because we did not buffer-fix the
			block by calling buf_block_get_gen(),
			it is possible that the block has been
			allocated for some other use after
			btr_search_latch was released above.
			We do not care which file page the
			block is mapped to.  All we want to do
			is to drop any hash entries referring
			to the page. */

			/* It is possible that
			block->page.state != BUF_FILE_PAGE.
			Even that does not matter, because
			btr_search_drop_page_hash_index() will
			check block->is_hashed before doing
			anything.  block->is_hashed can only
			be set on uncompressed file pages. */

			btr_search_drop_page_hash_index(block);

			rw_lock_x_unlock(&block->lock);

			rw_lock_x_lock(&btr_search_latch);

			ut_ad(!btr_search_enabled);
		}
	}
}

/********************************************************************//**
Drops the adaptive hash index.  To prevent a livelock, this function
is only to be called while holding btr_search_latch and while
btr_search_enabled == FALSE. */
UNIV_INTERN
void
buf_pool_drop_hash_index(void)
/*==========================*/
{
	ibool		released_search_latch;

#ifdef UNIV_SYNC_DEBUG
	ut_ad(rw_lock_own(&btr_search_latch, RW_LOCK_EX));
#endif /* UNIV_SYNC_DEBUG */
	ut_ad(!btr_search_enabled);

	do {
 		ulint	i;

		released_search_latch = FALSE;

		for (i = 0; i < srv_buf_pool_instances; i++) {
 			buf_pool_t*	buf_pool;

			buf_pool = buf_pool_from_array(i);

			buf_pool_drop_hash_index_instance(
				buf_pool, &released_search_latch);
		}

	} while (released_search_latch);
}

/********************************************************************//**
Relocate a buffer control block.  Relocates the block on the LRU list
and in buf_pool->page_hash.  Does not relocate bpage->list.
The caller must take care of relocating bpage->list. */
UNIV_INTERN
void
buf_relocate(
/*=========*/
	buf_page_t*	bpage,	/*!< in/out: control block being relocated;
				buf_page_get_state(bpage) must be
				BUF_BLOCK_ZIP_DIRTY or BUF_BLOCK_ZIP_PAGE */
	buf_page_t*	dpage)	/*!< in/out: destination control block */
{
	buf_page_t*	b;
	ulint		fold;
	buf_pool_t*	buf_pool = buf_pool_from_bpage(bpage);

	ut_ad(buf_pool_mutex_own(buf_pool));
	ut_ad(mutex_own(buf_page_get_mutex(bpage)));
	ut_a(buf_page_get_io_fix(bpage) == BUF_IO_NONE);
	ut_a(bpage->buf_fix_count == 0);
	ut_ad(bpage->in_LRU_list);
	ut_ad(!bpage->in_zip_hash);
	ut_ad(bpage->in_page_hash);
	ut_ad(bpage == buf_page_hash_get(buf_pool,
			       		 bpage->space, bpage->offset));
	ut_ad(!buf_pool_watch_is_sentinel(buf_pool, bpage));
#ifdef UNIV_DEBUG
	switch (buf_page_get_state(bpage)) {
	case BUF_BLOCK_ZIP_FREE:
	case BUF_BLOCK_NOT_USED:
	case BUF_BLOCK_READY_FOR_USE:
	case BUF_BLOCK_FILE_PAGE:
	case BUF_BLOCK_MEMORY:
	case BUF_BLOCK_REMOVE_HASH:
		ut_error;
	case BUF_BLOCK_ZIP_DIRTY:
	case BUF_BLOCK_ZIP_PAGE:
		break;
	}
#endif /* UNIV_DEBUG */

	memcpy(dpage, bpage, sizeof *dpage);

	ut_d(bpage->in_LRU_list = FALSE);
	ut_d(bpage->in_page_hash = FALSE);

	/* relocate buf_pool->LRU */
	b = UT_LIST_GET_PREV(LRU, bpage);
	UT_LIST_REMOVE(LRU, buf_pool->LRU, bpage);

	if (b) {
		UT_LIST_INSERT_AFTER(LRU, buf_pool->LRU, b, dpage);
	} else {
		UT_LIST_ADD_FIRST(LRU, buf_pool->LRU, dpage);
	}

	if (UNIV_UNLIKELY(buf_pool->LRU_old == bpage)) {
		buf_pool->LRU_old = dpage;
#ifdef UNIV_LRU_DEBUG
		/* buf_pool->LRU_old must be the first item in the LRU list
		whose "old" flag is set. */
		ut_a(buf_pool->LRU_old->old);
		ut_a(!UT_LIST_GET_PREV(LRU, buf_pool->LRU_old)
		     || !UT_LIST_GET_PREV(LRU, buf_pool->LRU_old)->old);
		ut_a(!UT_LIST_GET_NEXT(LRU, buf_pool->LRU_old)
		     || UT_LIST_GET_NEXT(LRU, buf_pool->LRU_old)->old);
	} else {
		/* Check that the "old" flag is consistent in
		the block and its neighbours. */
		buf_page_set_old(dpage, buf_page_is_old(dpage));
#endif /* UNIV_LRU_DEBUG */
	}

	ut_d(UT_LIST_VALIDATE(LRU, buf_page_t, buf_pool->LRU,
			      ut_ad(ut_list_node_313->in_LRU_list)));

	/* relocate buf_pool->page_hash */
	fold = buf_page_address_fold(bpage->space, bpage->offset);

	HASH_DELETE(buf_page_t, hash, buf_pool->page_hash, fold, bpage);
	HASH_INSERT(buf_page_t, hash, buf_pool->page_hash, fold, dpage);
}

/********************************************************************//**
Determine if a block is a sentinel for a buffer pool watch.
@return	TRUE if a sentinel for a buffer pool watch, FALSE if not */
UNIV_INTERN
ibool
buf_pool_watch_is_sentinel(
/*=======================*/
	buf_pool_t*		buf_pool,	/*!< buffer pool instance */
	const buf_page_t*	bpage)		/*!< in: block */
{
	ut_ad(buf_page_in_file(bpage));

	if (bpage < &buf_pool->watch[0]
	    || bpage >= &buf_pool->watch[BUF_POOL_WATCH_SIZE]) {

		ut_ad(buf_page_get_state(bpage) != BUF_BLOCK_ZIP_PAGE
		      || bpage->zip.data != NULL);

		return(FALSE);
	}

	ut_ad(buf_page_get_state(bpage) == BUF_BLOCK_ZIP_PAGE);
	ut_ad(!bpage->in_zip_hash);
	ut_ad(bpage->in_page_hash);
	ut_ad(bpage->zip.data == NULL);
	ut_ad(bpage->buf_fix_count > 0);
	return(TRUE);
}

/****************************************************************//**
Add watch for the given page to be read in. Caller must have the buffer pool
mutex reserved.
@return NULL if watch set, block if the page is in the buffer pool */
UNIV_INTERN
buf_page_t*
buf_pool_watch_set(
/*===============*/
	ulint	space,	/*!< in: space id */
	ulint	offset,	/*!< in: page number */
	ulint	fold)	/*!< in: buf_page_address_fold(space, offset) */
{
	buf_page_t*	bpage;
	ulint		i;
	buf_pool_t*	buf_pool = buf_pool_get(space, offset);

	ut_ad(buf_pool_mutex_own(buf_pool));

	bpage = buf_page_hash_get_low(buf_pool, space, offset, fold);

	if (UNIV_LIKELY_NULL(bpage)) {
		if (!buf_pool_watch_is_sentinel(buf_pool, bpage)) {
			/* The page was loaded meanwhile. */
			return(bpage);
		}
		/* Add to an existing watch. */
		bpage->buf_fix_count++;
		return(NULL);
	}

	for (i = 0; i < BUF_POOL_WATCH_SIZE; i++) {
		bpage = &buf_pool->watch[i];

		ut_ad(bpage->access_time == 0);
		ut_ad(bpage->newest_modification == 0);
		ut_ad(bpage->oldest_modification == 0);
		ut_ad(bpage->zip.data == NULL);
		ut_ad(!bpage->in_zip_hash);

		switch (bpage->state) {
		case BUF_BLOCK_POOL_WATCH:
			ut_ad(!bpage->in_page_hash);
			ut_ad(bpage->buf_fix_count == 0);

			/* bpage is pointing to buf_pool->watch[],
			which is protected by buf_pool->mutex.
			Normally, buf_page_t objects are protected by
			buf_block_t::mutex or buf_pool->zip_mutex or both. */

			bpage->state = BUF_BLOCK_ZIP_PAGE;
			bpage->space = space;
			bpage->offset = offset;
			bpage->buf_fix_count = 1;

			ut_d(bpage->in_page_hash = TRUE);
			HASH_INSERT(buf_page_t, hash, buf_pool->page_hash,
				    fold, bpage);
			return(NULL);
		case BUF_BLOCK_ZIP_PAGE:
			ut_ad(bpage->in_page_hash);
			ut_ad(bpage->buf_fix_count > 0);
			break;
		default:
			ut_error;
		}
	}

	/* Allocation failed.  Either the maximum number of purge
	threads should never exceed BUF_POOL_WATCH_SIZE, or this code
	should be modified to return a special non-NULL value and the
	caller should purge the record directly. */
	ut_error;

	/* Fix compiler warning */
	return(NULL);
}

/****************************************************************//**
Remove the sentinel block for the watch before replacing it with a real block.
buf_page_watch_clear() or buf_page_watch_occurred() will notice that
the block has been replaced with the real block.
@return reference count, to be added to the replacement block */
static
void
buf_pool_watch_remove(
/*==================*/
	buf_pool_t*	buf_pool,	/*!< buffer pool instance */
	ulint		fold,		/*!< in: buf_page_address_fold(
					space, offset) */
	buf_page_t*	watch)		/*!< in/out: sentinel for watch */
{
	ut_ad(buf_pool_mutex_own(buf_pool));

	HASH_DELETE(buf_page_t, hash, buf_pool->page_hash, fold, watch);
	ut_d(watch->in_page_hash = FALSE);
	watch->buf_fix_count = 0;
	watch->state = BUF_BLOCK_POOL_WATCH;
}

/****************************************************************//**
Stop watching if the page has been read in.
buf_pool_watch_set(space,offset) must have returned NULL before. */
UNIV_INTERN
void
buf_pool_watch_unset(
/*=================*/
	ulint	space,	/*!< in: space id */
	ulint	offset)	/*!< in: page number */
{
	buf_page_t*	bpage;
	buf_pool_t*	buf_pool = buf_pool_get(space, offset);
	ulint		fold = buf_page_address_fold(space, offset);

	buf_pool_mutex_enter(buf_pool);
	bpage = buf_page_hash_get_low(buf_pool, space, offset, fold);
	/* The page must exist because buf_pool_watch_set()
	increments buf_fix_count. */
	ut_a(bpage);

	if (UNIV_UNLIKELY(!buf_pool_watch_is_sentinel(buf_pool, bpage))) {
		mutex_t* mutex = buf_page_get_mutex(bpage);

		mutex_enter(mutex);
		ut_a(bpage->buf_fix_count > 0);
		bpage->buf_fix_count--;
		mutex_exit(mutex);
	} else {
		ut_a(bpage->buf_fix_count > 0);

		if (UNIV_LIKELY(!--bpage->buf_fix_count)) {
			buf_pool_watch_remove(buf_pool, fold, bpage);
		}
	}

	buf_pool_mutex_exit(buf_pool);
}

/****************************************************************//**
Check if the page has been read in.
This may only be called after buf_pool_watch_set(space,offset)
has returned NULL and before invoking buf_pool_watch_unset(space,offset).
@return	FALSE if the given page was not read in, TRUE if it was */
UNIV_INTERN
ibool
buf_pool_watch_occurred(
/*====================*/
	ulint	space,	/*!< in: space id */
	ulint	offset)	/*!< in: page number */
{
	ibool		ret;
	buf_page_t*	bpage;
	buf_pool_t*	buf_pool = buf_pool_get(space, offset);
	ulint		fold	= buf_page_address_fold(space, offset);

	buf_pool_mutex_enter(buf_pool);

	bpage = buf_page_hash_get_low(buf_pool, space, offset, fold);
	/* The page must exist because buf_pool_watch_set()
	increments buf_fix_count. */
	ut_a(bpage);
	ret = !buf_pool_watch_is_sentinel(buf_pool, bpage);
	buf_pool_mutex_exit(buf_pool);

	return(ret);
}

/********************************************************************//**
Moves a page to the start of the buffer pool LRU list. This high-level
function can be used to prevent an important page from slipping out of
the buffer pool. */
UNIV_INTERN
void
buf_page_make_young(
/*================*/
	buf_page_t*	bpage)	/*!< in: buffer block of a file page */
{
	buf_pool_t*	buf_pool = buf_pool_from_bpage(bpage);

	buf_pool_mutex_enter(buf_pool);

	ut_a(buf_page_in_file(bpage));

	buf_LRU_make_block_young(bpage);

	buf_pool_mutex_exit(buf_pool);
}

<<<<<<< HEAD
/********************************************************************//**
Sets the time of the first access of a page and moves a page to the
start of the buffer pool LRU list if it is too old.  This high-level
function can be used to prevent an important page from slipping
out of the buffer pool. */
static
void
buf_page_set_accessed_make_young(
/*=============================*/
	buf_page_t*	bpage,		/*!< in/out: buffer block of a
					file page */
	unsigned	access_time)	/*!< in: bpage->access_time
					read under mutex protection,
					or 0 if unknown */
{
	buf_pool_t*	buf_pool = buf_pool_from_bpage(bpage);

	ut_ad(!buf_pool_mutex_own(buf_pool));
	ut_a(buf_page_in_file(bpage));

	if (buf_page_peek_if_too_old(bpage)) {
		buf_pool_mutex_enter(buf_pool);
		buf_LRU_make_block_young(bpage);
		buf_pool_mutex_exit(buf_pool);
	} else if (!access_time) {
		ulint	time_ms = ut_time_ms();
		buf_pool_mutex_enter(buf_pool);
		buf_page_set_accessed(bpage, time_ms);
		buf_pool_mutex_exit(buf_pool);
	}
}

/********************************************************************//**
Resets the check_index_page_at_flush field of a page if found in the buffer
pool. */
UNIV_INTERN
void
buf_reset_check_index_page_at_flush(
/*================================*/
	ulint	space,	/*!< in: space id */
	ulint	offset)	/*!< in: page number */
{
	buf_block_t*	block;
	buf_pool_t*	buf_pool = buf_pool_get(space, offset);

	buf_pool_mutex_enter(buf_pool);

	block = (buf_block_t*) buf_page_hash_get(buf_pool, space, offset);

	if (block && buf_block_get_state(block) == BUF_BLOCK_FILE_PAGE) {
		ut_ad(!buf_pool_watch_is_sentinel(buf_pool, &block->page));
		block->check_index_page_at_flush = FALSE;
	}

	buf_pool_mutex_exit(buf_pool);
}

/********************************************************************//**
=======
/************************************************************************
>>>>>>> 41f229cd
Returns the current state of is_hashed of a page. FALSE if the page is
not in the pool. NOTE that this operation does not fix the page in the
pool if it is found there.
@return	TRUE if page hash index is built in search system */
UNIV_INTERN
ibool
buf_page_peek_if_search_hashed(
/*===========================*/
	ulint	space,	/*!< in: space id */
	ulint	offset)	/*!< in: page number */
{
	buf_block_t*	block;
	ibool		is_hashed;
	buf_pool_t*	buf_pool = buf_pool_get(space, offset);

	buf_pool_mutex_enter(buf_pool);

	block = (buf_block_t*) buf_page_hash_get(buf_pool, space, offset);

	if (!block || buf_block_get_state(block) != BUF_BLOCK_FILE_PAGE) {
		is_hashed = FALSE;
	} else {
		ut_ad(!buf_pool_watch_is_sentinel(buf_pool, &block->page));
		is_hashed = block->is_hashed;
	}

	buf_pool_mutex_exit(buf_pool);

	return(is_hashed);
}

#if defined UNIV_DEBUG_FILE_ACCESSES || defined UNIV_DEBUG
/********************************************************************//**
Sets file_page_was_freed TRUE if the page is found in the buffer pool.
This function should be called when we free a file page and want the
debug version to check that it is not accessed any more unless
reallocated.
@return	control block if found in page hash table, otherwise NULL */
UNIV_INTERN
buf_page_t*
buf_page_set_file_page_was_freed(
/*=============================*/
	ulint	space,	/*!< in: space id */
	ulint	offset)	/*!< in: page number */
{
	buf_page_t*	bpage;
	buf_pool_t*	buf_pool = buf_pool_get(space, offset);

	buf_pool_mutex_enter(buf_pool);

	bpage = buf_page_hash_get(buf_pool, space, offset);

	if (bpage) {
		ut_ad(!buf_pool_watch_is_sentinel(buf_pool, bpage));
		/* bpage->file_page_was_freed can already hold
		when this code is invoked from dict_drop_index_tree() */
		bpage->file_page_was_freed = TRUE;
	}

	buf_pool_mutex_exit(buf_pool);

	return(bpage);
}

/********************************************************************//**
Sets file_page_was_freed FALSE if the page is found in the buffer pool.
This function should be called when we free a file page and want the
debug version to check that it is not accessed any more unless
reallocated.
@return	control block if found in page hash table, otherwise NULL */
UNIV_INTERN
buf_page_t*
buf_page_reset_file_page_was_freed(
/*===============================*/
	ulint	space,	/*!< in: space id */
	ulint	offset)	/*!< in: page number */
{
	buf_page_t*	bpage;
	buf_pool_t*	buf_pool = buf_pool_get(space, offset);

	buf_pool_mutex_enter(buf_pool);

	bpage = buf_page_hash_get(buf_pool, space, offset);

	if (bpage) {
		ut_ad(!buf_pool_watch_is_sentinel(buf_pool, bpage));
		bpage->file_page_was_freed = FALSE;
	}

	buf_pool_mutex_exit(buf_pool);

	return(bpage);
}
#endif /* UNIV_DEBUG_FILE_ACCESSES || UNIV_DEBUG */

/********************************************************************//**
Get read access to a compressed page (usually of type
FIL_PAGE_TYPE_ZBLOB or FIL_PAGE_TYPE_ZBLOB2).
The page must be released with buf_page_release_zip().
NOTE: the page is not protected by any latch.  Mutual exclusion has to
be implemented at a higher level.  In other words, all possible
accesses to a given page through this function must be protected by
the same set of mutexes or latches.
@return	pointer to the block */
UNIV_INTERN
buf_page_t*
buf_page_get_zip(
/*=============*/
	ulint		space,	/*!< in: space id */
	ulint		zip_size,/*!< in: compressed page size */
	ulint		offset)	/*!< in: page number */
{
	buf_page_t*	bpage;
	mutex_t*	block_mutex;
	ibool		must_read;
	unsigned	access_time;
	buf_pool_t*	buf_pool = buf_pool_get(space, offset);

	buf_pool->stat.n_page_gets++;

	for (;;) {
		buf_pool_mutex_enter(buf_pool);
lookup:
		bpage = buf_page_hash_get(buf_pool, space, offset);
		if (bpage) {
			ut_ad(!buf_pool_watch_is_sentinel(buf_pool, bpage));
			break;
		}

		/* Page not in buf_pool: needs to be read from file */

		buf_pool_mutex_exit(buf_pool);

		buf_read_page(space, zip_size, offset);

#if defined UNIV_DEBUG || defined UNIV_BUF_DEBUG
		ut_a(++buf_dbg_counter % 37 || buf_validate());
#endif /* UNIV_DEBUG || UNIV_BUF_DEBUG */
	}

	if (UNIV_UNLIKELY(!bpage->zip.data)) {
		/* There is no compressed page. */
err_exit:
		buf_pool_mutex_exit(buf_pool);
		return(NULL);
	}

	ut_ad(!buf_pool_watch_is_sentinel(buf_pool, bpage));

	switch (buf_page_get_state(bpage)) {
	case BUF_BLOCK_NOT_USED:
	case BUF_BLOCK_READY_FOR_USE:
	case BUF_BLOCK_MEMORY:
	case BUF_BLOCK_REMOVE_HASH:
	case BUF_BLOCK_ZIP_FREE:
		break;
	case BUF_BLOCK_ZIP_PAGE:
	case BUF_BLOCK_ZIP_DIRTY:
		block_mutex = &buf_pool->zip_mutex;
		mutex_enter(block_mutex);
		bpage->buf_fix_count++;
		goto got_block;
	case BUF_BLOCK_FILE_PAGE:
		block_mutex = &((buf_block_t*) bpage)->mutex;
		mutex_enter(block_mutex);

		/* Discard the uncompressed page frame if possible. */
		if (buf_LRU_free_block(bpage, FALSE)) {

			mutex_exit(block_mutex);
			goto lookup;
		}

		buf_block_buf_fix_inc((buf_block_t*) bpage,
				      __FILE__, __LINE__);
		goto got_block;
	}

	ut_error;
	goto err_exit;

got_block:
	must_read = buf_page_get_io_fix(bpage) == BUF_IO_READ;
	access_time = buf_page_is_accessed(bpage);

	buf_pool_mutex_exit(buf_pool);

	mutex_exit(block_mutex);

	buf_page_set_accessed_make_young(bpage, access_time);

#if defined UNIV_DEBUG_FILE_ACCESSES || defined UNIV_DEBUG
	ut_a(!bpage->file_page_was_freed);
#endif

#if defined UNIV_DEBUG || defined UNIV_BUF_DEBUG
	ut_a(++buf_dbg_counter % 5771 || buf_validate());
	ut_a(bpage->buf_fix_count > 0);
	ut_a(buf_page_in_file(bpage));
#endif /* UNIV_DEBUG || UNIV_BUF_DEBUG */

	if (must_read) {
		/* Let us wait until the read operation
		completes */

		for (;;) {
			enum buf_io_fix	io_fix;

			mutex_enter(block_mutex);
			io_fix = buf_page_get_io_fix(bpage);
			mutex_exit(block_mutex);

			if (io_fix == BUF_IO_READ) {

				os_thread_sleep(WAIT_FOR_READ);
			} else {
				break;
			}
		}
	}

#ifdef UNIV_IBUF_COUNT_DEBUG
	ut_a(ibuf_count_get(buf_page_get_space(bpage),
			    buf_page_get_page_no(bpage)) == 0);
#endif
	return(bpage);
}

/********************************************************************//**
Initialize some fields of a control block. */
UNIV_INLINE
void
buf_block_init_low(
/*===============*/
	buf_block_t*	block)	/*!< in: block to init */
{
	block->check_index_page_at_flush = FALSE;
	block->index		= NULL;

	block->n_hash_helps	= 0;
	block->is_hashed	= FALSE;
	block->n_fields		= 1;
	block->n_bytes		= 0;
	block->left_side	= TRUE;
}
#endif /* !UNIV_HOTBACKUP */

/********************************************************************//**
Decompress a block.
@return	TRUE if successful */
UNIV_INTERN
ibool
buf_zip_decompress(
/*===============*/
	buf_block_t*	block,	/*!< in/out: block */
	ibool		check)	/*!< in: TRUE=verify the page checksum */
{
	const byte*	frame		= block->page.zip.data;
	ulint		stamp_checksum	= mach_read_from_4(
		frame + FIL_PAGE_SPACE_OR_CHKSUM);

	ut_ad(buf_block_get_zip_size(block));
	ut_a(buf_block_get_space(block) != 0);

	if (UNIV_LIKELY(check && stamp_checksum != BUF_NO_CHECKSUM_MAGIC)) {
		ulint	calc_checksum	= page_zip_calc_checksum(
			frame, page_zip_get_size(&block->page.zip));

		if (UNIV_UNLIKELY(stamp_checksum != calc_checksum)) {
			ut_print_timestamp(stderr);
			fprintf(stderr,
				"  InnoDB: compressed page checksum mismatch"
				" (space %u page %u): %lu != %lu\n",
				block->page.space, block->page.offset,
				stamp_checksum, calc_checksum);
			return(FALSE);
		}
	}

	switch (fil_page_get_type(frame)) {
	case FIL_PAGE_INDEX:
		if (page_zip_decompress(&block->page.zip,
					block->frame, TRUE)) {
			return(TRUE);
		}

		fprintf(stderr,
			"InnoDB: unable to decompress space %lu page %lu\n",
			(ulong) block->page.space,
			(ulong) block->page.offset);
		return(FALSE);

	case FIL_PAGE_TYPE_ALLOCATED:
	case FIL_PAGE_INODE:
	case FIL_PAGE_IBUF_BITMAP:
	case FIL_PAGE_TYPE_FSP_HDR:
	case FIL_PAGE_TYPE_XDES:
	case FIL_PAGE_TYPE_ZBLOB:
	case FIL_PAGE_TYPE_ZBLOB2:
		/* Copy to uncompressed storage. */
		memcpy(block->frame, frame,
		       buf_block_get_zip_size(block));
		return(TRUE);
	}

	ut_print_timestamp(stderr);
	fprintf(stderr,
		"  InnoDB: unknown compressed page"
		" type %lu\n",
		fil_page_get_type(frame));
	return(FALSE);
}

#ifndef UNIV_HOTBACKUP
/*******************************************************************//**
Gets the block to whose frame the pointer is pointing to if found
in this buffer pool instance.
@return	pointer to block */
UNIV_INTERN
buf_block_t*
buf_block_align_instance(
/*=====================*/
 	buf_pool_t*	buf_pool,	/*!< in: buffer in which the block
					resides */
	const byte*	ptr)		/*!< in: pointer to a frame */
{
	buf_chunk_t*	chunk;
	ulint		i;

	/* TODO: protect buf_pool->chunks with a mutex (it will
	currently remain constant after buf_pool_init()) */
	for (chunk = buf_pool->chunks, i = buf_pool->n_chunks; i--; chunk++) {
		ulint	offs;

		if (UNIV_UNLIKELY(ptr < chunk->blocks->frame)) {

			continue;
		}
		/* else */

		offs = ptr - chunk->blocks->frame;

		offs >>= UNIV_PAGE_SIZE_SHIFT;

		if (UNIV_LIKELY(offs < chunk->size)) {
			buf_block_t*	block = &chunk->blocks[offs];

			/* The function buf_chunk_init() invokes
			buf_block_init() so that block[n].frame ==
			block->frame + n * UNIV_PAGE_SIZE.  Check it. */
			ut_ad(block->frame == page_align(ptr));
#ifdef UNIV_DEBUG
			/* A thread that updates these fields must
			hold buf_pool->mutex and block->mutex.  Acquire
			only the latter. */
			mutex_enter(&block->mutex);

			switch (buf_block_get_state(block)) {
			case BUF_BLOCK_ZIP_FREE:
			case BUF_BLOCK_ZIP_PAGE:
			case BUF_BLOCK_ZIP_DIRTY:
				/* These types should only be used in
				the compressed buffer pool, whose
				memory is allocated from
				buf_pool->chunks, in UNIV_PAGE_SIZE
				blocks flagged as BUF_BLOCK_MEMORY. */
				ut_error;
				break;
			case BUF_BLOCK_NOT_USED:
			case BUF_BLOCK_READY_FOR_USE:
			case BUF_BLOCK_MEMORY:
				/* Some data structures contain
				"guess" pointers to file pages.  The
				file pages may have been freed and
				reused.  Do not complain. */
				break;
			case BUF_BLOCK_REMOVE_HASH:
				/* buf_LRU_block_remove_hashed_page()
				will overwrite the FIL_PAGE_OFFSET and
				FIL_PAGE_ARCH_LOG_NO_OR_SPACE_ID with
				0xff and set the state to
				BUF_BLOCK_REMOVE_HASH. */
				ut_ad(page_get_space_id(page_align(ptr))
				      == 0xffffffff);
				ut_ad(page_get_page_no(page_align(ptr))
				      == 0xffffffff);
				break;
			case BUF_BLOCK_FILE_PAGE:
				ut_ad(block->page.space
				      == page_get_space_id(page_align(ptr)));
				ut_ad(block->page.offset
				      == page_get_page_no(page_align(ptr)));
				break;
			}

			mutex_exit(&block->mutex);
#endif /* UNIV_DEBUG */

			return(block);
		}
	}

	return(NULL);
}

/*******************************************************************//**
Gets the block to whose frame the pointer is pointing to.
@return	pointer to block, never NULL */
UNIV_INTERN
buf_block_t*
buf_block_align(
/*============*/
	const byte*	ptr)	/*!< in: pointer to a frame */
{
	ulint		i;

	for (i = 0; i < srv_buf_pool_instances; i++) {
		buf_block_t*	block;

		block = buf_block_align_instance(
			buf_pool_from_array(i), ptr);
		if (block) {
			return(block);
		}
	}

	/* The block should always be found. */
	ut_error;
	return(NULL);
}

/********************************************************************//**
Find out if a pointer belongs to a buf_block_t. It can be a pointer to
the buf_block_t itself or a member of it. This functions checks one of
the buffer pool instances.
@return	TRUE if ptr belongs to a buf_block_t struct */
static
ibool
buf_pointer_is_block_field_instance(
/*================================*/
	buf_pool_t*	buf_pool,	/*!< in: buffer pool instance */
	const void*	ptr)		/*!< in: pointer not dereferenced */
{
	const buf_chunk_t*		chunk	= buf_pool->chunks;
	const buf_chunk_t* const	echunk	= chunk + buf_pool->n_chunks;

	/* TODO: protect buf_pool->chunks with a mutex (it will
	currently remain constant after buf_pool_init()) */
	while (chunk < echunk) {
		if (ptr >= (void *)chunk->blocks
		    && ptr < (void *)(chunk->blocks + chunk->size)) {

			return(TRUE);
		}

		chunk++;
	}

	return(FALSE);
}

/********************************************************************//**
Find out if a pointer belongs to a buf_block_t. It can be a pointer to
the buf_block_t itself or a member of it
@return	TRUE if ptr belongs to a buf_block_t struct */
UNIV_INTERN
ibool
buf_pointer_is_block_field(
/*=======================*/
	const void*	ptr)	/*!< in: pointer not dereferenced */
{
	ulint	i;

	for (i = 0; i < srv_buf_pool_instances; i++) {
		ibool	found;

		found = buf_pointer_is_block_field_instance(
			buf_pool_from_array(i), ptr);
		if (found) {
			return(TRUE);
		}
	}

	return(FALSE);
}

/********************************************************************//**
Find out if a buffer block was created by buf_chunk_init().
@return	TRUE if "block" has been added to buf_pool->free by buf_chunk_init() */
static
ibool
buf_block_is_uncompressed(
/*======================*/
	buf_pool_t*		buf_pool,	/*!< in: buffer pool instance */
	const buf_block_t*	block)		/*!< in: pointer to block,
						not dereferenced */
{
	ut_ad(buf_pool_mutex_own(buf_pool));

	if (UNIV_UNLIKELY((((ulint) block) % sizeof *block) != 0)) {
		/* The pointer should be aligned. */
		return(FALSE);
	}

	return(buf_pointer_is_block_field_instance(buf_pool, (void *)block));
}

/********************************************************************//**
This is the general function used to get access to a database page.
@return	pointer to the block or NULL */
UNIV_INTERN
buf_block_t*
buf_page_get_gen(
/*=============*/
	ulint		space,	/*!< in: space id */
	ulint		zip_size,/*!< in: compressed page size in bytes
				or 0 for uncompressed pages */
	ulint		offset,	/*!< in: page number */
	ulint		rw_latch,/*!< in: RW_S_LATCH, RW_X_LATCH, RW_NO_LATCH */
	buf_block_t*	guess,	/*!< in: guessed block or NULL */
	ulint		mode,	/*!< in: BUF_GET, BUF_GET_IF_IN_POOL,
				BUF_PEEK_IF_IN_POOL, BUF_GET_NO_LATCH, or
				BUF_GET_IF_IN_POOL_OR_WATCH */
	const char*	file,	/*!< in: file name */
	ulint		line,	/*!< in: line where called */
	mtr_t*		mtr)	/*!< in: mini-transaction */
{
	buf_block_t*	block;
	ulint		fold;
	unsigned	access_time;
	ulint		fix_type;
	ibool		must_read;
	ulint		retries = 0;
	buf_pool_t*	buf_pool = buf_pool_get(space, offset);

	ut_ad(mtr);
	ut_ad(mtr->state == MTR_ACTIVE);
	ut_ad((rw_latch == RW_S_LATCH)
	      || (rw_latch == RW_X_LATCH)
	      || (rw_latch == RW_NO_LATCH));
#ifdef UNIV_DEBUG
	switch (mode) {
	case BUF_GET_NO_LATCH:
		ut_ad(rw_latch == RW_NO_LATCH);
		break;
	case BUF_GET:
	case BUF_GET_IF_IN_POOL:
	case BUF_PEEK_IF_IN_POOL:
	case BUF_GET_IF_IN_POOL_OR_WATCH:
	case BUF_GET_POSSIBLY_FREED:
		break;
	default:
		ut_error;
	}
#endif /* UNIV_DEBUG */
	ut_ad(zip_size == fil_space_get_zip_size(space));
	ut_ad(ut_is_2pow(zip_size));
#ifndef UNIV_LOG_DEBUG
	ut_ad(!ibuf_inside(mtr)
	      || ibuf_page_low(space, zip_size, offset,
			       FALSE, file, line, NULL));
#endif
	buf_pool->stat.n_page_gets++;
	fold = buf_page_address_fold(space, offset);
loop:
	block = guess;
	buf_pool_mutex_enter(buf_pool);

	if (block) {
		/* If the guess is a compressed page descriptor that
		has been allocated by buf_page_alloc_descriptor(),
		it may have been freed by buf_relocate(). */

		if (!buf_block_is_uncompressed(buf_pool, block)
		    || offset != block->page.offset
		    || space != block->page.space
		    || buf_block_get_state(block) != BUF_BLOCK_FILE_PAGE) {

			block = guess = NULL;
		} else {
			ut_ad(!block->page.in_zip_hash);
			ut_ad(block->page.in_page_hash);
		}
	}

	if (block == NULL) {
		block = (buf_block_t*) buf_page_hash_get_low(
			buf_pool, space, offset, fold);
	}

loop2:
	if (block && buf_pool_watch_is_sentinel(buf_pool, &block->page)) {
		block = NULL;
	}

	if (block == NULL) {
		/* Page not in buf_pool: needs to be read from file */

		if (mode == BUF_GET_IF_IN_POOL_OR_WATCH) {
			block = (buf_block_t*) buf_pool_watch_set(
				space, offset, fold);

			if (UNIV_LIKELY_NULL(block)) {

				goto got_block;
			}
		}

		buf_pool_mutex_exit(buf_pool);

		if (mode == BUF_GET_IF_IN_POOL
		    || mode == BUF_PEEK_IF_IN_POOL
		    || mode == BUF_GET_IF_IN_POOL_OR_WATCH) {

			return(NULL);
		}

		if (buf_read_page(space, zip_size, offset)) {
			buf_read_ahead_random(space, zip_size, offset,
					      ibuf_inside(mtr));

			retries = 0;
		} else if (retries < BUF_PAGE_READ_MAX_RETRIES) {
			++retries;
		} else {
			fprintf(stderr, "InnoDB: Error: Unable"
				" to read tablespace %lu page no"
				" %lu into the buffer pool after"
				" %lu attempts\n"
				"InnoDB: The most probable cause"
				" of this error may be that the"
				" table has been corrupted.\n"
				"InnoDB: You can try to fix this"
				" problem by using"
				" innodb_force_recovery.\n"
				"InnoDB: Please see reference manual"
				" for more details.\n"
				"InnoDB: Aborting...\n",
				space, offset,
				BUF_PAGE_READ_MAX_RETRIES);

			ut_error;
		}

#if defined UNIV_DEBUG || defined UNIV_BUF_DEBUG
		ut_a(++buf_dbg_counter % 37 || buf_validate());
#endif /* UNIV_DEBUG || UNIV_BUF_DEBUG */
		goto loop;
	}

got_block:
	ut_ad(page_zip_get_size(&block->page.zip) == zip_size);

	must_read = buf_block_get_io_fix(block) == BUF_IO_READ;

	if (must_read && (mode == BUF_GET_IF_IN_POOL
			  || mode == BUF_PEEK_IF_IN_POOL)) {

		/* The page is being read to buffer pool,
		but we cannot wait around for the read to
		complete. */
		buf_pool_mutex_exit(buf_pool);

		return(NULL);
	}

	switch (buf_block_get_state(block)) {
		buf_page_t*	bpage;
		ibool		success;

	case BUF_BLOCK_FILE_PAGE:
		break;

	case BUF_BLOCK_ZIP_PAGE:
	case BUF_BLOCK_ZIP_DIRTY:
		bpage = &block->page;
		/* Protect bpage->buf_fix_count. */
		mutex_enter(&buf_pool->zip_mutex);

		if (bpage->buf_fix_count
		    || buf_page_get_io_fix(bpage) != BUF_IO_NONE) {
			/* This condition often occurs when the buffer
			is not buffer-fixed, but I/O-fixed by
			buf_page_init_for_read(). */
			mutex_exit(&buf_pool->zip_mutex);
wait_until_unfixed:
			/* The block is buffer-fixed or I/O-fixed.
			Try again later. */
			buf_pool_mutex_exit(buf_pool);
			os_thread_sleep(WAIT_FOR_READ);

			goto loop;
		}

		/* Allocate an uncompressed page. */
		buf_pool_mutex_exit(buf_pool);
		mutex_exit(&buf_pool->zip_mutex);

		block = buf_LRU_get_free_block(buf_pool);
		ut_a(block);

		buf_pool_mutex_enter(buf_pool);
		mutex_enter(&block->mutex);

		{
			buf_page_t*	hash_bpage;

			hash_bpage = buf_page_hash_get_low(
				buf_pool, space, offset, fold);

			if (UNIV_UNLIKELY(bpage != hash_bpage)) {
				/* The buf_pool->page_hash was modified
				while buf_pool->mutex was released.
				Free the block that was allocated. */

				buf_LRU_block_free_non_file_page(block);
				mutex_exit(&block->mutex);

				block = (buf_block_t*) hash_bpage;
				goto loop2;
			}
		}

		if (UNIV_UNLIKELY
		    (bpage->buf_fix_count
		     || buf_page_get_io_fix(bpage) != BUF_IO_NONE)) {

			/* The block was buffer-fixed or I/O-fixed
			while buf_pool->mutex was not held by this thread.
			Free the block that was allocated and try again.
			This should be extremely unlikely. */

			buf_LRU_block_free_non_file_page(block);
			mutex_exit(&block->mutex);

			goto wait_until_unfixed;
		}

		/* Move the compressed page from bpage to block,
		and uncompress it. */

		mutex_enter(&buf_pool->zip_mutex);

		buf_relocate(bpage, &block->page);
		buf_block_init_low(block);
		block->lock_hash_val = lock_rec_hash(space, offset);

		UNIV_MEM_DESC(&block->page.zip.data,
			      page_zip_get_size(&block->page.zip), block);

		if (buf_page_get_state(&block->page)
		    == BUF_BLOCK_ZIP_PAGE) {
#if defined UNIV_DEBUG || defined UNIV_BUF_DEBUG
			UT_LIST_REMOVE(list, buf_pool->zip_clean,
				       &block->page);
#endif /* UNIV_DEBUG || UNIV_BUF_DEBUG */
			ut_ad(!block->page.in_flush_list);
		} else {
			/* Relocate buf_pool->flush_list. */
			buf_flush_relocate_on_flush_list(bpage,
							 &block->page);
		}

		/* Buffer-fix, I/O-fix, and X-latch the block
		for the duration of the decompression.
		Also add the block to the unzip_LRU list. */
		block->page.state = BUF_BLOCK_FILE_PAGE;

		/* Insert at the front of unzip_LRU list */
		buf_unzip_LRU_add_block(block, FALSE);

		block->page.buf_fix_count = 1;
		buf_block_set_io_fix(block, BUF_IO_READ);
		rw_lock_x_lock_func(&block->lock, 0, file, line);

		UNIV_MEM_INVALID(bpage, sizeof *bpage);

		mutex_exit(&block->mutex);
		mutex_exit(&buf_pool->zip_mutex);
		buf_pool->n_pend_unzip++;

		buf_pool_mutex_exit(buf_pool);

		buf_page_free_descriptor(bpage);

		/* Decompress the page and apply buffered operations
		while not holding buf_pool->mutex or block->mutex. */
		success = buf_zip_decompress(block, srv_use_checksums);
		ut_a(success);

		if (UNIV_LIKELY(!recv_no_ibuf_operations)) {
			ibuf_merge_or_delete_for_page(block, space, offset,
						      zip_size, TRUE);
		}

		/* Unfix and unlatch the block. */
		buf_pool_mutex_enter(buf_pool);
		mutex_enter(&block->mutex);
		block->page.buf_fix_count--;
		buf_block_set_io_fix(block, BUF_IO_NONE);
		mutex_exit(&block->mutex);
		buf_pool->n_pend_unzip--;
		rw_lock_x_unlock(&block->lock);

		break;

	case BUF_BLOCK_ZIP_FREE:
	case BUF_BLOCK_NOT_USED:
	case BUF_BLOCK_READY_FOR_USE:
	case BUF_BLOCK_MEMORY:
	case BUF_BLOCK_REMOVE_HASH:
		ut_error;
		break;
	}

	ut_ad(buf_block_get_state(block) == BUF_BLOCK_FILE_PAGE);

	mutex_enter(&block->mutex);
#if UNIV_WORD_SIZE == 4
	/* On 32-bit systems, there is no padding in buf_page_t.  On
	other systems, Valgrind could complain about uninitialized pad
	bytes. */
	UNIV_MEM_ASSERT_RW(&block->page, sizeof block->page);
#endif
#if defined UNIV_DEBUG || defined UNIV_IBUF_DEBUG
	if ((mode == BUF_GET_IF_IN_POOL || mode == BUF_GET_IF_IN_POOL_OR_WATCH)
	    && ibuf_debug) {
		/* Try to evict the block from the buffer pool, to use the
		insert buffer (change buffer) as much as possible. */

		if (buf_LRU_free_block(&block->page, TRUE)) {
			mutex_exit(&block->mutex);
			if (mode == BUF_GET_IF_IN_POOL_OR_WATCH) {
				/* Set the watch, as it would have
				been set if the page were not in the
				buffer pool in the first place. */
				block = (buf_block_t*) buf_pool_watch_set(
					space, offset, fold);

				if (UNIV_LIKELY_NULL(block)) {

					/* The page entered the buffer
					pool for some reason. Try to
					evict it again. */
					goto got_block;
				}
			}
			buf_pool_mutex_exit(buf_pool);
			fprintf(stderr,
				"innodb_change_buffering_debug evict %u %u\n",
				(unsigned) space, (unsigned) offset);
			return(NULL);
		} else if (buf_flush_page_try(buf_pool, block)) {
			fprintf(stderr,
				"innodb_change_buffering_debug flush %u %u\n",
				(unsigned) space, (unsigned) offset);
			guess = block;
			goto loop;
		}

		/* Failed to evict the page; change it directly */
	}
#endif /* UNIV_DEBUG || UNIV_IBUF_DEBUG */

	buf_block_buf_fix_inc(block, file, line);
#if defined UNIV_DEBUG_FILE_ACCESSES || defined UNIV_DEBUG
	ut_a(mode == BUF_GET_POSSIBLY_FREED
	     || !block->page.file_page_was_freed);
#endif
	mutex_exit(&block->mutex);

	/* Check if this is the first access to the page */

	access_time = buf_page_is_accessed(&block->page);

	buf_pool_mutex_exit(buf_pool);

	if (UNIV_LIKELY(mode != BUF_PEEK_IF_IN_POOL)) {
		buf_page_set_accessed_make_young(&block->page, access_time);
	}

#if defined UNIV_DEBUG || defined UNIV_BUF_DEBUG
	ut_a(++buf_dbg_counter % 5771 || buf_validate());
	ut_a(block->page.buf_fix_count > 0);
	ut_a(buf_block_get_state(block) == BUF_BLOCK_FILE_PAGE);
#endif /* UNIV_DEBUG || UNIV_BUF_DEBUG */

	switch (rw_latch) {
	case RW_NO_LATCH:
		if (must_read) {
			/* Let us wait until the read operation
			completes */

			for (;;) {
				enum buf_io_fix	io_fix;

				mutex_enter(&block->mutex);
				io_fix = buf_block_get_io_fix(block);
				mutex_exit(&block->mutex);

				if (io_fix == BUF_IO_READ) {

					os_thread_sleep(WAIT_FOR_READ);
				} else {
					break;
				}
			}
		}

		fix_type = MTR_MEMO_BUF_FIX;
		break;

	case RW_S_LATCH:
		rw_lock_s_lock_func(&(block->lock), 0, file, line);

		fix_type = MTR_MEMO_PAGE_S_FIX;
		break;

	default:
		ut_ad(rw_latch == RW_X_LATCH);
		rw_lock_x_lock_func(&(block->lock), 0, file, line);

		fix_type = MTR_MEMO_PAGE_X_FIX;
		break;
	}

	mtr_memo_push(mtr, block, fix_type);

	if (UNIV_LIKELY(mode != BUF_PEEK_IF_IN_POOL) && !access_time) {
		/* In the case of a first access, try to apply linear
		read-ahead */

		buf_read_ahead_linear(space, zip_size, offset,
				      ibuf_inside(mtr));
	}

#ifdef UNIV_IBUF_COUNT_DEBUG
	ut_a(ibuf_count_get(buf_block_get_space(block),
			    buf_block_get_page_no(block)) == 0);
#endif
	return(block);
}

/********************************************************************//**
This is the general function used to get optimistic access to a database
page.
@return	TRUE if success */
UNIV_INTERN
ibool
buf_page_optimistic_get(
/*====================*/
	ulint		rw_latch,/*!< in: RW_S_LATCH, RW_X_LATCH */
	buf_block_t*	block,	/*!< in: guessed buffer block */
	ib_uint64_t	modify_clock,/*!< in: modify clock value if mode is
				..._GUESS_ON_CLOCK */
	const char*	file,	/*!< in: file name */
	ulint		line,	/*!< in: line where called */
	mtr_t*		mtr)	/*!< in: mini-transaction */
{
	buf_pool_t*	buf_pool;
	unsigned	access_time;
	ibool		success;
	ulint		fix_type;

	ut_ad(block);
	ut_ad(mtr);
	ut_ad(mtr->state == MTR_ACTIVE);
	ut_ad((rw_latch == RW_S_LATCH) || (rw_latch == RW_X_LATCH));

	mutex_enter(&block->mutex);

	if (UNIV_UNLIKELY(buf_block_get_state(block) != BUF_BLOCK_FILE_PAGE)) {

		mutex_exit(&block->mutex);

		return(FALSE);
	}

	buf_block_buf_fix_inc(block, file, line);

	mutex_exit(&block->mutex);

	/* Check if this is the first access to the page.
	We do a dirty read on purpose, to avoid mutex contention.
	This field is only used for heuristic purposes; it does not
	affect correctness. */

	access_time = buf_page_is_accessed(&block->page);
	buf_page_set_accessed_make_young(&block->page, access_time);

	ut_ad(!ibuf_inside(mtr)
	      || ibuf_page(buf_block_get_space(block),
			   buf_block_get_zip_size(block),
			   buf_block_get_page_no(block), NULL));

	if (rw_latch == RW_S_LATCH) {
		success = rw_lock_s_lock_nowait(&(block->lock),
						file, line);
		fix_type = MTR_MEMO_PAGE_S_FIX;
	} else {
		success = rw_lock_x_lock_func_nowait(&(block->lock),
						     file, line);
		fix_type = MTR_MEMO_PAGE_X_FIX;
	}

	if (UNIV_UNLIKELY(!success)) {
		mutex_enter(&block->mutex);
		buf_block_buf_fix_dec(block);
		mutex_exit(&block->mutex);

		return(FALSE);
	}

	if (UNIV_UNLIKELY(modify_clock != block->modify_clock)) {
		buf_block_dbg_add_level(block, SYNC_NO_ORDER_CHECK);

		if (rw_latch == RW_S_LATCH) {
			rw_lock_s_unlock(&(block->lock));
		} else {
			rw_lock_x_unlock(&(block->lock));
		}

		mutex_enter(&block->mutex);
		buf_block_buf_fix_dec(block);
		mutex_exit(&block->mutex);

		return(FALSE);
	}

	mtr_memo_push(mtr, block, fix_type);

#if defined UNIV_DEBUG || defined UNIV_BUF_DEBUG
	ut_a(++buf_dbg_counter % 5771 || buf_validate());
	ut_a(block->page.buf_fix_count > 0);
	ut_a(buf_block_get_state(block) == BUF_BLOCK_FILE_PAGE);
#endif /* UNIV_DEBUG || UNIV_BUF_DEBUG */

#if defined UNIV_DEBUG_FILE_ACCESSES || defined UNIV_DEBUG
	ut_a(block->page.file_page_was_freed == FALSE);
#endif
	if (UNIV_UNLIKELY(!access_time)) {
		/* In the case of a first access, try to apply linear
		read-ahead */

		buf_read_ahead_linear(buf_block_get_space(block),
				      buf_block_get_zip_size(block),
				      buf_block_get_page_no(block),
				      ibuf_inside(mtr));
	}

#ifdef UNIV_IBUF_COUNT_DEBUG
	ut_a(ibuf_count_get(buf_block_get_space(block),
			    buf_block_get_page_no(block)) == 0);
#endif
	buf_pool = buf_pool_from_block(block);
	buf_pool->stat.n_page_gets++;

	return(TRUE);
}

/********************************************************************//**
This is used to get access to a known database page, when no waiting can be
done. For example, if a search in an adaptive hash index leads us to this
frame.
@return	TRUE if success */
UNIV_INTERN
ibool
buf_page_get_known_nowait(
/*======================*/
	ulint		rw_latch,/*!< in: RW_S_LATCH, RW_X_LATCH */
	buf_block_t*	block,	/*!< in: the known page */
	ulint		mode,	/*!< in: BUF_MAKE_YOUNG or BUF_KEEP_OLD */
	const char*	file,	/*!< in: file name */
	ulint		line,	/*!< in: line where called */
	mtr_t*		mtr)	/*!< in: mini-transaction */
{
	buf_pool_t*	buf_pool;
	ibool		success;
	ulint		fix_type;

	ut_ad(mtr);
	ut_ad(mtr->state == MTR_ACTIVE);
	ut_ad((rw_latch == RW_S_LATCH) || (rw_latch == RW_X_LATCH));

	mutex_enter(&block->mutex);

	if (buf_block_get_state(block) == BUF_BLOCK_REMOVE_HASH) {
		/* Another thread is just freeing the block from the LRU list
		of the buffer pool: do not try to access this page; this
		attempt to access the page can only come through the hash
		index because when the buffer block state is ..._REMOVE_HASH,
		we have already removed it from the page address hash table
		of the buffer pool. */

		mutex_exit(&block->mutex);

		return(FALSE);
	}

	ut_a(buf_block_get_state(block) == BUF_BLOCK_FILE_PAGE);

	buf_block_buf_fix_inc(block, file, line);

	mutex_exit(&block->mutex);

	buf_pool = buf_pool_from_block(block);

	if (mode == BUF_MAKE_YOUNG && buf_page_peek_if_too_old(&block->page)) {
		buf_pool_mutex_enter(buf_pool);
		buf_LRU_make_block_young(&block->page);
		buf_pool_mutex_exit(buf_pool);
	} else if (!buf_page_is_accessed(&block->page)) {
		/* Above, we do a dirty read on purpose, to avoid
		mutex contention.  The field buf_page_t::access_time
		is only used for heuristic purposes.  Writes to the
		field must be protected by mutex, however. */
		ulint	time_ms = ut_time_ms();

		buf_pool_mutex_enter(buf_pool);
		buf_page_set_accessed(&block->page, time_ms);
		buf_pool_mutex_exit(buf_pool);
	}

	ut_ad(!ibuf_inside(mtr) || mode == BUF_KEEP_OLD);

	if (rw_latch == RW_S_LATCH) {
		success = rw_lock_s_lock_nowait(&(block->lock),
						file, line);
		fix_type = MTR_MEMO_PAGE_S_FIX;
	} else {
		success = rw_lock_x_lock_func_nowait(&(block->lock),
						     file, line);
		fix_type = MTR_MEMO_PAGE_X_FIX;
	}

	if (!success) {
		mutex_enter(&block->mutex);
		buf_block_buf_fix_dec(block);
		mutex_exit(&block->mutex);

		return(FALSE);
	}

	mtr_memo_push(mtr, block, fix_type);

#if defined UNIV_DEBUG || defined UNIV_BUF_DEBUG
	ut_a(++buf_dbg_counter % 5771 || buf_validate());
	ut_a(block->page.buf_fix_count > 0);
	ut_a(buf_block_get_state(block) == BUF_BLOCK_FILE_PAGE);
#endif /* UNIV_DEBUG || UNIV_BUF_DEBUG */
#if defined UNIV_DEBUG_FILE_ACCESSES || defined UNIV_DEBUG
	ut_a(block->page.file_page_was_freed == FALSE);
#endif

#ifdef UNIV_IBUF_COUNT_DEBUG
	ut_a((mode == BUF_KEEP_OLD)
	     || (ibuf_count_get(buf_block_get_space(block),
				buf_block_get_page_no(block)) == 0));
#endif
	buf_pool->stat.n_page_gets++;

	return(TRUE);
}

/*******************************************************************//**
Given a tablespace id and page number tries to get that page. If the
page is not in the buffer pool it is not loaded and NULL is returned.
Suitable for using when holding the kernel mutex.
@return	pointer to a page or NULL */
UNIV_INTERN
const buf_block_t*
buf_page_try_get_func(
/*==================*/
	ulint		space_id,/*!< in: tablespace id */
	ulint		page_no,/*!< in: page number */
	const char*	file,	/*!< in: file name */
	ulint		line,	/*!< in: line where called */
	mtr_t*		mtr)	/*!< in: mini-transaction */
{
	buf_block_t*	block;
	ibool		success;
	ulint		fix_type;
	buf_pool_t*	buf_pool = buf_pool_get(space_id, page_no);

	ut_ad(mtr);
	ut_ad(mtr->state == MTR_ACTIVE);

	buf_pool_mutex_enter(buf_pool);
	block = buf_block_hash_get(buf_pool, space_id, page_no);

	if (!block || buf_block_get_state(block) != BUF_BLOCK_FILE_PAGE) {
		buf_pool_mutex_exit(buf_pool);
		return(NULL);
	}

	ut_ad(!buf_pool_watch_is_sentinel(buf_pool, &block->page));

	mutex_enter(&block->mutex);
	buf_pool_mutex_exit(buf_pool);

#if defined UNIV_DEBUG || defined UNIV_BUF_DEBUG
	ut_a(buf_block_get_state(block) == BUF_BLOCK_FILE_PAGE);
	ut_a(buf_block_get_space(block) == space_id);
	ut_a(buf_block_get_page_no(block) == page_no);
#endif /* UNIV_DEBUG || UNIV_BUF_DEBUG */

	buf_block_buf_fix_inc(block, file, line);
	mutex_exit(&block->mutex);

	fix_type = MTR_MEMO_PAGE_S_FIX;
	success = rw_lock_s_lock_nowait(&block->lock, file, line);

	if (!success) {
		/* Let us try to get an X-latch. If the current thread
		is holding an X-latch on the page, we cannot get an
		S-latch. */

		fix_type = MTR_MEMO_PAGE_X_FIX;
		success = rw_lock_x_lock_func_nowait(&block->lock,
						     file, line);
	}

	if (!success) {
		mutex_enter(&block->mutex);
		buf_block_buf_fix_dec(block);
		mutex_exit(&block->mutex);

		return(NULL);
	}

	mtr_memo_push(mtr, block, fix_type);
#if defined UNIV_DEBUG || defined UNIV_BUF_DEBUG
	ut_a(++buf_dbg_counter % 5771 || buf_validate());
	ut_a(block->page.buf_fix_count > 0);
	ut_a(buf_block_get_state(block) == BUF_BLOCK_FILE_PAGE);
#endif /* UNIV_DEBUG || UNIV_BUF_DEBUG */
#if defined UNIV_DEBUG_FILE_ACCESSES || defined UNIV_DEBUG
	ut_a(block->page.file_page_was_freed == FALSE);
#endif /* UNIV_DEBUG_FILE_ACCESSES || UNIV_DEBUG */
	buf_block_dbg_add_level(block, SYNC_NO_ORDER_CHECK);

	buf_pool->stat.n_page_gets++;

#ifdef UNIV_IBUF_COUNT_DEBUG
	ut_a(ibuf_count_get(buf_block_get_space(block),
			    buf_block_get_page_no(block)) == 0);
#endif

	return(block);
}

/********************************************************************//**
Initialize some fields of a control block. */
UNIV_INLINE
void
buf_page_init_low(
/*==============*/
	buf_page_t*	bpage)	/*!< in: block to init */
{
	bpage->flush_type = BUF_FLUSH_LRU;
	bpage->io_fix = BUF_IO_NONE;
	bpage->buf_fix_count = 0;
	bpage->freed_page_clock = 0;
	bpage->access_time = 0;
	bpage->newest_modification = 0;
	bpage->oldest_modification = 0;
	HASH_INVALIDATE(bpage, hash);
#if defined UNIV_DEBUG_FILE_ACCESSES || defined UNIV_DEBUG
	bpage->file_page_was_freed = FALSE;
#endif /* UNIV_DEBUG_FILE_ACCESSES || UNIV_DEBUG */
}

/********************************************************************//**
Inits a page to the buffer buf_pool. */
static
void
buf_page_init(
/*==========*/
	ulint		space,	/*!< in: space id */
	ulint		offset,	/*!< in: offset of the page within space
				in units of a page */
	ulint		fold,	/*!< in: buf_page_address_fold(space,offset) */
	buf_block_t*	block)	/*!< in: block to init */
{
	buf_page_t*	hash_page;
	buf_pool_t*	buf_pool = buf_pool_get(space, offset);

	ut_ad(buf_pool_mutex_own(buf_pool));
	ut_ad(mutex_own(&(block->mutex)));
	ut_a(buf_block_get_state(block) != BUF_BLOCK_FILE_PAGE);

	/* Set the state of the block */
	buf_block_set_file_page(block, space, offset);

#ifdef UNIV_DEBUG_VALGRIND
	if (!space) {
		/* Silence valid Valgrind warnings about uninitialized
		data being written to data files.  There are some unused
		bytes on some pages that InnoDB does not initialize. */
		UNIV_MEM_VALID(block->frame, UNIV_PAGE_SIZE);
	}
#endif /* UNIV_DEBUG_VALGRIND */

	buf_block_init_low(block);

	block->lock_hash_val = lock_rec_hash(space, offset);

	buf_page_init_low(&block->page);

	/* Insert into the hash table of file pages */

	hash_page = buf_page_hash_get_low(buf_pool, space, offset, fold);

	if (UNIV_LIKELY(!hash_page)) {
	} else if (buf_pool_watch_is_sentinel(buf_pool, hash_page)) {
		/* Preserve the reference count. */
		ulint	buf_fix_count = hash_page->buf_fix_count;

		ut_a(buf_fix_count > 0);
		block->page.buf_fix_count += buf_fix_count;
		buf_pool_watch_remove(buf_pool, fold, hash_page);
	} else {
		fprintf(stderr,
			"InnoDB: Error: page %lu %lu already found"
			" in the hash table: %p, %p\n",
			(ulong) space,
			(ulong) offset,
			(const void*) hash_page, (const void*) block);
#if defined UNIV_DEBUG || defined UNIV_BUF_DEBUG
		mutex_exit(&block->mutex);
		buf_pool_mutex_exit(buf_pool);
		buf_print();
		buf_LRU_print();
		buf_validate();
		buf_LRU_validate();
#endif /* UNIV_DEBUG || UNIV_BUF_DEBUG */
		ut_error;
	}

	ut_ad(!block->page.in_zip_hash);
	ut_ad(!block->page.in_page_hash);
	ut_d(block->page.in_page_hash = TRUE);
	HASH_INSERT(buf_page_t, hash, buf_pool->page_hash,
		    fold, &block->page);
}

/********************************************************************//**
Function which inits a page for read to the buffer buf_pool. If the page is
(1) already in buf_pool, or
(2) if we specify to read only ibuf pages and the page is not an ibuf page, or
(3) if the space is deleted or being deleted,
then this function does nothing.
Sets the io_fix flag to BUF_IO_READ and sets a non-recursive exclusive lock
on the buffer frame. The io-handler must take care that the flag is cleared
and the lock released later.
@return	pointer to the block or NULL */
UNIV_INTERN
buf_page_t*
buf_page_init_for_read(
/*===================*/
	ulint*		err,	/*!< out: DB_SUCCESS or DB_TABLESPACE_DELETED */
	ulint		mode,	/*!< in: BUF_READ_IBUF_PAGES_ONLY, ... */
	ulint		space,	/*!< in: space id */
	ulint		zip_size,/*!< in: compressed page size, or 0 */
	ibool		unzip,	/*!< in: TRUE=request uncompressed page */
	ib_int64_t	tablespace_version,
				/*!< in: prevents reading from a wrong
				version of the tablespace in case we have done
				DISCARD + IMPORT */
	ulint		offset)	/*!< in: page number */
{
	buf_block_t*	block;
	buf_page_t*	bpage	= NULL;
	buf_page_t*	watch_page;
	mtr_t		mtr;
	ulint		fold;
	ibool		lru	= FALSE;
	void*		data;
	buf_pool_t*	buf_pool = buf_pool_get(space, offset);

	ut_ad(buf_pool);

	*err = DB_SUCCESS;

	if (mode == BUF_READ_IBUF_PAGES_ONLY) {
		/* It is a read-ahead within an ibuf routine */

		ut_ad(!ibuf_bitmap_page(zip_size, offset));

		ibuf_mtr_start(&mtr);

		if (!recv_no_ibuf_operations
		    && !ibuf_page(space, zip_size, offset, &mtr)) {

			ibuf_mtr_commit(&mtr);

			return(NULL);
		}
	} else {
		ut_ad(mode == BUF_READ_ANY_PAGE);
	}

	if (zip_size && UNIV_LIKELY(!unzip)
	    && UNIV_LIKELY(!recv_recovery_is_on())) {
		block = NULL;
	} else {
		block = buf_LRU_get_free_block(buf_pool);
		ut_ad(block);
		ut_ad(buf_pool_from_block(block) == buf_pool);
	}

	fold = buf_page_address_fold(space, offset);

	buf_pool_mutex_enter(buf_pool);

	watch_page = buf_page_hash_get_low(buf_pool, space, offset, fold);
	if (watch_page && !buf_pool_watch_is_sentinel(buf_pool, watch_page)) {
		/* The page is already in the buffer pool. */
		watch_page = NULL;
err_exit:
		if (block) {
			mutex_enter(&block->mutex);
			buf_LRU_block_free_non_file_page(block);
			mutex_exit(&block->mutex);
		}

		bpage = NULL;
		goto func_exit;
	}

	if (fil_tablespace_deleted_or_being_deleted_in_mem(
		    space, tablespace_version)) {
		/* The page belongs to a space which has been
		deleted or is being deleted. */
		*err = DB_TABLESPACE_DELETED;

		goto err_exit;
	}

	if (block) {
		bpage = &block->page;
		mutex_enter(&block->mutex);

		ut_ad(buf_pool_from_bpage(bpage) == buf_pool);

		buf_page_init(space, offset, fold, block);

		/* The block must be put to the LRU list, to the old blocks */
		buf_LRU_add_block(bpage, TRUE/* to old blocks */);

		/* We set a pass-type x-lock on the frame because then
		the same thread which called for the read operation
		(and is running now at this point of code) can wait
		for the read to complete by waiting for the x-lock on
		the frame; if the x-lock were recursive, the same
		thread would illegally get the x-lock before the page
		read is completed.  The x-lock is cleared by the
		io-handler thread. */

		rw_lock_x_lock_gen(&block->lock, BUF_IO_READ);
		buf_page_set_io_fix(bpage, BUF_IO_READ);

		if (UNIV_UNLIKELY(zip_size)) {
			page_zip_set_size(&block->page.zip, zip_size);

			/* buf_pool->mutex may be released and
			reacquired by buf_buddy_alloc().  Thus, we
			must release block->mutex in order not to
			break the latching order in the reacquisition
			of buf_pool->mutex.  We also must defer this
			operation until after the block descriptor has
			been added to buf_pool->LRU and
			buf_pool->page_hash. */
			mutex_exit(&block->mutex);
			data = buf_buddy_alloc(buf_pool, zip_size, &lru);
			mutex_enter(&block->mutex);
			block->page.zip.data = data;

			/* To maintain the invariant
			block->in_unzip_LRU_list
			== buf_page_belongs_to_unzip_LRU(&block->page)
			we have to add this block to unzip_LRU
			after block->page.zip.data is set. */
			ut_ad(buf_page_belongs_to_unzip_LRU(&block->page));
			buf_unzip_LRU_add_block(block, TRUE);
		}

		mutex_exit(&block->mutex);
	} else {
		/* The compressed page must be allocated before the
		control block (bpage), in order to avoid the
		invocation of buf_buddy_relocate_block() on
		uninitialized data. */
		data = buf_buddy_alloc(buf_pool, zip_size, &lru);

		/* If buf_buddy_alloc() allocated storage from the LRU list,
		it released and reacquired buf_pool->mutex.  Thus, we must
		check the page_hash again, as it may have been modified. */
		if (UNIV_UNLIKELY(lru)) {

			watch_page = buf_page_hash_get_low(
				buf_pool, space, offset, fold);

			if (watch_page
			    && !buf_pool_watch_is_sentinel(buf_pool,
				   			   watch_page)) {

				/* The block was added by some other thread. */
				watch_page = NULL;
				buf_buddy_free(buf_pool, data, zip_size);

				bpage = NULL;
				goto func_exit;
			}
		}

		bpage = buf_page_alloc_descriptor();

		/* Initialize the buf_pool pointer. */
		bpage->buf_pool_index = buf_pool_index(buf_pool);

		page_zip_des_init(&bpage->zip);
		page_zip_set_size(&bpage->zip, zip_size);
		bpage->zip.data = data;

		mutex_enter(&buf_pool->zip_mutex);
		UNIV_MEM_DESC(bpage->zip.data,
			      page_zip_get_size(&bpage->zip), bpage);

		buf_page_init_low(bpage);

		bpage->state	= BUF_BLOCK_ZIP_PAGE;
		bpage->space	= space;
		bpage->offset	= offset;

#ifdef UNIV_DEBUG
		bpage->in_page_hash = FALSE;
		bpage->in_zip_hash = FALSE;
		bpage->in_flush_list = FALSE;
		bpage->in_free_list = FALSE;
		bpage->in_LRU_list = FALSE;
#endif /* UNIV_DEBUG */

		ut_d(bpage->in_page_hash = TRUE);

		if (UNIV_LIKELY_NULL(watch_page)) {
			/* Preserve the reference count. */
			ulint	buf_fix_count = watch_page->buf_fix_count;
			ut_a(buf_fix_count > 0);
			bpage->buf_fix_count += buf_fix_count;
			ut_ad(buf_pool_watch_is_sentinel(buf_pool, watch_page));
			buf_pool_watch_remove(buf_pool, fold, watch_page);
		}

		HASH_INSERT(buf_page_t, hash, buf_pool->page_hash, fold,
			    bpage);

		/* The block must be put to the LRU list, to the old blocks */
		buf_LRU_add_block(bpage, TRUE/* to old blocks */);
#if defined UNIV_DEBUG || defined UNIV_BUF_DEBUG
		buf_LRU_insert_zip_clean(bpage);
#endif /* UNIV_DEBUG || UNIV_BUF_DEBUG */

		buf_page_set_io_fix(bpage, BUF_IO_READ);

		mutex_exit(&buf_pool->zip_mutex);
	}

	buf_pool->n_pend_reads++;
func_exit:
	buf_pool_mutex_exit(buf_pool);

	if (mode == BUF_READ_IBUF_PAGES_ONLY) {

		ibuf_mtr_commit(&mtr);
	}

	ut_ad(!bpage || buf_page_in_file(bpage));
	return(bpage);
}

/********************************************************************//**
Initializes a page to the buffer buf_pool. The page is usually not read
from a file even if it cannot be found in the buffer buf_pool. This is one
of the functions which perform to a block a state transition NOT_USED =>
FILE_PAGE (the other is buf_page_get_gen).
@return	pointer to the block, page bufferfixed */
UNIV_INTERN
buf_block_t*
buf_page_create(
/*============*/
	ulint	space,	/*!< in: space id */
	ulint	offset,	/*!< in: offset of the page within space in units of
			a page */
	ulint	zip_size,/*!< in: compressed page size, or 0 */
	mtr_t*	mtr)	/*!< in: mini-transaction handle */
{
	buf_frame_t*	frame;
	buf_block_t*	block;
	ulint		fold;
	buf_block_t*	free_block	= NULL;
	ulint		time_ms		= ut_time_ms();
	buf_pool_t*	buf_pool 	= buf_pool_get(space, offset);

	ut_ad(mtr);
	ut_ad(mtr->state == MTR_ACTIVE);
	ut_ad(space || !zip_size);

	free_block = buf_LRU_get_free_block(buf_pool);

	fold = buf_page_address_fold(space, offset);

	buf_pool_mutex_enter(buf_pool);

	block = (buf_block_t*) buf_page_hash_get_low(
		buf_pool, space, offset, fold);

	if (block
	    && buf_page_in_file(&block->page)
	    && !buf_pool_watch_is_sentinel(buf_pool, &block->page)) {
#ifdef UNIV_IBUF_COUNT_DEBUG
		ut_a(ibuf_count_get(space, offset) == 0);
#endif
#if defined UNIV_DEBUG_FILE_ACCESSES || defined UNIV_DEBUG
		block->page.file_page_was_freed = FALSE;
#endif /* UNIV_DEBUG_FILE_ACCESSES || UNIV_DEBUG */

		/* Page can be found in buf_pool */
		buf_pool_mutex_exit(buf_pool);

		buf_block_free(free_block);

		return(buf_page_get_with_no_latch(space, zip_size,
						  offset, mtr));
	}

	/* If we get here, the page was not in buf_pool: init it there */

#ifdef UNIV_DEBUG
	if (buf_debug_prints) {
		fprintf(stderr, "Creating space %lu page %lu to buffer\n",
			(ulong) space, (ulong) offset);
	}
#endif /* UNIV_DEBUG */

	block = free_block;

	mutex_enter(&block->mutex);

	buf_page_init(space, offset, fold, block);

	/* The block must be put to the LRU list */
	buf_LRU_add_block(&block->page, FALSE);

	buf_block_buf_fix_inc(block, __FILE__, __LINE__);
	buf_pool->stat.n_pages_created++;

	if (zip_size) {
		void*	data;
		ibool	lru;

		/* Prevent race conditions during buf_buddy_alloc(),
		which may release and reacquire buf_pool->mutex,
		by IO-fixing and X-latching the block. */

		buf_page_set_io_fix(&block->page, BUF_IO_READ);
		rw_lock_x_lock(&block->lock);

		page_zip_set_size(&block->page.zip, zip_size);
		mutex_exit(&block->mutex);
		/* buf_pool->mutex may be released and reacquired by
		buf_buddy_alloc().  Thus, we must release block->mutex
		in order not to break the latching order in
		the reacquisition of buf_pool->mutex.  We also must
		defer this operation until after the block descriptor
		has been added to buf_pool->LRU and buf_pool->page_hash. */
		data = buf_buddy_alloc(buf_pool, zip_size, &lru);
		mutex_enter(&block->mutex);
		block->page.zip.data = data;

		/* To maintain the invariant
		block->in_unzip_LRU_list
		== buf_page_belongs_to_unzip_LRU(&block->page)
		we have to add this block to unzip_LRU after
		block->page.zip.data is set. */
		ut_ad(buf_page_belongs_to_unzip_LRU(&block->page));
		buf_unzip_LRU_add_block(block, FALSE);

		buf_page_set_io_fix(&block->page, BUF_IO_NONE);
		rw_lock_x_unlock(&block->lock);
	}

	buf_page_set_accessed(&block->page, time_ms);

	buf_pool_mutex_exit(buf_pool);

	mtr_memo_push(mtr, block, MTR_MEMO_BUF_FIX);

	mutex_exit(&block->mutex);

	/* Delete possible entries for the page from the insert buffer:
	such can exist if the page belonged to an index which was dropped */

	ibuf_merge_or_delete_for_page(NULL, space, offset, zip_size, TRUE);

	/* Flush pages from the end of the LRU list if necessary */
	buf_flush_free_margin(buf_pool);

	frame = block->frame;

	memset(frame + FIL_PAGE_PREV, 0xff, 4);
	memset(frame + FIL_PAGE_NEXT, 0xff, 4);
	mach_write_to_2(frame + FIL_PAGE_TYPE, FIL_PAGE_TYPE_ALLOCATED);

	/* Reset to zero the file flush lsn field in the page; if the first
	page of an ibdata file is 'created' in this function into the buffer
	pool then we lose the original contents of the file flush lsn stamp.
	Then InnoDB could in a crash recovery print a big, false, corruption
	warning if the stamp contains an lsn bigger than the ib_logfile lsn. */

	memset(frame + FIL_PAGE_FILE_FLUSH_LSN, 0, 8);

#if defined UNIV_DEBUG || defined UNIV_BUF_DEBUG
	ut_a(++buf_dbg_counter % 357 || buf_validate());
#endif /* UNIV_DEBUG || UNIV_BUF_DEBUG */
#ifdef UNIV_IBUF_COUNT_DEBUG
	ut_a(ibuf_count_get(buf_block_get_space(block),
			    buf_block_get_page_no(block)) == 0);
#endif
	return(block);
}

/********************************************************************//**
Mark a table with the specified space pointed by bpage->space corrupted.
Also remove the bpage from LRU list.
@return TRUE if successful */
static
ibool
buf_mark_space_corrupt(
/*===================*/
	buf_page_t*	bpage)	/*!< in: pointer to the block in question */
{
	buf_pool_t*	buf_pool = buf_pool_from_bpage(bpage);
	const ibool	uncompressed = (buf_page_get_state(bpage)
					== BUF_BLOCK_FILE_PAGE);
	ulint		space = bpage->space;
	ibool		ret = TRUE;

	/* First unfix and release lock on the bpage */
	buf_pool_mutex_enter(buf_pool);
	mutex_enter(buf_page_get_mutex(bpage));
	ut_ad(buf_page_get_io_fix(bpage) == BUF_IO_READ);
	ut_ad(bpage->buf_fix_count == 0);

	/* Set BUF_IO_NONE before we remove the block from LRU list */
	buf_page_set_io_fix(bpage, BUF_IO_NONE);

	if (uncompressed) {
		rw_lock_x_unlock_gen(
			&((buf_block_t*) bpage)->lock,
			BUF_IO_READ);
	}

	/* Find the table with specified space id, and mark it corrupted */
	if (dict_set_corrupted_by_space(space)) {
		buf_LRU_free_one_page(bpage);
	} else {
		ret = FALSE;
	}

	ut_ad(buf_pool->n_pend_reads > 0);
	buf_pool->n_pend_reads--;

	mutex_exit(buf_page_get_mutex(bpage));
	buf_pool_mutex_exit(buf_pool);

	return(ret);
}

/********************************************************************//**
Completes an asynchronous read or write request of a file page to or from
the buffer pool. */
UNIV_INTERN
void
buf_page_io_complete(
/*=================*/
	buf_page_t*	bpage)	/*!< in: pointer to the block in question */
{
	enum buf_io_fix	io_type;
	buf_pool_t*	buf_pool = buf_pool_from_bpage(bpage);
	const ibool	uncompressed = (buf_page_get_state(bpage)
					== BUF_BLOCK_FILE_PAGE);

	ut_a(buf_page_in_file(bpage));

	/* We do not need protect io_fix here by mutex to read
	it because this is the only function where we can change the value
	from BUF_IO_READ or BUF_IO_WRITE to some other value, and our code
	ensures that this is the only thread that handles the i/o for this
	block. */

	io_type = buf_page_get_io_fix(bpage);
	ut_ad(io_type == BUF_IO_READ || io_type == BUF_IO_WRITE);

	if (io_type == BUF_IO_READ) {
		ulint	read_page_no;
		ulint	read_space_id;
		byte*	frame;

		if (buf_page_get_zip_size(bpage)) {
			frame = bpage->zip.data;
			buf_pool->n_pend_unzip++;
			if (uncompressed
			    && !buf_zip_decompress((buf_block_t*) bpage,
						   FALSE)) {

				buf_pool->n_pend_unzip--;
				goto corrupt;
			}
			buf_pool->n_pend_unzip--;
		} else {
			ut_a(uncompressed);
			frame = ((buf_block_t*) bpage)->frame;
		}

		/* If this page is not uninitialized and not in the
		doublewrite buffer, then the page number and space id
		should be the same as in block. */
		read_page_no = mach_read_from_4(frame + FIL_PAGE_OFFSET);
		read_space_id = mach_read_from_4(
			frame + FIL_PAGE_ARCH_LOG_NO_OR_SPACE_ID);

		if (bpage->space == TRX_SYS_SPACE
		    && trx_doublewrite_page_inside(bpage->offset)) {

			ut_print_timestamp(stderr);
			fprintf(stderr,
				"  InnoDB: Error: reading page %lu\n"
				"InnoDB: which is in the"
				" doublewrite buffer!\n",
				(ulong) bpage->offset);
		} else if (!read_space_id && !read_page_no) {
			/* This is likely an uninitialized page. */
		} else if ((bpage->space
			    && bpage->space != read_space_id)
			   || bpage->offset != read_page_no) {
			/* We did not compare space_id to read_space_id
			if bpage->space == 0, because the field on the
			page may contain garbage in MySQL < 4.1.1,
			which only supported bpage->space == 0. */

			ut_print_timestamp(stderr);
			fprintf(stderr,
				"  InnoDB: Error: space id and page n:o"
				" stored in the page\n"
				"InnoDB: read in are %lu:%lu,"
				" should be %lu:%lu!\n",
				(ulong) read_space_id, (ulong) read_page_no,
				(ulong) bpage->space,
				(ulong) bpage->offset);
		}

		/* From version 3.23.38 up we store the page checksum
		to the 4 first bytes of the page end lsn field */

		if (buf_page_is_corrupted(frame,
					  buf_page_get_zip_size(bpage))) {
corrupt:
			fprintf(stderr,
				"InnoDB: Database page corruption on disk"
				" or a failed\n"
				"InnoDB: file read of page %lu.\n"
				"InnoDB: You may have to recover"
				" from a backup.\n",
				(ulong) bpage->offset);
			buf_page_print(frame, buf_page_get_zip_size(bpage));
			fprintf(stderr,
				"InnoDB: Database page corruption on disk"
				" or a failed\n"
				"InnoDB: file read of page %lu.\n"
				"InnoDB: You may have to recover"
				" from a backup.\n",
				(ulong) bpage->offset);
			fputs("InnoDB: It is also possible that"
			      " your operating\n"
			      "InnoDB: system has corrupted its"
			      " own file cache\n"
			      "InnoDB: and rebooting your computer"
			      " removes the\n"
			      "InnoDB: error.\n"
			      "InnoDB: If the corrupt page is an index page\n"
			      "InnoDB: you can also try to"
			      " fix the corruption\n"
			      "InnoDB: by dumping, dropping,"
			      " and reimporting\n"
			      "InnoDB: the corrupt table."
			      " You can use CHECK\n"
			      "InnoDB: TABLE to scan your"
			      " table for corruption.\n"
			      "InnoDB: See also "
			      REFMAN "forcing-innodb-recovery.html\n"
			      "InnoDB: about forcing recovery.\n", stderr);

			if (srv_force_recovery < SRV_FORCE_IGNORE_CORRUPT) {
				/* If page space id is larger than TRX_SYS_SPACE
				(0), we will attempt to mark the corresponding
				table as corrupted instead of crashing server */
				if (bpage->space > TRX_SYS_SPACE
				    && buf_mark_space_corrupt(bpage)) {
					return;
				} else {
					fputs("InnoDB: Ending processing"
					      " because of"
					      " a corrupt database page.\n",
					      stderr);
					ut_error;
				}
			}
		}

		if (recv_recovery_is_on()) {
			/* Pages must be uncompressed for crash recovery. */
			ut_a(uncompressed);
			recv_recover_page(TRUE, (buf_block_t*) bpage);
		}

		if (uncompressed && !recv_no_ibuf_operations) {
			ibuf_merge_or_delete_for_page(
				(buf_block_t*) bpage, bpage->space,
				bpage->offset, buf_page_get_zip_size(bpage),
				TRUE);
		}
	}

	buf_pool_mutex_enter(buf_pool);
	mutex_enter(buf_page_get_mutex(bpage));

#ifdef UNIV_IBUF_COUNT_DEBUG
	if (io_type == BUF_IO_WRITE || uncompressed) {
		/* For BUF_IO_READ of compressed-only blocks, the
		buffered operations will be merged by buf_page_get_gen()
		after the block has been uncompressed. */
		ut_a(ibuf_count_get(bpage->space, bpage->offset) == 0);
	}
#endif
	/* Because this thread which does the unlocking is not the same that
	did the locking, we use a pass value != 0 in unlock, which simply
	removes the newest lock debug record, without checking the thread
	id. */

	buf_page_set_io_fix(bpage, BUF_IO_NONE);

	switch (io_type) {
	case BUF_IO_READ:
		/* NOTE that the call to ibuf may have moved the ownership of
		the x-latch to this OS thread: do not let this confuse you in
		debugging! */

		ut_ad(buf_pool->n_pend_reads > 0);
		buf_pool->n_pend_reads--;
		buf_pool->stat.n_pages_read++;

		if (uncompressed) {
			rw_lock_x_unlock_gen(&((buf_block_t*) bpage)->lock,
					     BUF_IO_READ);
		}

		break;

	case BUF_IO_WRITE:
		/* Write means a flush operation: call the completion
		routine in the flush system */

		buf_flush_write_complete(bpage);

		if (uncompressed) {
			rw_lock_s_unlock_gen(&((buf_block_t*) bpage)->lock,
					     BUF_IO_WRITE);
		}

		buf_pool->stat.n_pages_written++;

		break;

	default:
		ut_error;
	}

#ifdef UNIV_DEBUG
	if (buf_debug_prints) {
		fprintf(stderr, "Has %s page space %lu page no %lu\n",
			io_type == BUF_IO_READ ? "read" : "written",
			(ulong) buf_page_get_space(bpage),
			(ulong) buf_page_get_page_no(bpage));
	}
#endif /* UNIV_DEBUG */

	mutex_exit(buf_page_get_mutex(bpage));
	buf_pool_mutex_exit(buf_pool);
}

/*********************************************************************//**
Asserts that all file pages in the buffer are in a replaceable state.
@return	TRUE */
static
ibool
buf_all_freed_instance(
/*===================*/
	buf_pool_t*	buf_pool)	/*!< in: buffer pool instancce */
{
	ulint		i;
	buf_chunk_t*	chunk;

	ut_ad(buf_pool);

	buf_pool_mutex_enter(buf_pool);

	chunk = buf_pool->chunks;

	for (i = buf_pool->n_chunks; i--; chunk++) {

		const buf_block_t* block = buf_chunk_not_freed(chunk);

		if (UNIV_LIKELY_NULL(block)) {
			fprintf(stderr,
				"Page %lu %lu still fixed or dirty\n",
				(ulong) block->page.space,
				(ulong) block->page.offset);
			ut_error;
		}
	}

	buf_pool_mutex_exit(buf_pool);

	return(TRUE);
}

/*********************************************************************//**
Invalidates file pages in one buffer pool instance */
static
void
buf_pool_invalidate_instance(
/*=========================*/
	buf_pool_t*	buf_pool)	/*!< in: buffer pool instance */
{
	ibool		freed;
	enum buf_flush	i;

	buf_pool_mutex_enter(buf_pool);

	for (i = BUF_FLUSH_LRU; i < BUF_FLUSH_N_TYPES; i++) {

		/* As this function is called during startup and
		during redo application phase during recovery, InnoDB
		is single threaded (apart from IO helper threads) at
		this stage. No new write batch can be in intialization
		stage at this point. */
		ut_ad(buf_pool->init_flush[i] == FALSE);

		/* However, it is possible that a write batch that has
		been posted earlier is still not complete. For buffer
		pool invalidation to proceed we must ensure there is NO
		write activity happening. */
		if (buf_pool->n_flush[i] > 0) {
			buf_pool_mutex_exit(buf_pool);
			buf_flush_wait_batch_end(buf_pool, i);
			buf_pool_mutex_enter(buf_pool);
		}
	}

	buf_pool_mutex_exit(buf_pool);

	ut_ad(buf_all_freed_instance(buf_pool));

	freed = TRUE;

	while (freed) {
		freed = buf_LRU_search_and_free_block(buf_pool, 100);
	}

	buf_pool_mutex_enter(buf_pool);

	ut_ad(UT_LIST_GET_LEN(buf_pool->LRU) == 0);
	ut_ad(UT_LIST_GET_LEN(buf_pool->unzip_LRU) == 0);

	buf_pool->freed_page_clock = 0;
	buf_pool->LRU_old = NULL;
	buf_pool->LRU_old_len = 0;
	buf_pool->LRU_flush_ended = 0;

	memset(&buf_pool->stat, 0x00, sizeof(buf_pool->stat));
	buf_refresh_io_stats(buf_pool);

	buf_pool_mutex_exit(buf_pool);
}

/*********************************************************************//**
Invalidates the file pages in the buffer pool when an archive recovery is
completed. All the file pages buffered must be in a replaceable state when
this function is called: not latched and not modified. */
UNIV_INTERN
void
buf_pool_invalidate(void)
/*=====================*/
{
	ulint   i;

	for (i = 0; i < srv_buf_pool_instances; i++) {
		buf_pool_invalidate_instance(buf_pool_from_array(i));
	}
}

#if defined UNIV_DEBUG || defined UNIV_BUF_DEBUG
/*********************************************************************//**
Validates data in one buffer pool instance
@return	TRUE */
static
ibool
buf_pool_validate_instance(
/*=======================*/
	buf_pool_t*	buf_pool)	/*!< in: buffer pool instance */
{
	buf_page_t*	b;
	buf_chunk_t*	chunk;
	ulint		i;
	ulint		n_single_flush	= 0;
	ulint		n_lru_flush	= 0;
	ulint		n_list_flush	= 0;
	ulint		n_lru		= 0;
	ulint		n_flush		= 0;
	ulint		n_free		= 0;
	ulint		n_zip		= 0;

	ut_ad(buf_pool);

	buf_pool_mutex_enter(buf_pool);

	chunk = buf_pool->chunks;

	/* Check the uncompressed blocks. */

	for (i = buf_pool->n_chunks; i--; chunk++) {

		ulint		j;
		buf_block_t*	block = chunk->blocks;

		for (j = chunk->size; j--; block++) {

			mutex_enter(&block->mutex);

			switch (buf_block_get_state(block)) {
			case BUF_BLOCK_ZIP_FREE:
			case BUF_BLOCK_ZIP_PAGE:
			case BUF_BLOCK_ZIP_DIRTY:
				/* These should only occur on
				zip_clean, zip_free[], or flush_list. */
				ut_error;
				break;

			case BUF_BLOCK_FILE_PAGE:
				ut_a(buf_page_hash_get(buf_pool,
						       buf_block_get_space(
							       block),
						       buf_block_get_page_no(
							       block))
				     == &block->page);

#ifdef UNIV_IBUF_COUNT_DEBUG
				ut_a(buf_page_get_io_fix(&block->page)
				     == BUF_IO_READ
				     || !ibuf_count_get(buf_block_get_space(
								block),
							buf_block_get_page_no(
								block)));
#endif
				switch (buf_page_get_io_fix(&block->page)) {
				case BUF_IO_NONE:
					break;

				case BUF_IO_WRITE:
					switch (buf_page_get_flush_type(
							&block->page)) {
					case BUF_FLUSH_LRU:
						n_lru_flush++;
						ut_a(rw_lock_is_locked(
							     &block->lock,
							     RW_LOCK_SHARED));
						break;
					case BUF_FLUSH_LIST:
						n_list_flush++;
						break;
					case BUF_FLUSH_SINGLE_PAGE:
						n_single_flush++;
						break;
					default:
						ut_error;
					}

					break;

				case BUF_IO_READ:

					ut_a(rw_lock_is_locked(&block->lock,
							       RW_LOCK_EX));
					break;
				}

				n_lru++;
				break;

			case BUF_BLOCK_NOT_USED:
				n_free++;
				break;

			case BUF_BLOCK_READY_FOR_USE:
			case BUF_BLOCK_MEMORY:
			case BUF_BLOCK_REMOVE_HASH:
				/* do nothing */
				break;
			}

			mutex_exit(&block->mutex);
		}
	}

	mutex_enter(&buf_pool->zip_mutex);

	/* Check clean compressed-only blocks. */

	for (b = UT_LIST_GET_FIRST(buf_pool->zip_clean); b;
	     b = UT_LIST_GET_NEXT(list, b)) {
		ut_a(buf_page_get_state(b) == BUF_BLOCK_ZIP_PAGE);
		switch (buf_page_get_io_fix(b)) {
		case BUF_IO_NONE:
			/* All clean blocks should be I/O-unfixed. */
			break;
		case BUF_IO_READ:
			/* In buf_LRU_free_block(), we temporarily set
			b->io_fix = BUF_IO_READ for a newly allocated
			control block in order to prevent
			buf_page_get_gen() from decompressing the block. */
			break;
		default:
			ut_error;
			break;
		}

		/* It is OK to read oldest_modification here because
		we have acquired buf_pool->zip_mutex above which acts
		as the 'block->mutex' for these bpages. */
		ut_a(!b->oldest_modification);
		ut_a(buf_page_hash_get(buf_pool, b->space, b->offset) == b);

		n_lru++;
		n_zip++;
	}

	/* Check dirty blocks. */

	buf_flush_list_mutex_enter(buf_pool);
	for (b = UT_LIST_GET_FIRST(buf_pool->flush_list); b;
	     b = UT_LIST_GET_NEXT(list, b)) {
		ut_ad(b->in_flush_list);
		ut_a(b->oldest_modification);
		n_flush++;

		switch (buf_page_get_state(b)) {
		case BUF_BLOCK_ZIP_DIRTY:
			n_lru++;
			n_zip++;
			switch (buf_page_get_io_fix(b)) {
			case BUF_IO_NONE:
			case BUF_IO_READ:
				break;
			case BUF_IO_WRITE:
				switch (buf_page_get_flush_type(b)) {
				case BUF_FLUSH_LRU:
					n_lru_flush++;
					break;
				case BUF_FLUSH_LIST:
					n_list_flush++;
					break;
				case BUF_FLUSH_SINGLE_PAGE:
					n_single_flush++;
					break;
				default:
					ut_error;
				}
				break;
			}
			break;
		case BUF_BLOCK_FILE_PAGE:
			/* uncompressed page */
			break;
		case BUF_BLOCK_ZIP_FREE:
		case BUF_BLOCK_ZIP_PAGE:
		case BUF_BLOCK_NOT_USED:
		case BUF_BLOCK_READY_FOR_USE:
		case BUF_BLOCK_MEMORY:
		case BUF_BLOCK_REMOVE_HASH:
			ut_error;
			break;
		}
		ut_a(buf_page_hash_get(buf_pool, b->space, b->offset) == b);
	}

	ut_a(UT_LIST_GET_LEN(buf_pool->flush_list) == n_flush);

	buf_flush_list_mutex_exit(buf_pool);

	mutex_exit(&buf_pool->zip_mutex);

	if (n_lru + n_free > buf_pool->curr_size + n_zip) {
		fprintf(stderr, "n LRU %lu, n free %lu, pool %lu zip %lu\n",
			(ulong) n_lru, (ulong) n_free,
			(ulong) buf_pool->curr_size, (ulong) n_zip);
		ut_error;
	}

	ut_a(UT_LIST_GET_LEN(buf_pool->LRU) == n_lru);
	if (UT_LIST_GET_LEN(buf_pool->free) != n_free) {
		fprintf(stderr, "Free list len %lu, free blocks %lu\n",
			(ulong) UT_LIST_GET_LEN(buf_pool->free),
			(ulong) n_free);
		ut_error;
	}

	ut_a(buf_pool->n_flush[BUF_FLUSH_SINGLE_PAGE] == n_single_flush);
	ut_a(buf_pool->n_flush[BUF_FLUSH_LIST] == n_list_flush);
	ut_a(buf_pool->n_flush[BUF_FLUSH_LRU] == n_lru_flush);

	buf_pool_mutex_exit(buf_pool);

	ut_a(buf_LRU_validate());
	ut_a(buf_flush_validate(buf_pool));

	return(TRUE);
}

/*********************************************************************//**
Validates the buffer buf_pool data structure.
@return	TRUE */
UNIV_INTERN
ibool
buf_validate(void)
/*==============*/
{
	ulint	i;

	for (i = 0; i < srv_buf_pool_instances; i++) {
		buf_pool_t*	buf_pool;

		buf_pool = buf_pool_from_array(i);

		buf_pool_validate_instance(buf_pool);
	}
	return(TRUE);
}

#endif /* UNIV_DEBUG || UNIV_BUF_DEBUG */

#if defined UNIV_DEBUG_PRINT || defined UNIV_DEBUG || defined UNIV_BUF_DEBUG
/*********************************************************************//**
Prints info of the buffer buf_pool data structure for one instance. */
static
void
buf_print_instance(
/*===============*/
	buf_pool_t*	buf_pool)
{
	index_id_t*	index_ids;
	ulint*		counts;
	ulint		size;
	ulint		i;
	ulint		j;
	index_id_t	id;
	ulint		n_found;
	buf_chunk_t*	chunk;
	dict_index_t*	index;

	ut_ad(buf_pool);

	size = buf_pool->curr_size;

	index_ids = mem_alloc(size * sizeof *index_ids);
	counts = mem_alloc(sizeof(ulint) * size);

	buf_pool_mutex_enter(buf_pool);
	buf_flush_list_mutex_enter(buf_pool);

	fprintf(stderr,
		"buf_pool size %lu\n"
		"database pages %lu\n"
		"free pages %lu\n"
		"modified database pages %lu\n"
		"n pending decompressions %lu\n"
		"n pending reads %lu\n"
		"n pending flush LRU %lu list %lu single page %lu\n"
		"pages made young %lu, not young %lu\n"
		"pages read %lu, created %lu, written %lu\n",
		(ulong) size,
		(ulong) UT_LIST_GET_LEN(buf_pool->LRU),
		(ulong) UT_LIST_GET_LEN(buf_pool->free),
		(ulong) UT_LIST_GET_LEN(buf_pool->flush_list),
		(ulong) buf_pool->n_pend_unzip,
		(ulong) buf_pool->n_pend_reads,
		(ulong) buf_pool->n_flush[BUF_FLUSH_LRU],
		(ulong) buf_pool->n_flush[BUF_FLUSH_LIST],
		(ulong) buf_pool->n_flush[BUF_FLUSH_SINGLE_PAGE],
		(ulong) buf_pool->stat.n_pages_made_young,
		(ulong) buf_pool->stat.n_pages_not_made_young,
		(ulong) buf_pool->stat.n_pages_read,
		(ulong) buf_pool->stat.n_pages_created,
		(ulong) buf_pool->stat.n_pages_written);

	buf_flush_list_mutex_exit(buf_pool);

	/* Count the number of blocks belonging to each index in the buffer */

	n_found = 0;

	chunk = buf_pool->chunks;

	for (i = buf_pool->n_chunks; i--; chunk++) {
		buf_block_t*	block		= chunk->blocks;
		ulint		n_blocks	= chunk->size;

		for (; n_blocks--; block++) {
			const buf_frame_t* frame = block->frame;

			if (fil_page_get_type(frame) == FIL_PAGE_INDEX) {

				id = btr_page_get_index_id(frame);

				/* Look for the id in the index_ids array */
				j = 0;

				while (j < n_found) {

					if (index_ids[j] == id) {
						counts[j]++;

						break;
					}
					j++;
				}

				if (j == n_found) {
					n_found++;
					index_ids[j] = id;
					counts[j] = 1;
				}
			}
		}
	}

	buf_pool_mutex_exit(buf_pool);

	for (i = 0; i < n_found; i++) {
		index = dict_index_get_if_in_cache(index_ids[i]);

		fprintf(stderr,
			"Block count for index %llu in buffer is about %lu",
			(ullint) index_ids[i],
			(ulong) counts[i]);

		if (index) {
			putc(' ', stderr);
			dict_index_name_print(stderr, NULL, index);
		}

		putc('\n', stderr);
	}

	mem_free(index_ids);
	mem_free(counts);

	ut_a(buf_pool_validate_instance(buf_pool));
}

/*********************************************************************//**
Prints info of the buffer buf_pool data structure. */
UNIV_INTERN
void
buf_print(void)
/*===========*/
{
	ulint   i;

	for (i = 0; i < srv_buf_pool_instances; i++) {
		buf_pool_t*	buf_pool;

		buf_pool = buf_pool_from_array(i);
		buf_print_instance(buf_pool);
	}
}
#endif /* UNIV_DEBUG_PRINT || UNIV_DEBUG || UNIV_BUF_DEBUG */

#ifdef UNIV_DEBUG
/*********************************************************************//**
Returns the number of latched pages in the buffer pool.
@return	number of latched pages */
UNIV_INTERN
ulint
buf_get_latched_pages_number_instance(
/*==================================*/
	buf_pool_t*	buf_pool)	/*!< in: buffer pool instance */
{
	buf_page_t*	b;
	ulint		i;
	buf_chunk_t*	chunk;
	ulint		fixed_pages_number = 0;

	buf_pool_mutex_enter(buf_pool);

	chunk = buf_pool->chunks;

	for (i = buf_pool->n_chunks; i--; chunk++) {
		buf_block_t*	block;
		ulint		j;

		block = chunk->blocks;

		for (j = chunk->size; j--; block++) {
			if (buf_block_get_state(block)
			    != BUF_BLOCK_FILE_PAGE) {

				continue;
			}

			mutex_enter(&block->mutex);

			if (block->page.buf_fix_count != 0
			    || buf_page_get_io_fix(&block->page)
			    != BUF_IO_NONE) {
				fixed_pages_number++;
			}

			mutex_exit(&block->mutex);
		}
	}

	mutex_enter(&buf_pool->zip_mutex);

	/* Traverse the lists of clean and dirty compressed-only blocks. */

	for (b = UT_LIST_GET_FIRST(buf_pool->zip_clean); b;
	     b = UT_LIST_GET_NEXT(list, b)) {
		ut_a(buf_page_get_state(b) == BUF_BLOCK_ZIP_PAGE);
		ut_a(buf_page_get_io_fix(b) != BUF_IO_WRITE);

		if (b->buf_fix_count != 0
		    || buf_page_get_io_fix(b) != BUF_IO_NONE) {
			fixed_pages_number++;
		}
	}

	buf_flush_list_mutex_enter(buf_pool);
	for (b = UT_LIST_GET_FIRST(buf_pool->flush_list); b;
	     b = UT_LIST_GET_NEXT(list, b)) {
		ut_ad(b->in_flush_list);

		switch (buf_page_get_state(b)) {
		case BUF_BLOCK_ZIP_DIRTY:
			if (b->buf_fix_count != 0
			    || buf_page_get_io_fix(b) != BUF_IO_NONE) {
				fixed_pages_number++;
			}
			break;
		case BUF_BLOCK_FILE_PAGE:
			/* uncompressed page */
			break;
		case BUF_BLOCK_ZIP_FREE:
		case BUF_BLOCK_ZIP_PAGE:
		case BUF_BLOCK_NOT_USED:
		case BUF_BLOCK_READY_FOR_USE:
		case BUF_BLOCK_MEMORY:
		case BUF_BLOCK_REMOVE_HASH:
			ut_error;
			break;
		}
	}

	buf_flush_list_mutex_exit(buf_pool);
	mutex_exit(&buf_pool->zip_mutex);
	buf_pool_mutex_exit(buf_pool);

	return(fixed_pages_number);
}

/*********************************************************************//**
Returns the number of latched pages in all the buffer pools.
@return	number of latched pages */
UNIV_INTERN
ulint
buf_get_latched_pages_number(void)
/*==============================*/
{
	ulint	i;
	ulint	total_latched_pages = 0;

	for (i = 0; i < srv_buf_pool_instances; i++) {
		buf_pool_t*	buf_pool;

		buf_pool = buf_pool_from_array(i);

		total_latched_pages += buf_get_latched_pages_number_instance(
			buf_pool);
	}

	return(total_latched_pages);
}

#endif /* UNIV_DEBUG */

/*********************************************************************//**
Returns the number of pending buf pool ios.
@return	number of pending I/O operations */
UNIV_INTERN
ulint
buf_get_n_pending_ios(void)
/*=======================*/
{
	ulint	i;
	ulint	pend_ios = 0;

	for (i = 0; i < srv_buf_pool_instances; i++) {
		buf_pool_t*	buf_pool;

		buf_pool = buf_pool_from_array(i);

		pend_ios +=
			buf_pool->n_pend_reads
			+ buf_pool->n_flush[BUF_FLUSH_LRU]
			+ buf_pool->n_flush[BUF_FLUSH_LIST]
			+ buf_pool->n_flush[BUF_FLUSH_SINGLE_PAGE];
	}

	return(pend_ios);
}

/*********************************************************************//**
Returns the ratio in percents of modified pages in the buffer pool /
database pages in the buffer pool.
@return	modified page percentage ratio */
UNIV_INTERN
ulint
buf_get_modified_ratio_pct(void)
/*============================*/
{
	ulint		ratio;
	ulint		lru_len = 0;
	ulint		free_len = 0;
	ulint		flush_list_len = 0;

	buf_get_total_list_len(&lru_len, &free_len, &flush_list_len);

	ratio = (100 * flush_list_len) / (1 + lru_len + free_len);

	/* 1 + is there to avoid division by zero */

	return(ratio);
}

/*******************************************************************//**
Aggregates a pool stats information with the total buffer pool stats  */
static
void
buf_stats_aggregate_pool_info(
/*==========================*/
	buf_pool_info_t*	total_info,	/*!< in/out: the buffer pool
						info to store aggregated
						result */
	const buf_pool_info_t*	pool_info)	/*!< in: individual buffer pool
						stats info */
{
	ut_a(total_info && pool_info);

	/* Nothing to copy if total_info is the same as pool_info */
	if (total_info == pool_info) {
		return;
	}

	total_info->pool_size += pool_info->pool_size;
	total_info->lru_len += pool_info->lru_len;
	total_info->old_lru_len += pool_info->old_lru_len;
	total_info->free_list_len += pool_info->free_list_len;
	total_info->flush_list_len += pool_info->flush_list_len;
	total_info->n_pend_unzip += pool_info->n_pend_unzip;
	total_info->n_pend_reads += pool_info->n_pend_reads;
	total_info->n_pending_flush_lru += pool_info->n_pending_flush_lru;
	total_info->n_pending_flush_list += pool_info->n_pending_flush_list;
	total_info->n_pending_flush_single_page +=
		 pool_info->n_pending_flush_single_page;
	total_info->n_pages_made_young += pool_info->n_pages_made_young;
	total_info->n_pages_not_made_young += pool_info->n_pages_not_made_young;
	total_info->n_pages_read += pool_info->n_pages_read;
	total_info->n_pages_created += pool_info->n_pages_created;
	total_info->n_pages_written += pool_info->n_pages_written;
	total_info->n_page_gets += pool_info->n_page_gets;
	total_info->n_ra_pages_read_rnd += pool_info->n_ra_pages_read_rnd;
	total_info->n_ra_pages_read += pool_info->n_ra_pages_read;
	total_info->n_ra_pages_evicted += pool_info->n_ra_pages_evicted;
	total_info->page_made_young_rate += pool_info->page_made_young_rate;
	total_info->page_not_made_young_rate +=
		pool_info->page_not_made_young_rate;
	total_info->pages_read_rate += pool_info->pages_read_rate;
	total_info->pages_created_rate += pool_info->pages_created_rate;
	total_info->pages_written_rate += pool_info->pages_written_rate;
	total_info->n_page_get_delta += pool_info->n_page_get_delta;
	total_info->page_read_delta += pool_info->page_read_delta;
	total_info->young_making_delta += pool_info->young_making_delta;
	total_info->not_young_making_delta += pool_info->not_young_making_delta;
	total_info->pages_readahead_rnd_rate += pool_info->pages_readahead_rnd_rate;
	total_info->pages_readahead_rate += pool_info->pages_readahead_rate;
	total_info->pages_evicted_rate += pool_info->pages_evicted_rate;
	total_info->unzip_lru_len += pool_info->unzip_lru_len;
	total_info->io_sum += pool_info->io_sum;
	total_info->io_cur += pool_info->io_cur;
	total_info->unzip_sum += pool_info->unzip_sum;
	total_info->unzip_cur += pool_info->unzip_cur;
}
/*******************************************************************//**
Collect buffer pool stats information for a buffer pool. Also
record aggregated stats if there are more than one buffer pool
in the server */
static
void
buf_stats_get_pool_info(
/*====================*/
	buf_pool_t*		buf_pool,	/*!< in: buffer pool */
	ulint			pool_id,	/*!< in: buffer pool ID */
	buf_pool_info_t*	all_pool_info)	/*!< in/out: buffer pool info
						to fill */
{
	buf_pool_info_t*        pool_info;
	time_t			current_time;
	double			time_elapsed;

	/* Find appropriate pool_info to store stats for this buffer pool */
	pool_info = &all_pool_info[pool_id];

	buf_pool_mutex_enter(buf_pool);
	buf_flush_list_mutex_enter(buf_pool);

	pool_info->pool_unique_id = pool_id;

	pool_info->pool_size = buf_pool->curr_size;

	pool_info->lru_len = UT_LIST_GET_LEN(buf_pool->LRU);

	pool_info->old_lru_len = buf_pool->LRU_old_len;

	pool_info->free_list_len = UT_LIST_GET_LEN(buf_pool->free);

	pool_info->flush_list_len = UT_LIST_GET_LEN(buf_pool->flush_list);

	pool_info->n_pend_unzip = UT_LIST_GET_LEN(buf_pool->unzip_LRU);

	pool_info->n_pend_reads = buf_pool->n_pend_reads;

	pool_info->n_pending_flush_lru =
		 (buf_pool->n_flush[BUF_FLUSH_LRU]
		  + buf_pool->init_flush[BUF_FLUSH_LRU]);

	pool_info->n_pending_flush_list =
		 (buf_pool->n_flush[BUF_FLUSH_LIST]
		  + buf_pool->init_flush[BUF_FLUSH_LIST]);

	pool_info->n_pending_flush_single_page =
		 buf_pool->n_flush[BUF_FLUSH_SINGLE_PAGE];

	buf_flush_list_mutex_exit(buf_pool);

	current_time = time(NULL);
	time_elapsed = 0.001 + difftime(current_time,
					buf_pool->last_printout_time);

	pool_info->n_pages_made_young = buf_pool->stat.n_pages_made_young;

	pool_info->n_pages_not_made_young =
		buf_pool->stat.n_pages_not_made_young;

	pool_info->n_pages_read = buf_pool->stat.n_pages_read;

	pool_info->n_pages_created = buf_pool->stat.n_pages_created;

	pool_info->n_pages_written = buf_pool->stat.n_pages_written;

	pool_info->n_page_gets = buf_pool->stat.n_page_gets;

	pool_info->n_ra_pages_read_rnd = buf_pool->stat.n_ra_pages_read_rnd;
	pool_info->n_ra_pages_read = buf_pool->stat.n_ra_pages_read;

	pool_info->n_ra_pages_evicted = buf_pool->stat.n_ra_pages_evicted;

	pool_info->page_made_young_rate =
		 (buf_pool->stat.n_pages_made_young
		  - buf_pool->old_stat.n_pages_made_young) / time_elapsed;

	pool_info->page_not_made_young_rate =
		 (buf_pool->stat.n_pages_not_made_young
		  - buf_pool->old_stat.n_pages_not_made_young) / time_elapsed;

	pool_info->pages_read_rate =
		(buf_pool->stat.n_pages_read
		  - buf_pool->old_stat.n_pages_read) / time_elapsed;

	pool_info->pages_created_rate =
		(buf_pool->stat.n_pages_created
		 - buf_pool->old_stat.n_pages_created) / time_elapsed;

	pool_info->pages_written_rate =
		(buf_pool->stat.n_pages_written
		 - buf_pool->old_stat.n_pages_written) / time_elapsed;

	pool_info->n_page_get_delta = buf_pool->stat.n_page_gets
				      - buf_pool->old_stat.n_page_gets;

	if (pool_info->n_page_get_delta) {
		pool_info->page_read_delta = buf_pool->stat.n_pages_read
					     - buf_pool->old_stat.n_pages_read;

		pool_info->young_making_delta =
			buf_pool->stat.n_pages_made_young
			- buf_pool->old_stat.n_pages_made_young;

		pool_info->not_young_making_delta =
			buf_pool->stat.n_pages_not_made_young
			- buf_pool->old_stat.n_pages_not_made_young;
	}
	pool_info->pages_readahead_rnd_rate =
		 (buf_pool->stat.n_ra_pages_read_rnd
		  - buf_pool->old_stat.n_ra_pages_read_rnd) / time_elapsed;


	pool_info->pages_readahead_rate =
		 (buf_pool->stat.n_ra_pages_read
		  - buf_pool->old_stat.n_ra_pages_read) / time_elapsed;

	pool_info->pages_evicted_rate =
		(buf_pool->stat.n_ra_pages_evicted
		 - buf_pool->old_stat.n_ra_pages_evicted) / time_elapsed;

	pool_info->unzip_lru_len = UT_LIST_GET_LEN(buf_pool->unzip_LRU);

	pool_info->io_sum = buf_LRU_stat_sum.io;

	pool_info->io_cur = buf_LRU_stat_cur.io;

	pool_info->unzip_sum = buf_LRU_stat_sum.unzip;

	pool_info->unzip_cur = buf_LRU_stat_cur.unzip;

	buf_refresh_io_stats(buf_pool);
	buf_pool_mutex_exit(buf_pool);
}

/*********************************************************************//**
Prints info of the buffer i/o. */
UNIV_INTERN
void
buf_print_io_instance(
/*==================*/
	buf_pool_info_t*pool_info,	/*!< in: buffer pool info */
	FILE*		file)		/*!< in/out: buffer where to print */
{
	ut_ad(pool_info);

	fprintf(file,
		"Buffer pool size   %lu\n"
		"Free buffers       %lu\n"
		"Database pages     %lu\n"
		"Old database pages %lu\n"
		"Modified db pages  %lu\n"
		"Pending reads %lu\n"
		"Pending writes: LRU %lu, flush list %lu, single page %lu\n",
		pool_info->pool_size,
		pool_info->free_list_len,
		pool_info->lru_len,
		pool_info->old_lru_len,
		pool_info->flush_list_len,
		pool_info->n_pend_reads,
		pool_info->n_pending_flush_lru,
		pool_info->n_pending_flush_list,
		pool_info->n_pending_flush_single_page);

	fprintf(file,
		"Pages made young %lu, not young %lu\n"
		"%.2f youngs/s, %.2f non-youngs/s\n"
		"Pages read %lu, created %lu, written %lu\n"
		"%.2f reads/s, %.2f creates/s, %.2f writes/s\n",
		pool_info->n_pages_made_young,
		pool_info->n_pages_not_made_young,
		pool_info->page_made_young_rate,
		pool_info->page_not_made_young_rate,
		pool_info->n_pages_read,
		pool_info->n_pages_created,
		pool_info->n_pages_written,
		pool_info->pages_read_rate,
		pool_info->pages_created_rate,
		pool_info->pages_written_rate);

	if (pool_info->n_page_get_delta) {
		fprintf(file,
			"Buffer pool hit rate %lu / 1000,"
			" young-making rate %lu / 1000 not %lu / 1000\n",
			(ulong) (1000 - (1000 * pool_info->page_read_delta
					 / pool_info->n_page_get_delta)),
			(ulong) (1000 * pool_info->young_making_delta
				 / pool_info->n_page_get_delta),
			(ulong) (1000 * pool_info->not_young_making_delta
				 / pool_info->n_page_get_delta));
	} else {
		fputs("No buffer pool page gets since the last printout\n",
		      file);
	}

	/* Statistics about read ahead algorithm */
	fprintf(file, "Pages read ahead %.2f/s,"
		" evicted without access %.2f/s,"
		" Random read ahead %.2f/s\n",

		pool_info->pages_readahead_rate,
		pool_info->pages_evicted_rate,
		pool_info->pages_readahead_rnd_rate);

	/* Print some values to help us with visualizing what is
	happening with LRU eviction. */
	fprintf(file,
		"LRU len: %lu, unzip_LRU len: %lu\n"
		"I/O sum[%lu]:cur[%lu], unzip sum[%lu]:cur[%lu]\n",
		pool_info->lru_len, pool_info->unzip_lru_len,
		pool_info->io_sum, pool_info->io_cur,
		pool_info->unzip_sum, pool_info->unzip_cur);
}

/*********************************************************************//**
Prints info of the buffer i/o. */
UNIV_INTERN
void
buf_print_io(
/*=========*/
	FILE*	file)	/*!< in/out: buffer where to print */
{
	ulint			i;
	buf_pool_info_t*	pool_info;
	buf_pool_info_t*	pool_info_total;

	/* If srv_buf_pool_instances is greater than 1, allocate
	one extra buf_pool_info_t, the last one stores
	aggregated/total values from all pools */
	if (srv_buf_pool_instances > 1) {
		pool_info = (buf_pool_info_t*) mem_zalloc((
			srv_buf_pool_instances + 1) * sizeof *pool_info);

		pool_info_total = &pool_info[srv_buf_pool_instances];
	} else {
		ut_a(srv_buf_pool_instances == 1);
		pool_info_total = pool_info = (buf_pool_info_t*) mem_zalloc(
			sizeof *pool_info)
	}

	for (i = 0; i < srv_buf_pool_instances; i++) {
		buf_pool_t*	buf_pool;

		buf_pool = buf_pool_from_array(i);

		/* Fetch individual buffer pool info and calculate
		aggregated stats along the way */
		buf_stats_get_pool_info(buf_pool, i, pool_info);

		/* If we have more than one buffer pool, store
		the aggregated stats  */
		if (srv_buf_pool_instances > 1) {
			buf_stats_aggregate_pool_info(pool_info_total,
						      &pool_info[i]);
		}
	}

	/* Print the aggreate buffer pool info */
	buf_print_io_instance(pool_info_total, file);

	/* If there are more than one buffer pool, print each individual pool
	info */
	if (srv_buf_pool_instances > 1) {
		fputs("----------------------\n"
		"INDIVIDUAL BUFFER POOL INFO\n"
		"----------------------\n", file);

		for (i = 0; i < srv_buf_pool_instances; i++) {
			fprintf(file, "---BUFFER POOL %lu\n", i);
			buf_print_io_instance(&pool_info[i], file);
		}
	}

	mem_free(pool_info);
}

/**********************************************************************//**
Refreshes the statistics used to print per-second averages. */
UNIV_INTERN
void
buf_refresh_io_stats(
/*=================*/
	buf_pool_t*	buf_pool)	/*!< in: buffer pool instance */
{
	buf_pool->last_printout_time = ut_time();
	buf_pool->old_stat = buf_pool->stat;
}

/**********************************************************************//**
Refreshes the statistics used to print per-second averages. */
UNIV_INTERN
void
buf_refresh_io_stats_all(void)
/*==========================*/
{
	ulint		i;

	for (i = 0; i < srv_buf_pool_instances; i++) {
		buf_pool_t*	buf_pool;

		buf_pool = buf_pool_from_array(i);

		buf_refresh_io_stats(buf_pool);
	}
}

/**********************************************************************//**
Check if all pages in all buffer pools are in a replacable state.
@return FALSE if not */
UNIV_INTERN
ibool
buf_all_freed(void)
/*===============*/
{
	ulint	i;

	for (i = 0; i < srv_buf_pool_instances; i++) {
		buf_pool_t*	buf_pool;

		buf_pool = buf_pool_from_array(i);

		if (!buf_all_freed_instance(buf_pool)) {
			return(FALSE);
		}
 	}

	return(TRUE);
}

/*********************************************************************//**
Checks that there currently are no pending i/o-operations for the buffer
pool.
@return	TRUE if there is no pending i/o */
UNIV_INTERN
ibool
buf_pool_check_no_pending_io(void)
/*==============================*/
{
	ulint		i;
	ibool		ret = TRUE;

	buf_pool_mutex_enter_all();

	for (i = 0; i < srv_buf_pool_instances && ret; i++) {
		const buf_pool_t*	buf_pool;

		buf_pool = buf_pool_from_array(i);

		if (buf_pool->n_pend_reads
		    + buf_pool->n_flush[BUF_FLUSH_LRU]
		    + buf_pool->n_flush[BUF_FLUSH_LIST]
		    + buf_pool->n_flush[BUF_FLUSH_SINGLE_PAGE]) {

			ret = FALSE;
		}
	}

	buf_pool_mutex_exit_all();

	return(ret);
}

#if 0
Code currently not used
/*********************************************************************//**
Gets the current length of the free list of buffer blocks.
@return	length of the free list */
UNIV_INTERN
ulint
buf_get_free_list_len(void)
/*=======================*/
{
	ulint	len;

	buf_pool_mutex_enter(buf_pool);

	len = UT_LIST_GET_LEN(buf_pool->free);

	buf_pool_mutex_exit(buf_pool);

	return(len);
}
#endif

#else /* !UNIV_HOTBACKUP */
/********************************************************************//**
Inits a page to the buffer buf_pool, for use in ibbackup --restore. */
UNIV_INTERN
void
buf_page_init_for_backup_restore(
/*=============================*/
	ulint		space,	/*!< in: space id */
	ulint		offset,	/*!< in: offset of the page within space
				in units of a page */
	ulint		zip_size,/*!< in: compressed page size in bytes
				or 0 for uncompressed pages */
	buf_block_t*	block)	/*!< in: block to init */
{
	block->page.state	= BUF_BLOCK_FILE_PAGE;
	block->page.space	= space;
	block->page.offset	= offset;

	page_zip_des_init(&block->page.zip);

	/* We assume that block->page.data has been allocated
	with zip_size == UNIV_PAGE_SIZE. */
	ut_ad(zip_size <= UNIV_PAGE_SIZE);
	ut_ad(ut_is_2pow(zip_size));
	page_zip_set_size(&block->page.zip, zip_size);
	if (zip_size) {
		block->page.zip.data = block->frame + UNIV_PAGE_SIZE;
	}
}
#endif /* !UNIV_HOTBACKUP */<|MERGE_RESOLUTION|>--- conflicted
+++ resolved
@@ -1683,7 +1683,6 @@
 	buf_pool_mutex_exit(buf_pool);
 }
 
-<<<<<<< HEAD
 /********************************************************************//**
 Sets the time of the first access of a page and moves a page to the
 start of the buffer pool LRU list if it is too old.  This high-level
@@ -1717,34 +1716,6 @@
 }
 
 /********************************************************************//**
-Resets the check_index_page_at_flush field of a page if found in the buffer
-pool. */
-UNIV_INTERN
-void
-buf_reset_check_index_page_at_flush(
-/*================================*/
-	ulint	space,	/*!< in: space id */
-	ulint	offset)	/*!< in: page number */
-{
-	buf_block_t*	block;
-	buf_pool_t*	buf_pool = buf_pool_get(space, offset);
-
-	buf_pool_mutex_enter(buf_pool);
-
-	block = (buf_block_t*) buf_page_hash_get(buf_pool, space, offset);
-
-	if (block && buf_block_get_state(block) == BUF_BLOCK_FILE_PAGE) {
-		ut_ad(!buf_pool_watch_is_sentinel(buf_pool, &block->page));
-		block->check_index_page_at_flush = FALSE;
-	}
-
-	buf_pool_mutex_exit(buf_pool);
-}
-
-/********************************************************************//**
-=======
-/************************************************************************
->>>>>>> 41f229cd
 Returns the current state of is_hashed of a page. FALSE if the page is
 not in the pool. NOTE that this operation does not fix the page in the
 pool if it is found there.
