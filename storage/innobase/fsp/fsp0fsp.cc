--- conflicted
+++ resolved
@@ -589,17 +589,9 @@
 		      || purpose == FIL_TYPE_TEMPORARY);
 		break;
 	case MTR_LOG_NO_REDO:
-<<<<<<< HEAD
-		ut_ad(space->purpose == FIL_TYPE_TEMPORARY
-		      || space->purpose == FIL_TYPE_IMPORT
-		      || space->redo_skipped_count);
-=======
 		ut_ad(purpose == FIL_TYPE_TEMPORARY
 		      || purpose == FIL_TYPE_IMPORT
-		      || my_atomic_loadlint(&redo_skipped_count)
-		      || is_being_truncated
-		      || srv_is_tablespace_truncated(id));
->>>>>>> 937ec3c4
+		      || redo_skipped_count);
 		return;
 	case MTR_LOG_ALL:
 		/* We may only write redo log for a persistent
@@ -878,13 +870,7 @@
 	/* We ignore any fragments of a full megabyte when storing the size
 	to the space header */
 
-<<<<<<< HEAD
-	space->size_in_header = ut_calc_align_down(
-		space->size, (1024 * 1024) / ps);
-=======
-	space->size_in_header = ut_2pow_round(
-		space->size, (1024 * 1024) / page_size.physical());
->>>>>>> 937ec3c4
+	space->size_in_header = ut_2pow_round(space->size, (1024 * 1024) / ps);
 
 	mlog_write_ulint(
 		header + FSP_SIZE, space->size_in_header, MLOG_4BYTES, mtr);
@@ -966,8 +952,8 @@
 	while ((init_space && i < 1)
 	       || ((i + FSP_EXTENT_SIZE <= size) && (count < FSP_FREE_ADD))) {
 
-		bool	init_xdes
-			= (ut_2pow_remainder(i, space->physical_size()) == 0);
+		const bool init_xdes = 0
+			== ut_2pow_remainder(i, ulint(space->physical_size()));
 
 		space->free_limit = i + FSP_EXTENT_SIZE;
 		mlog_write_ulint(header + FSP_FREE_LIMIT, i + FSP_EXTENT_SIZE,
@@ -1240,13 +1226,8 @@
 	ulint		free;
 	const ulint	space_id = space->id;
 
-<<<<<<< HEAD
-	ut_d(fsp_space_modify_check(space, mtr));
+	ut_d(space->modify_check(*mtr));
 	header = fsp_get_space_header(space, mtr);
-=======
-	ut_d(space->modify_check(*mtr));
-	header = fsp_get_space_header(space, page_size, mtr);
->>>>>>> 937ec3c4
 
 	/* Get the hinted descriptor */
 	descr = xdes_get_descriptor_with_space_hdr(header, space, hint, mtr);
@@ -1332,10 +1313,6 @@
 The page is marked as free and clean.
 @param[in,out]	space		tablespace
 @param[in]	offset		page number
-<<<<<<< HEAD
-=======
-@param[in]	page_size	page size
->>>>>>> 937ec3c4
 @param[in,out]	mtr		mini-transaction */
 static void fsp_free_page(fil_space_t* space, page_no_t offset, mtr_t* mtr)
 {
@@ -1914,12 +1891,7 @@
 	      <= srv_page_size - FIL_PAGE_DATA_END);
 
 	mtr_x_lock(&space->latch, mtr);
-<<<<<<< HEAD
-	ut_d(fsp_space_modify_check(space, mtr));
-=======
-	const page_size_t	page_size(space->flags);
 	ut_d(space->modify_check(*mtr));
->>>>>>> 937ec3c4
 
 	if (page != 0) {
 		block = buf_page_get(page_id_t(space->id, page),
@@ -2894,30 +2866,17 @@
 	DBUG_ENTER("fseg_free_page");
 	fseg_inode_t*		seg_inode;
 	buf_block_t*		iblock;
-<<<<<<< HEAD
-	fil_space_t*		space = mtr_x_lock_space(space_id, mtr);
-=======
 	mtr_x_lock(&space->latch, mtr);
-	const page_size_t	page_size(space->flags);
->>>>>>> 937ec3c4
 
 	DBUG_LOG("fseg_free_page", "space_id: " << space->id
 		 << ", page_no: " << offset);
 
-<<<<<<< HEAD
-	seg_inode = fseg_inode_get(seg_header, space_id, space->zip_size(),
+	seg_inode = fseg_inode_get(seg_header, space->id, space->zip_size(),
 				   mtr,
 				   &iblock);
 	fil_block_check_type(*iblock, FIL_PAGE_INODE, mtr);
 
-	fseg_free_page_low(seg_inode, space, page, ahi, mtr);
-=======
-	seg_inode = fseg_inode_get(seg_header, space->id, page_size, mtr,
-				   &iblock);
-	fil_block_check_type(*iblock, FIL_PAGE_INODE, mtr);
-
-	fseg_free_page_low(seg_inode, space, offset, page_size, ahi, mtr);
->>>>>>> 937ec3c4
+	fseg_free_page_low(seg_inode, space, offset, ahi, mtr);
 
 	ut_d(buf_page_set_file_page_was_freed(page_id_t(space->id, offset)));
 
