--- conflicted
+++ resolved
@@ -890,7 +890,7 @@
 
 	mtr_start(&mtr);
 
-	const bool	missing = index->table->ibd_file_missing
+	const bool	missing = index->table->file_unreadable
 		|| dict_table_is_discarded(index->table);
 
 	if (!missing) {
@@ -907,13 +907,6 @@
 
 
 	dberr_t		err = DB_SUCCESS;
-<<<<<<< HEAD
-=======
-	ulint		zip_size = dict_table_zip_size(index->table);
-
-	if (node->index->table->file_unreadable
-	    || dict_table_is_discarded(node->index->table)) {
->>>>>>> 765a4360
 
 	if (missing) {
 		node->page_no = FIL_NULL;
@@ -970,8 +963,8 @@
 
 	/* Currently this function is being used by temp-tables only.
 	Import/Discard of temp-table is blocked and so this assert. */
-	ut_ad(index->table->ibd_file_missing == 0
-	      && !dict_table_is_discarded(index->table));
+	ut_ad(!index->table->file_unreadable);
+	ut_ad(!dict_table_is_discarded(index->table));
 
 	page_no = btr_create(
 		index->type, index->space,
