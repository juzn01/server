--- conflicted
+++ resolved
@@ -8001,19 +8001,10 @@
 	ulint		flags,		/*!< in: tablespace flags */
 	TABLE*		table_to_fill)	/*!< in/out: fill this table */
 {
-<<<<<<< HEAD
-	Field**		fields;
-	ulint		atomic_blobs = FSP_FLAGS_HAS_ATOMIC_BLOBS(flags);
-	bool		is_compressed = FSP_FLAGS_GET_ZIP_SSIZE(flags);
-	const char*	row_format;
-	const page_size_t	page_size(flags);
-	const char*	space_type;
-=======
 	Field**	fields;
 	ulint	atomic_blobs	= FSP_FLAGS_HAS_ATOMIC_BLOBS(flags);
 	const char* file_format;
 	const char* row_format;
->>>>>>> 003cb2f4
 
 	DBUG_ENTER("i_s_dict_fill_sys_tablespaces");
 
