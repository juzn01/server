/*****************************************************************************

Copyright (c) 2007, 2016, Oracle and/or its affiliates. All Rights Reserved.
Copyright (c) 2014, 2019, MariaDB Corporation.

This program is free software; you can redistribute it and/or modify it under
the terms of the GNU General Public License as published by the Free Software
Foundation; version 2 of the License.

This program is distributed in the hope that it will be useful, but WITHOUT
ANY WARRANTY; without even the implied warranty of MERCHANTABILITY or FITNESS
FOR A PARTICULAR PURPOSE. See the GNU General Public License for more details.

You should have received a copy of the GNU General Public License along with
this program; if not, write to the Free Software Foundation, Inc.,
51 Franklin Street, Fifth Floor, Boston, MA 02110-1335 USA

*****************************************************************************/

/**************************************************//**
@file handler/i_s.cc
InnoDB INFORMATION SCHEMA tables interface to MySQL.

Created July 18, 2007 Vasil Dimov
Modified Dec 29, 2014 Jan Lindström (Added sys_semaphore_waits)
*******************************************************/

#include "univ.i"
#include <mysql_version.h>
#include <field.h>

#include <sql_acl.h>
#include <sql_show.h>
#include <sql_time.h>

#include "i_s.h"
#include "btr0pcur.h"
#include "btr0types.h"
#include "dict0dict.h"
#include "dict0load.h"
#include "buf0buddy.h"
#include "buf0buf.h"
#include "ibuf0ibuf.h"
#include "dict0mem.h"
#include "dict0types.h"
#include "srv0start.h"
#include "trx0i_s.h"
#include "trx0trx.h"
#include "srv0mon.h"
#include "fut0fut.h"
#include "pars0pars.h"
#include "fts0types.h"
#include "fts0opt.h"
#include "fts0priv.h"
#include "btr0btr.h"
#include "page0zip.h"
#include "sync0arr.h"
#include "fil0fil.h"
#include "fil0crypt.h"
#include "dict0crea.h"

/** The latest successfully looked up innodb_fts_aux_table */
UNIV_INTERN table_id_t innodb_ft_aux_table_id;

/** structure associates a name string with a file page type and/or buffer
page state. */
struct buf_page_desc_t{
	const char*	type_str;	/*!< String explain the page
					type/state */
	ulint		type_value;	/*!< Page type or page state */
};

/** We also define I_S_PAGE_TYPE_INDEX as the Index Page's position
in i_s_page_type[] array */
#define I_S_PAGE_TYPE_INDEX		1

/** Any unassigned FIL_PAGE_TYPE will be treated as unknown. */
#define	I_S_PAGE_TYPE_UNKNOWN		FIL_PAGE_TYPE_UNKNOWN

/** R-tree index page */
#define	I_S_PAGE_TYPE_RTREE		(FIL_PAGE_TYPE_LAST + 1)

/** Change buffer B-tree page */
#define	I_S_PAGE_TYPE_IBUF		(FIL_PAGE_TYPE_LAST + 2)

#define I_S_PAGE_TYPE_LAST		I_S_PAGE_TYPE_IBUF

#define I_S_PAGE_TYPE_BITS		4

/** Name string for File Page Types */
static buf_page_desc_t	i_s_page_type[] = {
	{"ALLOCATED", FIL_PAGE_TYPE_ALLOCATED},
	{"INDEX", FIL_PAGE_INDEX},
	{"UNDO_LOG", FIL_PAGE_UNDO_LOG},
	{"INODE", FIL_PAGE_INODE},
	{"IBUF_FREE_LIST", FIL_PAGE_IBUF_FREE_LIST},
	{"IBUF_BITMAP", FIL_PAGE_IBUF_BITMAP},
	{"SYSTEM", FIL_PAGE_TYPE_SYS},
	{"TRX_SYSTEM", FIL_PAGE_TYPE_TRX_SYS},
	{"FILE_SPACE_HEADER", FIL_PAGE_TYPE_FSP_HDR},
	{"EXTENT_DESCRIPTOR", FIL_PAGE_TYPE_XDES},
	{"BLOB", FIL_PAGE_TYPE_BLOB},
	{"COMPRESSED_BLOB", FIL_PAGE_TYPE_ZBLOB},
	{"COMPRESSED_BLOB2", FIL_PAGE_TYPE_ZBLOB2},
	{"UNKNOWN", I_S_PAGE_TYPE_UNKNOWN},
	{"RTREE_INDEX", I_S_PAGE_TYPE_RTREE},
	{"IBUF_INDEX", I_S_PAGE_TYPE_IBUF},
	{"PAGE COMPRESSED", FIL_PAGE_PAGE_COMPRESSED},
	{"PAGE COMPRESSED AND ENCRYPTED", FIL_PAGE_PAGE_COMPRESSED_ENCRYPTED},
};

/** This structure defines information we will fetch from pages
currently cached in the buffer pool. It will be used to populate
table INFORMATION_SCHEMA.INNODB_BUFFER_PAGE */
struct buf_page_info_t{
	ulint		block_id;	/*!< Buffer Pool block ID */
	unsigned	space_id:32;	/*!< Tablespace ID */
	unsigned	page_num:32;	/*!< Page number/offset */
	unsigned	access_time:32;	/*!< Time of first access */
	unsigned	pool_id:MAX_BUFFER_POOLS_BITS;
					/*!< Buffer Pool ID. Must be less than
					MAX_BUFFER_POOLS */
	unsigned	flush_type:2;	/*!< Flush type */
	unsigned	io_fix:2;	/*!< type of pending I/O operation */
	unsigned	fix_count:19;	/*!< Count of how manyfold this block
					is bufferfixed */
#ifdef BTR_CUR_HASH_ADAPT
	unsigned	hashed:1;	/*!< Whether hash index has been
					built on this page */
#endif /* BTR_CUR_HASH_ADAPT */
	unsigned	is_old:1;	/*!< TRUE if the block is in the old
					blocks in buf_pool->LRU_old */
	unsigned	freed_page_clock:31; /*!< the value of
					buf_pool->freed_page_clock */
	unsigned	zip_ssize:PAGE_ZIP_SSIZE_BITS;
					/*!< Compressed page size */
	unsigned	page_state:BUF_PAGE_STATE_BITS; /*!< Page state */
	unsigned	page_type:I_S_PAGE_TYPE_BITS;	/*!< Page type */
	unsigned	num_recs:UNIV_PAGE_SIZE_SHIFT_MAX-2;
					/*!< Number of records on Page */
	unsigned	data_size:UNIV_PAGE_SIZE_SHIFT_MAX;
					/*!< Sum of the sizes of the records */
	lsn_t		newest_mod;	/*!< Log sequence number of
					the youngest modification */
	lsn_t		oldest_mod;	/*!< Log sequence number of
					the oldest modification */
	index_id_t	index_id;	/*!< Index ID if a index page */
};

/*
Use the following types mapping:

C type	ST_FIELD_INFO::field_type
---------------------------------
long			MYSQL_TYPE_LONGLONG
(field_length=MY_INT64_NUM_DECIMAL_DIGITS)

long unsigned		MYSQL_TYPE_LONGLONG
(field_length=MY_INT64_NUM_DECIMAL_DIGITS, field_flags=MY_I_S_UNSIGNED)

char*			MYSQL_TYPE_STRING
(field_length=n)

float			MYSQL_TYPE_FLOAT
(field_length=0 is ignored)

void*			MYSQL_TYPE_LONGLONG
(field_length=MY_INT64_NUM_DECIMAL_DIGITS, field_flags=MY_I_S_UNSIGNED)

boolean (if else)	MYSQL_TYPE_LONG
(field_length=1)

time_t			MYSQL_TYPE_DATETIME
(field_length=0 ignored)
---------------------------------
*/

/** Implemented on sync0arr.cc */
/*******************************************************************//**
Function to populate INFORMATION_SCHEMA.INNODB_SYS_SEMAPHORE_WAITS table.
Loop through each item on sync array, and extract the column
information and fill the INFORMATION_SCHEMA.INNODB_SYS_SEMAPHORE_WAITS table.
@return 0 on success */
UNIV_INTERN
int
sync_arr_fill_sys_semphore_waits_table(
/*===================================*/
	THD*		thd,	/*!< in: thread */
	TABLE_LIST*	tables,	/*!< in/out: tables to fill */
	Item*		);	/*!< in: condition (not used) */

/*******************************************************************//**
Common function to fill any of the dynamic tables:
INFORMATION_SCHEMA.innodb_trx
INFORMATION_SCHEMA.innodb_locks
INFORMATION_SCHEMA.innodb_lock_waits
@return 0 on success */
static
int
trx_i_s_common_fill_table(
/*======================*/
	THD*		thd,	/*!< in: thread */
	TABLE_LIST*	tables,	/*!< in/out: tables to fill */
	Item*		);	/*!< in: condition (not used) */

/*******************************************************************//**
Unbind a dynamic INFORMATION_SCHEMA table.
@return 0 on success */
static
int
i_s_common_deinit(
/*==============*/
	void*	p);	/*!< in/out: table schema object */
/*******************************************************************//**
Auxiliary function to store time_t value in MYSQL_TYPE_DATETIME
field.
@return 0 on success */
static
int
field_store_time_t(
/*===============*/
	Field*	field,	/*!< in/out: target field for storage */
	time_t	time)	/*!< in: value to store */
{
	MYSQL_TIME	my_time;
	struct tm	tm_time;

	if (time) {
#if 0
		/* use this if you are sure that `variables' and `time_zone'
		are always initialized */
		thd->variables.time_zone->gmt_sec_to_TIME(
			&my_time, (my_time_t) time);
#else
		localtime_r(&time, &tm_time);
		localtime_to_TIME(&my_time, &tm_time);
		my_time.time_type = MYSQL_TIMESTAMP_DATETIME;
#endif
	} else {
		memset(&my_time, 0, sizeof(my_time));
	}

	/* JAN: TODO: MySQL 5.7
	return(field->store_time(&my_time, MYSQL_TIMESTAMP_DATETIME));
	*/
	return(field->store_time(&my_time));
}

/*******************************************************************//**
Auxiliary function to store char* value in MYSQL_TYPE_STRING field.
@return 0 on success */
int
field_store_string(
/*===============*/
	Field*		field,	/*!< in/out: target field for storage */
	const char*	str)	/*!< in: NUL-terminated utf-8 string,
				or NULL */
{
	if (!str) {
		field->set_null();
		return 0;
	}

	field->set_notnull();
	return field->store(str, uint(strlen(str)), system_charset_info);
}

/*******************************************************************//**
Auxiliary function to store ulint value in MYSQL_TYPE_LONGLONG field.
If the value is ULINT_UNDEFINED then the field is set to NULL.
@return 0 on success */
int
field_store_ulint(
/*==============*/
	Field*	field,	/*!< in/out: target field for storage */
	ulint	n)	/*!< in: value to store */
{
	int	ret;

	if (n != ULINT_UNDEFINED) {

		ret = field->store(longlong(n), true);
		field->set_notnull();
	} else {

		ret = 0; /* success */
		field->set_null();
	}

	return(ret);
}

#ifdef BTR_CUR_HASH_ADAPT
# define I_S_AHI 1 /* Include the IS_HASHED column */
#else
# define I_S_AHI 0 /* Omit the IS_HASHED column */
#endif

/* Fields of the dynamic table INFORMATION_SCHEMA.innodb_trx */
static ST_FIELD_INFO	innodb_trx_fields_info[] =
{
#define IDX_TRX_ID		0
	{STRUCT_FLD(field_name,		"trx_id"),
	 STRUCT_FLD(field_length,	TRX_ID_MAX_LEN + 1),
	 STRUCT_FLD(field_type,		MYSQL_TYPE_STRING),
	 STRUCT_FLD(value,		0),
	 STRUCT_FLD(field_flags,	0),
	 STRUCT_FLD(old_name,		""),
	 STRUCT_FLD(open_method,	SKIP_OPEN_TABLE)},

#define IDX_TRX_STATE		1
	{STRUCT_FLD(field_name,		"trx_state"),
	 STRUCT_FLD(field_length,	TRX_QUE_STATE_STR_MAX_LEN + 1),
	 STRUCT_FLD(field_type,		MYSQL_TYPE_STRING),
	 STRUCT_FLD(value,		0),
	 STRUCT_FLD(field_flags,	0),
	 STRUCT_FLD(old_name,		""),
	 STRUCT_FLD(open_method,	SKIP_OPEN_TABLE)},

#define IDX_TRX_STARTED		2
	{STRUCT_FLD(field_name,		"trx_started"),
	 STRUCT_FLD(field_length,	0),
	 STRUCT_FLD(field_type,		MYSQL_TYPE_DATETIME),
	 STRUCT_FLD(value,		0),
	 STRUCT_FLD(field_flags,	0),
	 STRUCT_FLD(old_name,		""),
	 STRUCT_FLD(open_method,	SKIP_OPEN_TABLE)},

#define IDX_TRX_REQUESTED_LOCK_ID	3
	{STRUCT_FLD(field_name,		"trx_requested_lock_id"),
	 STRUCT_FLD(field_length,	TRX_I_S_LOCK_ID_MAX_LEN + 1),
	 STRUCT_FLD(field_type,		MYSQL_TYPE_STRING),
	 STRUCT_FLD(value,		0),
	 STRUCT_FLD(field_flags,	MY_I_S_MAYBE_NULL),
	 STRUCT_FLD(old_name,		""),
	 STRUCT_FLD(open_method,	SKIP_OPEN_TABLE)},

#define IDX_TRX_WAIT_STARTED	4
	{STRUCT_FLD(field_name,		"trx_wait_started"),
	 STRUCT_FLD(field_length,	0),
	 STRUCT_FLD(field_type,		MYSQL_TYPE_DATETIME),
	 STRUCT_FLD(value,		0),
	 STRUCT_FLD(field_flags,	MY_I_S_MAYBE_NULL),
	 STRUCT_FLD(old_name,		""),
	 STRUCT_FLD(open_method,	SKIP_OPEN_TABLE)},

#define IDX_TRX_WEIGHT		5
	{STRUCT_FLD(field_name,		"trx_weight"),
	 STRUCT_FLD(field_length,	MY_INT64_NUM_DECIMAL_DIGITS),
	 STRUCT_FLD(field_type,		MYSQL_TYPE_LONGLONG),
	 STRUCT_FLD(value,		0),
	 STRUCT_FLD(field_flags,	MY_I_S_UNSIGNED),
	 STRUCT_FLD(old_name,		""),
	 STRUCT_FLD(open_method,	SKIP_OPEN_TABLE)},

#define IDX_TRX_MYSQL_THREAD_ID	6
	{STRUCT_FLD(field_name,		"trx_mysql_thread_id"),
	 STRUCT_FLD(field_length,	MY_INT64_NUM_DECIMAL_DIGITS),
	 STRUCT_FLD(field_type,		MYSQL_TYPE_LONGLONG),
	 STRUCT_FLD(value,		0),
	 STRUCT_FLD(field_flags,	MY_I_S_UNSIGNED),
	 STRUCT_FLD(old_name,		""),
	 STRUCT_FLD(open_method,	SKIP_OPEN_TABLE)},

#define IDX_TRX_QUERY		7
	{STRUCT_FLD(field_name,		"trx_query"),
	 STRUCT_FLD(field_length,	TRX_I_S_TRX_QUERY_MAX_LEN),
	 STRUCT_FLD(field_type,		MYSQL_TYPE_STRING),
	 STRUCT_FLD(value,		0),
	 STRUCT_FLD(field_flags,	MY_I_S_MAYBE_NULL),
	 STRUCT_FLD(old_name,		""),
	 STRUCT_FLD(open_method,	SKIP_OPEN_TABLE)},

#define IDX_TRX_OPERATION_STATE	8
	{STRUCT_FLD(field_name,		"trx_operation_state"),
	 STRUCT_FLD(field_length,	TRX_I_S_TRX_OP_STATE_MAX_LEN),
	 STRUCT_FLD(field_type,		MYSQL_TYPE_STRING),
	 STRUCT_FLD(value,		0),
	 STRUCT_FLD(field_flags,	MY_I_S_MAYBE_NULL),
	 STRUCT_FLD(old_name,		""),
	 STRUCT_FLD(open_method,	SKIP_OPEN_TABLE)},

#define IDX_TRX_TABLES_IN_USE	9
	{STRUCT_FLD(field_name,		"trx_tables_in_use"),
	 STRUCT_FLD(field_length,	MY_INT64_NUM_DECIMAL_DIGITS),
	 STRUCT_FLD(field_type,		MYSQL_TYPE_LONGLONG),
	 STRUCT_FLD(value,		0),
	 STRUCT_FLD(field_flags,	MY_I_S_UNSIGNED),
	 STRUCT_FLD(old_name,		""),
	 STRUCT_FLD(open_method,	SKIP_OPEN_TABLE)},

#define IDX_TRX_TABLES_LOCKED	10
	{STRUCT_FLD(field_name,		"trx_tables_locked"),
	 STRUCT_FLD(field_length,	MY_INT64_NUM_DECIMAL_DIGITS),
	 STRUCT_FLD(field_type,		MYSQL_TYPE_LONGLONG),
	 STRUCT_FLD(value,		0),
	 STRUCT_FLD(field_flags,	MY_I_S_UNSIGNED),
	 STRUCT_FLD(old_name,		""),
	 STRUCT_FLD(open_method,	SKIP_OPEN_TABLE)},

#define IDX_TRX_LOCK_STRUCTS	11
	{STRUCT_FLD(field_name,		"trx_lock_structs"),
	 STRUCT_FLD(field_length,	MY_INT64_NUM_DECIMAL_DIGITS),
	 STRUCT_FLD(field_type,		MYSQL_TYPE_LONGLONG),
	 STRUCT_FLD(value,		0),
	 STRUCT_FLD(field_flags,	MY_I_S_UNSIGNED),
	 STRUCT_FLD(old_name,		""),
	 STRUCT_FLD(open_method,	SKIP_OPEN_TABLE)},

#define IDX_TRX_LOCK_MEMORY_BYTES	12
	{STRUCT_FLD(field_name,		"trx_lock_memory_bytes"),
	 STRUCT_FLD(field_length,	MY_INT64_NUM_DECIMAL_DIGITS),
	 STRUCT_FLD(field_type,		MYSQL_TYPE_LONGLONG),
	 STRUCT_FLD(value,		0),
	 STRUCT_FLD(field_flags,	MY_I_S_UNSIGNED),
	 STRUCT_FLD(old_name,		""),
	 STRUCT_FLD(open_method,	SKIP_OPEN_TABLE)},

#define IDX_TRX_ROWS_LOCKED	13
	{STRUCT_FLD(field_name,		"trx_rows_locked"),
	 STRUCT_FLD(field_length,	MY_INT64_NUM_DECIMAL_DIGITS),
	 STRUCT_FLD(field_type,		MYSQL_TYPE_LONGLONG),
	 STRUCT_FLD(value,		0),
	 STRUCT_FLD(field_flags,	MY_I_S_UNSIGNED),
	 STRUCT_FLD(old_name,		""),
	 STRUCT_FLD(open_method,	SKIP_OPEN_TABLE)},

#define IDX_TRX_ROWS_MODIFIED		14
	{STRUCT_FLD(field_name,		"trx_rows_modified"),
	 STRUCT_FLD(field_length,	MY_INT64_NUM_DECIMAL_DIGITS),
	 STRUCT_FLD(field_type,		MYSQL_TYPE_LONGLONG),
	 STRUCT_FLD(value,		0),
	 STRUCT_FLD(field_flags,	MY_I_S_UNSIGNED),
	 STRUCT_FLD(old_name,		""),
	 STRUCT_FLD(open_method,	SKIP_OPEN_TABLE)},

#define IDX_TRX_CONNCURRENCY_TICKETS	15
	{STRUCT_FLD(field_name,		"trx_concurrency_tickets"),
	 STRUCT_FLD(field_length,	MY_INT64_NUM_DECIMAL_DIGITS),
	 STRUCT_FLD(field_type,		MYSQL_TYPE_LONGLONG),
	 STRUCT_FLD(value,		0),
	 STRUCT_FLD(field_flags,	MY_I_S_UNSIGNED),
	 STRUCT_FLD(old_name,		""),
	 STRUCT_FLD(open_method,	SKIP_OPEN_TABLE)},

#define IDX_TRX_ISOLATION_LEVEL	16
	{STRUCT_FLD(field_name,		"trx_isolation_level"),
	 STRUCT_FLD(field_length,	TRX_I_S_TRX_ISOLATION_LEVEL_MAX_LEN),
	 STRUCT_FLD(field_type,		MYSQL_TYPE_STRING),
	 STRUCT_FLD(value,		0),
	 STRUCT_FLD(field_flags,	0),
	 STRUCT_FLD(old_name,		""),
	 STRUCT_FLD(open_method,	SKIP_OPEN_TABLE)},

#define IDX_TRX_UNIQUE_CHECKS	17
	{STRUCT_FLD(field_name,		"trx_unique_checks"),
	 STRUCT_FLD(field_length,	1),
	 STRUCT_FLD(field_type,		MYSQL_TYPE_LONG),
	 STRUCT_FLD(value,		1),
	 STRUCT_FLD(field_flags,	0),
	 STRUCT_FLD(old_name,		""),
	 STRUCT_FLD(open_method,	SKIP_OPEN_TABLE)},

#define IDX_TRX_FOREIGN_KEY_CHECKS	18
	{STRUCT_FLD(field_name,		"trx_foreign_key_checks"),
	 STRUCT_FLD(field_length,	1),
	 STRUCT_FLD(field_type,		MYSQL_TYPE_LONG),
	 STRUCT_FLD(value,		1),
	 STRUCT_FLD(field_flags,	0),
	 STRUCT_FLD(old_name,		""),
	 STRUCT_FLD(open_method,	SKIP_OPEN_TABLE)},

#define IDX_TRX_LAST_FOREIGN_KEY_ERROR	19
	{STRUCT_FLD(field_name,		"trx_last_foreign_key_error"),
	 STRUCT_FLD(field_length,	TRX_I_S_TRX_FK_ERROR_MAX_LEN),
	 STRUCT_FLD(field_type,		MYSQL_TYPE_STRING),
	 STRUCT_FLD(value,		0),
	 STRUCT_FLD(field_flags,	MY_I_S_MAYBE_NULL),
	 STRUCT_FLD(old_name,		""),
	 STRUCT_FLD(open_method,	SKIP_OPEN_TABLE)},

#define IDX_TRX_READ_ONLY		20
	{STRUCT_FLD(field_name,		"trx_is_read_only"),
	 STRUCT_FLD(field_length,	1),
	 STRUCT_FLD(field_type,		MYSQL_TYPE_LONG),
	 STRUCT_FLD(value,		0),
	 STRUCT_FLD(field_flags,	0),
	 STRUCT_FLD(old_name,		""),
	 STRUCT_FLD(open_method,	SKIP_OPEN_TABLE)},

#define IDX_TRX_AUTOCOMMIT_NON_LOCKING	21
	{STRUCT_FLD(field_name,		"trx_autocommit_non_locking"),
	 STRUCT_FLD(field_length,	1),
	 STRUCT_FLD(field_type,		MYSQL_TYPE_LONG),
	 STRUCT_FLD(value,		0),
	 STRUCT_FLD(field_flags,	0),
	 STRUCT_FLD(old_name,		""),
	 STRUCT_FLD(open_method,	SKIP_OPEN_TABLE)},

	END_OF_ST_FIELD_INFO
};

/*******************************************************************//**
Read data from cache buffer and fill the INFORMATION_SCHEMA.innodb_trx
table with it.
@return 0 on success */
static
int
fill_innodb_trx_from_cache(
/*=======================*/
	trx_i_s_cache_t*	cache,	/*!< in: cache to read from */
	THD*			thd,	/*!< in: used to call
					schema_table_store_record() */
	TABLE*			table)	/*!< in/out: fill this table */
{
	Field**	fields;
	ulint	rows_num;
	char	lock_id[TRX_I_S_LOCK_ID_MAX_LEN + 1];
	ulint	i;

	DBUG_ENTER("fill_innodb_trx_from_cache");

	fields = table->field;

	rows_num = trx_i_s_cache_get_rows_used(cache,
					       I_S_INNODB_TRX);

	for (i = 0; i < rows_num; i++) {

		i_s_trx_row_t*	row;
		char		trx_id[TRX_ID_MAX_LEN + 1];

		row = (i_s_trx_row_t*)
			trx_i_s_cache_get_nth_row(
				cache, I_S_INNODB_TRX, i);

		/* trx_id */
		snprintf(trx_id, sizeof(trx_id), TRX_ID_FMT, row->trx_id);
		OK(field_store_string(fields[IDX_TRX_ID], trx_id));

		/* trx_state */
		OK(field_store_string(fields[IDX_TRX_STATE],
				      row->trx_state));

		/* trx_started */
		OK(field_store_time_t(fields[IDX_TRX_STARTED],
				      (time_t) row->trx_started));

		/* trx_requested_lock_id */
		/* trx_wait_started */
		if (row->trx_wait_started != 0) {

			OK(field_store_string(
				   fields[IDX_TRX_REQUESTED_LOCK_ID],
				   trx_i_s_create_lock_id(
					   row->requested_lock_row,
					   lock_id, sizeof(lock_id))));
			/* field_store_string() sets it no notnull */

			OK(field_store_time_t(
				   fields[IDX_TRX_WAIT_STARTED],
				   (time_t) row->trx_wait_started));
			fields[IDX_TRX_WAIT_STARTED]->set_notnull();
		} else {

			fields[IDX_TRX_REQUESTED_LOCK_ID]->set_null();
			fields[IDX_TRX_WAIT_STARTED]->set_null();
		}

		/* trx_weight */
		OK(fields[IDX_TRX_WEIGHT]->store(row->trx_weight, true));

		/* trx_mysql_thread_id */
		OK(fields[IDX_TRX_MYSQL_THREAD_ID]->store(
			   row->trx_mysql_thread_id, true));

		/* trx_query */
		if (row->trx_query) {
			/* store will do appropriate character set
			conversion check */
			fields[IDX_TRX_QUERY]->store(
				row->trx_query,
				static_cast<uint>(strlen(row->trx_query)),
				row->trx_query_cs);
			fields[IDX_TRX_QUERY]->set_notnull();
		} else {
			fields[IDX_TRX_QUERY]->set_null();
		}

		/* trx_operation_state */
		OK(field_store_string(fields[IDX_TRX_OPERATION_STATE],
				      row->trx_operation_state));

		/* trx_tables_in_use */
		OK(fields[IDX_TRX_TABLES_IN_USE]->store(
			   row->trx_tables_in_use, true));

		/* trx_tables_locked */
		OK(fields[IDX_TRX_TABLES_LOCKED]->store(
			   row->trx_tables_locked, true));

		/* trx_lock_structs */
		OK(fields[IDX_TRX_LOCK_STRUCTS]->store(
			   row->trx_lock_structs, true));

		/* trx_lock_memory_bytes */
		OK(fields[IDX_TRX_LOCK_MEMORY_BYTES]->store(
			   row->trx_lock_memory_bytes, true));

		/* trx_rows_locked */
		OK(fields[IDX_TRX_ROWS_LOCKED]->store(
			   row->trx_rows_locked, true));

		/* trx_rows_modified */
		OK(fields[IDX_TRX_ROWS_MODIFIED]->store(
			   row->trx_rows_modified, true));

		/* trx_concurrency_tickets */
		OK(fields[IDX_TRX_CONNCURRENCY_TICKETS]->store(
			   row->trx_concurrency_tickets, true));

		/* trx_isolation_level */
		OK(field_store_string(fields[IDX_TRX_ISOLATION_LEVEL],
				      row->trx_isolation_level));

		/* trx_unique_checks */
		OK(fields[IDX_TRX_UNIQUE_CHECKS]->store(
			   row->trx_unique_checks, true));

		/* trx_foreign_key_checks */
		OK(fields[IDX_TRX_FOREIGN_KEY_CHECKS]->store(
			   row->trx_foreign_key_checks, true));

		/* trx_last_foreign_key_error */
		OK(field_store_string(fields[IDX_TRX_LAST_FOREIGN_KEY_ERROR],
				      row->trx_foreign_key_error));

		/* trx_is_read_only*/
		OK(fields[IDX_TRX_READ_ONLY]->store(
			   row->trx_is_read_only, true));

		/* trx_is_autocommit_non_locking */
		OK(fields[IDX_TRX_AUTOCOMMIT_NON_LOCKING]->store(
			   (longlong) row->trx_is_autocommit_non_locking,
			   true));

		OK(schema_table_store_record(thd, table));
	}

	DBUG_RETURN(0);
}

/*******************************************************************//**
Bind the dynamic table INFORMATION_SCHEMA.innodb_trx
@return 0 on success */
static
int
innodb_trx_init(
/*============*/
	void*	p)	/*!< in/out: table schema object */
{
	ST_SCHEMA_TABLE*	schema;

	DBUG_ENTER("innodb_trx_init");

	schema = (ST_SCHEMA_TABLE*) p;

	schema->fields_info = innodb_trx_fields_info;
	schema->fill_table = trx_i_s_common_fill_table;

	DBUG_RETURN(0);
}

static struct st_mysql_information_schema	i_s_info =
{
	MYSQL_INFORMATION_SCHEMA_INTERFACE_VERSION
};

UNIV_INTERN struct st_maria_plugin	i_s_innodb_trx =
{
	/* the plugin type (a MYSQL_XXX_PLUGIN value) */
	/* int */
	STRUCT_FLD(type, MYSQL_INFORMATION_SCHEMA_PLUGIN),

	/* pointer to type-specific plugin descriptor */
	/* void* */
	STRUCT_FLD(info, &i_s_info),

	/* plugin name */
	/* const char* */
	STRUCT_FLD(name, "INNODB_TRX"),

	/* plugin author (for SHOW PLUGINS) */
	/* const char* */
	STRUCT_FLD(author, plugin_author),

	/* general descriptive text (for SHOW PLUGINS) */
	/* const char* */
	STRUCT_FLD(descr, "InnoDB transactions"),

	/* the plugin license (PLUGIN_LICENSE_XXX) */
	/* int */
	STRUCT_FLD(license, PLUGIN_LICENSE_GPL),

	/* the function to invoke when plugin is loaded */
	/* int (*)(void*); */
	STRUCT_FLD(init, innodb_trx_init),

	/* the function to invoke when plugin is unloaded */
	/* int (*)(void*); */
	STRUCT_FLD(deinit, i_s_common_deinit),

	/* plugin version (for SHOW PLUGINS) */
	/* unsigned int */
	STRUCT_FLD(version, INNODB_VERSION_SHORT),

	/* struct st_mysql_show_var* */
	STRUCT_FLD(status_vars, NULL),

	/* struct st_mysql_sys_var** */
	STRUCT_FLD(system_vars, NULL),

        /* Maria extension */
	STRUCT_FLD(version_info, INNODB_VERSION_STR),
        STRUCT_FLD(maturity, MariaDB_PLUGIN_MATURITY_STABLE),
};

/* Fields of the dynamic table INFORMATION_SCHEMA.innodb_locks */
static ST_FIELD_INFO	innodb_locks_fields_info[] =
{
#define IDX_LOCK_ID		0
	{STRUCT_FLD(field_name,		"lock_id"),
	 STRUCT_FLD(field_length,	TRX_I_S_LOCK_ID_MAX_LEN + 1),
	 STRUCT_FLD(field_type,		MYSQL_TYPE_STRING),
	 STRUCT_FLD(value,		0),
	 STRUCT_FLD(field_flags,	0),
	 STRUCT_FLD(old_name,		""),
	 STRUCT_FLD(open_method,	SKIP_OPEN_TABLE)},

#define IDX_LOCK_TRX_ID		1
	{STRUCT_FLD(field_name,		"lock_trx_id"),
	 STRUCT_FLD(field_length,	TRX_ID_MAX_LEN + 1),
	 STRUCT_FLD(field_type,		MYSQL_TYPE_STRING),
	 STRUCT_FLD(value,		0),
	 STRUCT_FLD(field_flags,	0),
	 STRUCT_FLD(old_name,		""),
	 STRUCT_FLD(open_method,	SKIP_OPEN_TABLE)},

#define IDX_LOCK_MODE		2
	{STRUCT_FLD(field_name,		"lock_mode"),
	 /* S[,GAP] X[,GAP] IS[,GAP] IX[,GAP] AUTO_INC UNKNOWN */
	 STRUCT_FLD(field_length,	32),
	 STRUCT_FLD(field_type,		MYSQL_TYPE_STRING),
	 STRUCT_FLD(value,		0),
	 STRUCT_FLD(field_flags,	0),
	 STRUCT_FLD(old_name,		""),
	 STRUCT_FLD(open_method,	SKIP_OPEN_TABLE)},

#define IDX_LOCK_TYPE		3
	{STRUCT_FLD(field_name,		"lock_type"),
	 STRUCT_FLD(field_length,	32 /* RECORD|TABLE|UNKNOWN */),
	 STRUCT_FLD(field_type,		MYSQL_TYPE_STRING),
	 STRUCT_FLD(value,		0),
	 STRUCT_FLD(field_flags,	0),
	 STRUCT_FLD(old_name,		""),
	 STRUCT_FLD(open_method,	SKIP_OPEN_TABLE)},

#define IDX_LOCK_TABLE		4
	{STRUCT_FLD(field_name,		"lock_table"),
	 STRUCT_FLD(field_length,	1024),
	 STRUCT_FLD(field_type,		MYSQL_TYPE_STRING),
	 STRUCT_FLD(value,		0),
	 STRUCT_FLD(field_flags,	0),
	 STRUCT_FLD(old_name,		""),
	 STRUCT_FLD(open_method,	SKIP_OPEN_TABLE)},

#define IDX_LOCK_INDEX		5
	{STRUCT_FLD(field_name,		"lock_index"),
	 STRUCT_FLD(field_length,	1024),
	 STRUCT_FLD(field_type,		MYSQL_TYPE_STRING),
	 STRUCT_FLD(value,		0),
	 STRUCT_FLD(field_flags,	MY_I_S_MAYBE_NULL),
	 STRUCT_FLD(old_name,		""),
	 STRUCT_FLD(open_method,	SKIP_OPEN_TABLE)},

#define IDX_LOCK_SPACE		6
	{STRUCT_FLD(field_name,		"lock_space"),
	 STRUCT_FLD(field_length,	MY_INT64_NUM_DECIMAL_DIGITS),
	 STRUCT_FLD(field_type,		MYSQL_TYPE_LONGLONG),
	 STRUCT_FLD(value,		0),
	 STRUCT_FLD(field_flags,	MY_I_S_UNSIGNED | MY_I_S_MAYBE_NULL),
	 STRUCT_FLD(old_name,		""),
	 STRUCT_FLD(open_method,	SKIP_OPEN_TABLE)},

#define IDX_LOCK_PAGE		7
	{STRUCT_FLD(field_name,		"lock_page"),
	 STRUCT_FLD(field_length,	MY_INT64_NUM_DECIMAL_DIGITS),
	 STRUCT_FLD(field_type,		MYSQL_TYPE_LONGLONG),
	 STRUCT_FLD(value,		0),
	 STRUCT_FLD(field_flags,	MY_I_S_UNSIGNED | MY_I_S_MAYBE_NULL),
	 STRUCT_FLD(old_name,		""),
	 STRUCT_FLD(open_method,	SKIP_OPEN_TABLE)},

#define IDX_LOCK_REC		8
	{STRUCT_FLD(field_name,		"lock_rec"),
	 STRUCT_FLD(field_length,	MY_INT64_NUM_DECIMAL_DIGITS),
	 STRUCT_FLD(field_type,		MYSQL_TYPE_LONGLONG),
	 STRUCT_FLD(value,		0),
	 STRUCT_FLD(field_flags,	MY_I_S_UNSIGNED | MY_I_S_MAYBE_NULL),
	 STRUCT_FLD(old_name,		""),
	 STRUCT_FLD(open_method,	SKIP_OPEN_TABLE)},

#define IDX_LOCK_DATA		9
	{STRUCT_FLD(field_name,		"lock_data"),
	 STRUCT_FLD(field_length,	TRX_I_S_LOCK_DATA_MAX_LEN),
	 STRUCT_FLD(field_type,		MYSQL_TYPE_STRING),
	 STRUCT_FLD(value,		0),
	 STRUCT_FLD(field_flags,	MY_I_S_MAYBE_NULL),
	 STRUCT_FLD(old_name,		""),
	 STRUCT_FLD(open_method,	SKIP_OPEN_TABLE)},

	END_OF_ST_FIELD_INFO
};

/*******************************************************************//**
Read data from cache buffer and fill the INFORMATION_SCHEMA.innodb_locks
table with it.
@return 0 on success */
static
int
fill_innodb_locks_from_cache(
/*=========================*/
	trx_i_s_cache_t*	cache,	/*!< in: cache to read from */
	THD*			thd,	/*!< in: MySQL client connection */
	TABLE*			table)	/*!< in/out: fill this table */
{
	Field**	fields;
	ulint	rows_num;
	char	lock_id[TRX_I_S_LOCK_ID_MAX_LEN + 1];
	ulint	i;

	DBUG_ENTER("fill_innodb_locks_from_cache");

	fields = table->field;

	rows_num = trx_i_s_cache_get_rows_used(cache,
					       I_S_INNODB_LOCKS);

	for (i = 0; i < rows_num; i++) {

		i_s_locks_row_t*	row;
		char			buf[MAX_FULL_NAME_LEN + 1];
		const char*		bufend;

		char			lock_trx_id[TRX_ID_MAX_LEN + 1];

		row = (i_s_locks_row_t*)
			trx_i_s_cache_get_nth_row(
				cache, I_S_INNODB_LOCKS, i);

		/* lock_id */
		trx_i_s_create_lock_id(row, lock_id, sizeof(lock_id));
		OK(field_store_string(fields[IDX_LOCK_ID],
				      lock_id));

		/* lock_trx_id */
		snprintf(lock_trx_id, sizeof(lock_trx_id),
			 TRX_ID_FMT, row->lock_trx_id);
		OK(field_store_string(fields[IDX_LOCK_TRX_ID], lock_trx_id));

		/* lock_mode */
		OK(field_store_string(fields[IDX_LOCK_MODE],
				      row->lock_mode));

		/* lock_type */
		OK(field_store_string(fields[IDX_LOCK_TYPE],
				      row->lock_type));

		/* lock_table */
		bufend = innobase_convert_name(buf, sizeof(buf),
					       row->lock_table,
					       strlen(row->lock_table),
					       thd);
		OK(fields[IDX_LOCK_TABLE]->store(
			buf, uint(bufend - buf), system_charset_info));

		/* lock_index */
		OK(field_store_string(fields[IDX_LOCK_INDEX],
				      row->lock_index));

		/* lock_space */
		OK(field_store_ulint(fields[IDX_LOCK_SPACE],
				     row->lock_space));

		/* lock_page */
		OK(field_store_ulint(fields[IDX_LOCK_PAGE],
				     row->lock_page));

		/* lock_rec */
		OK(field_store_ulint(fields[IDX_LOCK_REC],
				     row->lock_rec));

		/* lock_data */
		OK(field_store_string(fields[IDX_LOCK_DATA],
				      row->lock_data));

		OK(schema_table_store_record(thd, table));
	}

	DBUG_RETURN(0);
}

/*******************************************************************//**
Bind the dynamic table INFORMATION_SCHEMA.innodb_locks
@return 0 on success */
static
int
innodb_locks_init(
/*==============*/
	void*	p)	/*!< in/out: table schema object */
{
	ST_SCHEMA_TABLE*	schema;

	DBUG_ENTER("innodb_locks_init");

	schema = (ST_SCHEMA_TABLE*) p;

	schema->fields_info = innodb_locks_fields_info;
	schema->fill_table = trx_i_s_common_fill_table;

	DBUG_RETURN(0);
}

UNIV_INTERN struct st_maria_plugin	i_s_innodb_locks =
{
	/* the plugin type (a MYSQL_XXX_PLUGIN value) */
	/* int */
	STRUCT_FLD(type, MYSQL_INFORMATION_SCHEMA_PLUGIN),

	/* pointer to type-specific plugin descriptor */
	/* void* */
	STRUCT_FLD(info, &i_s_info),

	/* plugin name */
	/* const char* */
	STRUCT_FLD(name, "INNODB_LOCKS"),

	/* plugin author (for SHOW PLUGINS) */
	/* const char* */
	STRUCT_FLD(author, plugin_author),

	/* general descriptive text (for SHOW PLUGINS) */
	/* const char* */
	STRUCT_FLD(descr, "InnoDB conflicting locks"),

	/* the plugin license (PLUGIN_LICENSE_XXX) */
	/* int */
	STRUCT_FLD(license, PLUGIN_LICENSE_GPL),

	/* the function to invoke when plugin is loaded */
	/* int (*)(void*); */
	STRUCT_FLD(init, innodb_locks_init),

	/* the function to invoke when plugin is unloaded */
	/* int (*)(void*); */
	STRUCT_FLD(deinit, i_s_common_deinit),

	/* plugin version (for SHOW PLUGINS) */
	/* unsigned int */
	STRUCT_FLD(version, INNODB_VERSION_SHORT),

	/* struct st_mysql_show_var* */
	STRUCT_FLD(status_vars, NULL),

	/* struct st_mysql_sys_var** */
	STRUCT_FLD(system_vars, NULL),

        /* Maria extension */
	STRUCT_FLD(version_info, INNODB_VERSION_STR),
        STRUCT_FLD(maturity, MariaDB_PLUGIN_MATURITY_STABLE),
};

/* Fields of the dynamic table INFORMATION_SCHEMA.innodb_lock_waits */
static ST_FIELD_INFO	innodb_lock_waits_fields_info[] =
{
#define IDX_REQUESTING_TRX_ID	0
	{STRUCT_FLD(field_name,		"requesting_trx_id"),
	 STRUCT_FLD(field_length,	TRX_ID_MAX_LEN + 1),
	 STRUCT_FLD(field_type,		MYSQL_TYPE_STRING),
	 STRUCT_FLD(value,		0),
	 STRUCT_FLD(field_flags,	0),
	 STRUCT_FLD(old_name,		""),
	 STRUCT_FLD(open_method,	SKIP_OPEN_TABLE)},

#define IDX_REQUESTED_LOCK_ID	1
	{STRUCT_FLD(field_name,		"requested_lock_id"),
	 STRUCT_FLD(field_length,	TRX_I_S_LOCK_ID_MAX_LEN + 1),
	 STRUCT_FLD(field_type,		MYSQL_TYPE_STRING),
	 STRUCT_FLD(value,		0),
	 STRUCT_FLD(field_flags,	0),
	 STRUCT_FLD(old_name,		""),
	 STRUCT_FLD(open_method,	SKIP_OPEN_TABLE)},

#define IDX_BLOCKING_TRX_ID	2
	{STRUCT_FLD(field_name,		"blocking_trx_id"),
	 STRUCT_FLD(field_length,	TRX_ID_MAX_LEN + 1),
	 STRUCT_FLD(field_type,		MYSQL_TYPE_STRING),
	 STRUCT_FLD(value,		0),
	 STRUCT_FLD(field_flags,	0),
	 STRUCT_FLD(old_name,		""),
	 STRUCT_FLD(open_method,	SKIP_OPEN_TABLE)},

#define IDX_BLOCKING_LOCK_ID	3
	{STRUCT_FLD(field_name,		"blocking_lock_id"),
	 STRUCT_FLD(field_length,	TRX_I_S_LOCK_ID_MAX_LEN + 1),
	 STRUCT_FLD(field_type,		MYSQL_TYPE_STRING),
	 STRUCT_FLD(value,		0),
	 STRUCT_FLD(field_flags,	0),
	 STRUCT_FLD(old_name,		""),
	 STRUCT_FLD(open_method,	SKIP_OPEN_TABLE)},

	END_OF_ST_FIELD_INFO
};

/*******************************************************************//**
Read data from cache buffer and fill the
INFORMATION_SCHEMA.innodb_lock_waits table with it.
@return 0 on success */
static
int
fill_innodb_lock_waits_from_cache(
/*==============================*/
	trx_i_s_cache_t*	cache,	/*!< in: cache to read from */
	THD*			thd,	/*!< in: used to call
					schema_table_store_record() */
	TABLE*			table)	/*!< in/out: fill this table */
{
	Field**	fields;
	ulint	rows_num;
	char	requested_lock_id[TRX_I_S_LOCK_ID_MAX_LEN + 1];
	char	blocking_lock_id[TRX_I_S_LOCK_ID_MAX_LEN + 1];
	ulint	i;

	DBUG_ENTER("fill_innodb_lock_waits_from_cache");

	fields = table->field;

	rows_num = trx_i_s_cache_get_rows_used(cache,
					       I_S_INNODB_LOCK_WAITS);

	for (i = 0; i < rows_num; i++) {

		i_s_lock_waits_row_t*	row;

		char	requesting_trx_id[TRX_ID_MAX_LEN + 1];
		char	blocking_trx_id[TRX_ID_MAX_LEN + 1];

		row = (i_s_lock_waits_row_t*)
			trx_i_s_cache_get_nth_row(
				cache, I_S_INNODB_LOCK_WAITS, i);

		/* requesting_trx_id */
		snprintf(requesting_trx_id, sizeof(requesting_trx_id),
			 TRX_ID_FMT, row->requested_lock_row->lock_trx_id);
		OK(field_store_string(fields[IDX_REQUESTING_TRX_ID],
				      requesting_trx_id));

		/* requested_lock_id */
		OK(field_store_string(
			   fields[IDX_REQUESTED_LOCK_ID],
			   trx_i_s_create_lock_id(
				   row->requested_lock_row,
				   requested_lock_id,
				   sizeof(requested_lock_id))));

		/* blocking_trx_id */
		snprintf(blocking_trx_id, sizeof(blocking_trx_id),
			 TRX_ID_FMT, row->blocking_lock_row->lock_trx_id);
		OK(field_store_string(fields[IDX_BLOCKING_TRX_ID],
				      blocking_trx_id));

		/* blocking_lock_id */
		OK(field_store_string(
			   fields[IDX_BLOCKING_LOCK_ID],
			   trx_i_s_create_lock_id(
				   row->blocking_lock_row,
				   blocking_lock_id,
				   sizeof(blocking_lock_id))));

		OK(schema_table_store_record(thd, table));
	}

	DBUG_RETURN(0);
}

/*******************************************************************//**
Bind the dynamic table INFORMATION_SCHEMA.innodb_lock_waits
@return 0 on success */
static
int
innodb_lock_waits_init(
/*===================*/
	void*	p)	/*!< in/out: table schema object */
{
	ST_SCHEMA_TABLE*	schema;

	DBUG_ENTER("innodb_lock_waits_init");

	schema = (ST_SCHEMA_TABLE*) p;

	schema->fields_info = innodb_lock_waits_fields_info;
	schema->fill_table = trx_i_s_common_fill_table;

	DBUG_RETURN(0);
}

UNIV_INTERN struct st_maria_plugin	i_s_innodb_lock_waits =
{
	/* the plugin type (a MYSQL_XXX_PLUGIN value) */
	/* int */
	STRUCT_FLD(type, MYSQL_INFORMATION_SCHEMA_PLUGIN),

	/* pointer to type-specific plugin descriptor */
	/* void* */
	STRUCT_FLD(info, &i_s_info),

	/* plugin name */
	/* const char* */
	STRUCT_FLD(name, "INNODB_LOCK_WAITS"),

	/* plugin author (for SHOW PLUGINS) */
	/* const char* */
	STRUCT_FLD(author, plugin_author),

	/* general descriptive text (for SHOW PLUGINS) */
	/* const char* */
	STRUCT_FLD(descr, "InnoDB which lock is blocking which"),

	/* the plugin license (PLUGIN_LICENSE_XXX) */
	/* int */
	STRUCT_FLD(license, PLUGIN_LICENSE_GPL),

	/* the function to invoke when plugin is loaded */
	/* int (*)(void*); */
	STRUCT_FLD(init, innodb_lock_waits_init),

	/* the function to invoke when plugin is unloaded */
	/* int (*)(void*); */
	STRUCT_FLD(deinit, i_s_common_deinit),

	/* plugin version (for SHOW PLUGINS) */
	/* unsigned int */
	STRUCT_FLD(version, INNODB_VERSION_SHORT),

	/* struct st_mysql_show_var* */
	STRUCT_FLD(status_vars, NULL),

	/* struct st_mysql_sys_var** */
	STRUCT_FLD(system_vars, NULL),

        /* Maria extension */
	STRUCT_FLD(version_info, INNODB_VERSION_STR),
        STRUCT_FLD(maturity, MariaDB_PLUGIN_MATURITY_STABLE),
};

/*******************************************************************//**
Common function to fill any of the dynamic tables:
INFORMATION_SCHEMA.innodb_trx
INFORMATION_SCHEMA.innodb_locks
INFORMATION_SCHEMA.innodb_lock_waits
@return 0 on success */
static
int
trx_i_s_common_fill_table(
/*======================*/
	THD*		thd,	/*!< in: thread */
	TABLE_LIST*	tables,	/*!< in/out: tables to fill */
	Item*		)	/*!< in: condition (not used) */
{
	LEX_CSTRING		table_name;
	int			ret;
	trx_i_s_cache_t*	cache;

	DBUG_ENTER("trx_i_s_common_fill_table");

	/* deny access to non-superusers */
	if (check_global_access(thd, PROCESS_ACL)) {

		DBUG_RETURN(0);
	}

	/* minimize the number of places where global variables are
	referenced */
	cache = trx_i_s_cache;

	/* which table we have to fill? */
	table_name = tables->schema_table_name;
	/* or table_name = tables->schema_table->table_name; */

	RETURN_IF_INNODB_NOT_STARTED(table_name.str);

	/* update the cache */
	trx_i_s_cache_start_write(cache);
	trx_i_s_possibly_fetch_data_into_cache(cache);
	trx_i_s_cache_end_write(cache);

	if (trx_i_s_cache_is_truncated(cache)) {

		ib::warn() << "Data in " << table_name.str << " truncated due to"
			" memory limit of " << TRX_I_S_MEM_LIMIT << " bytes";
	}

	ret = 0;

	trx_i_s_cache_start_read(cache);

	if (innobase_strcasecmp(table_name.str, "innodb_trx") == 0) {

		if (fill_innodb_trx_from_cache(
			cache, thd, tables->table) != 0) {

			ret = 1;
		}

	} else if (innobase_strcasecmp(table_name.str, "innodb_locks") == 0) {

		if (fill_innodb_locks_from_cache(
			cache, thd, tables->table) != 0) {

			ret = 1;
		}

	} else if (innobase_strcasecmp(table_name.str, "innodb_lock_waits") == 0) {

		if (fill_innodb_lock_waits_from_cache(
			cache, thd, tables->table) != 0) {

			ret = 1;
		}

	} else {
		ib::error() << "trx_i_s_common_fill_table() was"
			" called to fill unknown table: " << table_name.str << "."
			" This function only knows how to fill"
			" innodb_trx, innodb_locks and"
			" innodb_lock_waits tables.";

		ret = 1;
	}

	trx_i_s_cache_end_read(cache);

#if 0
	DBUG_RETURN(ret);
#else
	/* if this function returns something else than 0 then a
	deadlock occurs between the mysqld server and mysql client,
	see http://bugs.mysql.com/29900 ; when that bug is resolved
	we can enable the DBUG_RETURN(ret) above */
	ret++;  // silence a gcc46 warning
	DBUG_RETURN(0);
#endif
}

/* Fields of the dynamic table information_schema.innodb_cmp. */
static ST_FIELD_INFO	i_s_cmp_fields_info[] =
{
	{STRUCT_FLD(field_name,		"page_size"),
	 STRUCT_FLD(field_length,	5),
	 STRUCT_FLD(field_type,		MYSQL_TYPE_LONG),
	 STRUCT_FLD(value,		0),
	 STRUCT_FLD(field_flags,	0),
	 STRUCT_FLD(old_name,		"Compressed Page Size"),
	 STRUCT_FLD(open_method,	SKIP_OPEN_TABLE)},

	{STRUCT_FLD(field_name,		"compress_ops"),
	 STRUCT_FLD(field_length,	MY_INT32_NUM_DECIMAL_DIGITS),
	 STRUCT_FLD(field_type,		MYSQL_TYPE_LONG),
	 STRUCT_FLD(value,		0),
	 STRUCT_FLD(field_flags,	0),
	 STRUCT_FLD(old_name,		"Total Number of Compressions"),
	 STRUCT_FLD(open_method,	SKIP_OPEN_TABLE)},

	{STRUCT_FLD(field_name,		"compress_ops_ok"),
	 STRUCT_FLD(field_length,	MY_INT32_NUM_DECIMAL_DIGITS),
	 STRUCT_FLD(field_type,		MYSQL_TYPE_LONG),
	 STRUCT_FLD(value,		0),
	 STRUCT_FLD(field_flags,	0),
	 STRUCT_FLD(old_name,		"Total Number of"
					" Successful Compressions"),
	 STRUCT_FLD(open_method,	SKIP_OPEN_TABLE)},

	{STRUCT_FLD(field_name,		"compress_time"),
	 STRUCT_FLD(field_length,	MY_INT32_NUM_DECIMAL_DIGITS),
	 STRUCT_FLD(field_type,		MYSQL_TYPE_LONG),
	 STRUCT_FLD(value,		0),
	 STRUCT_FLD(field_flags,	0),
	 STRUCT_FLD(old_name,		"Total Duration of Compressions,"
		    " in Seconds"),
	 STRUCT_FLD(open_method,	SKIP_OPEN_TABLE)},

	{STRUCT_FLD(field_name,		"uncompress_ops"),
	 STRUCT_FLD(field_length,	MY_INT32_NUM_DECIMAL_DIGITS),
	 STRUCT_FLD(field_type,		MYSQL_TYPE_LONG),
	 STRUCT_FLD(value,		0),
	 STRUCT_FLD(field_flags,	0),
	 STRUCT_FLD(old_name,		"Total Number of Decompressions"),
	 STRUCT_FLD(open_method,	SKIP_OPEN_TABLE)},

	{STRUCT_FLD(field_name,		"uncompress_time"),
	 STRUCT_FLD(field_length,	MY_INT32_NUM_DECIMAL_DIGITS),
	 STRUCT_FLD(field_type,		MYSQL_TYPE_LONG),
	 STRUCT_FLD(value,		0),
	 STRUCT_FLD(field_flags,	0),
	 STRUCT_FLD(old_name,		"Total Duration of Decompressions,"
		    " in Seconds"),
	 STRUCT_FLD(open_method,	SKIP_OPEN_TABLE)},

	END_OF_ST_FIELD_INFO
};


/*******************************************************************//**
Fill the dynamic table information_schema.innodb_cmp or
innodb_cmp_reset.
@return 0 on success, 1 on failure */
static
int
i_s_cmp_fill_low(
/*=============*/
	THD*		thd,	/*!< in: thread */
	TABLE_LIST*	tables,	/*!< in/out: tables to fill */
	Item*		,	/*!< in: condition (ignored) */
	ibool		reset)	/*!< in: TRUE=reset cumulated counts */
{
	TABLE*	table	= (TABLE*) tables->table;
	int	status	= 0;

	DBUG_ENTER("i_s_cmp_fill_low");

	/* deny access to non-superusers */
	if (check_global_access(thd, PROCESS_ACL)) {

		DBUG_RETURN(0);
	}

	RETURN_IF_INNODB_NOT_STARTED(tables->schema_table_name.str);

	for (uint i = 0; i < PAGE_ZIP_SSIZE_MAX; i++) {
		page_zip_stat_t*	zip_stat = &page_zip_stat[i];

		table->field[0]->store(UNIV_ZIP_SIZE_MIN << i);

		/* The cumulated counts are not protected by any
		mutex.  Thus, some operation in page0zip.cc could
		increment a counter between the time we read it and
		clear it.  We could introduce mutex protection, but it
		could cause a measureable performance hit in
		page0zip.cc. */
		table->field[1]->store(zip_stat->compressed, true);
		table->field[2]->store(zip_stat->compressed_ok, true);
		table->field[3]->store(zip_stat->compressed_usec / 1000000,
				       true);
		table->field[4]->store(zip_stat->decompressed, true);
		table->field[5]->store(zip_stat->decompressed_usec / 1000000,
				       true);

		if (reset) {
			new (zip_stat) page_zip_stat_t();
		}

		if (schema_table_store_record(thd, table)) {
			status = 1;
			break;
		}
	}

	DBUG_RETURN(status);
}

/*******************************************************************//**
Fill the dynamic table information_schema.innodb_cmp.
@return 0 on success, 1 on failure */
static
int
i_s_cmp_fill(
/*=========*/
	THD*		thd,	/*!< in: thread */
	TABLE_LIST*	tables,	/*!< in/out: tables to fill */
	Item*		cond)	/*!< in: condition (ignored) */
{
	return(i_s_cmp_fill_low(thd, tables, cond, FALSE));
}

/*******************************************************************//**
Fill the dynamic table information_schema.innodb_cmp_reset.
@return 0 on success, 1 on failure */
static
int
i_s_cmp_reset_fill(
/*===============*/
	THD*		thd,	/*!< in: thread */
	TABLE_LIST*	tables,	/*!< in/out: tables to fill */
	Item*		cond)	/*!< in: condition (ignored) */
{
	return(i_s_cmp_fill_low(thd, tables, cond, TRUE));
}

/*******************************************************************//**
Bind the dynamic table information_schema.innodb_cmp.
@return 0 on success */
static
int
i_s_cmp_init(
/*=========*/
	void*	p)	/*!< in/out: table schema object */
{
	DBUG_ENTER("i_s_cmp_init");
	ST_SCHEMA_TABLE* schema = (ST_SCHEMA_TABLE*) p;

	schema->fields_info = i_s_cmp_fields_info;
	schema->fill_table = i_s_cmp_fill;

	DBUG_RETURN(0);
}

/*******************************************************************//**
Bind the dynamic table information_schema.innodb_cmp_reset.
@return 0 on success */
static
int
i_s_cmp_reset_init(
/*===============*/
	void*	p)	/*!< in/out: table schema object */
{
	DBUG_ENTER("i_s_cmp_reset_init");
	ST_SCHEMA_TABLE* schema = (ST_SCHEMA_TABLE*) p;

	schema->fields_info = i_s_cmp_fields_info;
	schema->fill_table = i_s_cmp_reset_fill;

	DBUG_RETURN(0);
}

UNIV_INTERN struct st_maria_plugin	i_s_innodb_cmp =
{
	/* the plugin type (a MYSQL_XXX_PLUGIN value) */
	/* int */
	STRUCT_FLD(type, MYSQL_INFORMATION_SCHEMA_PLUGIN),

	/* pointer to type-specific plugin descriptor */
	/* void* */
	STRUCT_FLD(info, &i_s_info),

	/* plugin name */
	/* const char* */
	STRUCT_FLD(name, "INNODB_CMP"),

	/* plugin author (for SHOW PLUGINS) */
	/* const char* */
	STRUCT_FLD(author, plugin_author),

	/* general descriptive text (for SHOW PLUGINS) */
	/* const char* */
	STRUCT_FLD(descr, "Statistics for the InnoDB compression"),

	/* the plugin license (PLUGIN_LICENSE_XXX) */
	/* int */
	STRUCT_FLD(license, PLUGIN_LICENSE_GPL),

	/* the function to invoke when plugin is loaded */
	/* int (*)(void*); */
	STRUCT_FLD(init, i_s_cmp_init),

	/* the function to invoke when plugin is unloaded */
	/* int (*)(void*); */
	STRUCT_FLD(deinit, i_s_common_deinit),

	/* plugin version (for SHOW PLUGINS) */
	/* unsigned int */
	STRUCT_FLD(version, INNODB_VERSION_SHORT),

	/* struct st_mysql_show_var* */
	STRUCT_FLD(status_vars, NULL),

	/* struct st_mysql_sys_var** */
	STRUCT_FLD(system_vars, NULL),

        /* Maria extension */
	STRUCT_FLD(version_info, INNODB_VERSION_STR),
        STRUCT_FLD(maturity, MariaDB_PLUGIN_MATURITY_STABLE),
};

UNIV_INTERN struct st_maria_plugin	i_s_innodb_cmp_reset =
{
	/* the plugin type (a MYSQL_XXX_PLUGIN value) */
	/* int */
	STRUCT_FLD(type, MYSQL_INFORMATION_SCHEMA_PLUGIN),

	/* pointer to type-specific plugin descriptor */
	/* void* */
	STRUCT_FLD(info, &i_s_info),

	/* plugin name */
	/* const char* */
	STRUCT_FLD(name, "INNODB_CMP_RESET"),

	/* plugin author (for SHOW PLUGINS) */
	/* const char* */
	STRUCT_FLD(author, plugin_author),

	/* general descriptive text (for SHOW PLUGINS) */
	/* const char* */
	STRUCT_FLD(descr, "Statistics for the InnoDB compression;"
		   " reset cumulated counts"),

	/* the plugin license (PLUGIN_LICENSE_XXX) */
	/* int */
	STRUCT_FLD(license, PLUGIN_LICENSE_GPL),

	/* the function to invoke when plugin is loaded */
	/* int (*)(void*); */
	STRUCT_FLD(init, i_s_cmp_reset_init),

	/* the function to invoke when plugin is unloaded */
	/* int (*)(void*); */
	STRUCT_FLD(deinit, i_s_common_deinit),

	/* plugin version (for SHOW PLUGINS) */
	/* unsigned int */
	STRUCT_FLD(version, INNODB_VERSION_SHORT),

	/* struct st_mysql_show_var* */
	STRUCT_FLD(status_vars, NULL),

	/* struct st_mysql_sys_var** */
	STRUCT_FLD(system_vars, NULL),

        /* Maria extension */
	STRUCT_FLD(version_info, INNODB_VERSION_STR),
        STRUCT_FLD(maturity, MariaDB_PLUGIN_MATURITY_STABLE),
};

/* Fields of the dynamic tables
information_schema.innodb_cmp_per_index and
information_schema.innodb_cmp_per_index_reset. */
static ST_FIELD_INFO	i_s_cmp_per_index_fields_info[] =
{
#define IDX_DATABASE_NAME	0
	{STRUCT_FLD(field_name,		"database_name"),
	 STRUCT_FLD(field_length,	192),
	 STRUCT_FLD(field_type,		MYSQL_TYPE_STRING),
	 STRUCT_FLD(value,		0),
	 STRUCT_FLD(field_flags,	0),
	 STRUCT_FLD(old_name,		""),
	 STRUCT_FLD(open_method,	SKIP_OPEN_TABLE)},

#define IDX_TABLE_NAME		1
	{STRUCT_FLD(field_name,		"table_name"),
	 STRUCT_FLD(field_length,	192),
	 STRUCT_FLD(field_type,		MYSQL_TYPE_STRING),
	 STRUCT_FLD(value,		0),
	 STRUCT_FLD(field_flags,	0),
	 STRUCT_FLD(old_name,		""),
	 STRUCT_FLD(open_method,	SKIP_OPEN_TABLE)},

#define IDX_INDEX_NAME		2
	{STRUCT_FLD(field_name,		"index_name"),
	 STRUCT_FLD(field_length,	192),
	 STRUCT_FLD(field_type,		MYSQL_TYPE_STRING),
	 STRUCT_FLD(value,		0),
	 STRUCT_FLD(field_flags,	0),
	 STRUCT_FLD(old_name,		""),
	 STRUCT_FLD(open_method,	SKIP_OPEN_TABLE)},

#define IDX_COMPRESS_OPS	3
	{STRUCT_FLD(field_name,		"compress_ops"),
	 STRUCT_FLD(field_length,	MY_INT32_NUM_DECIMAL_DIGITS),
	 STRUCT_FLD(field_type,		MYSQL_TYPE_LONG),
	 STRUCT_FLD(value,		0),
	 STRUCT_FLD(field_flags,	0),
	 STRUCT_FLD(old_name,		""),
	 STRUCT_FLD(open_method,	SKIP_OPEN_TABLE)},

#define IDX_COMPRESS_OPS_OK	4
	{STRUCT_FLD(field_name,		"compress_ops_ok"),
	 STRUCT_FLD(field_length,	MY_INT32_NUM_DECIMAL_DIGITS),
	 STRUCT_FLD(field_type,		MYSQL_TYPE_LONG),
	 STRUCT_FLD(value,		0),
	 STRUCT_FLD(field_flags,	0),
	 STRUCT_FLD(old_name,		""),
	 STRUCT_FLD(open_method,	SKIP_OPEN_TABLE)},

#define IDX_COMPRESS_TIME	5
	{STRUCT_FLD(field_name,		"compress_time"),
	 STRUCT_FLD(field_length,	MY_INT32_NUM_DECIMAL_DIGITS),
	 STRUCT_FLD(field_type,		MYSQL_TYPE_LONG),
	 STRUCT_FLD(value,		0),
	 STRUCT_FLD(field_flags,	0),
	 STRUCT_FLD(old_name,		""),
	 STRUCT_FLD(open_method,	SKIP_OPEN_TABLE)},

#define IDX_UNCOMPRESS_OPS	6
	{STRUCT_FLD(field_name,		"uncompress_ops"),
	 STRUCT_FLD(field_length,	MY_INT32_NUM_DECIMAL_DIGITS),
	 STRUCT_FLD(field_type,		MYSQL_TYPE_LONG),
	 STRUCT_FLD(value,		0),
	 STRUCT_FLD(field_flags,	0),
	 STRUCT_FLD(old_name,		""),
	 STRUCT_FLD(open_method,	SKIP_OPEN_TABLE)},

#define IDX_UNCOMPRESS_TIME	7
	{STRUCT_FLD(field_name,		"uncompress_time"),
	 STRUCT_FLD(field_length,	MY_INT32_NUM_DECIMAL_DIGITS),
	 STRUCT_FLD(field_type,		MYSQL_TYPE_LONG),
	 STRUCT_FLD(value,		0),
	 STRUCT_FLD(field_flags,	0),
	 STRUCT_FLD(old_name,		""),
	 STRUCT_FLD(open_method,	SKIP_OPEN_TABLE)},

	END_OF_ST_FIELD_INFO
};

/*******************************************************************//**
Fill the dynamic table
information_schema.innodb_cmp_per_index or
information_schema.innodb_cmp_per_index_reset.
@return 0 on success, 1 on failure */
static
int
i_s_cmp_per_index_fill_low(
/*=======================*/
	THD*		thd,	/*!< in: thread */
	TABLE_LIST*	tables,	/*!< in/out: tables to fill */
	Item*		,	/*!< in: condition (ignored) */
	ibool		reset)	/*!< in: TRUE=reset cumulated counts */
{
	TABLE*	table = tables->table;
	Field**	fields = table->field;
	int	status = 0;

	DBUG_ENTER("i_s_cmp_per_index_fill_low");

	/* deny access to non-superusers */
	if (check_global_access(thd, PROCESS_ACL)) {

		DBUG_RETURN(0);
	}

	RETURN_IF_INNODB_NOT_STARTED(tables->schema_table_name.str);

	/* Create a snapshot of the stats so we do not bump into lock
	order violations with dict_sys.mutex below. */
	mutex_enter(&page_zip_stat_per_index_mutex);
	page_zip_stat_per_index_t		snap (page_zip_stat_per_index);
	mutex_exit(&page_zip_stat_per_index_mutex);

	mutex_enter(&dict_sys.mutex);

	page_zip_stat_per_index_t::iterator	iter;
	ulint					i;

	for (iter = snap.begin(), i = 0; iter != snap.end(); iter++, i++) {

		dict_index_t*	index = dict_index_find_on_id_low(iter->first);

		if (index != NULL) {
			char	db_utf8[MAX_DB_UTF8_LEN];
			char	table_utf8[MAX_TABLE_UTF8_LEN];

			dict_fs2utf8(index->table->name.m_name,
				     db_utf8, sizeof(db_utf8),
				     table_utf8, sizeof(table_utf8));

			status = field_store_string(fields[IDX_DATABASE_NAME],
						    db_utf8)
				|| field_store_string(fields[IDX_TABLE_NAME],
						      table_utf8)
				|| field_store_string(fields[IDX_INDEX_NAME],
						      index->name);
		} else {
			/* index not found */
			char name[MY_INT64_NUM_DECIMAL_DIGITS
				  + sizeof "index_id: "];
			fields[IDX_DATABASE_NAME]->set_null();
			fields[IDX_TABLE_NAME]->set_null();
			fields[IDX_INDEX_NAME]->set_notnull();
			status = fields[IDX_INDEX_NAME]->store(
				name,
				uint(snprintf(name, sizeof name,
					      "index_id: " IB_ID_FMT,
					      iter->first)),
				system_charset_info);
		}

		if (status
		    || fields[IDX_COMPRESS_OPS]->store(
			    iter->second.compressed, true)
		    || fields[IDX_COMPRESS_OPS_OK]->store(
			    iter->second.compressed_ok, true)
		    || fields[IDX_COMPRESS_TIME]->store(
			    iter->second.compressed_usec / 1000000, true)
		    || fields[IDX_UNCOMPRESS_OPS]->store(
			    iter->second.decompressed, true)
		    || fields[IDX_UNCOMPRESS_TIME]->store(
			    iter->second.decompressed_usec / 1000000, true)
		    || schema_table_store_record(thd, table)) {
			status = 1;
			break;
		}
		/* Release and reacquire the dict mutex to allow other
		threads to proceed. This could eventually result in the
		contents of INFORMATION_SCHEMA.innodb_cmp_per_index being
		inconsistent, but it is an acceptable compromise. */
		if (i == 1000) {
			mutex_exit(&dict_sys.mutex);
			i = 0;
			mutex_enter(&dict_sys.mutex);
		}
	}

	mutex_exit(&dict_sys.mutex);

	if (reset) {
		page_zip_reset_stat_per_index();
	}

	DBUG_RETURN(status);
}

/*******************************************************************//**
Fill the dynamic table information_schema.innodb_cmp_per_index.
@return 0 on success, 1 on failure */
static
int
i_s_cmp_per_index_fill(
/*===================*/
	THD*		thd,	/*!< in: thread */
	TABLE_LIST*	tables,	/*!< in/out: tables to fill */
	Item*		cond)	/*!< in: condition (ignored) */
{
	return(i_s_cmp_per_index_fill_low(thd, tables, cond, FALSE));
}

/*******************************************************************//**
Fill the dynamic table information_schema.innodb_cmp_per_index_reset.
@return 0 on success, 1 on failure */
static
int
i_s_cmp_per_index_reset_fill(
/*=========================*/
	THD*		thd,	/*!< in: thread */
	TABLE_LIST*	tables,	/*!< in/out: tables to fill */
	Item*		cond)	/*!< in: condition (ignored) */
{
	return(i_s_cmp_per_index_fill_low(thd, tables, cond, TRUE));
}

/*******************************************************************//**
Bind the dynamic table information_schema.innodb_cmp_per_index.
@return 0 on success */
static
int
i_s_cmp_per_index_init(
/*===================*/
	void*	p)	/*!< in/out: table schema object */
{
	DBUG_ENTER("i_s_cmp_init");
	ST_SCHEMA_TABLE* schema = (ST_SCHEMA_TABLE*) p;

	schema->fields_info = i_s_cmp_per_index_fields_info;
	schema->fill_table = i_s_cmp_per_index_fill;

	DBUG_RETURN(0);
}

/*******************************************************************//**
Bind the dynamic table information_schema.innodb_cmp_per_index_reset.
@return 0 on success */
static
int
i_s_cmp_per_index_reset_init(
/*=========================*/
	void*	p)	/*!< in/out: table schema object */
{
	DBUG_ENTER("i_s_cmp_reset_init");
	ST_SCHEMA_TABLE* schema = (ST_SCHEMA_TABLE*) p;

	schema->fields_info = i_s_cmp_per_index_fields_info;
	schema->fill_table = i_s_cmp_per_index_reset_fill;

	DBUG_RETURN(0);
}

UNIV_INTERN struct st_maria_plugin	i_s_innodb_cmp_per_index =
{
	/* the plugin type (a MYSQL_XXX_PLUGIN value) */
	/* int */
	STRUCT_FLD(type, MYSQL_INFORMATION_SCHEMA_PLUGIN),

	/* pointer to type-specific plugin descriptor */
	/* void* */
	STRUCT_FLD(info, &i_s_info),

	/* plugin name */
	/* const char* */
	STRUCT_FLD(name, "INNODB_CMP_PER_INDEX"),

	/* plugin author (for SHOW PLUGINS) */
	/* const char* */
	STRUCT_FLD(author, plugin_author),

	/* general descriptive text (for SHOW PLUGINS) */
	/* const char* */
	STRUCT_FLD(descr, "Statistics for the InnoDB compression (per index)"),

	/* the plugin license (PLUGIN_LICENSE_XXX) */
	/* int */
	STRUCT_FLD(license, PLUGIN_LICENSE_GPL),

	/* the function to invoke when plugin is loaded */
	/* int (*)(void*); */
	STRUCT_FLD(init, i_s_cmp_per_index_init),

	/* the function to invoke when plugin is unloaded */
	/* int (*)(void*); */
	STRUCT_FLD(deinit, i_s_common_deinit),

	/* plugin version (for SHOW PLUGINS) */
	/* unsigned int */
	STRUCT_FLD(version, INNODB_VERSION_SHORT),

	/* struct st_mysql_show_var* */
	STRUCT_FLD(status_vars, NULL),

	/* struct st_mysql_sys_var** */
	STRUCT_FLD(system_vars, NULL),

        /* Maria extension */
	STRUCT_FLD(version_info, INNODB_VERSION_STR),
        STRUCT_FLD(maturity, MariaDB_PLUGIN_MATURITY_STABLE),
};

UNIV_INTERN struct st_maria_plugin	i_s_innodb_cmp_per_index_reset =
{
	/* the plugin type (a MYSQL_XXX_PLUGIN value) */
	/* int */
	STRUCT_FLD(type, MYSQL_INFORMATION_SCHEMA_PLUGIN),

	/* pointer to type-specific plugin descriptor */
	/* void* */
	STRUCT_FLD(info, &i_s_info),

	/* plugin name */
	/* const char* */
	STRUCT_FLD(name, "INNODB_CMP_PER_INDEX_RESET"),

	/* plugin author (for SHOW PLUGINS) */
	/* const char* */
	STRUCT_FLD(author, plugin_author),

	/* general descriptive text (for SHOW PLUGINS) */
	/* const char* */
	STRUCT_FLD(descr, "Statistics for the InnoDB compression (per index);"
		   " reset cumulated counts"),

	/* the plugin license (PLUGIN_LICENSE_XXX) */
	/* int */
	STRUCT_FLD(license, PLUGIN_LICENSE_GPL),

	/* the function to invoke when plugin is loaded */
	/* int (*)(void*); */
	STRUCT_FLD(init, i_s_cmp_per_index_reset_init),

	/* the function to invoke when plugin is unloaded */
	/* int (*)(void*); */
	STRUCT_FLD(deinit, i_s_common_deinit),

	/* plugin version (for SHOW PLUGINS) */
	/* unsigned int */
	STRUCT_FLD(version, INNODB_VERSION_SHORT),

	/* struct st_mysql_show_var* */
	STRUCT_FLD(status_vars, NULL),

	/* struct st_mysql_sys_var** */
	STRUCT_FLD(system_vars, NULL),

        /* Maria extension */
	STRUCT_FLD(version_info, INNODB_VERSION_STR),
        STRUCT_FLD(maturity, MariaDB_PLUGIN_MATURITY_STABLE),
};

/* Fields of the dynamic table information_schema.innodb_cmpmem. */
static ST_FIELD_INFO	i_s_cmpmem_fields_info[] =
{
	{STRUCT_FLD(field_name,		"page_size"),
	 STRUCT_FLD(field_length,	5),
	 STRUCT_FLD(field_type,		MYSQL_TYPE_LONG),
	 STRUCT_FLD(value,		0),
	 STRUCT_FLD(field_flags,	0),
	 STRUCT_FLD(old_name,		"Buddy Block Size"),
	 STRUCT_FLD(open_method,	SKIP_OPEN_TABLE)},

	{STRUCT_FLD(field_name,		"buffer_pool_instance"),
	STRUCT_FLD(field_length,	MY_INT32_NUM_DECIMAL_DIGITS),
	STRUCT_FLD(field_type,		MYSQL_TYPE_LONG),
	STRUCT_FLD(value,		0),
	STRUCT_FLD(field_flags,		0),
	STRUCT_FLD(old_name,		"Buffer Pool Id"),
	STRUCT_FLD(open_method,		SKIP_OPEN_TABLE)},

	{STRUCT_FLD(field_name,		"pages_used"),
	 STRUCT_FLD(field_length,	MY_INT32_NUM_DECIMAL_DIGITS),
	 STRUCT_FLD(field_type,		MYSQL_TYPE_LONG),
	 STRUCT_FLD(value,		0),
	 STRUCT_FLD(field_flags,	0),
	 STRUCT_FLD(old_name,		"Currently in Use"),
	 STRUCT_FLD(open_method,	SKIP_OPEN_TABLE)},

	{STRUCT_FLD(field_name,		"pages_free"),
	 STRUCT_FLD(field_length,	MY_INT32_NUM_DECIMAL_DIGITS),
	 STRUCT_FLD(field_type,		MYSQL_TYPE_LONG),
	 STRUCT_FLD(value,		0),
	 STRUCT_FLD(field_flags,	0),
	 STRUCT_FLD(old_name,		"Currently Available"),
	 STRUCT_FLD(open_method,	SKIP_OPEN_TABLE)},

	{STRUCT_FLD(field_name,		"relocation_ops"),
	 STRUCT_FLD(field_length,	MY_INT64_NUM_DECIMAL_DIGITS),
	 STRUCT_FLD(field_type,		MYSQL_TYPE_LONGLONG),
	 STRUCT_FLD(value,		0),
	 STRUCT_FLD(field_flags,	0),
	 STRUCT_FLD(old_name,		"Total Number of Relocations"),
	 STRUCT_FLD(open_method,	SKIP_OPEN_TABLE)},

	{STRUCT_FLD(field_name,		"relocation_time"),
	 STRUCT_FLD(field_length,	MY_INT32_NUM_DECIMAL_DIGITS),
	 STRUCT_FLD(field_type,		MYSQL_TYPE_LONG),
	 STRUCT_FLD(value,		0),
	 STRUCT_FLD(field_flags,	0),
	 STRUCT_FLD(old_name,		"Total Duration of Relocations,"
					" in Seconds"),
	 STRUCT_FLD(open_method,	SKIP_OPEN_TABLE)},

	END_OF_ST_FIELD_INFO
};

/*******************************************************************//**
Fill the dynamic table information_schema.innodb_cmpmem or
innodb_cmpmem_reset.
@return 0 on success, 1 on failure */
static
int
i_s_cmpmem_fill_low(
/*================*/
	THD*		thd,	/*!< in: thread */
	TABLE_LIST*	tables,	/*!< in/out: tables to fill */
	Item*		,	/*!< in: condition (ignored) */
	ibool		reset)	/*!< in: TRUE=reset cumulated counts */
{
	int		status = 0;
	TABLE*	table	= (TABLE*) tables->table;

	DBUG_ENTER("i_s_cmpmem_fill_low");

	/* deny access to non-superusers */
	if (check_global_access(thd, PROCESS_ACL)) {

		DBUG_RETURN(0);
	}

	RETURN_IF_INNODB_NOT_STARTED(tables->schema_table_name.str);

	for (ulint i = 0; i < srv_buf_pool_instances; i++) {
		buf_pool_t*		buf_pool;
		ulint			zip_free_len_local[BUF_BUDDY_SIZES_MAX + 1];
		buf_buddy_stat_t	buddy_stat_local[BUF_BUDDY_SIZES_MAX + 1];

		status	= 0;

		buf_pool = buf_pool_from_array(i);

		/* Save buddy stats for buffer pool in local variables. */
		buf_pool_mutex_enter(buf_pool);
		for (uint x = 0; x <= BUF_BUDDY_SIZES; x++) {

			zip_free_len_local[x] = (x < BUF_BUDDY_SIZES) ?
				UT_LIST_GET_LEN(buf_pool->zip_free[x]) : 0;

			buddy_stat_local[x] = buf_pool->buddy_stat[x];

			if (reset) {
				/* This is protected by buf_pool->mutex. */
				buf_pool->buddy_stat[x].relocated = 0;
				buf_pool->buddy_stat[x].relocated_usec = 0;
			}
		}
		buf_pool_mutex_exit(buf_pool);

		for (uint x = 0; x <= BUF_BUDDY_SIZES; x++) {
			buf_buddy_stat_t*	buddy_stat;

			buddy_stat = &buddy_stat_local[x];

			table->field[0]->store(BUF_BUDDY_LOW << x);
			table->field[1]->store(i, true);
			table->field[2]->store(buddy_stat->used, true);
			table->field[3]->store(zip_free_len_local[x], true);
			table->field[4]->store(buddy_stat->relocated, true);
			table->field[5]->store(
				buddy_stat->relocated_usec / 1000000, true);

			if (schema_table_store_record(thd, table)) {
				status = 1;
				break;
			}
		}

		if (status) {
			break;
		}
	}

	DBUG_RETURN(status);
}

/*******************************************************************//**
Fill the dynamic table information_schema.innodb_cmpmem.
@return 0 on success, 1 on failure */
static
int
i_s_cmpmem_fill(
/*============*/
	THD*		thd,	/*!< in: thread */
	TABLE_LIST*	tables,	/*!< in/out: tables to fill */
	Item*		cond)	/*!< in: condition (ignored) */
{
	return(i_s_cmpmem_fill_low(thd, tables, cond, FALSE));
}

/*******************************************************************//**
Fill the dynamic table information_schema.innodb_cmpmem_reset.
@return 0 on success, 1 on failure */
static
int
i_s_cmpmem_reset_fill(
/*==================*/
	THD*		thd,	/*!< in: thread */
	TABLE_LIST*	tables,	/*!< in/out: tables to fill */
	Item*		cond)	/*!< in: condition (ignored) */
{
	return(i_s_cmpmem_fill_low(thd, tables, cond, TRUE));
}

/*******************************************************************//**
Bind the dynamic table information_schema.innodb_cmpmem.
@return 0 on success */
static
int
i_s_cmpmem_init(
/*============*/
	void*	p)	/*!< in/out: table schema object */
{
	DBUG_ENTER("i_s_cmpmem_init");
	ST_SCHEMA_TABLE* schema = (ST_SCHEMA_TABLE*) p;

	schema->fields_info = i_s_cmpmem_fields_info;
	schema->fill_table = i_s_cmpmem_fill;

	DBUG_RETURN(0);
}

/*******************************************************************//**
Bind the dynamic table information_schema.innodb_cmpmem_reset.
@return 0 on success */
static
int
i_s_cmpmem_reset_init(
/*==================*/
	void*	p)	/*!< in/out: table schema object */
{
	DBUG_ENTER("i_s_cmpmem_reset_init");
	ST_SCHEMA_TABLE* schema = (ST_SCHEMA_TABLE*) p;

	schema->fields_info = i_s_cmpmem_fields_info;
	schema->fill_table = i_s_cmpmem_reset_fill;

	DBUG_RETURN(0);
}

UNIV_INTERN struct st_maria_plugin	i_s_innodb_cmpmem =
{
	/* the plugin type (a MYSQL_XXX_PLUGIN value) */
	/* int */
	STRUCT_FLD(type, MYSQL_INFORMATION_SCHEMA_PLUGIN),

	/* pointer to type-specific plugin descriptor */
	/* void* */
	STRUCT_FLD(info, &i_s_info),

	/* plugin name */
	/* const char* */
	STRUCT_FLD(name, "INNODB_CMPMEM"),

	/* plugin author (for SHOW PLUGINS) */
	/* const char* */
	STRUCT_FLD(author, plugin_author),

	/* general descriptive text (for SHOW PLUGINS) */
	/* const char* */
	STRUCT_FLD(descr, "Statistics for the InnoDB compressed buffer pool"),

	/* the plugin license (PLUGIN_LICENSE_XXX) */
	/* int */
	STRUCT_FLD(license, PLUGIN_LICENSE_GPL),

	/* the function to invoke when plugin is loaded */
	/* int (*)(void*); */
	STRUCT_FLD(init, i_s_cmpmem_init),

	/* the function to invoke when plugin is unloaded */
	/* int (*)(void*); */
	STRUCT_FLD(deinit, i_s_common_deinit),

	/* plugin version (for SHOW PLUGINS) */
	/* unsigned int */
	STRUCT_FLD(version, INNODB_VERSION_SHORT),

	/* struct st_mysql_show_var* */
	STRUCT_FLD(status_vars, NULL),

	/* struct st_mysql_sys_var** */
	STRUCT_FLD(system_vars, NULL),

        /* Maria extension */
	STRUCT_FLD(version_info, INNODB_VERSION_STR),
        STRUCT_FLD(maturity, MariaDB_PLUGIN_MATURITY_STABLE),
};

UNIV_INTERN struct st_maria_plugin	i_s_innodb_cmpmem_reset =
{
	/* the plugin type (a MYSQL_XXX_PLUGIN value) */
	/* int */
	STRUCT_FLD(type, MYSQL_INFORMATION_SCHEMA_PLUGIN),

	/* pointer to type-specific plugin descriptor */
	/* void* */
	STRUCT_FLD(info, &i_s_info),

	/* plugin name */
	/* const char* */
	STRUCT_FLD(name, "INNODB_CMPMEM_RESET"),

	/* plugin author (for SHOW PLUGINS) */
	/* const char* */
	STRUCT_FLD(author, plugin_author),

	/* general descriptive text (for SHOW PLUGINS) */
	/* const char* */
	STRUCT_FLD(descr, "Statistics for the InnoDB compressed buffer pool;"
		   " reset cumulated counts"),

	/* the plugin license (PLUGIN_LICENSE_XXX) */
	/* int */
	STRUCT_FLD(license, PLUGIN_LICENSE_GPL),

	/* the function to invoke when plugin is loaded */
	/* int (*)(void*); */
	STRUCT_FLD(init, i_s_cmpmem_reset_init),

	/* the function to invoke when plugin is unloaded */
	/* int (*)(void*); */
	STRUCT_FLD(deinit, i_s_common_deinit),

	/* plugin version (for SHOW PLUGINS) */
	/* unsigned int */
	STRUCT_FLD(version, INNODB_VERSION_SHORT),

	/* struct st_mysql_show_var* */
	STRUCT_FLD(status_vars, NULL),

	/* struct st_mysql_sys_var** */
	STRUCT_FLD(system_vars, NULL),

        /* Maria extension */
	STRUCT_FLD(version_info, INNODB_VERSION_STR),
        STRUCT_FLD(maturity, MariaDB_PLUGIN_MATURITY_STABLE),
};

/* Fields of the dynamic table INFORMATION_SCHEMA.innodb_metrics */
static ST_FIELD_INFO	innodb_metrics_fields_info[] =
{
#define	METRIC_NAME		0
	{STRUCT_FLD(field_name,		"NAME"),
	 STRUCT_FLD(field_length,	NAME_LEN + 1),
	 STRUCT_FLD(field_type,		MYSQL_TYPE_STRING),
	 STRUCT_FLD(value,		0),
	 STRUCT_FLD(field_flags,	0),
	 STRUCT_FLD(old_name,		""),
	 STRUCT_FLD(open_method,	SKIP_OPEN_TABLE)},

#define	METRIC_SUBSYS		1
	{STRUCT_FLD(field_name,		"SUBSYSTEM"),
	 STRUCT_FLD(field_length,	NAME_LEN + 1),
	 STRUCT_FLD(field_type,		MYSQL_TYPE_STRING),
	 STRUCT_FLD(value,		0),
	 STRUCT_FLD(field_flags,	0),
	 STRUCT_FLD(old_name,		""),
	 STRUCT_FLD(open_method,	SKIP_OPEN_TABLE)},

#define	METRIC_VALUE_START	2
	{STRUCT_FLD(field_name,		"COUNT"),
	 STRUCT_FLD(field_length,	MY_INT64_NUM_DECIMAL_DIGITS),
	 STRUCT_FLD(field_type,		MYSQL_TYPE_LONGLONG),
	 STRUCT_FLD(value,		0),
	 STRUCT_FLD(field_flags,	0),
	 STRUCT_FLD(old_name,		""),
	 STRUCT_FLD(open_method,	SKIP_OPEN_TABLE)},

#define	METRIC_MAX_VALUE_START	3
	{STRUCT_FLD(field_name,		"MAX_COUNT"),
	 STRUCT_FLD(field_length,	MY_INT64_NUM_DECIMAL_DIGITS),
	 STRUCT_FLD(field_type,		MYSQL_TYPE_LONGLONG),
	 STRUCT_FLD(value,		0),
	 STRUCT_FLD(field_flags,	MY_I_S_MAYBE_NULL),
	 STRUCT_FLD(old_name,		""),
	 STRUCT_FLD(open_method,	SKIP_OPEN_TABLE)},

#define	METRIC_MIN_VALUE_START	4
	{STRUCT_FLD(field_name,		"MIN_COUNT"),
	 STRUCT_FLD(field_length,	MY_INT64_NUM_DECIMAL_DIGITS),
	 STRUCT_FLD(field_type,		MYSQL_TYPE_LONGLONG),
	 STRUCT_FLD(value,		0),
	 STRUCT_FLD(field_flags,	MY_I_S_MAYBE_NULL),
	 STRUCT_FLD(old_name,		""),
	 STRUCT_FLD(open_method,	SKIP_OPEN_TABLE)},

#define	METRIC_AVG_VALUE_START	5
	{STRUCT_FLD(field_name,		"AVG_COUNT"),
	 STRUCT_FLD(field_length,	MAX_FLOAT_STR_LENGTH),
	 STRUCT_FLD(field_type,		MYSQL_TYPE_FLOAT),
	 STRUCT_FLD(value,		0),
	 STRUCT_FLD(field_flags,	MY_I_S_MAYBE_NULL),
	 STRUCT_FLD(old_name,		""),
	 STRUCT_FLD(open_method,	SKIP_OPEN_TABLE)},

#define	METRIC_VALUE_RESET	6
	{STRUCT_FLD(field_name,		"COUNT_RESET"),
	 STRUCT_FLD(field_length,	MY_INT64_NUM_DECIMAL_DIGITS),
	 STRUCT_FLD(field_type,		MYSQL_TYPE_LONGLONG),
	 STRUCT_FLD(value,		0),
	 STRUCT_FLD(field_flags,	0),
	 STRUCT_FLD(old_name,		""),
	 STRUCT_FLD(open_method,	SKIP_OPEN_TABLE)},

#define	METRIC_MAX_VALUE_RESET	7
	{STRUCT_FLD(field_name,		"MAX_COUNT_RESET"),
	 STRUCT_FLD(field_length,	MY_INT64_NUM_DECIMAL_DIGITS),
	 STRUCT_FLD(field_type,		MYSQL_TYPE_LONGLONG),
	 STRUCT_FLD(value,		0),
	 STRUCT_FLD(field_flags,	MY_I_S_MAYBE_NULL),
	 STRUCT_FLD(old_name,		""),
	 STRUCT_FLD(open_method,	SKIP_OPEN_TABLE)},

#define	METRIC_MIN_VALUE_RESET	8
	{STRUCT_FLD(field_name,		"MIN_COUNT_RESET"),
	 STRUCT_FLD(field_length,	MY_INT64_NUM_DECIMAL_DIGITS),
	 STRUCT_FLD(field_type,		MYSQL_TYPE_LONGLONG),
	 STRUCT_FLD(value,		0),
	 STRUCT_FLD(field_flags,	MY_I_S_MAYBE_NULL),
	 STRUCT_FLD(old_name,		""),
	 STRUCT_FLD(open_method,	SKIP_OPEN_TABLE)},

#define	METRIC_AVG_VALUE_RESET	9
	{STRUCT_FLD(field_name,		"AVG_COUNT_RESET"),
	 STRUCT_FLD(field_length,	MAX_FLOAT_STR_LENGTH),
	 STRUCT_FLD(field_type,		MYSQL_TYPE_FLOAT),
	 STRUCT_FLD(value,		0),
	 STRUCT_FLD(field_flags,	MY_I_S_MAYBE_NULL),
	 STRUCT_FLD(old_name,		""),
	 STRUCT_FLD(open_method,	SKIP_OPEN_TABLE)},

#define	METRIC_START_TIME	10
	{STRUCT_FLD(field_name,		"TIME_ENABLED"),
	 STRUCT_FLD(field_length,	0),
	 STRUCT_FLD(field_type,		MYSQL_TYPE_DATETIME),
	 STRUCT_FLD(value,		0),
	 STRUCT_FLD(field_flags,	MY_I_S_MAYBE_NULL),
	 STRUCT_FLD(old_name,		""),
	 STRUCT_FLD(open_method,	SKIP_OPEN_TABLE)},

#define	METRIC_STOP_TIME	11
	{STRUCT_FLD(field_name,		"TIME_DISABLED"),
	 STRUCT_FLD(field_length,	0),
	 STRUCT_FLD(field_type,		MYSQL_TYPE_DATETIME),
	 STRUCT_FLD(value,		0),
	 STRUCT_FLD(field_flags,	MY_I_S_MAYBE_NULL),
	 STRUCT_FLD(old_name,		""),
	 STRUCT_FLD(open_method,	SKIP_OPEN_TABLE)},

#define	METRIC_TIME_ELAPSED	12
	{STRUCT_FLD(field_name,		"TIME_ELAPSED"),
	 STRUCT_FLD(field_length,	MY_INT64_NUM_DECIMAL_DIGITS),
	 STRUCT_FLD(field_type,		MYSQL_TYPE_LONGLONG),
	 STRUCT_FLD(value,		0),
	 STRUCT_FLD(field_flags,	MY_I_S_MAYBE_NULL),
	 STRUCT_FLD(old_name,		""),
	 STRUCT_FLD(open_method,	SKIP_OPEN_TABLE)},

#define	METRIC_RESET_TIME	13
	{STRUCT_FLD(field_name,		"TIME_RESET"),
	 STRUCT_FLD(field_length,	0),
	 STRUCT_FLD(field_type,		MYSQL_TYPE_DATETIME),
	 STRUCT_FLD(value,		0),
	 STRUCT_FLD(field_flags,	MY_I_S_MAYBE_NULL),
	 STRUCT_FLD(old_name,		""),
	 STRUCT_FLD(open_method,	SKIP_OPEN_TABLE)},

#define	METRIC_STATUS		14
	{STRUCT_FLD(field_name,		"STATUS"),
	 STRUCT_FLD(field_length,	NAME_LEN + 1),
	 STRUCT_FLD(field_type,		MYSQL_TYPE_STRING),
	 STRUCT_FLD(value,		0),
	 STRUCT_FLD(field_flags,	0),
	 STRUCT_FLD(old_name,		""),
	 STRUCT_FLD(open_method,	SKIP_OPEN_TABLE)},

#define	METRIC_TYPE		15
	{STRUCT_FLD(field_name,		"TYPE"),
	 STRUCT_FLD(field_length,	NAME_LEN + 1),
	 STRUCT_FLD(field_type,		MYSQL_TYPE_STRING),
	 STRUCT_FLD(value,		0),
	 STRUCT_FLD(field_flags,	0),
	 STRUCT_FLD(old_name,		""),
	 STRUCT_FLD(open_method,	SKIP_OPEN_TABLE)},

#define	METRIC_DESC		16
	{STRUCT_FLD(field_name,		"COMMENT"),
	 STRUCT_FLD(field_length,	NAME_LEN + 1),
	 STRUCT_FLD(field_type,		MYSQL_TYPE_STRING),
	 STRUCT_FLD(value,		0),
	 STRUCT_FLD(field_flags,	0),
	 STRUCT_FLD(old_name,		""),
	 STRUCT_FLD(open_method,	SKIP_OPEN_TABLE)},

	END_OF_ST_FIELD_INFO
};

/**********************************************************************//**
Fill the information schema metrics table.
@return 0 on success */
static
int
i_s_metrics_fill(
/*=============*/
	THD*		thd,		/*!< in: thread */
	TABLE*		table_to_fill)	/*!< in/out: fill this table */
{
	int		count;
	Field**		fields;
	double		time_diff = 0;
	monitor_info_t*	monitor_info;
	mon_type_t	min_val;
	mon_type_t	max_val;

	DBUG_ENTER("i_s_metrics_fill");
	fields = table_to_fill->field;

	for (count = 0; count < NUM_MONITOR; count++) {
		monitor_info = srv_mon_get_info((monitor_id_t) count);

		/* A good place to sanity check the Monitor ID */
		ut_a(count == monitor_info->monitor_id);

		/* If the item refers to a Module, nothing to fill,
		continue. */
		if ((monitor_info->monitor_type & MONITOR_MODULE)
		    || (monitor_info->monitor_type & MONITOR_HIDDEN)) {
			continue;
		}

		/* If this is an existing "status variable", and
		its corresponding counter is still on, we need
		to calculate the result from its corresponding
		counter. */
		if (monitor_info->monitor_type & MONITOR_EXISTING
		    && MONITOR_IS_ON(count)) {
			srv_mon_process_existing_counter((monitor_id_t) count,
							 MONITOR_GET_VALUE);
		}

		/* Fill in counter's basic information */
		OK(field_store_string(fields[METRIC_NAME],
				      monitor_info->monitor_name));

		OK(field_store_string(fields[METRIC_SUBSYS],
				      monitor_info->monitor_module));

		OK(field_store_string(fields[METRIC_DESC],
				      monitor_info->monitor_desc));

		/* Fill in counter values */
		OK(fields[METRIC_VALUE_RESET]->store(
			MONITOR_VALUE(count), FALSE));

		OK(fields[METRIC_VALUE_START]->store(
			MONITOR_VALUE_SINCE_START(count), FALSE));

		/* If the max value is MAX_RESERVED, counter max
		value has not been updated. Set the column value
		to NULL. */
		if (MONITOR_MAX_VALUE(count) == MAX_RESERVED
		    || MONITOR_MAX_MIN_NOT_INIT(count)) {
			fields[METRIC_MAX_VALUE_RESET]->set_null();
		} else {
			OK(fields[METRIC_MAX_VALUE_RESET]->store(
				MONITOR_MAX_VALUE(count), FALSE));
			fields[METRIC_MAX_VALUE_RESET]->set_notnull();
		}

		/* If the min value is MAX_RESERVED, counter min
		value has not been updated. Set the column value
		to NULL. */
		if (MONITOR_MIN_VALUE(count) == MIN_RESERVED
		    || MONITOR_MAX_MIN_NOT_INIT(count)) {
			fields[METRIC_MIN_VALUE_RESET]->set_null();
		} else {
			OK(fields[METRIC_MIN_VALUE_RESET]->store(
				MONITOR_MIN_VALUE(count), FALSE));
			fields[METRIC_MIN_VALUE_RESET]->set_notnull();
		}

		/* Calculate the max value since counter started */
		max_val = srv_mon_calc_max_since_start((monitor_id_t) count);

		if (max_val == MAX_RESERVED
		    || MONITOR_MAX_MIN_NOT_INIT(count)) {
			fields[METRIC_MAX_VALUE_START]->set_null();
		} else {
			OK(fields[METRIC_MAX_VALUE_START]->store(
				max_val, FALSE));
			fields[METRIC_MAX_VALUE_START]->set_notnull();
		}

		/* Calculate the min value since counter started */
		min_val = srv_mon_calc_min_since_start((monitor_id_t) count);

		if (min_val == MIN_RESERVED
		    || MONITOR_MAX_MIN_NOT_INIT(count)) {
			fields[METRIC_MIN_VALUE_START]->set_null();
		} else {
			OK(fields[METRIC_MIN_VALUE_START]->store(
				min_val, FALSE));

			fields[METRIC_MIN_VALUE_START]->set_notnull();
		}

		/* If monitor has been enabled (no matter it is disabled
		or not now), fill METRIC_START_TIME and METRIC_TIME_ELAPSED
		field */
		if (MONITOR_FIELD(count, mon_start_time)) {
			OK(field_store_time_t(fields[METRIC_START_TIME],
				(time_t)MONITOR_FIELD(count, mon_start_time)));
			fields[METRIC_START_TIME]->set_notnull();

			/* If monitor is enabled, the TIME_ELAPSED is the
			time difference between current and time when monitor
			is enabled. Otherwise, it is the time difference
			between time when monitor is enabled and time
			when it is disabled */
			if (MONITOR_IS_ON(count)) {
				time_diff = difftime(time(NULL),
					MONITOR_FIELD(count, mon_start_time));
			} else {
				time_diff =  difftime(
					MONITOR_FIELD(count, mon_stop_time),
					MONITOR_FIELD(count, mon_start_time));
			}

			OK(fields[METRIC_TIME_ELAPSED]->store(
				time_diff));
			fields[METRIC_TIME_ELAPSED]->set_notnull();
		} else {
			fields[METRIC_START_TIME]->set_null();
			fields[METRIC_TIME_ELAPSED]->set_null();
			time_diff = 0;
		}

		/* Unless MONITOR__NO_AVERAGE is marked, we will need
		to calculate the average value. If this is a monitor set
		owner marked by MONITOR_SET_OWNER, divide
		the value by another counter (number of calls) designated
		by monitor_info->monitor_related_id.
		Otherwise average the counter value by the time between the
		time that the counter is enabled and time it is disabled
		or time it is sampled. */
		if (!(monitor_info->monitor_type & MONITOR_NO_AVERAGE)
		    && (monitor_info->monitor_type & MONITOR_SET_OWNER)
		    && monitor_info->monitor_related_id) {
			mon_type_t	value_start
				 = MONITOR_VALUE_SINCE_START(
					monitor_info->monitor_related_id);

			if (value_start) {
				OK(fields[METRIC_AVG_VALUE_START]->store(
					MONITOR_VALUE_SINCE_START(count)
					/ value_start, FALSE));

				fields[METRIC_AVG_VALUE_START]->set_notnull();
			} else {
				fields[METRIC_AVG_VALUE_START]->set_null();
			}

			if (MONITOR_VALUE(monitor_info->monitor_related_id)) {
				OK(fields[METRIC_AVG_VALUE_RESET]->store(
					MONITOR_VALUE(count)
					/ MONITOR_VALUE(
					monitor_info->monitor_related_id),
					FALSE));
			} else {
				fields[METRIC_AVG_VALUE_RESET]->set_null();
			}
		} else if (!(monitor_info->monitor_type & MONITOR_NO_AVERAGE)
			   && !(monitor_info->monitor_type
				& MONITOR_DISPLAY_CURRENT)) {
			if (time_diff != 0) {
				OK(fields[METRIC_AVG_VALUE_START]->store(
					(double) MONITOR_VALUE_SINCE_START(
						count) / time_diff));
				fields[METRIC_AVG_VALUE_START]->set_notnull();
			} else {
				fields[METRIC_AVG_VALUE_START]->set_null();
			}

			if (MONITOR_FIELD(count, mon_reset_time)) {
				/* calculate the time difference since last
				reset */
				if (MONITOR_IS_ON(count)) {
					time_diff = difftime(
						time(NULL), MONITOR_FIELD(
							count, mon_reset_time));
				} else {
					time_diff =  difftime(
					MONITOR_FIELD(count, mon_stop_time),
					MONITOR_FIELD(count, mon_reset_time));
				}
			} else {
				time_diff = 0;
			}

			if (time_diff != 0) {
				OK(fields[METRIC_AVG_VALUE_RESET]->store(
					static_cast<double>(
						MONITOR_VALUE(count) / time_diff)));
				fields[METRIC_AVG_VALUE_RESET]->set_notnull();
			} else {
				fields[METRIC_AVG_VALUE_RESET]->set_null();
			}
		} else {
			fields[METRIC_AVG_VALUE_START]->set_null();
			fields[METRIC_AVG_VALUE_RESET]->set_null();
		}


		if (MONITOR_IS_ON(count)) {
			/* If monitor is on, the stop time will set to NULL */
			fields[METRIC_STOP_TIME]->set_null();

			/* Display latest Monitor Reset Time only if Monitor
			counter is on. */
			if (MONITOR_FIELD(count, mon_reset_time)) {
				OK(field_store_time_t(
					fields[METRIC_RESET_TIME],
					(time_t)MONITOR_FIELD(
						count, mon_reset_time)));
				fields[METRIC_RESET_TIME]->set_notnull();
			} else {
				fields[METRIC_RESET_TIME]->set_null();
			}

			/* Display the monitor status as "enabled" */
			OK(field_store_string(fields[METRIC_STATUS],
					      "enabled"));
		} else {
			if (MONITOR_FIELD(count, mon_stop_time)) {
				OK(field_store_time_t(fields[METRIC_STOP_TIME],
				(time_t)MONITOR_FIELD(count, mon_stop_time)));
				fields[METRIC_STOP_TIME]->set_notnull();
			} else {
				fields[METRIC_STOP_TIME]->set_null();
			}

			fields[METRIC_RESET_TIME]->set_null();

			OK(field_store_string(fields[METRIC_STATUS],
					      "disabled"));
		}

		if (monitor_info->monitor_type & MONITOR_DISPLAY_CURRENT) {
			OK(field_store_string(fields[METRIC_TYPE],
					      "value"));
		} else if (monitor_info->monitor_type & MONITOR_EXISTING) {
			OK(field_store_string(fields[METRIC_TYPE],
					      "status_counter"));
		} else if (monitor_info->monitor_type & MONITOR_SET_OWNER) {
			OK(field_store_string(fields[METRIC_TYPE],
					      "set_owner"));
		} else if ( monitor_info->monitor_type & MONITOR_SET_MEMBER) {
			OK(field_store_string(fields[METRIC_TYPE],
					      "set_member"));
		} else {
			OK(field_store_string(fields[METRIC_TYPE],
					      "counter"));
		}

		OK(schema_table_store_record(thd, table_to_fill));
	}

	DBUG_RETURN(0);
}

/*******************************************************************//**
Function to fill information schema metrics tables.
@return 0 on success */
static
int
i_s_metrics_fill_table(
/*===================*/
	THD*		thd,	/*!< in: thread */
	TABLE_LIST*	tables,	/*!< in/out: tables to fill */
	Item*		)	/*!< in: condition (not used) */
{
	DBUG_ENTER("i_s_metrics_fill_table");

	/* deny access to non-superusers */
	if (check_global_access(thd, PROCESS_ACL)) {
		DBUG_RETURN(0);
	}

	i_s_metrics_fill(thd, tables->table);

	DBUG_RETURN(0);
}
/*******************************************************************//**
Bind the dynamic table INFORMATION_SCHEMA.innodb_metrics
@return 0 on success */
static
int
innodb_metrics_init(
/*================*/
	void*	p)	/*!< in/out: table schema object */
{
	ST_SCHEMA_TABLE*	schema;

	DBUG_ENTER("innodb_metrics_init");

	schema = (ST_SCHEMA_TABLE*) p;

	schema->fields_info = innodb_metrics_fields_info;
	schema->fill_table = i_s_metrics_fill_table;

	DBUG_RETURN(0);
}

UNIV_INTERN struct st_maria_plugin	i_s_innodb_metrics =
{
	/* the plugin type (a MYSQL_XXX_PLUGIN value) */
	/* int */
	STRUCT_FLD(type, MYSQL_INFORMATION_SCHEMA_PLUGIN),

	/* pointer to type-specific plugin descriptor */
	/* void* */
	STRUCT_FLD(info, &i_s_info),

	/* plugin name */
	/* const char* */
	STRUCT_FLD(name, "INNODB_METRICS"),

	/* plugin author (for SHOW PLUGINS) */
	/* const char* */
	STRUCT_FLD(author, plugin_author),

	/* general descriptive text (for SHOW PLUGINS) */
	/* const char* */
	STRUCT_FLD(descr, "InnoDB Metrics Info"),

	/* the plugin license (PLUGIN_LICENSE_XXX) */
	/* int */
	STRUCT_FLD(license, PLUGIN_LICENSE_GPL),

	/* the function to invoke when plugin is loaded */
	/* int (*)(void*); */
	STRUCT_FLD(init, innodb_metrics_init),

	/* the function to invoke when plugin is unloaded */
	/* int (*)(void*); */
	STRUCT_FLD(deinit, i_s_common_deinit),

	/* plugin version (for SHOW PLUGINS) */
	/* unsigned int */
	STRUCT_FLD(version, INNODB_VERSION_SHORT),

	/* struct st_mysql_show_var* */
	STRUCT_FLD(status_vars, NULL),

	/* struct st_mysql_sys_var** */
	STRUCT_FLD(system_vars, NULL),

        /* Maria extension */
	STRUCT_FLD(version_info, INNODB_VERSION_STR),
        STRUCT_FLD(maturity, MariaDB_PLUGIN_MATURITY_STABLE),
};
/* Fields of the dynamic table INFORMATION_SCHEMA.innodb_ft_default_stopword */
static ST_FIELD_INFO	i_s_stopword_fields_info[] =
{
#define STOPWORD_VALUE	0
	{STRUCT_FLD(field_name,		"value"),
	 STRUCT_FLD(field_length,	TRX_ID_MAX_LEN + 1),
	 STRUCT_FLD(field_type,		MYSQL_TYPE_STRING),
	 STRUCT_FLD(value,		0),
	 STRUCT_FLD(field_flags,	0),
	 STRUCT_FLD(old_name,		""),
	 STRUCT_FLD(open_method,	SKIP_OPEN_TABLE)},

	END_OF_ST_FIELD_INFO
};

/*******************************************************************//**
Fill the dynamic table information_schema.innodb_ft_default_stopword.
@return 0 on success, 1 on failure */
static
int
i_s_stopword_fill(
/*==============*/
	THD*		thd,	/*!< in: thread */
	TABLE_LIST*	tables,	/*!< in/out: tables to fill */
	Item*		)	/*!< in: condition (not used) */
{
	Field**	fields;
	ulint	i = 0;
	TABLE*	table = (TABLE*) tables->table;

	DBUG_ENTER("i_s_stopword_fill");

	fields = table->field;

	/* Fill with server default stopword list in array
	fts_default_stopword */
	while (fts_default_stopword[i]) {
		OK(field_store_string(fields[STOPWORD_VALUE],
				      fts_default_stopword[i]));

		OK(schema_table_store_record(thd, table));
		i++;
	}

	DBUG_RETURN(0);
}

/*******************************************************************//**
Bind the dynamic table information_schema.innodb_ft_default_stopword.
@return 0 on success */
static
int
i_s_stopword_init(
/*==============*/
	void*	p)	/*!< in/out: table schema object */
{
	DBUG_ENTER("i_s_stopword_init");
	ST_SCHEMA_TABLE* schema = (ST_SCHEMA_TABLE*) p;

	schema->fields_info = i_s_stopword_fields_info;
	schema->fill_table = i_s_stopword_fill;

	DBUG_RETURN(0);
}

UNIV_INTERN struct st_maria_plugin	i_s_innodb_ft_default_stopword =
{
	/* the plugin type (a MYSQL_XXX_PLUGIN value) */
	/* int */
	STRUCT_FLD(type, MYSQL_INFORMATION_SCHEMA_PLUGIN),

	/* pointer to type-specific plugin descriptor */
	/* void* */
	STRUCT_FLD(info, &i_s_info),

	/* plugin name */
	/* const char* */
	STRUCT_FLD(name, "INNODB_FT_DEFAULT_STOPWORD"),

	/* plugin author (for SHOW PLUGINS) */
	/* const char* */
	STRUCT_FLD(author, plugin_author),

	/* general descriptive text (for SHOW PLUGINS) */
	/* const char* */
	STRUCT_FLD(descr, "Default stopword list for InnoDB Full Text Search"),

	/* the plugin license (PLUGIN_LICENSE_XXX) */
	/* int */
	STRUCT_FLD(license, PLUGIN_LICENSE_GPL),

	/* the function to invoke when plugin is loaded */
	/* int (*)(void*); */
	STRUCT_FLD(init, i_s_stopword_init),

	/* the function to invoke when plugin is unloaded */
	/* int (*)(void*); */
	STRUCT_FLD(deinit, i_s_common_deinit),

	/* plugin version (for SHOW PLUGINS) */
	/* unsigned int */
	STRUCT_FLD(version, INNODB_VERSION_SHORT),

	/* struct st_mysql_show_var* */
	STRUCT_FLD(status_vars, NULL),

	/* struct st_mysql_sys_var** */
	STRUCT_FLD(system_vars, NULL),

        /* Maria extension */
	STRUCT_FLD(version_info, INNODB_VERSION_STR),
        STRUCT_FLD(maturity, MariaDB_PLUGIN_MATURITY_STABLE),
};

/* Fields of the dynamic table INFORMATION_SCHEMA.INNODB_FT_DELETED
INFORMATION_SCHEMA.INNODB_FT_BEING_DELETED */
static ST_FIELD_INFO	i_s_fts_doc_fields_info[] =
{
#define	I_S_FTS_DOC_ID			0
	{STRUCT_FLD(field_name,		"DOC_ID"),
	 STRUCT_FLD(field_length,	MY_INT64_NUM_DECIMAL_DIGITS),
	 STRUCT_FLD(field_type,		MYSQL_TYPE_LONGLONG),
	 STRUCT_FLD(value,		0),
	 STRUCT_FLD(field_flags,	MY_I_S_UNSIGNED),
	 STRUCT_FLD(old_name,		""),
	 STRUCT_FLD(open_method,	SKIP_OPEN_TABLE)},

	END_OF_ST_FIELD_INFO
};

/*******************************************************************//**
Fill the dynamic table INFORMATION_SCHEMA.INNODB_FT_DELETED or
INFORMATION_SCHEMA.INNODB_FT_BEING_DELETED
@return 0 on success, 1 on failure */
static
int
i_s_fts_deleted_generic_fill(
/*=========================*/
	THD*		thd,		/*!< in: thread */
	TABLE_LIST*	tables,		/*!< in/out: tables to fill */
	ibool		being_deleted)	/*!< in: BEING_DELTED table */
{
	Field**			fields;
	TABLE*			table = (TABLE*) tables->table;
	trx_t*			trx;
	fts_table_t		fts_table;
	fts_doc_ids_t*		deleted;
	dict_table_t*		user_table;

	DBUG_ENTER("i_s_fts_deleted_generic_fill");

	/* deny access to non-superusers */
	if (check_global_access(thd, PROCESS_ACL)) {
		DBUG_RETURN(0);
	}

	RETURN_IF_INNODB_NOT_STARTED(tables->schema_table_name.str);

<<<<<<< HEAD
	/* Prevent DDL to drop fts aux tables. */
	rw_lock_s_lock(&dict_sys.latch);
=======
	/* Prevent DROP of the internal tables for fulltext indexes.
	FIXME: acquire DDL-blocking MDL on the user table name! */
	rw_lock_s_lock(&dict_operation_lock);
>>>>>>> 2ae83aff

	user_table = dict_table_open_on_id(
		innodb_ft_aux_table_id, FALSE, DICT_TABLE_OP_NORMAL);

	if (!user_table) {
<<<<<<< HEAD
		rw_lock_s_unlock(&dict_sys.latch);

		DBUG_RETURN(0);
	} else if (!dict_table_has_fts_index(user_table)) {
		dict_table_close(user_table, FALSE, FALSE);

		rw_lock_s_unlock(&dict_sys.latch);

=======
		rw_lock_s_unlock(&dict_operation_lock);
		DBUG_RETURN(0);
	} else if (!dict_table_has_fts_index(user_table)) {
		dict_table_close(user_table, FALSE, FALSE);
		rw_lock_s_unlock(&dict_operation_lock);
>>>>>>> 2ae83aff
		DBUG_RETURN(0);
	}

	deleted = fts_doc_ids_create();

	trx = trx_create();
	trx->op_info = "Select for FTS DELETE TABLE";

	FTS_INIT_FTS_TABLE(&fts_table,
			   (being_deleted) ? "BEING_DELETED" : "DELETED",
			   FTS_COMMON_TABLE, user_table);

	fts_table_fetch_doc_ids(trx, &fts_table, deleted);

	dict_table_close(user_table, FALSE, FALSE);

	rw_lock_s_unlock(&dict_operation_lock);

	trx_free(trx);

	fields = table->field;

	int	ret = 0;

	for (ulint j = 0; j < ib_vector_size(deleted->doc_ids); ++j) {
		doc_id_t	doc_id;

		doc_id = *(doc_id_t*) ib_vector_get_const(deleted->doc_ids, j);

		BREAK_IF(ret = fields[I_S_FTS_DOC_ID]->store(doc_id, true));

		BREAK_IF(ret = schema_table_store_record(thd, table));
	}

	fts_doc_ids_free(deleted);

<<<<<<< HEAD
	dict_table_close(user_table, FALSE, FALSE);

	rw_lock_s_unlock(&dict_sys.latch);

=======
>>>>>>> 2ae83aff
	DBUG_RETURN(ret);
}

/*******************************************************************//**
Fill the dynamic table INFORMATION_SCHEMA.INNODB_FT_DELETED
@return 0 on success, 1 on failure */
static
int
i_s_fts_deleted_fill(
/*=================*/
	THD*		thd,	/*!< in: thread */
	TABLE_LIST*	tables,	/*!< in/out: tables to fill */
	Item*		)	/*!< in: condition (ignored) */
{
	DBUG_ENTER("i_s_fts_deleted_fill");

	DBUG_RETURN(i_s_fts_deleted_generic_fill(thd, tables, FALSE));
}

/*******************************************************************//**
Bind the dynamic table INFORMATION_SCHEMA.INNODB_FT_DELETED
@return 0 on success */
static
int
i_s_fts_deleted_init(
/*=================*/
	void*	p)	/*!< in/out: table schema object */
{
	DBUG_ENTER("i_s_fts_deleted_init");
	ST_SCHEMA_TABLE* schema = (ST_SCHEMA_TABLE*) p;

	schema->fields_info = i_s_fts_doc_fields_info;
	schema->fill_table = i_s_fts_deleted_fill;

	DBUG_RETURN(0);
}

UNIV_INTERN struct st_maria_plugin	i_s_innodb_ft_deleted =
{
	/* the plugin type (a MYSQL_XXX_PLUGIN value) */
	/* int */
	STRUCT_FLD(type, MYSQL_INFORMATION_SCHEMA_PLUGIN),

	/* pointer to type-specific plugin descriptor */
	/* void* */
	STRUCT_FLD(info, &i_s_info),

	/* plugin name */
	/* const char* */
	STRUCT_FLD(name, "INNODB_FT_DELETED"),

	/* plugin author (for SHOW PLUGINS) */
	/* const char* */
	STRUCT_FLD(author, plugin_author),

	/* general descriptive text (for SHOW PLUGINS) */
	/* const char* */
	STRUCT_FLD(descr, "INNODB AUXILIARY FTS DELETED TABLE"),

	/* the plugin license (PLUGIN_LICENSE_XXX) */
	/* int */
	STRUCT_FLD(license, PLUGIN_LICENSE_GPL),

	/* the function to invoke when plugin is loaded */
	/* int (*)(void*); */
	STRUCT_FLD(init, i_s_fts_deleted_init),

	/* the function to invoke when plugin is unloaded */
	/* int (*)(void*); */
	STRUCT_FLD(deinit, i_s_common_deinit),

	/* plugin version (for SHOW PLUGINS) */
	/* unsigned int */
	STRUCT_FLD(version, INNODB_VERSION_SHORT),

	/* struct st_mysql_show_var* */
	STRUCT_FLD(status_vars, NULL),

	/* struct st_mysql_sys_var** */
	STRUCT_FLD(system_vars, NULL),

        /* Maria extension */
	STRUCT_FLD(version_info, INNODB_VERSION_STR),
        STRUCT_FLD(maturity, MariaDB_PLUGIN_MATURITY_STABLE),
};

/*******************************************************************//**
Fill the dynamic table INFORMATION_SCHEMA.INNODB_FT_BEING_DELETED
@return 0 on success, 1 on failure */
static
int
i_s_fts_being_deleted_fill(
/*=======================*/
	THD*		thd,	/*!< in: thread */
	TABLE_LIST*	tables,	/*!< in/out: tables to fill */
	Item*		)	/*!< in: condition (ignored) */
{
	DBUG_ENTER("i_s_fts_being_deleted_fill");

	DBUG_RETURN(i_s_fts_deleted_generic_fill(thd, tables, TRUE));
}

/*******************************************************************//**
Bind the dynamic table INFORMATION_SCHEMA.INNODB_FT_BEING_DELETED
@return 0 on success */
static
int
i_s_fts_being_deleted_init(
/*=======================*/
	void*	p)	/*!< in/out: table schema object */
{
	DBUG_ENTER("i_s_fts_deleted_init");
	ST_SCHEMA_TABLE* schema = (ST_SCHEMA_TABLE*) p;

	schema->fields_info = i_s_fts_doc_fields_info;
	schema->fill_table = i_s_fts_being_deleted_fill;

	DBUG_RETURN(0);
}

UNIV_INTERN struct st_maria_plugin	i_s_innodb_ft_being_deleted =
{
	/* the plugin type (a MYSQL_XXX_PLUGIN value) */
	/* int */
	STRUCT_FLD(type, MYSQL_INFORMATION_SCHEMA_PLUGIN),

	/* pointer to type-specific plugin descriptor */
	/* void* */
	STRUCT_FLD(info, &i_s_info),

	/* plugin name */
	/* const char* */
	STRUCT_FLD(name, "INNODB_FT_BEING_DELETED"),

	/* plugin author (for SHOW PLUGINS) */
	/* const char* */
	STRUCT_FLD(author, plugin_author),

	/* general descriptive text (for SHOW PLUGINS) */
	/* const char* */
	STRUCT_FLD(descr, "INNODB AUXILIARY FTS BEING DELETED TABLE"),

	/* the plugin license (PLUGIN_LICENSE_XXX) */
	/* int */
	STRUCT_FLD(license, PLUGIN_LICENSE_GPL),

	/* the function to invoke when plugin is loaded */
	/* int (*)(void*); */
	STRUCT_FLD(init, i_s_fts_being_deleted_init),

	/* the function to invoke when plugin is unloaded */
	/* int (*)(void*); */
	STRUCT_FLD(deinit, i_s_common_deinit),

	/* plugin version (for SHOW PLUGINS) */
	/* unsigned int */
	STRUCT_FLD(version, INNODB_VERSION_SHORT),

	/* struct st_mysql_show_var* */
	STRUCT_FLD(status_vars, NULL),

	/* struct st_mysql_sys_var** */
	STRUCT_FLD(system_vars, NULL),

        /* Maria extension */
	STRUCT_FLD(version_info, INNODB_VERSION_STR),
        STRUCT_FLD(maturity, MariaDB_PLUGIN_MATURITY_STABLE),
};

/* Fields of the dynamic table INFORMATION_SCHEMA.INNODB_FT_INDEX_CACHED and
INFORMATION_SCHEMA.INNODB_FT_INDEX_TABLE */
static ST_FIELD_INFO	i_s_fts_index_fields_info[] =
{
#define	I_S_FTS_WORD			0
	{STRUCT_FLD(field_name,		"WORD"),
	 STRUCT_FLD(field_length,	FTS_MAX_WORD_LEN + 1),
	 STRUCT_FLD(field_type,		MYSQL_TYPE_STRING),
	 STRUCT_FLD(value,		0),
	 STRUCT_FLD(field_flags,	0),
	 STRUCT_FLD(old_name,		""),
	 STRUCT_FLD(open_method,	SKIP_OPEN_TABLE)},

#define	I_S_FTS_FIRST_DOC_ID		1
	{STRUCT_FLD(field_name,		"FIRST_DOC_ID"),
	 STRUCT_FLD(field_length,	MY_INT64_NUM_DECIMAL_DIGITS),
	 STRUCT_FLD(field_type,		MYSQL_TYPE_LONGLONG),
	 STRUCT_FLD(value,		0),
	 STRUCT_FLD(field_flags,	MY_I_S_UNSIGNED),
	 STRUCT_FLD(old_name,		""),
	 STRUCT_FLD(open_method,	SKIP_OPEN_TABLE)},

#define	I_S_FTS_LAST_DOC_ID		2
	{STRUCT_FLD(field_name,		"LAST_DOC_ID"),
	 STRUCT_FLD(field_length,	MY_INT64_NUM_DECIMAL_DIGITS),
	 STRUCT_FLD(field_type,		MYSQL_TYPE_LONGLONG),
	 STRUCT_FLD(value,		0),
	 STRUCT_FLD(field_flags,	MY_I_S_UNSIGNED),
	 STRUCT_FLD(old_name,		""),
	 STRUCT_FLD(open_method,	SKIP_OPEN_TABLE)},

#define	I_S_FTS_DOC_COUNT		3
	{STRUCT_FLD(field_name,		"DOC_COUNT"),
	 STRUCT_FLD(field_length,	MY_INT64_NUM_DECIMAL_DIGITS),
	 STRUCT_FLD(field_type,		MYSQL_TYPE_LONGLONG),
	 STRUCT_FLD(value,		0),
	 STRUCT_FLD(field_flags,	MY_I_S_UNSIGNED),
	 STRUCT_FLD(old_name,		""),
	 STRUCT_FLD(open_method,	SKIP_OPEN_TABLE)},

#define	I_S_FTS_ILIST_DOC_ID		4
	{STRUCT_FLD(field_name,		"DOC_ID"),
	 STRUCT_FLD(field_length,	MY_INT64_NUM_DECIMAL_DIGITS),
	 STRUCT_FLD(field_type,		MYSQL_TYPE_LONGLONG),
	 STRUCT_FLD(value,		0),
	 STRUCT_FLD(field_flags,	MY_I_S_UNSIGNED),
	 STRUCT_FLD(old_name,		""),
	 STRUCT_FLD(open_method,	SKIP_OPEN_TABLE)},

#define	I_S_FTS_ILIST_DOC_POS		5
	{STRUCT_FLD(field_name,		"POSITION"),
	 STRUCT_FLD(field_length,	MY_INT64_NUM_DECIMAL_DIGITS),
	 STRUCT_FLD(field_type,		MYSQL_TYPE_LONGLONG),
	 STRUCT_FLD(value,		0),
	 STRUCT_FLD(field_flags,	MY_I_S_UNSIGNED),
	 STRUCT_FLD(old_name,		""),
	 STRUCT_FLD(open_method,	SKIP_OPEN_TABLE)},

	END_OF_ST_FIELD_INFO
};

/*******************************************************************//**
Go through the Doc Node and its ilist, fill the dynamic table
INFORMATION_SCHEMA.INNODB_FT_INDEX_CACHED for one FTS index on the table.
@return 0 on success, 1 on failure */
static
int
i_s_fts_index_cache_fill_one_index(
/*===============================*/
	fts_index_cache_t*	index_cache,	/*!< in: FTS index cache */
	THD*			thd,		/*!< in: thread */
	fts_string_t*		conv_str,	/*!< in/out: buffer */
	TABLE_LIST*		tables)		/*!< in/out: tables to fill */
{
	TABLE*			table = (TABLE*) tables->table;
	Field**			fields;
	CHARSET_INFO*		index_charset;
	const ib_rbt_node_t*	rbt_node;
	uint			dummy_errors;
	char*			word_str;

	DBUG_ENTER("i_s_fts_index_cache_fill_one_index");

	fields = table->field;

	index_charset = index_cache->charset;
	conv_str->f_n_char = 0;

	int	ret = 0;

	/* Go through each word in the index cache */
	for (rbt_node = rbt_first(index_cache->words);
	     rbt_node;
	     rbt_node = rbt_next(index_cache->words, rbt_node)) {
		fts_tokenizer_word_t* word;

		word = rbt_value(fts_tokenizer_word_t, rbt_node);

		/* Convert word from index charset to system_charset_info */
		if (index_charset->cset != system_charset_info->cset) {
			conv_str->f_n_char = my_convert(
				reinterpret_cast<char*>(conv_str->f_str),
				static_cast<uint32>(conv_str->f_len),
				system_charset_info,
				reinterpret_cast<char*>(word->text.f_str),
				static_cast<uint32>(word->text.f_len),
				index_charset, &dummy_errors);
			ut_ad(conv_str->f_n_char <= conv_str->f_len);
			conv_str->f_str[conv_str->f_n_char] = 0;
			word_str = reinterpret_cast<char*>(conv_str->f_str);
		} else {
			word_str = reinterpret_cast<char*>(word->text.f_str);
		}

		/* Decrypt the ilist, and display Dod ID and word position */
		for (ulint i = 0; i < ib_vector_size(word->nodes); i++) {
			fts_node_t*	node;
			byte*		ptr;
			ulint		decoded = 0;
			doc_id_t	doc_id = 0;

			node = static_cast<fts_node_t*> (ib_vector_get(
				word->nodes, i));

			ptr = node->ilist;

			while (decoded < node->ilist_size) {
				ulint	pos = fts_decode_vlc(&ptr);

				doc_id += pos;

				/* Get position info */
				while (*ptr) {
					pos = fts_decode_vlc(&ptr);

					OK(field_store_string(
						   fields[I_S_FTS_WORD],
						   word_str));

					OK(fields[I_S_FTS_FIRST_DOC_ID]->store(
						   node->first_doc_id,
						   true));

					OK(fields[I_S_FTS_LAST_DOC_ID]->store(
						   node->last_doc_id,
						   true));

					OK(fields[I_S_FTS_DOC_COUNT]->store(
						   node->doc_count, true));

					OK(fields[I_S_FTS_ILIST_DOC_ID]->store(
						   doc_id, true));

					OK(fields[I_S_FTS_ILIST_DOC_POS]->store(
						   pos, true));

					OK(schema_table_store_record(
						   thd, table));
				}

				++ptr;

				decoded = ptr - (byte*) node->ilist;
			}
		}
	}

	DBUG_RETURN(ret);
}
/*******************************************************************//**
Fill the dynamic table INFORMATION_SCHEMA.INNODB_FT_INDEX_CACHED
@return 0 on success, 1 on failure */
static
int
i_s_fts_index_cache_fill(
/*=====================*/
	THD*		thd,	/*!< in: thread */
	TABLE_LIST*	tables,	/*!< in/out: tables to fill */
	Item*		)	/*!< in: condition (ignored) */
{
	dict_table_t*		user_table;
	fts_cache_t*		cache;

	DBUG_ENTER("i_s_fts_index_cache_fill");

	/* deny access to non-superusers */
	if (check_global_access(thd, PROCESS_ACL)) {
		DBUG_RETURN(0);
	}

	RETURN_IF_INNODB_NOT_STARTED(tables->schema_table_name.str);

	/* Prevent DROP of the internal tables for fulltext indexes.
	FIXME: acquire DDL-blocking MDL on the user table name! */
	rw_lock_s_lock(&dict_operation_lock);

	user_table = dict_table_open_on_id(
		innodb_ft_aux_table_id, FALSE, DICT_TABLE_OP_NORMAL);

	if (!user_table) {
no_fts:
		rw_lock_s_unlock(&dict_operation_lock);
		DBUG_RETURN(0);
	}

	if (!user_table->fts || !user_table->fts->cache) {
		dict_table_close(user_table, FALSE, FALSE);
		goto no_fts;
	}

	cache = user_table->fts->cache;

	int			ret = 0;
	fts_string_t		conv_str;
	byte			word[HA_FT_MAXBYTELEN + 1];
	conv_str.f_len = sizeof word;
	conv_str.f_str = word;

	for (ulint i = 0; i < ib_vector_size(cache->indexes); i++) {
		fts_index_cache_t*      index_cache;

		index_cache = static_cast<fts_index_cache_t*> (
			ib_vector_get(cache->indexes, i));

		BREAK_IF(ret = i_s_fts_index_cache_fill_one_index(
				 index_cache, thd, &conv_str, tables));
	}

	dict_table_close(user_table, FALSE, FALSE);
	rw_lock_s_unlock(&dict_operation_lock);

	DBUG_RETURN(ret);
}

/*******************************************************************//**
Bind the dynamic table INFORMATION_SCHEMA.INNODB_FT_INDEX_CACHE
@return 0 on success */
static
int
i_s_fts_index_cache_init(
/*=====================*/
	void*	p)	/*!< in/out: table schema object */
{
	DBUG_ENTER("i_s_fts_index_cache_init");
	ST_SCHEMA_TABLE* schema = (ST_SCHEMA_TABLE*) p;

	schema->fields_info = i_s_fts_index_fields_info;
	schema->fill_table = i_s_fts_index_cache_fill;

	DBUG_RETURN(0);
}

UNIV_INTERN struct st_maria_plugin	i_s_innodb_ft_index_cache =
{
	/* the plugin type (a MYSQL_XXX_PLUGIN value) */
	/* int */
	STRUCT_FLD(type, MYSQL_INFORMATION_SCHEMA_PLUGIN),

	/* pointer to type-specific plugin descriptor */
	/* void* */
	STRUCT_FLD(info, &i_s_info),

	/* plugin name */
	/* const char* */
	STRUCT_FLD(name, "INNODB_FT_INDEX_CACHE"),

	/* plugin author (for SHOW PLUGINS) */
	/* const char* */
	STRUCT_FLD(author, plugin_author),

	/* general descriptive text (for SHOW PLUGINS) */
	/* const char* */
	STRUCT_FLD(descr, "INNODB AUXILIARY FTS INDEX CACHED"),

	/* the plugin license (PLUGIN_LICENSE_XXX) */
	/* int */
	STRUCT_FLD(license, PLUGIN_LICENSE_GPL),

	/* the function to invoke when plugin is loaded */
	/* int (*)(void*); */
	STRUCT_FLD(init, i_s_fts_index_cache_init),

	/* the function to invoke when plugin is unloaded */
	/* int (*)(void*); */
	STRUCT_FLD(deinit, i_s_common_deinit),

	/* plugin version (for SHOW PLUGINS) */
	/* unsigned int */
	STRUCT_FLD(version, INNODB_VERSION_SHORT),

	/* struct st_mysql_show_var* */
	STRUCT_FLD(status_vars, NULL),

	/* struct st_mysql_sys_var** */
	STRUCT_FLD(system_vars, NULL),

        /* Maria extension */
	STRUCT_FLD(version_info, INNODB_VERSION_STR),
        STRUCT_FLD(maturity, MariaDB_PLUGIN_MATURITY_STABLE),
};

/*******************************************************************//**
Go through a FTS index auxiliary table, fetch its rows and fill
FTS word cache structure.
@return DB_SUCCESS on success, otherwise error code */
static
dberr_t
i_s_fts_index_table_fill_selected(
/*==============================*/
	dict_index_t*		index,		/*!< in: FTS index */
	ib_vector_t*		words,		/*!< in/out: vector to hold
						fetched words */
	ulint			selected,	/*!< in: selected FTS index */
	fts_string_t*		word)		/*!< in: word to select */
{
	pars_info_t*		info;
	fts_table_t		fts_table;
	trx_t*			trx;
	que_t*			graph;
	dberr_t			error;
	fts_fetch_t		fetch;
	char			table_name[MAX_FULL_NAME_LEN];

	info = pars_info_create();

	fetch.read_arg = words;
	fetch.read_record = fts_optimize_index_fetch_node;
	fetch.total_memory = 0;

	DBUG_EXECUTE_IF("fts_instrument_result_cache_limit",
	        fts_result_cache_limit = 8192;
	);

	trx = trx_create();

	trx->op_info = "fetching FTS index nodes";

	pars_info_bind_function(info, "my_func", fetch.read_record, &fetch);
	pars_info_bind_varchar_literal(info, "word", word->f_str, word->f_len);

	FTS_INIT_INDEX_TABLE(&fts_table, fts_get_suffix(selected),
			     FTS_INDEX_TABLE, index);
	fts_get_table_name(&fts_table, table_name);
	pars_info_bind_id(info, true, "table_name", table_name);

	graph = fts_parse_sql(
		&fts_table, info,
		"DECLARE FUNCTION my_func;\n"
		"DECLARE CURSOR c IS"
		" SELECT word, doc_count, first_doc_id, last_doc_id,"
		" ilist\n"
		" FROM $table_name WHERE word >= :word;\n"
		"BEGIN\n"
		"\n"
		"OPEN c;\n"
		"WHILE 1 = 1 LOOP\n"
		"  FETCH c INTO my_func();\n"
		"  IF c % NOTFOUND THEN\n"
		"    EXIT;\n"
		"  END IF;\n"
		"END LOOP;\n"
		"CLOSE c;");

	for (;;) {
		error = fts_eval_sql(trx, graph);

		if (error == DB_SUCCESS) {
			fts_sql_commit(trx);

			break;
		} else {
			fts_sql_rollback(trx);

			if (error == DB_LOCK_WAIT_TIMEOUT) {
				ib::warn() << "Lock wait timeout reading"
					" FTS index. Retrying!";

				trx->error_state = DB_SUCCESS;
			} else {
				ib::error() << "Error occurred while reading"
					" FTS index: " << ut_strerr(error);
				break;
			}
		}
	}

	mutex_enter(&dict_sys.mutex);
	que_graph_free(graph);
	mutex_exit(&dict_sys.mutex);

	trx_free(trx);

	if (fetch.total_memory >= fts_result_cache_limit) {
		error = DB_FTS_EXCEED_RESULT_CACHE_LIMIT;
	}

	return(error);
}

/*******************************************************************//**
Free words. */
static
void
i_s_fts_index_table_free_one_fetch(
/*===============================*/
	ib_vector_t*		words)		/*!< in: words fetched */
{
	for (ulint i = 0; i < ib_vector_size(words); i++) {
		fts_word_t*	word;

		word = static_cast<fts_word_t*>(ib_vector_get(words, i));

		for (ulint j = 0; j < ib_vector_size(word->nodes); j++) {
			fts_node_t*     node;

			node = static_cast<fts_node_t*> (ib_vector_get(
				word->nodes, j));
			ut_free(node->ilist);
		}

		fts_word_free(word);
	}

	ib_vector_reset(words);
}

/*******************************************************************//**
Go through words, fill INFORMATION_SCHEMA.INNODB_FT_INDEX_TABLE.
@return	0 on success, 1 on failure */
static
int
i_s_fts_index_table_fill_one_fetch(
/*===============================*/
	CHARSET_INFO*		index_charset,	/*!< in: FTS index charset */
	THD*			thd,		/*!< in: thread */
	TABLE_LIST*		tables,		/*!< in/out: tables to fill */
	ib_vector_t*		words,		/*!< in: words fetched */
	fts_string_t*		conv_str,	/*!< in: string for conversion*/
	bool			has_more)	/*!< in: has more to fetch */
{
	TABLE*			table = (TABLE*) tables->table;
	Field**			fields;
	uint			dummy_errors;
	char*			word_str;
	ulint			words_size;
	int			ret = 0;

	DBUG_ENTER("i_s_fts_index_table_fill_one_fetch");

	fields = table->field;

	words_size = ib_vector_size(words);
	if (has_more) {
		/* the last word is not fetched completely. */
		ut_ad(words_size > 1);
		words_size -= 1;
	}

	/* Go through each word in the index cache */
	for (ulint i = 0; i < words_size; i++) {
		fts_word_t*	word;

		word = static_cast<fts_word_t*>(ib_vector_get(words, i));

		word->text.f_str[word->text.f_len] = 0;

		/* Convert word from index charset to system_charset_info */
		if (index_charset->cset != system_charset_info->cset) {
			conv_str->f_n_char = my_convert(
				reinterpret_cast<char*>(conv_str->f_str),
				static_cast<uint32>(conv_str->f_len),
				system_charset_info,
				reinterpret_cast<char*>(word->text.f_str),
				static_cast<uint32>(word->text.f_len),
				index_charset, &dummy_errors);
			ut_ad(conv_str->f_n_char <= conv_str->f_len);
			conv_str->f_str[conv_str->f_n_char] = 0;
			word_str = reinterpret_cast<char*>(conv_str->f_str);
		} else {
			word_str = reinterpret_cast<char*>(word->text.f_str);
		}

		/* Decrypt the ilist, and display Dod ID and word position */
		for (ulint i = 0; i < ib_vector_size(word->nodes); i++) {
			fts_node_t*	node;
			byte*		ptr;
			ulint		decoded = 0;
			doc_id_t	doc_id = 0;

			node = static_cast<fts_node_t*> (ib_vector_get(
				word->nodes, i));

			ptr = node->ilist;

			while (decoded < node->ilist_size) {
				ulint	pos = fts_decode_vlc(&ptr);

				doc_id += pos;

				/* Get position info */
				while (*ptr) {
					pos = fts_decode_vlc(&ptr);

					OK(field_store_string(
						   fields[I_S_FTS_WORD],
						   word_str));

					OK(fields[I_S_FTS_FIRST_DOC_ID]->store(
						longlong(node->first_doc_id), true));

					OK(fields[I_S_FTS_LAST_DOC_ID]->store(
						longlong(node->last_doc_id), true));

					OK(fields[I_S_FTS_DOC_COUNT]->store(
						   node->doc_count, true));

					OK(fields[I_S_FTS_ILIST_DOC_ID]->store(
						longlong(doc_id), true));

					OK(fields[I_S_FTS_ILIST_DOC_POS]->store(
						   pos, true));

					OK(schema_table_store_record(
						   thd, table));
				}

				++ptr;

				decoded = ptr - (byte*) node->ilist;
			}
		}
	}

	DBUG_RETURN(ret);
}

/*******************************************************************//**
Go through a FTS index and its auxiliary tables, fetch rows in each table
and fill INFORMATION_SCHEMA.INNODB_FT_INDEX_TABLE.
@return 0 on success, 1 on failure */
static
int
i_s_fts_index_table_fill_one_index(
/*===============================*/
	dict_index_t*		index,		/*!< in: FTS index */
	THD*			thd,		/*!< in: thread */
	fts_string_t*		conv_str,	/*!< in/out: buffer */
	TABLE_LIST*		tables)		/*!< in/out: tables to fill */
{
	ib_vector_t*		words;
	mem_heap_t*		heap;
	CHARSET_INFO*		index_charset;
	dberr_t			error;
	int			ret = 0;

	DBUG_ENTER("i_s_fts_index_table_fill_one_index");
	DBUG_ASSERT(!dict_index_is_online_ddl(index));

	heap = mem_heap_create(1024);

	words = ib_vector_create(ib_heap_allocator_create(heap),
				 sizeof(fts_word_t), 256);

	index_charset = fts_index_get_charset(index);

	/* Iterate through each auxiliary table as described in
	fts_index_selector */
	for (ulint selected = 0; selected < FTS_NUM_AUX_INDEX; selected++) {
		fts_string_t	word;
		bool		has_more = false;

		word.f_str = NULL;
		word.f_len = 0;
		word.f_n_char = 0;

		do {
			/* Fetch from index */
			error = i_s_fts_index_table_fill_selected(
				index, words, selected, &word);

			if (error == DB_SUCCESS) {
				has_more = false;
			} else if (error == DB_FTS_EXCEED_RESULT_CACHE_LIMIT) {
				has_more = true;
			} else {
				i_s_fts_index_table_free_one_fetch(words);
				ret = 1;
				goto func_exit;
			}

			if (has_more) {
				fts_word_t*	last_word;

				/* Prepare start point for next fetch */
				last_word = static_cast<fts_word_t*>(ib_vector_last(words));
				ut_ad(last_word != NULL);
				fts_string_dup(&word, &last_word->text, heap);
			}

			/* Fill into tables */
			ret = i_s_fts_index_table_fill_one_fetch(
				index_charset, thd, tables, words, conv_str,
				has_more);
			i_s_fts_index_table_free_one_fetch(words);

			if (ret != 0) {
				goto func_exit;
			}
		} while (has_more);
	}

func_exit:
	mem_heap_free(heap);

	DBUG_RETURN(ret);
}
/*******************************************************************//**
Fill the dynamic table INFORMATION_SCHEMA.INNODB_FT_INDEX_TABLE
@return 0 on success, 1 on failure */
static
int
i_s_fts_index_table_fill(
/*=====================*/
	THD*		thd,	/*!< in: thread */
	TABLE_LIST*	tables,	/*!< in/out: tables to fill */
	Item*		)	/*!< in: condition (ignored) */
{
	dict_table_t*		user_table;
	dict_index_t*		index;

	DBUG_ENTER("i_s_fts_index_table_fill");

	/* deny access to non-superusers */
	if (check_global_access(thd, PROCESS_ACL)) {
		DBUG_RETURN(0);
	}

	RETURN_IF_INNODB_NOT_STARTED(tables->schema_table_name.str);

<<<<<<< HEAD
	/* Prevent DDL to drop fts aux tables. */
	rw_lock_s_lock(&dict_sys.latch);
=======
	/* Prevent DROP of the internal tables for fulltext indexes.
	FIXME: acquire DDL-blocking MDL on the user table name! */
	rw_lock_s_lock(&dict_operation_lock);
>>>>>>> 2ae83aff

	user_table = dict_table_open_on_id(
		innodb_ft_aux_table_id, FALSE, DICT_TABLE_OP_NORMAL);

	if (!user_table) {
<<<<<<< HEAD
		rw_lock_s_unlock(&dict_sys.latch);

=======
		rw_lock_s_unlock(&dict_operation_lock);
>>>>>>> 2ae83aff
		DBUG_RETURN(0);
	}

	int		ret = 0;
	fts_string_t	conv_str;
	conv_str.f_len = system_charset_info->mbmaxlen
		* FTS_MAX_WORD_LEN_IN_CHAR;
	conv_str.f_str = static_cast<byte*>(ut_malloc_nokey(conv_str.f_len));

	for (index = dict_table_get_first_index(user_table);
	     index; index = dict_table_get_next_index(index)) {
		if (index->type & DICT_FTS) {
			BREAK_IF(ret = i_s_fts_index_table_fill_one_index(
					 index, thd, &conv_str, tables));
		}
	}

	dict_table_close(user_table, FALSE, FALSE);

<<<<<<< HEAD
	rw_lock_s_unlock(&dict_sys.latch);
=======
	rw_lock_s_unlock(&dict_operation_lock);
>>>>>>> 2ae83aff

	ut_free(conv_str.f_str);

	DBUG_RETURN(ret);
}

/*******************************************************************//**
Bind the dynamic table INFORMATION_SCHEMA.INNODB_FT_INDEX_TABLE
@return 0 on success */
static
int
i_s_fts_index_table_init(
/*=====================*/
	void*	p)	/*!< in/out: table schema object */
{
	DBUG_ENTER("i_s_fts_index_table_init");
	ST_SCHEMA_TABLE* schema = (ST_SCHEMA_TABLE*) p;

	schema->fields_info = i_s_fts_index_fields_info;
	schema->fill_table = i_s_fts_index_table_fill;

	DBUG_RETURN(0);
}

UNIV_INTERN struct st_maria_plugin	i_s_innodb_ft_index_table =
{
	/* the plugin type (a MYSQL_XXX_PLUGIN value) */
	/* int */
	STRUCT_FLD(type, MYSQL_INFORMATION_SCHEMA_PLUGIN),

	/* pointer to type-specific plugin descriptor */
	/* void* */
	STRUCT_FLD(info, &i_s_info),

	/* plugin name */
	/* const char* */
	STRUCT_FLD(name, "INNODB_FT_INDEX_TABLE"),

	/* plugin author (for SHOW PLUGINS) */
	/* const char* */
	STRUCT_FLD(author, plugin_author),

	/* general descriptive text (for SHOW PLUGINS) */
	/* const char* */
	STRUCT_FLD(descr, "INNODB AUXILIARY FTS INDEX TABLE"),

	/* the plugin license (PLUGIN_LICENSE_XXX) */
	/* int */
	STRUCT_FLD(license, PLUGIN_LICENSE_GPL),

	/* the function to invoke when plugin is loaded */
	/* int (*)(void*); */
	STRUCT_FLD(init, i_s_fts_index_table_init),

	/* the function to invoke when plugin is unloaded */
	/* int (*)(void*); */
	STRUCT_FLD(deinit, i_s_common_deinit),

	/* plugin version (for SHOW PLUGINS) */
	/* unsigned int */
	STRUCT_FLD(version, INNODB_VERSION_SHORT),

	/* struct st_mysql_show_var* */
	STRUCT_FLD(status_vars, NULL),

	/* struct st_mysql_sys_var** */
	STRUCT_FLD(system_vars, NULL),

        /* Maria extension */
	STRUCT_FLD(version_info, INNODB_VERSION_STR),
        STRUCT_FLD(maturity, MariaDB_PLUGIN_MATURITY_STABLE),
};

/* Fields of the dynamic table INFORMATION_SCHEMA.INNODB_FT_CONFIG */
static ST_FIELD_INFO	i_s_fts_config_fields_info[] =
{
#define	FTS_CONFIG_KEY			0
	{STRUCT_FLD(field_name,		"KEY"),
	 STRUCT_FLD(field_length,	NAME_LEN + 1),
	 STRUCT_FLD(field_type,		MYSQL_TYPE_STRING),
	 STRUCT_FLD(value,		0),
	 STRUCT_FLD(field_flags,	0),
	 STRUCT_FLD(old_name,		""),
	 STRUCT_FLD(open_method,	SKIP_OPEN_TABLE)},

#define	FTS_CONFIG_VALUE		1
	{STRUCT_FLD(field_name,		"VALUE"),
	 STRUCT_FLD(field_length,	NAME_LEN + 1),
	 STRUCT_FLD(field_type,		MYSQL_TYPE_STRING),
	 STRUCT_FLD(value,		0),
	 STRUCT_FLD(field_flags,	0),
	 STRUCT_FLD(old_name,		""),
	 STRUCT_FLD(open_method,	SKIP_OPEN_TABLE)},

	END_OF_ST_FIELD_INFO
};

static const char* fts_config_key[] = {
	FTS_OPTIMIZE_LIMIT_IN_SECS,
	FTS_SYNCED_DOC_ID,
	FTS_STOPWORD_TABLE_NAME,
	FTS_USE_STOPWORD,
        NULL
};

/*******************************************************************//**
Fill the dynamic table INFORMATION_SCHEMA.INNODB_FT_CONFIG
@return 0 on success, 1 on failure */
static
int
i_s_fts_config_fill(
/*================*/
	THD*		thd,		/*!< in: thread */
	TABLE_LIST*	tables,		/*!< in/out: tables to fill */
	Item*		)	/*!< in: condition (ignored) */
{
	Field**			fields;
	TABLE*			table = (TABLE*) tables->table;
	trx_t*			trx;
	fts_table_t		fts_table;
	dict_table_t*		user_table;
	ulint			i = 0;
	dict_index_t*		index = NULL;
	unsigned char		str[FTS_MAX_CONFIG_VALUE_LEN + 1];

	DBUG_ENTER("i_s_fts_config_fill");

	/* deny access to non-superusers */
	if (check_global_access(thd, PROCESS_ACL)) {
		DBUG_RETURN(0);
	}

	RETURN_IF_INNODB_NOT_STARTED(tables->schema_table_name.str);

<<<<<<< HEAD
	/* Prevent DDL to drop fts aux tables. */
	rw_lock_s_lock(&dict_sys.latch);
=======
	/* Prevent DROP of the internal tables for fulltext indexes.
	FIXME: acquire DDL-blocking MDL on the user table name! */
	rw_lock_s_lock(&dict_operation_lock);
>>>>>>> 2ae83aff

	user_table = dict_table_open_on_id(
		innodb_ft_aux_table_id, FALSE, DICT_TABLE_OP_NORMAL);

	if (!user_table) {
<<<<<<< HEAD
		rw_lock_s_unlock(&dict_sys.latch);

		DBUG_RETURN(0);
	} else if (!dict_table_has_fts_index(user_table)) {
		dict_table_close(user_table, FALSE, FALSE);

		rw_lock_s_unlock(&dict_sys.latch);
=======
no_fts:
		rw_lock_s_unlock(&dict_operation_lock);
		DBUG_RETURN(0);
	}
>>>>>>> 2ae83aff

	if (!dict_table_has_fts_index(user_table)) {
		dict_table_close(user_table, FALSE, FALSE);
		goto no_fts;
	}

	fields = table->field;

	trx = trx_create();
	trx->op_info = "Select for FTS CONFIG TABLE";

	FTS_INIT_FTS_TABLE(&fts_table, "CONFIG", FTS_COMMON_TABLE, user_table);

	if (!ib_vector_is_empty(user_table->fts->indexes)) {
		index = (dict_index_t*) ib_vector_getp_const(
				user_table->fts->indexes, 0);
		DBUG_ASSERT(!dict_index_is_online_ddl(index));
	}

	int	ret = 0;

	while (fts_config_key[i]) {
		fts_string_t	value;
		char*		key_name;
		ulint		allocated = FALSE;

		value.f_len = FTS_MAX_CONFIG_VALUE_LEN;

		value.f_str = str;

		if (index
		    && strcmp(fts_config_key[i], FTS_TOTAL_WORD_COUNT) == 0) {
			key_name = fts_config_create_index_param_name(
				fts_config_key[i], index);
			allocated = TRUE;
		} else {
			key_name = (char*) fts_config_key[i];
		}

		fts_config_get_value(trx, &fts_table, key_name, &value);

		if (allocated) {
			ut_free(key_name);
		}

		BREAK_IF(ret = field_store_string(
				 fields[FTS_CONFIG_KEY], fts_config_key[i]));

		BREAK_IF(ret = field_store_string(
				 fields[FTS_CONFIG_VALUE],
				 reinterpret_cast<const char*>(value.f_str)));

		BREAK_IF(ret = schema_table_store_record(thd, table));

		i++;
	}

	fts_sql_commit(trx);

	dict_table_close(user_table, FALSE, FALSE);

<<<<<<< HEAD
	rw_lock_s_unlock(&dict_sys.latch);
=======
	rw_lock_s_unlock(&dict_operation_lock);

	trx_free(trx);
>>>>>>> 2ae83aff

	DBUG_RETURN(ret);
}

/*******************************************************************//**
Bind the dynamic table INFORMATION_SCHEMA.INNODB_FT_CONFIG
@return 0 on success */
static
int
i_s_fts_config_init(
/*=================*/
	void*	p)	/*!< in/out: table schema object */
{
	DBUG_ENTER("i_s_fts_config_init");
	ST_SCHEMA_TABLE* schema = (ST_SCHEMA_TABLE*) p;

	schema->fields_info = i_s_fts_config_fields_info;
	schema->fill_table = i_s_fts_config_fill;

	DBUG_RETURN(0);
}

UNIV_INTERN struct st_maria_plugin	i_s_innodb_ft_config =
{
	/* the plugin type (a MYSQL_XXX_PLUGIN value) */
	/* int */
	STRUCT_FLD(type, MYSQL_INFORMATION_SCHEMA_PLUGIN),

	/* pointer to type-specific plugin descriptor */
	/* void* */
	STRUCT_FLD(info, &i_s_info),

	/* plugin name */
	/* const char* */
	STRUCT_FLD(name, "INNODB_FT_CONFIG"),

	/* plugin author (for SHOW PLUGINS) */
	/* const char* */
	STRUCT_FLD(author, plugin_author),

	/* general descriptive text (for SHOW PLUGINS) */
	/* const char* */
	STRUCT_FLD(descr, "INNODB AUXILIARY FTS CONFIG TABLE"),

	/* the plugin license (PLUGIN_LICENSE_XXX) */
	/* int */
	STRUCT_FLD(license, PLUGIN_LICENSE_GPL),

	/* the function to invoke when plugin is loaded */
	/* int (*)(void*); */
	STRUCT_FLD(init, i_s_fts_config_init),

	/* the function to invoke when plugin is unloaded */
	/* int (*)(void*); */
	STRUCT_FLD(deinit, i_s_common_deinit),

	/* plugin version (for SHOW PLUGINS) */
	/* unsigned int */
	STRUCT_FLD(version, INNODB_VERSION_SHORT),

	/* struct st_mysql_show_var* */
	STRUCT_FLD(status_vars, NULL),

	/* struct st_mysql_sys_var** */
	STRUCT_FLD(system_vars, NULL),

        /* Maria extension */
	STRUCT_FLD(version_info, INNODB_VERSION_STR),
        STRUCT_FLD(maturity, MariaDB_PLUGIN_MATURITY_STABLE),
};

/* Fields of the dynamic table INNODB_BUFFER_POOL_STATS. */
static ST_FIELD_INFO	i_s_innodb_buffer_stats_fields_info[] =
{
#define IDX_BUF_STATS_POOL_ID		0
	{STRUCT_FLD(field_name,		"POOL_ID"),
	 STRUCT_FLD(field_length,	MY_INT64_NUM_DECIMAL_DIGITS),
	 STRUCT_FLD(field_type,		MYSQL_TYPE_LONGLONG),
	 STRUCT_FLD(value,		0),
	 STRUCT_FLD(field_flags,	MY_I_S_UNSIGNED),
	 STRUCT_FLD(old_name,		""),
	 STRUCT_FLD(open_method,	SKIP_OPEN_TABLE)},

#define IDX_BUF_STATS_POOL_SIZE		1
	{STRUCT_FLD(field_name,		"POOL_SIZE"),
	 STRUCT_FLD(field_length,	MY_INT64_NUM_DECIMAL_DIGITS),
	 STRUCT_FLD(field_type,		MYSQL_TYPE_LONGLONG),
	 STRUCT_FLD(value,		0),
	 STRUCT_FLD(field_flags,	MY_I_S_UNSIGNED),
	 STRUCT_FLD(old_name,		""),
	 STRUCT_FLD(open_method,	SKIP_OPEN_TABLE)},

#define IDX_BUF_STATS_FREE_BUFFERS	2
	{STRUCT_FLD(field_name,		"FREE_BUFFERS"),
	 STRUCT_FLD(field_length,	MY_INT64_NUM_DECIMAL_DIGITS),
	 STRUCT_FLD(field_type,		MYSQL_TYPE_LONGLONG),
	 STRUCT_FLD(value,		0),
	 STRUCT_FLD(field_flags,	MY_I_S_UNSIGNED),
	 STRUCT_FLD(old_name,		""),
	 STRUCT_FLD(open_method,	SKIP_OPEN_TABLE)},

#define IDX_BUF_STATS_LRU_LEN		3
	{STRUCT_FLD(field_name,		"DATABASE_PAGES"),
	 STRUCT_FLD(field_length,	MY_INT64_NUM_DECIMAL_DIGITS),
	 STRUCT_FLD(field_type,		MYSQL_TYPE_LONGLONG),
	 STRUCT_FLD(value,		0),
	 STRUCT_FLD(field_flags,	MY_I_S_UNSIGNED),
	 STRUCT_FLD(old_name,		""),
	 STRUCT_FLD(open_method,	SKIP_OPEN_TABLE)},

#define IDX_BUF_STATS_OLD_LRU_LEN	4
	{STRUCT_FLD(field_name,		"OLD_DATABASE_PAGES"),
	 STRUCT_FLD(field_length,	MY_INT64_NUM_DECIMAL_DIGITS),
	 STRUCT_FLD(field_type,		MYSQL_TYPE_LONGLONG),
	 STRUCT_FLD(value,		0),
	 STRUCT_FLD(field_flags,	MY_I_S_UNSIGNED),
	 STRUCT_FLD(old_name,		""),
	 STRUCT_FLD(open_method,	SKIP_OPEN_TABLE)},

#define IDX_BUF_STATS_FLUSH_LIST_LEN	5
	{STRUCT_FLD(field_name,		"MODIFIED_DATABASE_PAGES"),
	 STRUCT_FLD(field_length,	MY_INT64_NUM_DECIMAL_DIGITS),
	 STRUCT_FLD(field_type,		MYSQL_TYPE_LONGLONG),
	 STRUCT_FLD(value,		0),
	 STRUCT_FLD(field_flags,	MY_I_S_UNSIGNED),
	 STRUCT_FLD(old_name,		""),
	 STRUCT_FLD(open_method,	SKIP_OPEN_TABLE)},

#define IDX_BUF_STATS_PENDING_ZIP	6
	{STRUCT_FLD(field_name,		"PENDING_DECOMPRESS"),
	 STRUCT_FLD(field_length,	MY_INT64_NUM_DECIMAL_DIGITS),
	 STRUCT_FLD(field_type,		MYSQL_TYPE_LONGLONG),
	 STRUCT_FLD(value,		0),
	 STRUCT_FLD(field_flags,	MY_I_S_UNSIGNED),
	 STRUCT_FLD(old_name,		""),
	 STRUCT_FLD(open_method,	SKIP_OPEN_TABLE)},

#define IDX_BUF_STATS_PENDING_READ	7
	{STRUCT_FLD(field_name,		"PENDING_READS"),
	 STRUCT_FLD(field_length,	MY_INT64_NUM_DECIMAL_DIGITS),
	 STRUCT_FLD(field_type,		MYSQL_TYPE_LONGLONG),
	 STRUCT_FLD(value,		0),
	 STRUCT_FLD(field_flags,	MY_I_S_UNSIGNED),
	 STRUCT_FLD(old_name,		""),
	 STRUCT_FLD(open_method,	SKIP_OPEN_TABLE)},

#define IDX_BUF_STATS_FLUSH_LRU		8
	{STRUCT_FLD(field_name,		"PENDING_FLUSH_LRU"),
	 STRUCT_FLD(field_length,	MY_INT64_NUM_DECIMAL_DIGITS),
	 STRUCT_FLD(field_type,		MYSQL_TYPE_LONGLONG),
	 STRUCT_FLD(value,		0),
	 STRUCT_FLD(field_flags,	MY_I_S_UNSIGNED),
	 STRUCT_FLD(old_name,		""),
	 STRUCT_FLD(open_method,	SKIP_OPEN_TABLE)},

#define IDX_BUF_STATS_FLUSH_LIST	9
	{STRUCT_FLD(field_name,		"PENDING_FLUSH_LIST"),
	 STRUCT_FLD(field_length,	MY_INT64_NUM_DECIMAL_DIGITS),
	 STRUCT_FLD(field_type,		MYSQL_TYPE_LONGLONG),
	 STRUCT_FLD(value,		0),
	 STRUCT_FLD(field_flags,	MY_I_S_UNSIGNED),
	 STRUCT_FLD(old_name,		""),
	 STRUCT_FLD(open_method,	SKIP_OPEN_TABLE)},

#define IDX_BUF_STATS_PAGE_YOUNG	10
	{STRUCT_FLD(field_name,		"PAGES_MADE_YOUNG"),
	 STRUCT_FLD(field_length,	MY_INT64_NUM_DECIMAL_DIGITS),
	 STRUCT_FLD(field_type,		MYSQL_TYPE_LONGLONG),
	 STRUCT_FLD(value,		0),
	 STRUCT_FLD(field_flags,	MY_I_S_UNSIGNED),
	 STRUCT_FLD(old_name,		""),
	 STRUCT_FLD(open_method,	SKIP_OPEN_TABLE)},

#define IDX_BUF_STATS_PAGE_NOT_YOUNG	11
	{STRUCT_FLD(field_name,		"PAGES_NOT_MADE_YOUNG"),
	 STRUCT_FLD(field_length,	MY_INT64_NUM_DECIMAL_DIGITS),
	 STRUCT_FLD(field_type,		MYSQL_TYPE_LONGLONG),
	 STRUCT_FLD(value,		0),
	 STRUCT_FLD(field_flags,	MY_I_S_UNSIGNED),
	 STRUCT_FLD(old_name,		""),
	 STRUCT_FLD(open_method,	SKIP_OPEN_TABLE)},

#define	IDX_BUF_STATS_PAGE_YOUNG_RATE	12
	{STRUCT_FLD(field_name,		"PAGES_MADE_YOUNG_RATE"),
	 STRUCT_FLD(field_length,	MAX_FLOAT_STR_LENGTH),
	 STRUCT_FLD(field_type,		MYSQL_TYPE_FLOAT),
	 STRUCT_FLD(value,		0),
	 STRUCT_FLD(field_flags,	0),
	 STRUCT_FLD(old_name,		""),
	 STRUCT_FLD(open_method,	SKIP_OPEN_TABLE)},

#define	IDX_BUF_STATS_PAGE_NOT_YOUNG_RATE 13
	{STRUCT_FLD(field_name,		"PAGES_MADE_NOT_YOUNG_RATE"),
	 STRUCT_FLD(field_length,	MAX_FLOAT_STR_LENGTH),
	 STRUCT_FLD(field_type,		MYSQL_TYPE_FLOAT),
	 STRUCT_FLD(value,		0),
	 STRUCT_FLD(field_flags,	0),
	 STRUCT_FLD(old_name,		""),
	 STRUCT_FLD(open_method,	SKIP_OPEN_TABLE)},

#define IDX_BUF_STATS_PAGE_READ		14
	{STRUCT_FLD(field_name,		"NUMBER_PAGES_READ"),
	 STRUCT_FLD(field_length,	MY_INT64_NUM_DECIMAL_DIGITS),
	 STRUCT_FLD(field_type,		MYSQL_TYPE_LONGLONG),
	 STRUCT_FLD(value,		0),
	 STRUCT_FLD(field_flags,	MY_I_S_UNSIGNED),
	 STRUCT_FLD(old_name,		""),
	 STRUCT_FLD(open_method,	SKIP_OPEN_TABLE)},

#define IDX_BUF_STATS_PAGE_CREATED	15
	{STRUCT_FLD(field_name,		"NUMBER_PAGES_CREATED"),
	 STRUCT_FLD(field_length,	MY_INT64_NUM_DECIMAL_DIGITS),
	 STRUCT_FLD(field_type,		MYSQL_TYPE_LONGLONG),
	 STRUCT_FLD(value,		0),
	 STRUCT_FLD(field_flags,	MY_I_S_UNSIGNED),
	 STRUCT_FLD(old_name,		""),
	 STRUCT_FLD(open_method,	SKIP_OPEN_TABLE)},

#define IDX_BUF_STATS_PAGE_WRITTEN	16
	{STRUCT_FLD(field_name,		"NUMBER_PAGES_WRITTEN"),
	 STRUCT_FLD(field_length,	MY_INT64_NUM_DECIMAL_DIGITS),
	 STRUCT_FLD(field_type,		MYSQL_TYPE_LONGLONG),
	 STRUCT_FLD(value,		0),
	 STRUCT_FLD(field_flags,	MY_I_S_UNSIGNED),
	 STRUCT_FLD(old_name,		""),
	 STRUCT_FLD(open_method,	SKIP_OPEN_TABLE)},

#define	IDX_BUF_STATS_PAGE_READ_RATE	17
	{STRUCT_FLD(field_name,		"PAGES_READ_RATE"),
	 STRUCT_FLD(field_length,	MAX_FLOAT_STR_LENGTH),
	 STRUCT_FLD(field_type,		MYSQL_TYPE_FLOAT),
	 STRUCT_FLD(value,		0),
	 STRUCT_FLD(field_flags,	0),
	 STRUCT_FLD(old_name,		""),
	 STRUCT_FLD(open_method,	SKIP_OPEN_TABLE)},

#define	IDX_BUF_STATS_PAGE_CREATE_RATE	18
	{STRUCT_FLD(field_name,		"PAGES_CREATE_RATE"),
	 STRUCT_FLD(field_length,	MAX_FLOAT_STR_LENGTH),
	 STRUCT_FLD(field_type,		MYSQL_TYPE_FLOAT),
	 STRUCT_FLD(value,		0),
	 STRUCT_FLD(field_flags,	0),
	 STRUCT_FLD(old_name,		""),
	 STRUCT_FLD(open_method,	SKIP_OPEN_TABLE)},

#define	IDX_BUF_STATS_PAGE_WRITTEN_RATE	19
	{STRUCT_FLD(field_name,		"PAGES_WRITTEN_RATE"),
	 STRUCT_FLD(field_length,	MAX_FLOAT_STR_LENGTH),
	 STRUCT_FLD(field_type,		MYSQL_TYPE_FLOAT),
	 STRUCT_FLD(value,		0),
	 STRUCT_FLD(field_flags,	0),
	 STRUCT_FLD(old_name,		""),
	 STRUCT_FLD(open_method,	SKIP_OPEN_TABLE)},

#define IDX_BUF_STATS_GET		20
	{STRUCT_FLD(field_name,		"NUMBER_PAGES_GET"),
	 STRUCT_FLD(field_length,	MY_INT64_NUM_DECIMAL_DIGITS),
	 STRUCT_FLD(field_type,		MYSQL_TYPE_LONGLONG),
	 STRUCT_FLD(value,		0),
	 STRUCT_FLD(field_flags,	MY_I_S_UNSIGNED),
	 STRUCT_FLD(old_name,		""),
	 STRUCT_FLD(open_method,	SKIP_OPEN_TABLE)},

#define IDX_BUF_STATS_HIT_RATE		21
	{STRUCT_FLD(field_name,		"HIT_RATE"),
	 STRUCT_FLD(field_length,	MY_INT64_NUM_DECIMAL_DIGITS),
	 STRUCT_FLD(field_type,		MYSQL_TYPE_LONGLONG),
	 STRUCT_FLD(value,		0),
	 STRUCT_FLD(field_flags,	MY_I_S_UNSIGNED),
	 STRUCT_FLD(old_name,		""),
	 STRUCT_FLD(open_method,	SKIP_OPEN_TABLE)},

#define IDX_BUF_STATS_MADE_YOUNG_PCT	22
	{STRUCT_FLD(field_name,		"YOUNG_MAKE_PER_THOUSAND_GETS"),
	 STRUCT_FLD(field_length,	MY_INT64_NUM_DECIMAL_DIGITS),
	 STRUCT_FLD(field_type,		MYSQL_TYPE_LONGLONG),
	 STRUCT_FLD(value,		0),
	 STRUCT_FLD(field_flags,	MY_I_S_UNSIGNED),
	 STRUCT_FLD(old_name,		""),
	 STRUCT_FLD(open_method,	SKIP_OPEN_TABLE)},

#define IDX_BUF_STATS_NOT_MADE_YOUNG_PCT 23
	{STRUCT_FLD(field_name,		"NOT_YOUNG_MAKE_PER_THOUSAND_GETS"),
	 STRUCT_FLD(field_length,	MY_INT64_NUM_DECIMAL_DIGITS),
	 STRUCT_FLD(field_type,		MYSQL_TYPE_LONGLONG),
	 STRUCT_FLD(value,		0),
	 STRUCT_FLD(field_flags,	MY_I_S_UNSIGNED),
	 STRUCT_FLD(old_name,		""),
	 STRUCT_FLD(open_method,	SKIP_OPEN_TABLE)},

#define IDX_BUF_STATS_READ_AHREAD	24
	{STRUCT_FLD(field_name,		"NUMBER_PAGES_READ_AHEAD"),
	 STRUCT_FLD(field_length,	MY_INT64_NUM_DECIMAL_DIGITS),
	 STRUCT_FLD(field_type,		MYSQL_TYPE_LONGLONG),
	 STRUCT_FLD(value,		0),
	 STRUCT_FLD(field_flags,	MY_I_S_UNSIGNED),
	 STRUCT_FLD(old_name,		""),
	 STRUCT_FLD(open_method,	SKIP_OPEN_TABLE)},

#define IDX_BUF_STATS_READ_AHEAD_EVICTED 25
	{STRUCT_FLD(field_name,		"NUMBER_READ_AHEAD_EVICTED"),
	 STRUCT_FLD(field_length,	MY_INT64_NUM_DECIMAL_DIGITS),
	 STRUCT_FLD(field_type,		MYSQL_TYPE_LONGLONG),
	 STRUCT_FLD(value,		0),
	 STRUCT_FLD(field_flags,	MY_I_S_UNSIGNED),
	 STRUCT_FLD(old_name,		""),
	 STRUCT_FLD(open_method,	SKIP_OPEN_TABLE)},

#define	IDX_BUF_STATS_READ_AHEAD_RATE	26
	{STRUCT_FLD(field_name,		"READ_AHEAD_RATE"),
	 STRUCT_FLD(field_length,	MAX_FLOAT_STR_LENGTH),
	 STRUCT_FLD(field_type,		MYSQL_TYPE_FLOAT),
	 STRUCT_FLD(value,		0),
	 STRUCT_FLD(field_flags,	0),
	 STRUCT_FLD(old_name,		""),
	 STRUCT_FLD(open_method,	SKIP_OPEN_TABLE)},

#define	IDX_BUF_STATS_READ_AHEAD_EVICT_RATE 27
	{STRUCT_FLD(field_name,		"READ_AHEAD_EVICTED_RATE"),
	 STRUCT_FLD(field_length,	MAX_FLOAT_STR_LENGTH),
	 STRUCT_FLD(field_type,		MYSQL_TYPE_FLOAT),
	 STRUCT_FLD(value,		0),
	 STRUCT_FLD(field_flags,	0),
	 STRUCT_FLD(old_name,		""),
	 STRUCT_FLD(open_method,	SKIP_OPEN_TABLE)},

#define IDX_BUF_STATS_LRU_IO_SUM	28
	{STRUCT_FLD(field_name,		"LRU_IO_TOTAL"),
	 STRUCT_FLD(field_length,	MY_INT64_NUM_DECIMAL_DIGITS),
	 STRUCT_FLD(field_type,		MYSQL_TYPE_LONGLONG),
	 STRUCT_FLD(value,		0),
	 STRUCT_FLD(field_flags,	MY_I_S_UNSIGNED),
	 STRUCT_FLD(old_name,		""),
	 STRUCT_FLD(open_method,	SKIP_OPEN_TABLE)},

#define IDX_BUF_STATS_LRU_IO_CUR	29
	{STRUCT_FLD(field_name,		"LRU_IO_CURRENT"),
	 STRUCT_FLD(field_length,	MY_INT64_NUM_DECIMAL_DIGITS),
	 STRUCT_FLD(field_type,		MYSQL_TYPE_LONGLONG),
	 STRUCT_FLD(value,		0),
	 STRUCT_FLD(field_flags,	MY_I_S_UNSIGNED),
	 STRUCT_FLD(old_name,		""),
	 STRUCT_FLD(open_method,	SKIP_OPEN_TABLE)},

#define IDX_BUF_STATS_UNZIP_SUM		30
	{STRUCT_FLD(field_name,		"UNCOMPRESS_TOTAL"),
	 STRUCT_FLD(field_length,	MY_INT64_NUM_DECIMAL_DIGITS),
	 STRUCT_FLD(field_type,		MYSQL_TYPE_LONGLONG),
	 STRUCT_FLD(value,		0),
	 STRUCT_FLD(field_flags,	MY_I_S_UNSIGNED),
	 STRUCT_FLD(old_name,		""),
	 STRUCT_FLD(open_method,	SKIP_OPEN_TABLE)},

#define IDX_BUF_STATS_UNZIP_CUR		31
	{STRUCT_FLD(field_name,		"UNCOMPRESS_CURRENT"),
	 STRUCT_FLD(field_length,	MY_INT64_NUM_DECIMAL_DIGITS),
	 STRUCT_FLD(field_type,		MYSQL_TYPE_LONGLONG),
	 STRUCT_FLD(value,		0),
	 STRUCT_FLD(field_flags,	MY_I_S_UNSIGNED),
	 STRUCT_FLD(old_name,		""),
	 STRUCT_FLD(open_method,	SKIP_OPEN_TABLE)},

	END_OF_ST_FIELD_INFO
};

/*******************************************************************//**
Fill Information Schema table INNODB_BUFFER_POOL_STATS for a particular
buffer pool
@return 0 on success, 1 on failure */
static
int
i_s_innodb_stats_fill(
/*==================*/
	THD*			thd,		/*!< in: thread */
	TABLE_LIST*		tables,		/*!< in/out: tables to fill */
	const buf_pool_info_t*	info)		/*!< in: buffer pool
						information */
{
	TABLE*			table;
	Field**			fields;

	DBUG_ENTER("i_s_innodb_stats_fill");

	table = tables->table;

	fields = table->field;

	OK(fields[IDX_BUF_STATS_POOL_ID]->store(
		   info->pool_unique_id, true));

	OK(fields[IDX_BUF_STATS_POOL_SIZE]->store(
		   info->pool_size, true));

	OK(fields[IDX_BUF_STATS_LRU_LEN]->store(
		   info->lru_len, true));

	OK(fields[IDX_BUF_STATS_OLD_LRU_LEN]->store(
		   info->old_lru_len, true));

	OK(fields[IDX_BUF_STATS_FREE_BUFFERS]->store(
		   info->free_list_len, true));

	OK(fields[IDX_BUF_STATS_FLUSH_LIST_LEN]->store(
		   info->flush_list_len, true));

	OK(fields[IDX_BUF_STATS_PENDING_ZIP]->store(
		   info->n_pend_unzip, true));

	OK(fields[IDX_BUF_STATS_PENDING_READ]->store(
		   info->n_pend_reads, true));

	OK(fields[IDX_BUF_STATS_FLUSH_LRU]->store(
		   info->n_pending_flush_lru, true));

	OK(fields[IDX_BUF_STATS_FLUSH_LIST]->store(
		   info->n_pending_flush_list, true));

	OK(fields[IDX_BUF_STATS_PAGE_YOUNG]->store(
		   info->n_pages_made_young, true));

	OK(fields[IDX_BUF_STATS_PAGE_NOT_YOUNG]->store(
		   info->n_pages_not_made_young, true));

	OK(fields[IDX_BUF_STATS_PAGE_YOUNG_RATE]->store(
		   info->page_made_young_rate));

	OK(fields[IDX_BUF_STATS_PAGE_NOT_YOUNG_RATE]->store(
		   info->page_not_made_young_rate));

	OK(fields[IDX_BUF_STATS_PAGE_READ]->store(
		   info->n_pages_read, true));

	OK(fields[IDX_BUF_STATS_PAGE_CREATED]->store(
		   info->n_pages_created, true));

	OK(fields[IDX_BUF_STATS_PAGE_WRITTEN]->store(
		   info->n_pages_written, true));

	OK(fields[IDX_BUF_STATS_GET]->store(
		   info->n_page_gets, true));

	OK(fields[IDX_BUF_STATS_PAGE_READ_RATE]->store(
		   info->pages_read_rate));

	OK(fields[IDX_BUF_STATS_PAGE_CREATE_RATE]->store(
		   info->pages_created_rate));

	OK(fields[IDX_BUF_STATS_PAGE_WRITTEN_RATE]->store(
		   info->pages_written_rate));

	if (info->n_page_get_delta) {
		if (info->page_read_delta <= info->n_page_get_delta) {
			OK(fields[IDX_BUF_STATS_HIT_RATE]->store(
				static_cast<double>(
					1000 - (1000 * info->page_read_delta
					/ info->n_page_get_delta))));
		} else {
			OK(fields[IDX_BUF_STATS_HIT_RATE]->store(0));
		}

		OK(fields[IDX_BUF_STATS_MADE_YOUNG_PCT]->store(
			   1000 * info->young_making_delta
			   / info->n_page_get_delta, true));

		OK(fields[IDX_BUF_STATS_NOT_MADE_YOUNG_PCT]->store(
			   1000 * info->not_young_making_delta
			   / info->n_page_get_delta, true));
	} else {
		OK(fields[IDX_BUF_STATS_HIT_RATE]->store(0, true));
		OK(fields[IDX_BUF_STATS_MADE_YOUNG_PCT]->store(0, true));
		OK(fields[IDX_BUF_STATS_NOT_MADE_YOUNG_PCT]->store(0, true));
	}

	OK(fields[IDX_BUF_STATS_READ_AHREAD]->store(
		   info->n_ra_pages_read, true));

	OK(fields[IDX_BUF_STATS_READ_AHEAD_EVICTED]->store(
		   info->n_ra_pages_evicted, true));

	OK(fields[IDX_BUF_STATS_READ_AHEAD_RATE]->store(
		   info->pages_readahead_rate));

	OK(fields[IDX_BUF_STATS_READ_AHEAD_EVICT_RATE]->store(
		   info->pages_evicted_rate));

	OK(fields[IDX_BUF_STATS_LRU_IO_SUM]->store(
		   info->io_sum, true));

	OK(fields[IDX_BUF_STATS_LRU_IO_CUR]->store(
		   info->io_cur, true));

	OK(fields[IDX_BUF_STATS_UNZIP_SUM]->store(
		   info->unzip_sum, true));

	OK(fields[IDX_BUF_STATS_UNZIP_CUR]->store(
		   info->unzip_cur, true));

	DBUG_RETURN(schema_table_store_record(thd, table));
}

/*******************************************************************//**
This is the function that loops through each buffer pool and fetch buffer
pool stats to information schema  table: I_S_INNODB_BUFFER_POOL_STATS
@return 0 on success, 1 on failure */
static
int
i_s_innodb_buffer_stats_fill_table(
/*===============================*/
	THD*		thd,		/*!< in: thread */
	TABLE_LIST*	tables,		/*!< in/out: tables to fill */
	Item*		)		/*!< in: condition (ignored) */
{
	int			status	= 0;
	buf_pool_info_t*	pool_info;

	DBUG_ENTER("i_s_innodb_buffer_fill_general");
	RETURN_IF_INNODB_NOT_STARTED(tables->schema_table_name.str);

	/* Only allow the PROCESS privilege holder to access the stats */
	if (check_global_access(thd, PROCESS_ACL)) {
		DBUG_RETURN(0);
	}

	pool_info = (buf_pool_info_t*) ut_zalloc_nokey(
		srv_buf_pool_instances *  sizeof *pool_info);

	/* Walk through each buffer pool */
	for (ulint i = 0; i < srv_buf_pool_instances; i++) {
		buf_pool_t*		buf_pool;

		buf_pool = buf_pool_from_array(i);

		/* Fetch individual buffer pool info */
		buf_stats_get_pool_info(buf_pool, i, pool_info);

		status = i_s_innodb_stats_fill(thd, tables, &pool_info[i]);

		/* If something goes wrong, break and return */
		if (status) {
			break;
		}
	}

	ut_free(pool_info);

	DBUG_RETURN(status);
}

/*******************************************************************//**
Bind the dynamic table INFORMATION_SCHEMA.INNODB_BUFFER_POOL_STATS.
@return 0 on success, 1 on failure */
static
int
i_s_innodb_buffer_pool_stats_init(
/*==============================*/
	void*	p)	/*!< in/out: table schema object */
{
	ST_SCHEMA_TABLE*	schema;

	DBUG_ENTER("i_s_innodb_buffer_pool_stats_init");

	schema = reinterpret_cast<ST_SCHEMA_TABLE*>(p);

	schema->fields_info = i_s_innodb_buffer_stats_fields_info;
	schema->fill_table = i_s_innodb_buffer_stats_fill_table;

	DBUG_RETURN(0);
}

UNIV_INTERN struct st_maria_plugin	i_s_innodb_buffer_stats =
{
	/* the plugin type (a MYSQL_XXX_PLUGIN value) */
	/* int */
	STRUCT_FLD(type, MYSQL_INFORMATION_SCHEMA_PLUGIN),

	/* pointer to type-specific plugin descriptor */
	/* void* */
	STRUCT_FLD(info, &i_s_info),

	/* plugin name */
	/* const char* */
	STRUCT_FLD(name, "INNODB_BUFFER_POOL_STATS"),

	/* plugin author (for SHOW PLUGINS) */
	/* const char* */
	STRUCT_FLD(author, plugin_author),

	/* general descriptive text (for SHOW PLUGINS) */
	/* const char* */
	STRUCT_FLD(descr, "InnoDB Buffer Pool Statistics Information "),

	/* the plugin license (PLUGIN_LICENSE_XXX) */
	/* int */
	STRUCT_FLD(license, PLUGIN_LICENSE_GPL),

	/* the function to invoke when plugin is loaded */
	/* int (*)(void*); */
	STRUCT_FLD(init, i_s_innodb_buffer_pool_stats_init),

	/* the function to invoke when plugin is unloaded */
	/* int (*)(void*); */
	STRUCT_FLD(deinit, i_s_common_deinit),

	/* plugin version (for SHOW PLUGINS) */
	/* unsigned int */
	STRUCT_FLD(version, INNODB_VERSION_SHORT),

	/* struct st_mysql_show_var* */
	STRUCT_FLD(status_vars, NULL),

	/* struct st_mysql_sys_var** */
	STRUCT_FLD(system_vars, NULL),

        /* Maria extension */
	STRUCT_FLD(version_info, INNODB_VERSION_STR),
        STRUCT_FLD(maturity, MariaDB_PLUGIN_MATURITY_STABLE),
};

/* Fields of the dynamic table INNODB_BUFFER_POOL_PAGE. */
static ST_FIELD_INFO	i_s_innodb_buffer_page_fields_info[] =
{
#define IDX_BUFFER_POOL_ID		0
	{STRUCT_FLD(field_name,		"POOL_ID"),
	 STRUCT_FLD(field_length,	MY_INT64_NUM_DECIMAL_DIGITS),
	 STRUCT_FLD(field_type,		MYSQL_TYPE_LONGLONG),
	 STRUCT_FLD(value,		0),
	 STRUCT_FLD(field_flags,	MY_I_S_UNSIGNED),
	 STRUCT_FLD(old_name,		""),
	 STRUCT_FLD(open_method,	SKIP_OPEN_TABLE)},

#define IDX_BUFFER_BLOCK_ID		1
	{STRUCT_FLD(field_name,		"BLOCK_ID"),
	 STRUCT_FLD(field_length,	MY_INT64_NUM_DECIMAL_DIGITS),
	 STRUCT_FLD(field_type,		MYSQL_TYPE_LONGLONG),
	 STRUCT_FLD(value,		0),
	 STRUCT_FLD(field_flags,	MY_I_S_UNSIGNED),
	 STRUCT_FLD(old_name,		""),
	 STRUCT_FLD(open_method,	SKIP_OPEN_TABLE)},

#define IDX_BUFFER_PAGE_SPACE		2
	{STRUCT_FLD(field_name,		"SPACE"),
	 STRUCT_FLD(field_length,	MY_INT64_NUM_DECIMAL_DIGITS),
	 STRUCT_FLD(field_type,		MYSQL_TYPE_LONGLONG),
	 STRUCT_FLD(value,		0),
	 STRUCT_FLD(field_flags,	MY_I_S_UNSIGNED),
	 STRUCT_FLD(old_name,		""),
	 STRUCT_FLD(open_method,	SKIP_OPEN_TABLE)},

#define IDX_BUFFER_PAGE_NUM		3
	{STRUCT_FLD(field_name,		"PAGE_NUMBER"),
	 STRUCT_FLD(field_length,	MY_INT64_NUM_DECIMAL_DIGITS),
	 STRUCT_FLD(field_type,		MYSQL_TYPE_LONGLONG),
	 STRUCT_FLD(value,		0),
	 STRUCT_FLD(field_flags,	MY_I_S_UNSIGNED),
	 STRUCT_FLD(old_name,		""),
	 STRUCT_FLD(open_method,	SKIP_OPEN_TABLE)},

#define IDX_BUFFER_PAGE_TYPE		4
	{STRUCT_FLD(field_name,		"PAGE_TYPE"),
	 STRUCT_FLD(field_length,	64),
	 STRUCT_FLD(field_type,		MYSQL_TYPE_STRING),
	 STRUCT_FLD(value,		0),
	 STRUCT_FLD(field_flags,	MY_I_S_MAYBE_NULL),
	 STRUCT_FLD(old_name,		""),
	 STRUCT_FLD(open_method,	SKIP_OPEN_TABLE)},

#define IDX_BUFFER_PAGE_FLUSH_TYPE	5
	{STRUCT_FLD(field_name,		"FLUSH_TYPE"),
	 STRUCT_FLD(field_length,	MY_INT64_NUM_DECIMAL_DIGITS),
	 STRUCT_FLD(field_type,		MYSQL_TYPE_LONGLONG),
	 STRUCT_FLD(value,		0),
	 STRUCT_FLD(field_flags,	MY_I_S_UNSIGNED),
	 STRUCT_FLD(old_name,		""),
	 STRUCT_FLD(open_method,	SKIP_OPEN_TABLE)},

#define IDX_BUFFER_PAGE_FIX_COUNT	6
	{STRUCT_FLD(field_name,		"FIX_COUNT"),
	 STRUCT_FLD(field_length,	MY_INT64_NUM_DECIMAL_DIGITS),
	 STRUCT_FLD(field_type,		MYSQL_TYPE_LONGLONG),
	 STRUCT_FLD(value,		0),
	 STRUCT_FLD(field_flags,	MY_I_S_UNSIGNED),
	 STRUCT_FLD(old_name,		""),
	 STRUCT_FLD(open_method,	SKIP_OPEN_TABLE)},

#ifdef BTR_CUR_HASH_ADAPT
#define IDX_BUFFER_PAGE_HASHED		7
	{STRUCT_FLD(field_name,		"IS_HASHED"),
	 STRUCT_FLD(field_length,	3),
	 STRUCT_FLD(field_type,		MYSQL_TYPE_STRING),
	 STRUCT_FLD(value,		0),
	 STRUCT_FLD(field_flags,	MY_I_S_MAYBE_NULL),
	 STRUCT_FLD(old_name,		""),
	 STRUCT_FLD(open_method,	SKIP_OPEN_TABLE)},
#endif /* BTR_CUR_HASH_ADAPT */

#define IDX_BUFFER_PAGE_NEWEST_MOD	7 + I_S_AHI
	{STRUCT_FLD(field_name,		"NEWEST_MODIFICATION"),
	 STRUCT_FLD(field_length,	MY_INT64_NUM_DECIMAL_DIGITS),
	 STRUCT_FLD(field_type,		MYSQL_TYPE_LONGLONG),
	 STRUCT_FLD(value,		0),
	 STRUCT_FLD(field_flags,	MY_I_S_UNSIGNED),
	 STRUCT_FLD(old_name,		""),
	 STRUCT_FLD(open_method,	SKIP_OPEN_TABLE)},

#define IDX_BUFFER_PAGE_OLDEST_MOD	8 + I_S_AHI
	{STRUCT_FLD(field_name,		"OLDEST_MODIFICATION"),
	 STRUCT_FLD(field_length,	MY_INT64_NUM_DECIMAL_DIGITS),
	 STRUCT_FLD(field_type,		MYSQL_TYPE_LONGLONG),
	 STRUCT_FLD(value,		0),
	 STRUCT_FLD(field_flags,	MY_I_S_UNSIGNED),
	 STRUCT_FLD(old_name,		""),
	 STRUCT_FLD(open_method,	SKIP_OPEN_TABLE)},

#define IDX_BUFFER_PAGE_ACCESS_TIME	9 + I_S_AHI
	{STRUCT_FLD(field_name,		"ACCESS_TIME"),
	 STRUCT_FLD(field_length,	MY_INT64_NUM_DECIMAL_DIGITS),
	 STRUCT_FLD(field_type,		MYSQL_TYPE_LONGLONG),
	 STRUCT_FLD(value,		0),
	 STRUCT_FLD(field_flags,	MY_I_S_UNSIGNED),
	 STRUCT_FLD(old_name,		""),
	 STRUCT_FLD(open_method,	SKIP_OPEN_TABLE)},

#define IDX_BUFFER_PAGE_TABLE_NAME	10 + I_S_AHI
	{STRUCT_FLD(field_name,		"TABLE_NAME"),
	 STRUCT_FLD(field_length,	1024),
	 STRUCT_FLD(field_type,		MYSQL_TYPE_STRING),
	 STRUCT_FLD(value,		0),
	 STRUCT_FLD(field_flags,	MY_I_S_MAYBE_NULL),
	 STRUCT_FLD(old_name,		""),
	 STRUCT_FLD(open_method,	SKIP_OPEN_TABLE)},

#define IDX_BUFFER_PAGE_INDEX_NAME	11 + I_S_AHI
	{STRUCT_FLD(field_name,		"INDEX_NAME"),
	 STRUCT_FLD(field_length,	1024),
	 STRUCT_FLD(field_type,		MYSQL_TYPE_STRING),
	 STRUCT_FLD(value,		0),
	 STRUCT_FLD(field_flags,	MY_I_S_MAYBE_NULL),
	 STRUCT_FLD(old_name,		""),
	 STRUCT_FLD(open_method,	SKIP_OPEN_TABLE)},

#define IDX_BUFFER_PAGE_NUM_RECS	12 + I_S_AHI
	{STRUCT_FLD(field_name,		"NUMBER_RECORDS"),
	 STRUCT_FLD(field_length,	MY_INT64_NUM_DECIMAL_DIGITS),
	 STRUCT_FLD(field_type,		MYSQL_TYPE_LONGLONG),
	 STRUCT_FLD(value,		0),
	 STRUCT_FLD(field_flags,	MY_I_S_UNSIGNED),
	 STRUCT_FLD(old_name,		""),
	 STRUCT_FLD(open_method,	SKIP_OPEN_TABLE)},

#define IDX_BUFFER_PAGE_DATA_SIZE	13 + I_S_AHI
	{STRUCT_FLD(field_name,		"DATA_SIZE"),
	 STRUCT_FLD(field_length,	MY_INT64_NUM_DECIMAL_DIGITS),
	 STRUCT_FLD(field_type,		MYSQL_TYPE_LONGLONG),
	 STRUCT_FLD(value,		0),
	 STRUCT_FLD(field_flags,	MY_I_S_UNSIGNED),
	 STRUCT_FLD(old_name,		""),
	 STRUCT_FLD(open_method,	SKIP_OPEN_TABLE)},

#define IDX_BUFFER_PAGE_ZIP_SIZE	14 + I_S_AHI
	{STRUCT_FLD(field_name,		"COMPRESSED_SIZE"),
	 STRUCT_FLD(field_length,	MY_INT64_NUM_DECIMAL_DIGITS),
	 STRUCT_FLD(field_type,		MYSQL_TYPE_LONGLONG),
	 STRUCT_FLD(value,		0),
	 STRUCT_FLD(field_flags,	MY_I_S_UNSIGNED),
	 STRUCT_FLD(old_name,		""),
	 STRUCT_FLD(open_method,	SKIP_OPEN_TABLE)},

#define IDX_BUFFER_PAGE_STATE		15 + I_S_AHI
	{STRUCT_FLD(field_name,		"PAGE_STATE"),
	 STRUCT_FLD(field_length,	64),
	 STRUCT_FLD(field_type,		MYSQL_TYPE_STRING),
	 STRUCT_FLD(value,		0),
	 STRUCT_FLD(field_flags,	MY_I_S_MAYBE_NULL),
	 STRUCT_FLD(old_name,		""),
	 STRUCT_FLD(open_method,	SKIP_OPEN_TABLE)},

#define IDX_BUFFER_PAGE_IO_FIX		16 + I_S_AHI
	{STRUCT_FLD(field_name,		"IO_FIX"),
	 STRUCT_FLD(field_length,	64),
	 STRUCT_FLD(field_type,		MYSQL_TYPE_STRING),
	 STRUCT_FLD(value,		0),
	 STRUCT_FLD(field_flags,	MY_I_S_MAYBE_NULL),
	 STRUCT_FLD(old_name,		""),
	 STRUCT_FLD(open_method,	SKIP_OPEN_TABLE)},

#define IDX_BUFFER_PAGE_IS_OLD		17 + I_S_AHI
	{STRUCT_FLD(field_name,		"IS_OLD"),
	 STRUCT_FLD(field_length,	3),
	 STRUCT_FLD(field_type,		MYSQL_TYPE_STRING),
	 STRUCT_FLD(value,		0),
	 STRUCT_FLD(field_flags,	MY_I_S_MAYBE_NULL),
	 STRUCT_FLD(old_name,		""),
	 STRUCT_FLD(open_method,	SKIP_OPEN_TABLE)},

#define IDX_BUFFER_PAGE_FREE_CLOCK	18 + I_S_AHI
	{STRUCT_FLD(field_name,		"FREE_PAGE_CLOCK"),
	 STRUCT_FLD(field_length,	MY_INT64_NUM_DECIMAL_DIGITS),
	 STRUCT_FLD(field_type,		MYSQL_TYPE_LONGLONG),
	 STRUCT_FLD(value,		0),
	 STRUCT_FLD(field_flags,	MY_I_S_UNSIGNED),
	 STRUCT_FLD(old_name,		""),
	 STRUCT_FLD(open_method,	SKIP_OPEN_TABLE)},

	END_OF_ST_FIELD_INFO
};

/*******************************************************************//**
Fill Information Schema table INNODB_BUFFER_PAGE with information
cached in the buf_page_info_t array
@return 0 on success, 1 on failure */
static
int
i_s_innodb_buffer_page_fill(
/*========================*/
	THD*			thd,		/*!< in: thread */
	TABLE_LIST*		tables,		/*!< in/out: tables to fill */
	const buf_page_info_t*	info_array,	/*!< in: array cached page
						info */
	ulint			num_page)	/*!< in: number of page info
						cached */
{
	TABLE*			table;
	Field**			fields;

	compile_time_assert(I_S_PAGE_TYPE_LAST < 1 << I_S_PAGE_TYPE_BITS);

	DBUG_ENTER("i_s_innodb_buffer_page_fill");

	table = tables->table;

	fields = table->field;

	/* Iterate through the cached array and fill the I_S table rows */
	for (ulint i = 0; i < num_page; i++) {
		const buf_page_info_t*	page_info;
		char			table_name[MAX_FULL_NAME_LEN + 1];
		const char*		table_name_end = NULL;
		const char*		state_str;
		enum buf_page_state	state;

		page_info = info_array + i;

		state_str = NULL;

		OK(fields[IDX_BUFFER_POOL_ID]->store(
			   page_info->pool_id, true));

		OK(fields[IDX_BUFFER_BLOCK_ID]->store(
			   page_info->block_id, true));

		OK(fields[IDX_BUFFER_PAGE_SPACE]->store(
			   page_info->space_id, true));

		OK(fields[IDX_BUFFER_PAGE_NUM]->store(
			   page_info->page_num, true));

		OK(field_store_string(
			   fields[IDX_BUFFER_PAGE_TYPE],
			   i_s_page_type[page_info->page_type].type_str));

		OK(fields[IDX_BUFFER_PAGE_FLUSH_TYPE]->store(
			   page_info->flush_type, true));

		OK(fields[IDX_BUFFER_PAGE_FIX_COUNT]->store(
			   page_info->fix_count, true));

#ifdef BTR_CUR_HASH_ADAPT
		OK(field_store_string(fields[IDX_BUFFER_PAGE_HASHED],
				      page_info->hashed ? "YES" : "NO"));
#endif /* BTR_CUR_HASH_ADAPT */

		OK(fields[IDX_BUFFER_PAGE_NEWEST_MOD]->store(
			   page_info->newest_mod, true));

		OK(fields[IDX_BUFFER_PAGE_OLDEST_MOD]->store(
			   page_info->oldest_mod, true));

		OK(fields[IDX_BUFFER_PAGE_ACCESS_TIME]->store(
			   page_info->access_time, true));

		fields[IDX_BUFFER_PAGE_TABLE_NAME]->set_null();

		fields[IDX_BUFFER_PAGE_INDEX_NAME]->set_null();

		/* If this is an index page, fetch the index name
		and table name */
		if (page_info->page_type == I_S_PAGE_TYPE_INDEX) {
			bool ret = false;

			mutex_enter(&dict_sys.mutex);

			const dict_index_t* index =
				dict_index_get_if_in_cache_low(
					page_info->index_id);

			if (index) {
				table_name_end = innobase_convert_name(
					table_name, sizeof(table_name),
					index->table->name.m_name,
					strlen(index->table->name.m_name),
					thd);

				ret = fields[IDX_BUFFER_PAGE_TABLE_NAME]
					->store(table_name,
						static_cast<uint>(
							table_name_end
							- table_name),
						system_charset_info)
					|| fields[IDX_BUFFER_PAGE_INDEX_NAME]
					->store(index->name,
						uint(strlen(index->name)),
						system_charset_info);
			}

			mutex_exit(&dict_sys.mutex);

			OK(ret);

			if (index) {
				fields[IDX_BUFFER_PAGE_TABLE_NAME]
					->set_notnull();
				fields[IDX_BUFFER_PAGE_INDEX_NAME]
					->set_notnull();
			}
		}

		OK(fields[IDX_BUFFER_PAGE_NUM_RECS]->store(
			   page_info->num_recs, true));

		OK(fields[IDX_BUFFER_PAGE_DATA_SIZE]->store(
			   page_info->data_size, true));

		OK(fields[IDX_BUFFER_PAGE_ZIP_SIZE]->store(
			   page_info->zip_ssize
			   ? (UNIV_ZIP_SIZE_MIN >> 1) << page_info->zip_ssize
			   : 0, true));
		compile_time_assert(BUF_PAGE_STATE_BITS == 3);
		state = static_cast<enum buf_page_state>(page_info->page_state);

		switch (state) {
		/* First three states are for compression pages and
		are not states we would get as we scan pages through
		buffer blocks */
		case BUF_BLOCK_POOL_WATCH:
		case BUF_BLOCK_ZIP_PAGE:
		case BUF_BLOCK_ZIP_DIRTY:
			state_str = NULL;
			break;
		case BUF_BLOCK_NOT_USED:
			state_str = "NOT_USED";
			break;
		case BUF_BLOCK_READY_FOR_USE:
			state_str = "READY_FOR_USE";
			break;
		case BUF_BLOCK_FILE_PAGE:
			state_str = "FILE_PAGE";
			break;
		case BUF_BLOCK_MEMORY:
			state_str = "MEMORY";
			break;
		case BUF_BLOCK_REMOVE_HASH:
			state_str = "REMOVE_HASH";
			break;
		};

		OK(field_store_string(fields[IDX_BUFFER_PAGE_STATE],
				      state_str));

		switch (page_info->io_fix) {
		case BUF_IO_NONE:
			state_str = "IO_NONE";
			break;
		case BUF_IO_READ:
			state_str = "IO_READ";
			break;
		case BUF_IO_WRITE:
			state_str = "IO_WRITE";
			break;
		case BUF_IO_PIN:
			state_str = "IO_PIN";
			break;
		}

		OK(field_store_string(fields[IDX_BUFFER_PAGE_IO_FIX],
				      state_str));

		OK(field_store_string(fields[IDX_BUFFER_PAGE_IS_OLD],
				      (page_info->is_old) ? "YES" : "NO"));

		OK(fields[IDX_BUFFER_PAGE_FREE_CLOCK]->store(
			   page_info->freed_page_clock, true));

		OK(schema_table_store_record(thd, table));
	}

	DBUG_RETURN(0);
}

/*******************************************************************//**
Set appropriate page type to a buf_page_info_t structure */
static
void
i_s_innodb_set_page_type(
/*=====================*/
	buf_page_info_t*page_info,	/*!< in/out: structure to fill with
					scanned info */
	ulint		page_type,	/*!< in: page type */
	const byte*	frame)		/*!< in: buffer frame */
{
	if (fil_page_type_is_index(page_type)) {
		const page_t*	page = (const page_t*) frame;

		page_info->index_id = btr_page_get_index_id(page);

		/* FIL_PAGE_INDEX and FIL_PAGE_RTREE are a bit special,
		their values are defined as 17855 and 17854, so we cannot
		use them to index into i_s_page_type[] array, its array index
		in the i_s_page_type[] array is I_S_PAGE_TYPE_INDEX
		(1) for index pages or I_S_PAGE_TYPE_IBUF for
		change buffer index pages */
		if (page_type == FIL_PAGE_RTREE) {
			page_info->page_type = I_S_PAGE_TYPE_RTREE;
		} else if (page_info->index_id
			   == static_cast<index_id_t>(DICT_IBUF_ID_MIN
						      + IBUF_SPACE_ID)) {
			page_info->page_type = I_S_PAGE_TYPE_IBUF;
		} else {
			ut_ad(page_type == FIL_PAGE_INDEX
			      || page_type == FIL_PAGE_TYPE_INSTANT);
			page_info->page_type = I_S_PAGE_TYPE_INDEX;
		}

		page_info->data_size = unsigned(page_header_get_field(
			page, PAGE_HEAP_TOP) - (page_is_comp(page)
						? PAGE_NEW_SUPREMUM_END
						: PAGE_OLD_SUPREMUM_END)
			- page_header_get_field(page, PAGE_GARBAGE));

		page_info->num_recs = page_get_n_recs(page);
	} else if (page_type > FIL_PAGE_TYPE_LAST) {
		/* Encountered an unknown page type */
		page_info->page_type = I_S_PAGE_TYPE_UNKNOWN;
	} else {
		/* Make sure we get the right index into the
		i_s_page_type[] array */
		ut_a(page_type == i_s_page_type[page_type].type_value);

		page_info->page_type = page_type;
	}

	if (page_info->page_type == FIL_PAGE_TYPE_ZBLOB
	    || page_info->page_type == FIL_PAGE_TYPE_ZBLOB2) {
		page_info->page_num = mach_read_from_4(
			frame + FIL_PAGE_OFFSET);
		page_info->space_id = mach_read_from_4(
			frame + FIL_PAGE_ARCH_LOG_NO_OR_SPACE_ID);
	}
}
/*******************************************************************//**
Scans pages in the buffer cache, and collect their general information
into the buf_page_info_t array which is zero-filled. So any fields
that are not initialized in the function will default to 0 */
static
void
i_s_innodb_buffer_page_get_info(
/*============================*/
	const buf_page_t*bpage,		/*!< in: buffer pool page to scan */
	ulint		pool_id,	/*!< in: buffer pool id */
	ulint		pos,		/*!< in: buffer block position in
					buffer pool or in the LRU list */
	buf_page_info_t*page_info)	/*!< in: zero filled info structure;
					out: structure filled with scanned
					info */
{
	ut_ad(pool_id < MAX_BUFFER_POOLS);

	page_info->pool_id = pool_id;

	page_info->block_id = pos;

	page_info->page_state = buf_page_get_state(bpage);

	/* Only fetch information for buffers that map to a tablespace,
	that is, buffer page with state BUF_BLOCK_ZIP_PAGE,
	BUF_BLOCK_ZIP_DIRTY or BUF_BLOCK_FILE_PAGE */
	if (buf_page_in_file(bpage)) {
		const byte*	frame;
		ulint		page_type;

		page_info->space_id = bpage->id.space();

		page_info->page_num = bpage->id.page_no();

		page_info->flush_type = bpage->flush_type;

		page_info->fix_count = bpage->buf_fix_count;

		page_info->newest_mod = bpage->newest_modification;

		page_info->oldest_mod = bpage->oldest_modification;

		page_info->access_time = bpage->access_time;

		page_info->zip_ssize = bpage->zip.ssize;

		page_info->io_fix = bpage->io_fix;

		page_info->is_old = bpage->old;

		page_info->freed_page_clock = bpage->freed_page_clock;

		switch (buf_page_get_io_fix(bpage)) {
		case BUF_IO_NONE:
		case BUF_IO_WRITE:
		case BUF_IO_PIN:
			break;
		case BUF_IO_READ:
			page_info->page_type = I_S_PAGE_TYPE_UNKNOWN;
			return;
		}

		if (page_info->page_state == BUF_BLOCK_FILE_PAGE) {
			const buf_block_t*block;

			block = reinterpret_cast<const buf_block_t*>(bpage);
			frame = block->frame;
#ifdef BTR_CUR_HASH_ADAPT
			/* Note: this may be a false positive, that
			is, block->index will not always be set to
			NULL when the last adaptive hash index
			reference is dropped. */
			page_info->hashed = (block->index != NULL);
#endif /* BTR_CUR_HASH_ADAPT */
		} else {
			ut_ad(page_info->zip_ssize);
			frame = bpage->zip.data;
		}

		page_type = fil_page_get_type(frame);

		i_s_innodb_set_page_type(page_info, page_type, frame);
	} else {
		page_info->page_type = I_S_PAGE_TYPE_UNKNOWN;
	}
}

/*******************************************************************//**
This is the function that goes through each block of the buffer pool
and fetch information to information schema tables: INNODB_BUFFER_PAGE.
@return 0 on success, 1 on failure */
static
int
i_s_innodb_fill_buffer_pool(
/*========================*/
	THD*			thd,		/*!< in: thread */
	TABLE_LIST*		tables,		/*!< in/out: tables to fill */
	buf_pool_t*		buf_pool,	/*!< in: buffer pool to scan */
	const ulint		pool_id)	/*!< in: buffer pool id */
{
	int			status	= 0;
	mem_heap_t*		heap;

	DBUG_ENTER("i_s_innodb_fill_buffer_pool");

	heap = mem_heap_create(10000);

	/* Go through each chunk of buffer pool. Currently, we only
	have one single chunk for each buffer pool */
	for (ulint n = 0;
	     n < ut_min(buf_pool->n_chunks, buf_pool->n_chunks_new); n++) {
		const buf_block_t*	block;
		ulint			n_blocks;
		buf_page_info_t*	info_buffer;
		ulint			num_page;
		ulint			mem_size;
		ulint			chunk_size;
		ulint			num_to_process = 0;
		ulint			block_id = 0;

		/* Get buffer block of the nth chunk */
		block = buf_get_nth_chunk_block(buf_pool, n, &chunk_size);
		num_page = 0;

		while (chunk_size > 0) {
			/* we cache maximum MAX_BUF_INFO_CACHED number of
			buffer page info */
			num_to_process = ut_min(chunk_size,
				(ulint)MAX_BUF_INFO_CACHED);

			mem_size = num_to_process * sizeof(buf_page_info_t);

			/* For each chunk, we'll pre-allocate information
			structures to cache the page information read from
			the buffer pool. Doing so before obtain any mutex */
			info_buffer = (buf_page_info_t*) mem_heap_zalloc(
				heap, mem_size);

			/* Obtain appropriate mutexes. Since this is diagnostic
			buffer pool info printout, we are not required to
			preserve the overall consistency, so we can
			release mutex periodically */
			buf_pool_mutex_enter(buf_pool);

			/* GO through each block in the chunk */
			for (n_blocks = num_to_process; n_blocks--; block++) {
				i_s_innodb_buffer_page_get_info(
					&block->page, pool_id, block_id,
					info_buffer + num_page);
				block_id++;
				num_page++;
			}

			buf_pool_mutex_exit(buf_pool);

			/* Fill in information schema table with information
			just collected from the buffer chunk scan */
			status = i_s_innodb_buffer_page_fill(
				thd, tables, info_buffer,
				num_page);

			/* If something goes wrong, break and return */
			if (status) {
				break;
			}

			mem_heap_empty(heap);
			chunk_size -= num_to_process;
			num_page = 0;
		}
	}

	mem_heap_free(heap);

	DBUG_RETURN(status);
}

/*******************************************************************//**
Fill page information for pages in InnoDB buffer pool to the
dynamic table INFORMATION_SCHEMA.INNODB_BUFFER_PAGE
@return 0 on success, 1 on failure */
static
int
i_s_innodb_buffer_page_fill_table(
/*==============================*/
	THD*		thd,		/*!< in: thread */
	TABLE_LIST*	tables,		/*!< in/out: tables to fill */
	Item*		)		/*!< in: condition (ignored) */
{
	int	status	= 0;

	DBUG_ENTER("i_s_innodb_buffer_page_fill_table");

	RETURN_IF_INNODB_NOT_STARTED(tables->schema_table_name.str);

	/* deny access to user without PROCESS privilege */
	if (check_global_access(thd, PROCESS_ACL)) {
		DBUG_RETURN(0);
	}

	/* Walk through each buffer pool */
	for (ulint i = 0; i < srv_buf_pool_instances; i++) {
		buf_pool_t*	buf_pool;

		buf_pool = buf_pool_from_array(i);

		/* Fetch information from pages in this buffer pool,
		and fill the corresponding I_S table */
		status = i_s_innodb_fill_buffer_pool(thd, tables, buf_pool, i);

		/* If something wrong, break and return */
		if (status) {
			break;
		}
	}

	DBUG_RETURN(status);
}

/*******************************************************************//**
Bind the dynamic table INFORMATION_SCHEMA.INNODB_BUFFER_PAGE.
@return 0 on success, 1 on failure */
static
int
i_s_innodb_buffer_page_init(
/*========================*/
	void*	p)	/*!< in/out: table schema object */
{
	ST_SCHEMA_TABLE*	schema;

	DBUG_ENTER("i_s_innodb_buffer_page_init");

	schema = reinterpret_cast<ST_SCHEMA_TABLE*>(p);

	schema->fields_info = i_s_innodb_buffer_page_fields_info;
	schema->fill_table = i_s_innodb_buffer_page_fill_table;

	DBUG_RETURN(0);
}

UNIV_INTERN struct st_maria_plugin	i_s_innodb_buffer_page =
{
	/* the plugin type (a MYSQL_XXX_PLUGIN value) */
	/* int */
	STRUCT_FLD(type, MYSQL_INFORMATION_SCHEMA_PLUGIN),

	/* pointer to type-specific plugin descriptor */
	/* void* */
	STRUCT_FLD(info, &i_s_info),

	/* plugin name */
	/* const char* */
	STRUCT_FLD(name, "INNODB_BUFFER_PAGE"),

	/* plugin author (for SHOW PLUGINS) */
	/* const char* */
	STRUCT_FLD(author, plugin_author),

	/* general descriptive text (for SHOW PLUGINS) */
	/* const char* */
	STRUCT_FLD(descr, "InnoDB Buffer Page Information"),

	/* the plugin license (PLUGIN_LICENSE_XXX) */
	/* int */
	STRUCT_FLD(license, PLUGIN_LICENSE_GPL),

	/* the function to invoke when plugin is loaded */
	/* int (*)(void*); */
	STRUCT_FLD(init, i_s_innodb_buffer_page_init),

	/* the function to invoke when plugin is unloaded */
	/* int (*)(void*); */
	STRUCT_FLD(deinit, i_s_common_deinit),

	/* plugin version (for SHOW PLUGINS) */
	/* unsigned int */
	STRUCT_FLD(version, INNODB_VERSION_SHORT),

	/* struct st_mysql_show_var* */
	STRUCT_FLD(status_vars, NULL),

	/* struct st_mysql_sys_var** */
	STRUCT_FLD(system_vars, NULL),

        /* Maria extension */
	STRUCT_FLD(version_info, INNODB_VERSION_STR),
        STRUCT_FLD(maturity, MariaDB_PLUGIN_MATURITY_STABLE),
};

static ST_FIELD_INFO	i_s_innodb_buf_page_lru_fields_info[] =
{
#define IDX_BUF_LRU_POOL_ID		0
	{STRUCT_FLD(field_name,		"POOL_ID"),
	 STRUCT_FLD(field_length,	MY_INT64_NUM_DECIMAL_DIGITS),
	 STRUCT_FLD(field_type,		MYSQL_TYPE_LONGLONG),
	 STRUCT_FLD(value,		0),
	 STRUCT_FLD(field_flags,	MY_I_S_UNSIGNED),
	 STRUCT_FLD(old_name,		""),
	 STRUCT_FLD(open_method,	SKIP_OPEN_TABLE)},

#define IDX_BUF_LRU_POS			1
	{STRUCT_FLD(field_name,		"LRU_POSITION"),
	 STRUCT_FLD(field_length,	MY_INT64_NUM_DECIMAL_DIGITS),
	 STRUCT_FLD(field_type,		MYSQL_TYPE_LONGLONG),
	 STRUCT_FLD(value,		0),
	 STRUCT_FLD(field_flags,	MY_I_S_UNSIGNED),
	 STRUCT_FLD(old_name,		""),
	 STRUCT_FLD(open_method,	SKIP_OPEN_TABLE)},

#define IDX_BUF_LRU_PAGE_SPACE		2
	{STRUCT_FLD(field_name,		"SPACE"),
	 STRUCT_FLD(field_length,	MY_INT64_NUM_DECIMAL_DIGITS),
	 STRUCT_FLD(field_type,		MYSQL_TYPE_LONGLONG),
	 STRUCT_FLD(value,		0),
	 STRUCT_FLD(field_flags,	MY_I_S_UNSIGNED),
	 STRUCT_FLD(old_name,		""),
	 STRUCT_FLD(open_method,	SKIP_OPEN_TABLE)},

#define IDX_BUF_LRU_PAGE_NUM		3
	{STRUCT_FLD(field_name,		"PAGE_NUMBER"),
	 STRUCT_FLD(field_length,	MY_INT64_NUM_DECIMAL_DIGITS),
	 STRUCT_FLD(field_type,		MYSQL_TYPE_LONGLONG),
	 STRUCT_FLD(value,		0),
	 STRUCT_FLD(field_flags,	MY_I_S_UNSIGNED),
	 STRUCT_FLD(old_name,		""),
	 STRUCT_FLD(open_method,	SKIP_OPEN_TABLE)},

#define IDX_BUF_LRU_PAGE_TYPE		4
	{STRUCT_FLD(field_name,		"PAGE_TYPE"),
	 STRUCT_FLD(field_length,	64),
	 STRUCT_FLD(field_type,		MYSQL_TYPE_STRING),
	 STRUCT_FLD(value,		0),
	 STRUCT_FLD(field_flags,	MY_I_S_MAYBE_NULL),
	 STRUCT_FLD(old_name,		""),
	 STRUCT_FLD(open_method,	SKIP_OPEN_TABLE)},

#define IDX_BUF_LRU_PAGE_FLUSH_TYPE	5
	{STRUCT_FLD(field_name,		"FLUSH_TYPE"),
	 STRUCT_FLD(field_length,	MY_INT64_NUM_DECIMAL_DIGITS),
	 STRUCT_FLD(field_type,		MYSQL_TYPE_LONGLONG),
	 STRUCT_FLD(value,		0),
	 STRUCT_FLD(field_flags,	MY_I_S_UNSIGNED),
	 STRUCT_FLD(old_name,		""),
	 STRUCT_FLD(open_method,	SKIP_OPEN_TABLE)},

#define IDX_BUF_LRU_PAGE_FIX_COUNT	6
	{STRUCT_FLD(field_name,		"FIX_COUNT"),
	 STRUCT_FLD(field_length,	MY_INT64_NUM_DECIMAL_DIGITS),
	 STRUCT_FLD(field_type,		MYSQL_TYPE_LONGLONG),
	 STRUCT_FLD(value,		0),
	 STRUCT_FLD(field_flags,	MY_I_S_UNSIGNED),
	 STRUCT_FLD(old_name,		""),
	 STRUCT_FLD(open_method,	SKIP_OPEN_TABLE)},

#ifdef BTR_CUR_HASH_ADAPT
#define IDX_BUF_LRU_PAGE_HASHED		7
	{STRUCT_FLD(field_name,		"IS_HASHED"),
	 STRUCT_FLD(field_length,	3),
	 STRUCT_FLD(field_type,		MYSQL_TYPE_STRING),
	 STRUCT_FLD(value,		0),
	 STRUCT_FLD(field_flags,	MY_I_S_MAYBE_NULL),
	 STRUCT_FLD(old_name,		""),
	 STRUCT_FLD(open_method,	SKIP_OPEN_TABLE)},
#endif /* BTR_CUR_HASH_ADAPT */

#define IDX_BUF_LRU_PAGE_NEWEST_MOD	7 + I_S_AHI
	{STRUCT_FLD(field_name,		"NEWEST_MODIFICATION"),
	 STRUCT_FLD(field_length,	MY_INT64_NUM_DECIMAL_DIGITS),
	 STRUCT_FLD(field_type,		MYSQL_TYPE_LONGLONG),
	 STRUCT_FLD(value,		0),
	 STRUCT_FLD(field_flags,	MY_I_S_UNSIGNED),
	 STRUCT_FLD(old_name,		""),
	 STRUCT_FLD(open_method,	SKIP_OPEN_TABLE)},

#define IDX_BUF_LRU_PAGE_OLDEST_MOD	8 + I_S_AHI
	{STRUCT_FLD(field_name,		"OLDEST_MODIFICATION"),
	 STRUCT_FLD(field_length,	MY_INT64_NUM_DECIMAL_DIGITS),
	 STRUCT_FLD(field_type,		MYSQL_TYPE_LONGLONG),
	 STRUCT_FLD(value,		0),
	 STRUCT_FLD(field_flags,	MY_I_S_UNSIGNED),
	 STRUCT_FLD(old_name,		""),
	 STRUCT_FLD(open_method,	SKIP_OPEN_TABLE)},

#define IDX_BUF_LRU_PAGE_ACCESS_TIME	9 + I_S_AHI
	{STRUCT_FLD(field_name,		"ACCESS_TIME"),
	 STRUCT_FLD(field_length,	MY_INT64_NUM_DECIMAL_DIGITS),
	 STRUCT_FLD(field_type,		MYSQL_TYPE_LONGLONG),
	 STRUCT_FLD(value,		0),
	 STRUCT_FLD(field_flags,	MY_I_S_UNSIGNED),
	 STRUCT_FLD(old_name,		""),
	 STRUCT_FLD(open_method,	SKIP_OPEN_TABLE)},

#define IDX_BUF_LRU_PAGE_TABLE_NAME	10 + I_S_AHI
	{STRUCT_FLD(field_name,		"TABLE_NAME"),
	 STRUCT_FLD(field_length,	1024),
	 STRUCT_FLD(field_type,		MYSQL_TYPE_STRING),
	 STRUCT_FLD(value,		0),
	 STRUCT_FLD(field_flags,	MY_I_S_MAYBE_NULL),
	 STRUCT_FLD(old_name,		""),
	 STRUCT_FLD(open_method,	SKIP_OPEN_TABLE)},

#define IDX_BUF_LRU_PAGE_INDEX_NAME	11 + I_S_AHI
	{STRUCT_FLD(field_name,		"INDEX_NAME"),
	 STRUCT_FLD(field_length,	1024),
	 STRUCT_FLD(field_type,		MYSQL_TYPE_STRING),
	 STRUCT_FLD(value,		0),
	 STRUCT_FLD(field_flags,	MY_I_S_MAYBE_NULL),
	 STRUCT_FLD(old_name,		""),
	 STRUCT_FLD(open_method,	SKIP_OPEN_TABLE)},

#define IDX_BUF_LRU_PAGE_NUM_RECS	12 + I_S_AHI
	{STRUCT_FLD(field_name,		"NUMBER_RECORDS"),
	 STRUCT_FLD(field_length,	MY_INT64_NUM_DECIMAL_DIGITS),
	 STRUCT_FLD(field_type,		MYSQL_TYPE_LONGLONG),
	 STRUCT_FLD(value,		0),
	 STRUCT_FLD(field_flags,	MY_I_S_UNSIGNED),
	 STRUCT_FLD(old_name,		""),
	 STRUCT_FLD(open_method,	SKIP_OPEN_TABLE)},

#define IDX_BUF_LRU_PAGE_DATA_SIZE	13 + I_S_AHI
	{STRUCT_FLD(field_name,		"DATA_SIZE"),
	 STRUCT_FLD(field_length,	MY_INT64_NUM_DECIMAL_DIGITS),
	 STRUCT_FLD(field_type,		MYSQL_TYPE_LONGLONG),
	 STRUCT_FLD(value,		0),
	 STRUCT_FLD(field_flags,	MY_I_S_UNSIGNED),
	 STRUCT_FLD(old_name,		""),
	 STRUCT_FLD(open_method,	SKIP_OPEN_TABLE)},

#define IDX_BUF_LRU_PAGE_ZIP_SIZE	14 + I_S_AHI
	{STRUCT_FLD(field_name,		"COMPRESSED_SIZE"),
	 STRUCT_FLD(field_length,	MY_INT64_NUM_DECIMAL_DIGITS),
	 STRUCT_FLD(field_type,		MYSQL_TYPE_LONGLONG),
	 STRUCT_FLD(value,		0),
	 STRUCT_FLD(field_flags,	MY_I_S_UNSIGNED),
	 STRUCT_FLD(old_name,		""),
	 STRUCT_FLD(open_method,	SKIP_OPEN_TABLE)},

#define IDX_BUF_LRU_PAGE_STATE		15 + I_S_AHI
	{STRUCT_FLD(field_name,		"COMPRESSED"),
	 STRUCT_FLD(field_length,	3),
	 STRUCT_FLD(field_type,		MYSQL_TYPE_STRING),
	 STRUCT_FLD(value,		0),
	 STRUCT_FLD(field_flags,	MY_I_S_MAYBE_NULL),
	 STRUCT_FLD(old_name,		""),
	 STRUCT_FLD(open_method,	SKIP_OPEN_TABLE)},

#define IDX_BUF_LRU_PAGE_IO_FIX		16 + I_S_AHI
	{STRUCT_FLD(field_name,		"IO_FIX"),
	 STRUCT_FLD(field_length,	64),
	 STRUCT_FLD(field_type,		MYSQL_TYPE_STRING),
	 STRUCT_FLD(value,		0),
	 STRUCT_FLD(field_flags,	MY_I_S_MAYBE_NULL),
	 STRUCT_FLD(old_name,		""),
	 STRUCT_FLD(open_method,	SKIP_OPEN_TABLE)},

#define IDX_BUF_LRU_PAGE_IS_OLD		17 + I_S_AHI
	{STRUCT_FLD(field_name,		"IS_OLD"),
	 STRUCT_FLD(field_length,	3),
	 STRUCT_FLD(field_type,		MYSQL_TYPE_STRING),
	 STRUCT_FLD(value,		0),
	 STRUCT_FLD(field_flags,	MY_I_S_MAYBE_NULL),
	 STRUCT_FLD(old_name,		""),
	 STRUCT_FLD(open_method,	SKIP_OPEN_TABLE)},

#define IDX_BUF_LRU_PAGE_FREE_CLOCK	18 + I_S_AHI
	{STRUCT_FLD(field_name,		"FREE_PAGE_CLOCK"),
	 STRUCT_FLD(field_length,	MY_INT64_NUM_DECIMAL_DIGITS),
	 STRUCT_FLD(field_type,		MYSQL_TYPE_LONGLONG),
	 STRUCT_FLD(value,		0),
	 STRUCT_FLD(field_flags,	MY_I_S_UNSIGNED),
	 STRUCT_FLD(old_name,		""),
	 STRUCT_FLD(open_method,	SKIP_OPEN_TABLE)},

	END_OF_ST_FIELD_INFO
};

/*******************************************************************//**
Fill Information Schema table INNODB_BUFFER_PAGE_LRU with information
cached in the buf_page_info_t array
@return 0 on success, 1 on failure */
static
int
i_s_innodb_buf_page_lru_fill(
/*=========================*/
	THD*			thd,		/*!< in: thread */
	TABLE_LIST*		tables,		/*!< in/out: tables to fill */
	const buf_page_info_t*	info_array,	/*!< in: array cached page
						info */
	ulint			num_page)	/*!< in: number of page info
						 cached */
{
	DBUG_ENTER("i_s_innodb_buf_page_lru_fill");

	TABLE*	table	= tables->table;
	Field**	fields	= table->field;

	/* Iterate through the cached array and fill the I_S table rows */
	for (ulint i = 0; i < num_page; i++) {
		const buf_page_info_t*	page_info;
		char			table_name[MAX_FULL_NAME_LEN + 1];
		const char*		table_name_end = NULL;
		const char*		state_str;
		enum buf_page_state	state;

		state_str = NULL;

		page_info = info_array + i;

		OK(fields[IDX_BUF_LRU_POOL_ID]->store(
			   page_info->pool_id, true));

		OK(fields[IDX_BUF_LRU_POS]->store(
			   page_info->block_id, true));

		OK(fields[IDX_BUF_LRU_PAGE_SPACE]->store(
			   page_info->space_id, true));

		OK(fields[IDX_BUF_LRU_PAGE_NUM]->store(
			   page_info->page_num, true));

		OK(field_store_string(
			   fields[IDX_BUF_LRU_PAGE_TYPE],
			   i_s_page_type[page_info->page_type].type_str));

		OK(fields[IDX_BUF_LRU_PAGE_FLUSH_TYPE]->store(
			   page_info->flush_type, true));

		OK(fields[IDX_BUF_LRU_PAGE_FIX_COUNT]->store(
			   page_info->fix_count, true));

#ifdef BTR_CUR_HASH_ADAPT
		OK(field_store_string(fields[IDX_BUF_LRU_PAGE_HASHED],
				      page_info->hashed ? "YES" : "NO"));
#endif /* BTR_CUR_HASH_ADAPT */

		OK(fields[IDX_BUF_LRU_PAGE_NEWEST_MOD]->store(
			   page_info->newest_mod, true));

		OK(fields[IDX_BUF_LRU_PAGE_OLDEST_MOD]->store(
			   page_info->oldest_mod, true));

		OK(fields[IDX_BUF_LRU_PAGE_ACCESS_TIME]->store(
			   page_info->access_time, true));

		fields[IDX_BUF_LRU_PAGE_TABLE_NAME]->set_null();

		fields[IDX_BUF_LRU_PAGE_INDEX_NAME]->set_null();

		/* If this is an index page, fetch the index name
		and table name */
		if (page_info->page_type == I_S_PAGE_TYPE_INDEX) {
			bool ret = false;

			mutex_enter(&dict_sys.mutex);

			const dict_index_t* index =
				dict_index_get_if_in_cache_low(
					page_info->index_id);

			if (index) {
				table_name_end = innobase_convert_name(
					table_name, sizeof(table_name),
					index->table->name.m_name,
					strlen(index->table->name.m_name),
					thd);

				ret = fields[IDX_BUF_LRU_PAGE_TABLE_NAME]
					->store(table_name,
						static_cast<uint>(
							table_name_end
							- table_name),
						system_charset_info)
					|| fields[IDX_BUF_LRU_PAGE_INDEX_NAME]
					->store(index->name,
						uint(strlen(index->name)),
						system_charset_info);
			}

			mutex_exit(&dict_sys.mutex);

			OK(ret);

			if (index) {
				fields[IDX_BUF_LRU_PAGE_TABLE_NAME]
					->set_notnull();
				fields[IDX_BUF_LRU_PAGE_INDEX_NAME]
					->set_notnull();
			}
		}

		OK(fields[IDX_BUF_LRU_PAGE_NUM_RECS]->store(
			   page_info->num_recs, true));

		OK(fields[IDX_BUF_LRU_PAGE_DATA_SIZE]->store(
			   page_info->data_size, true));

		OK(fields[IDX_BUF_LRU_PAGE_ZIP_SIZE]->store(
			   page_info->zip_ssize
			   ? 512 << page_info->zip_ssize : 0, true));

		state = static_cast<enum buf_page_state>(page_info->page_state);

		switch (state) {
		/* Compressed page */
		case BUF_BLOCK_ZIP_PAGE:
		case BUF_BLOCK_ZIP_DIRTY:
			state_str = "YES";
			break;
		/* Uncompressed page */
		case BUF_BLOCK_FILE_PAGE:
			state_str = "NO";
			break;
		/* We should not see following states */
		case BUF_BLOCK_POOL_WATCH:
		case BUF_BLOCK_READY_FOR_USE:
		case BUF_BLOCK_NOT_USED:
		case BUF_BLOCK_MEMORY:
		case BUF_BLOCK_REMOVE_HASH:
			state_str = NULL;
			break;
		};

		OK(field_store_string(fields[IDX_BUF_LRU_PAGE_STATE],
				      state_str));

		switch (page_info->io_fix) {
		case BUF_IO_NONE:
			state_str = "IO_NONE";
			break;
		case BUF_IO_READ:
			state_str = "IO_READ";
			break;
		case BUF_IO_WRITE:
			state_str = "IO_WRITE";
			break;
		case BUF_IO_PIN:
			state_str = "IO_PIN";
			break;
		}

		OK(field_store_string(fields[IDX_BUF_LRU_PAGE_IO_FIX],
				      state_str));

		OK(field_store_string(fields[IDX_BUF_LRU_PAGE_IS_OLD],
				      page_info->is_old ? "YES" : "NO"));

		OK(fields[IDX_BUF_LRU_PAGE_FREE_CLOCK]->store(
			   page_info->freed_page_clock, true));

		OK(schema_table_store_record(thd, table));
	}

	DBUG_RETURN(0);
}

/*******************************************************************//**
This is the function that goes through buffer pool's LRU list
and fetch information to INFORMATION_SCHEMA.INNODB_BUFFER_PAGE_LRU.
@return 0 on success, 1 on failure */
static
int
i_s_innodb_fill_buffer_lru(
/*=======================*/
	THD*			thd,		/*!< in: thread */
	TABLE_LIST*		tables,		/*!< in/out: tables to fill */
	buf_pool_t*		buf_pool,	/*!< in: buffer pool to scan */
	const ulint		pool_id)	/*!< in: buffer pool id */
{
	int			status = 0;
	buf_page_info_t*	info_buffer;
	ulint			lru_pos = 0;
	const buf_page_t*	bpage;
	ulint			lru_len;

	DBUG_ENTER("i_s_innodb_fill_buffer_lru");

	/* Obtain buf_pool mutex before allocate info_buffer, since
	UT_LIST_GET_LEN(buf_pool->LRU) could change */
	buf_pool_mutex_enter(buf_pool);

	lru_len = UT_LIST_GET_LEN(buf_pool->LRU);

	/* Print error message if malloc fail */
	info_buffer = (buf_page_info_t*) my_malloc(
		lru_len * sizeof *info_buffer, MYF(MY_WME));
	/* JAN: TODO: MySQL 5.7 PSI
	info_buffer = (buf_page_info_t*) my_malloc(PSI_INSTRUMENT_ME,
		lru_len * sizeof *info_buffer, MYF(MY_WME));
	*/

	if (!info_buffer) {
		status = 1;
		goto exit;
	}

	memset(info_buffer, 0, lru_len * sizeof *info_buffer);

	/* Walk through Pool's LRU list and print the buffer page
	information */
	bpage = UT_LIST_GET_LAST(buf_pool->LRU);

	while (bpage != NULL) {
		/* Use the same function that collect buffer info for
		INNODB_BUFFER_PAGE to get buffer page info */
		i_s_innodb_buffer_page_get_info(bpage, pool_id, lru_pos,
						(info_buffer + lru_pos));

		bpage = UT_LIST_GET_PREV(LRU, bpage);

		lru_pos++;
	}

	ut_ad(lru_pos == lru_len);
	ut_ad(lru_pos == UT_LIST_GET_LEN(buf_pool->LRU));

exit:
	buf_pool_mutex_exit(buf_pool);

	if (info_buffer) {
		status = i_s_innodb_buf_page_lru_fill(
			thd, tables, info_buffer, lru_len);

		my_free(info_buffer);
	}

	DBUG_RETURN(status);
}

/*******************************************************************//**
Fill page information for pages in InnoDB buffer pool to the
dynamic table INFORMATION_SCHEMA.INNODB_BUFFER_PAGE_LRU
@return 0 on success, 1 on failure */
static
int
i_s_innodb_buf_page_lru_fill_table(
/*===============================*/
	THD*		thd,		/*!< in: thread */
	TABLE_LIST*	tables,		/*!< in/out: tables to fill */
	Item*		)		/*!< in: condition (ignored) */
{
	int	status	= 0;

	DBUG_ENTER("i_s_innodb_buf_page_lru_fill_table");

	RETURN_IF_INNODB_NOT_STARTED(tables->schema_table_name.str);

	/* deny access to any users that do not hold PROCESS_ACL */
	if (check_global_access(thd, PROCESS_ACL)) {
		DBUG_RETURN(0);
	}

	/* Walk through each buffer pool */
	for (ulint i = 0; i < srv_buf_pool_instances; i++) {
		buf_pool_t*	buf_pool;

		buf_pool = buf_pool_from_array(i);

		/* Fetch information from pages in this buffer pool's LRU list,
		and fill the corresponding I_S table */
		status = i_s_innodb_fill_buffer_lru(thd, tables, buf_pool, i);

		/* If something wrong, break and return */
		if (status) {
			break;
		}
	}

	DBUG_RETURN(status);
}

/*******************************************************************//**
Bind the dynamic table INFORMATION_SCHEMA.INNODB_BUFFER_PAGE_LRU.
@return 0 on success, 1 on failure */
static
int
i_s_innodb_buffer_page_lru_init(
/*============================*/
	void*	p)	/*!< in/out: table schema object */
{
	ST_SCHEMA_TABLE*	schema;

	DBUG_ENTER("i_s_innodb_buffer_page_lru_init");

	schema = reinterpret_cast<ST_SCHEMA_TABLE*>(p);

	schema->fields_info = i_s_innodb_buf_page_lru_fields_info;
	schema->fill_table = i_s_innodb_buf_page_lru_fill_table;

	DBUG_RETURN(0);
}

UNIV_INTERN struct st_maria_plugin	i_s_innodb_buffer_page_lru =
{
	/* the plugin type (a MYSQL_XXX_PLUGIN value) */
	/* int */
	STRUCT_FLD(type, MYSQL_INFORMATION_SCHEMA_PLUGIN),

	/* pointer to type-specific plugin descriptor */
	/* void* */
	STRUCT_FLD(info, &i_s_info),

	/* plugin name */
	/* const char* */
	STRUCT_FLD(name, "INNODB_BUFFER_PAGE_LRU"),

	/* plugin author (for SHOW PLUGINS) */
	/* const char* */
	STRUCT_FLD(author, plugin_author),

	/* general descriptive text (for SHOW PLUGINS) */
	/* const char* */
	STRUCT_FLD(descr, "InnoDB Buffer Page in LRU"),

	/* the plugin license (PLUGIN_LICENSE_XXX) */
	/* int */
	STRUCT_FLD(license, PLUGIN_LICENSE_GPL),

	/* the function to invoke when plugin is loaded */
	/* int (*)(void*); */
	STRUCT_FLD(init, i_s_innodb_buffer_page_lru_init),

	/* the function to invoke when plugin is unloaded */
	/* int (*)(void*); */
	STRUCT_FLD(deinit, i_s_common_deinit),

	/* plugin version (for SHOW PLUGINS) */
	/* unsigned int */
	STRUCT_FLD(version, INNODB_VERSION_SHORT),

	/* struct st_mysql_show_var* */
	STRUCT_FLD(status_vars, NULL),

	/* struct st_mysql_sys_var** */
	STRUCT_FLD(system_vars, NULL),

        /* Maria extension */
	STRUCT_FLD(version_info, INNODB_VERSION_STR),
        STRUCT_FLD(maturity, MariaDB_PLUGIN_MATURITY_STABLE),
};

/*******************************************************************//**
Unbind a dynamic INFORMATION_SCHEMA table.
@return 0 */
static int i_s_common_deinit(void*)
{
	DBUG_ENTER("i_s_common_deinit");

	/* Do nothing */

	DBUG_RETURN(0);
}

/**  SYS_TABLES  ***************************************************/
/* Fields of the dynamic table INFORMATION_SCHEMA.SYS_TABLES */
static ST_FIELD_INFO	innodb_sys_tables_fields_info[] =
{
#define SYS_TABLES_ID			0
	{STRUCT_FLD(field_name,		"TABLE_ID"),
	 STRUCT_FLD(field_length,	MY_INT64_NUM_DECIMAL_DIGITS),
	 STRUCT_FLD(field_type,		MYSQL_TYPE_LONGLONG),
	 STRUCT_FLD(value,		0),
	 STRUCT_FLD(field_flags,	MY_I_S_UNSIGNED),
	 STRUCT_FLD(old_name,		""),
	 STRUCT_FLD(open_method,	SKIP_OPEN_TABLE)},

#define SYS_TABLES_NAME			1
	{STRUCT_FLD(field_name,		"NAME"),
	 STRUCT_FLD(field_length,	MAX_FULL_NAME_LEN + 1),
	 STRUCT_FLD(field_type,		MYSQL_TYPE_STRING),
	 STRUCT_FLD(value,		0),
	 STRUCT_FLD(field_flags,	0),
	 STRUCT_FLD(old_name,		""),
	 STRUCT_FLD(open_method,	SKIP_OPEN_TABLE)},

#define SYS_TABLES_FLAG			2
	{STRUCT_FLD(field_name,		"FLAG"),
	 STRUCT_FLD(field_length,	MY_INT32_NUM_DECIMAL_DIGITS),
	 STRUCT_FLD(field_type,		MYSQL_TYPE_LONG),
	 STRUCT_FLD(value,		0),
	 STRUCT_FLD(field_flags,	0),
	 STRUCT_FLD(old_name,		""),
	 STRUCT_FLD(open_method,	SKIP_OPEN_TABLE)},

#define SYS_TABLES_NUM_COLUMN		3
	{STRUCT_FLD(field_name,		"N_COLS"),
	 STRUCT_FLD(field_length,	MY_INT32_NUM_DECIMAL_DIGITS),
	 STRUCT_FLD(field_type,		MYSQL_TYPE_LONG),
	 STRUCT_FLD(value,		0),
	 STRUCT_FLD(field_flags,	0),
	 STRUCT_FLD(old_name,		""),
	 STRUCT_FLD(open_method,	SKIP_OPEN_TABLE)},

#define SYS_TABLES_SPACE		4
	{STRUCT_FLD(field_name,		"SPACE"),
	 STRUCT_FLD(field_length,	MY_INT32_NUM_DECIMAL_DIGITS),
	 STRUCT_FLD(field_type,		MYSQL_TYPE_LONG),
	 STRUCT_FLD(value,		0),
	 STRUCT_FLD(field_flags,	0),
	 STRUCT_FLD(old_name,		""),
	 STRUCT_FLD(open_method,	SKIP_OPEN_TABLE)},

#define SYS_TABLES_ROW_FORMAT		5
	{STRUCT_FLD(field_name,		"ROW_FORMAT"),
	 STRUCT_FLD(field_length,	12),
	 STRUCT_FLD(field_type,		MYSQL_TYPE_STRING),
	 STRUCT_FLD(value,		0),
	 STRUCT_FLD(field_flags,	MY_I_S_MAYBE_NULL),
	 STRUCT_FLD(old_name,		""),
	 STRUCT_FLD(open_method,	SKIP_OPEN_TABLE)},

#define SYS_TABLES_ZIP_PAGE_SIZE	6
	{STRUCT_FLD(field_name,		"ZIP_PAGE_SIZE"),
	 STRUCT_FLD(field_length,	MY_INT32_NUM_DECIMAL_DIGITS),
	 STRUCT_FLD(field_type,		MYSQL_TYPE_LONG),
	 STRUCT_FLD(value,		0),
	 STRUCT_FLD(field_flags,	MY_I_S_UNSIGNED),
	 STRUCT_FLD(old_name,		""),
	 STRUCT_FLD(open_method,	SKIP_OPEN_TABLE)},

#define SYS_TABLES_SPACE_TYPE		7
	{STRUCT_FLD(field_name,		"SPACE_TYPE"),
	 STRUCT_FLD(field_length,	10),
	 STRUCT_FLD(field_type,		MYSQL_TYPE_STRING),
	 STRUCT_FLD(value,		0),
	 STRUCT_FLD(field_flags,	MY_I_S_MAYBE_NULL),
	 STRUCT_FLD(old_name,		""),
	 STRUCT_FLD(open_method,	SKIP_OPEN_TABLE)},

	END_OF_ST_FIELD_INFO
};

/**********************************************************************//**
Populate information_schema.innodb_sys_tables table with information
from SYS_TABLES.
@return 0 on success */
static
int
i_s_dict_fill_sys_tables(
/*=====================*/
	THD*		thd,		/*!< in: thread */
	dict_table_t*	table,		/*!< in: table */
	TABLE*		table_to_fill)	/*!< in/out: fill this table */
{
	Field**			fields;
	ulint			compact = DICT_TF_GET_COMPACT(table->flags);
	ulint			atomic_blobs = DICT_TF_HAS_ATOMIC_BLOBS(
								table->flags);
	const ulint zip_size = dict_tf_get_zip_size(table->flags);
	const char*		row_format;

	if (!compact) {
		row_format = "Redundant";
	} else if (!atomic_blobs) {
		row_format = "Compact";
	} else if (DICT_TF_GET_ZIP_SSIZE(table->flags)) {
		row_format = "Compressed";
	} else {
		row_format = "Dynamic";
	}

	DBUG_ENTER("i_s_dict_fill_sys_tables");

	fields = table_to_fill->field;

	OK(fields[SYS_TABLES_ID]->store(longlong(table->id), TRUE));

	OK(field_store_string(fields[SYS_TABLES_NAME], table->name.m_name));

	OK(fields[SYS_TABLES_FLAG]->store(table->flags));

	OK(fields[SYS_TABLES_NUM_COLUMN]->store(table->n_cols));

	OK(fields[SYS_TABLES_SPACE]->store(table->space_id, true));

	OK(field_store_string(fields[SYS_TABLES_ROW_FORMAT], row_format));

	OK(fields[SYS_TABLES_ZIP_PAGE_SIZE]->store(zip_size, true));

	OK(field_store_string(fields[SYS_TABLES_SPACE_TYPE],
			      table->space_id ? "Single" : "System"));

	OK(schema_table_store_record(thd, table_to_fill));

	DBUG_RETURN(0);
}
/*******************************************************************//**
Function to go through each record in SYS_TABLES table, and fill the
information_schema.innodb_sys_tables table with related table information
@return 0 on success */
static
int
i_s_sys_tables_fill_table(
/*======================*/
	THD*		thd,	/*!< in: thread */
	TABLE_LIST*	tables,	/*!< in/out: tables to fill */
	Item*		)	/*!< in: condition (not used) */
{
	btr_pcur_t	pcur;
	const rec_t*	rec;
	mem_heap_t*	heap;
	mtr_t		mtr;

	DBUG_ENTER("i_s_sys_tables_fill_table");
	RETURN_IF_INNODB_NOT_STARTED(tables->schema_table_name.str);

	/* deny access to user without PROCESS_ACL privilege */
	if (check_global_access(thd, PROCESS_ACL)) {
		DBUG_RETURN(0);
	}

	heap = mem_heap_create(1000);
	mutex_enter(&dict_sys.mutex);
	mtr_start(&mtr);

	rec = dict_startscan_system(&pcur, &mtr, SYS_TABLES);

	while (rec) {
		const char*	err_msg;
		dict_table_t*	table_rec;

		/* Create and populate a dict_table_t structure with
		information from SYS_TABLES row */
		err_msg = dict_process_sys_tables_rec_and_mtr_commit(
			heap, rec, &table_rec, false, &mtr);

		mutex_exit(&dict_sys.mutex);

		if (!err_msg) {
			i_s_dict_fill_sys_tables(thd, table_rec,
						 tables->table);
		} else {
			push_warning_printf(thd, Sql_condition::WARN_LEVEL_WARN,
					    ER_CANT_FIND_SYSTEM_REC, "%s",
					    err_msg);
		}

		if (table_rec) {
			dict_mem_table_free(table_rec);
		}

		mem_heap_empty(heap);

		/* Get the next record */
		mutex_enter(&dict_sys.mutex);
		mtr_start(&mtr);
		rec = dict_getnext_system(&pcur, &mtr);
	}

	mtr_commit(&mtr);
	mutex_exit(&dict_sys.mutex);
	mem_heap_free(heap);

	DBUG_RETURN(0);
}

/*******************************************************************//**
Bind the dynamic table INFORMATION_SCHEMA.innodb_sys_tables
@return 0 on success */
static
int
innodb_sys_tables_init(
/*===================*/
	void*	p)	/*!< in/out: table schema object */
{
	ST_SCHEMA_TABLE*	schema;

	DBUG_ENTER("innodb_sys_tables_init");

	schema = (ST_SCHEMA_TABLE*) p;

	schema->fields_info = innodb_sys_tables_fields_info;
	schema->fill_table = i_s_sys_tables_fill_table;

	DBUG_RETURN(0);
}

UNIV_INTERN struct st_maria_plugin	i_s_innodb_sys_tables =
{
	/* the plugin type (a MYSQL_XXX_PLUGIN value) */
	/* int */
	STRUCT_FLD(type, MYSQL_INFORMATION_SCHEMA_PLUGIN),

	/* pointer to type-specific plugin descriptor */
	/* void* */
	STRUCT_FLD(info, &i_s_info),

	/* plugin name */
	/* const char* */
	STRUCT_FLD(name, "INNODB_SYS_TABLES"),

	/* plugin author (for SHOW PLUGINS) */
	/* const char* */
	STRUCT_FLD(author, plugin_author),

	/* general descriptive text (for SHOW PLUGINS) */
	/* const char* */
	STRUCT_FLD(descr, "InnoDB SYS_TABLES"),

	/* the plugin license (PLUGIN_LICENSE_XXX) */
	/* int */
	STRUCT_FLD(license, PLUGIN_LICENSE_GPL),

	/* the function to invoke when plugin is loaded */
	/* int (*)(void*); */
	STRUCT_FLD(init, innodb_sys_tables_init),

	/* the function to invoke when plugin is unloaded */
	/* int (*)(void*); */
	STRUCT_FLD(deinit, i_s_common_deinit),

	/* plugin version (for SHOW PLUGINS) */
	/* unsigned int */
	STRUCT_FLD(version, INNODB_VERSION_SHORT),

	/* struct st_mysql_show_var* */
	STRUCT_FLD(status_vars, NULL),

	/* struct st_mysql_sys_var** */
	STRUCT_FLD(system_vars, NULL),

        /* Maria extension */
	STRUCT_FLD(version_info, INNODB_VERSION_STR),
        STRUCT_FLD(maturity, MariaDB_PLUGIN_MATURITY_STABLE),
};

/**  SYS_TABLESTATS  ***********************************************/
/* Fields of the dynamic table INFORMATION_SCHEMA.SYS_TABLESTATS */
static ST_FIELD_INFO	innodb_sys_tablestats_fields_info[] =
{
#define SYS_TABLESTATS_ID		0
	{STRUCT_FLD(field_name,		"TABLE_ID"),
	 STRUCT_FLD(field_length,	MY_INT64_NUM_DECIMAL_DIGITS),
	 STRUCT_FLD(field_type,		MYSQL_TYPE_LONGLONG),
	 STRUCT_FLD(value,		0),
	 STRUCT_FLD(field_flags,	MY_I_S_UNSIGNED),
	 STRUCT_FLD(old_name,		""),
	 STRUCT_FLD(open_method,	SKIP_OPEN_TABLE)},

#define SYS_TABLESTATS_NAME		1
	{STRUCT_FLD(field_name,		"NAME"),
	 STRUCT_FLD(field_length,	NAME_LEN + 1),
	 STRUCT_FLD(field_type,		MYSQL_TYPE_STRING),
	 STRUCT_FLD(value,		0),
	 STRUCT_FLD(field_flags,	0),
	 STRUCT_FLD(old_name,		""),
	 STRUCT_FLD(open_method,	SKIP_OPEN_TABLE)},

#define SYS_TABLESTATS_INIT		2
	{STRUCT_FLD(field_name,		"STATS_INITIALIZED"),
	 STRUCT_FLD(field_length,	NAME_LEN + 1),
	 STRUCT_FLD(field_type,		MYSQL_TYPE_STRING),
	 STRUCT_FLD(value,		0),
	 STRUCT_FLD(field_flags,	0),
	 STRUCT_FLD(old_name,		""),
	 STRUCT_FLD(open_method,	SKIP_OPEN_TABLE)},

#define SYS_TABLESTATS_NROW		3
	{STRUCT_FLD(field_name,		"NUM_ROWS"),
	 STRUCT_FLD(field_length,	MY_INT64_NUM_DECIMAL_DIGITS),
	 STRUCT_FLD(field_type,		MYSQL_TYPE_LONGLONG),
	 STRUCT_FLD(value,		0),
	 STRUCT_FLD(field_flags,	MY_I_S_UNSIGNED),
	 STRUCT_FLD(old_name,		""),
	 STRUCT_FLD(open_method,	SKIP_OPEN_TABLE)},

#define SYS_TABLESTATS_CLUST_SIZE	4
	{STRUCT_FLD(field_name,		"CLUST_INDEX_SIZE"),
	 STRUCT_FLD(field_length,	MY_INT64_NUM_DECIMAL_DIGITS),
	 STRUCT_FLD(field_type,		MYSQL_TYPE_LONGLONG),
	 STRUCT_FLD(value,		0),
	 STRUCT_FLD(field_flags,	MY_I_S_UNSIGNED),
	 STRUCT_FLD(old_name,		""),
	 STRUCT_FLD(open_method,	SKIP_OPEN_TABLE)},

#define SYS_TABLESTATS_INDEX_SIZE	5
	{STRUCT_FLD(field_name,		"OTHER_INDEX_SIZE"),
	 STRUCT_FLD(field_length,	MY_INT64_NUM_DECIMAL_DIGITS),
	 STRUCT_FLD(field_type,		MYSQL_TYPE_LONGLONG),
	 STRUCT_FLD(value,		0),
	 STRUCT_FLD(field_flags,	MY_I_S_UNSIGNED),
	 STRUCT_FLD(old_name,		""),
	 STRUCT_FLD(open_method,	SKIP_OPEN_TABLE)},

#define SYS_TABLESTATS_MODIFIED		6
	{STRUCT_FLD(field_name,		"MODIFIED_COUNTER"),
	 STRUCT_FLD(field_length,	MY_INT64_NUM_DECIMAL_DIGITS),
	 STRUCT_FLD(field_type,		MYSQL_TYPE_LONGLONG),
	 STRUCT_FLD(value,		0),
	 STRUCT_FLD(field_flags,	MY_I_S_UNSIGNED),
	 STRUCT_FLD(old_name,		""),
	 STRUCT_FLD(open_method,	SKIP_OPEN_TABLE)},

#define SYS_TABLESTATS_AUTONINC		7
	{STRUCT_FLD(field_name,		"AUTOINC"),
	 STRUCT_FLD(field_length,	MY_INT64_NUM_DECIMAL_DIGITS),
	 STRUCT_FLD(field_type,		MYSQL_TYPE_LONGLONG),
	 STRUCT_FLD(value,		0),
	 STRUCT_FLD(field_flags,	MY_I_S_UNSIGNED),
	 STRUCT_FLD(old_name,		""),
	 STRUCT_FLD(open_method,	SKIP_OPEN_TABLE)},

#define SYS_TABLESTATS_TABLE_REF_COUNT	8
	{STRUCT_FLD(field_name,		"REF_COUNT"),
	 STRUCT_FLD(field_length,	MY_INT32_NUM_DECIMAL_DIGITS),
	 STRUCT_FLD(field_type,		MYSQL_TYPE_LONG),
	 STRUCT_FLD(value,		0),
	 STRUCT_FLD(field_flags,	0),
	 STRUCT_FLD(old_name,		""),
	 STRUCT_FLD(open_method,	SKIP_OPEN_TABLE)},

	END_OF_ST_FIELD_INFO
};

/** Populate information_schema.innodb_sys_tablestats table with information
from SYS_TABLES.
@param[in]	thd		thread ID
@param[in,out]	table		table
@param[in]	ref_count	table reference count
@param[in,out]	table_to_fill	fill this table
@return 0 on success */
static
int
i_s_dict_fill_sys_tablestats(
	THD*		thd,
	dict_table_t*	table,
	ulint		ref_count,
	TABLE*		table_to_fill)
{
	Field**		fields;

	DBUG_ENTER("i_s_dict_fill_sys_tablestats");

	fields = table_to_fill->field;

	OK(fields[SYS_TABLESTATS_ID]->store(longlong(table->id), TRUE));

	OK(field_store_string(fields[SYS_TABLESTATS_NAME],
			      table->name.m_name));

	dict_table_stats_lock(table, RW_S_LATCH);

	if (table->stat_initialized) {
		OK(field_store_string(fields[SYS_TABLESTATS_INIT],
				      "Initialized"));

		OK(fields[SYS_TABLESTATS_NROW]->store(table->stat_n_rows,
						      true));

		OK(fields[SYS_TABLESTATS_CLUST_SIZE]->store(
			   table->stat_clustered_index_size, true));

		OK(fields[SYS_TABLESTATS_INDEX_SIZE]->store(
			   table->stat_sum_of_other_index_sizes, true));

		OK(fields[SYS_TABLESTATS_MODIFIED]->store(
			   table->stat_modified_counter, true));
	} else {
		OK(field_store_string(fields[SYS_TABLESTATS_INIT],
				      "Uninitialized"));

		OK(fields[SYS_TABLESTATS_NROW]->store(0, true));

		OK(fields[SYS_TABLESTATS_CLUST_SIZE]->store(0, true));

		OK(fields[SYS_TABLESTATS_INDEX_SIZE]->store(0, true));

		OK(fields[SYS_TABLESTATS_MODIFIED]->store(0, true));
	}

	dict_table_stats_unlock(table, RW_S_LATCH);

	OK(fields[SYS_TABLESTATS_AUTONINC]->store(table->autoinc, true));

	OK(fields[SYS_TABLESTATS_TABLE_REF_COUNT]->store(ref_count, true));

	OK(schema_table_store_record(thd, table_to_fill));

	DBUG_RETURN(0);
}

/*******************************************************************//**
Function to go through each record in SYS_TABLES table, and fill the
information_schema.innodb_sys_tablestats table with table statistics
related information
@return 0 on success */
static
int
i_s_sys_tables_fill_table_stats(
/*============================*/
	THD*		thd,	/*!< in: thread */
	TABLE_LIST*	tables,	/*!< in/out: tables to fill */
	Item*		)	/*!< in: condition (not used) */
{
	btr_pcur_t	pcur;
	const rec_t*	rec;
	mem_heap_t*	heap;
	mtr_t		mtr;

	DBUG_ENTER("i_s_sys_tables_fill_table_stats");
	RETURN_IF_INNODB_NOT_STARTED(tables->schema_table_name.str);

	/* deny access to user without PROCESS_ACL privilege */
	if (check_global_access(thd, PROCESS_ACL)) {
		DBUG_RETURN(0);
	}

	heap = mem_heap_create(1000);
<<<<<<< HEAD
	rw_lock_s_lock(&dict_sys.latch);
	mutex_enter(&dict_sys.mutex);
=======
	rw_lock_s_lock(&dict_operation_lock);
	mutex_enter(&dict_sys->mutex);
>>>>>>> 2ae83aff
	mtr_start(&mtr);

	rec = dict_startscan_system(&pcur, &mtr, SYS_TABLES);

	while (rec) {
		const char*	err_msg;
		dict_table_t*	table_rec;

		/* Fetch the dict_table_t structure corresponding to
		this SYS_TABLES record */
		err_msg = dict_process_sys_tables_rec_and_mtr_commit(
			heap, rec, &table_rec, true, &mtr);

		ulint ref_count = table_rec ? table_rec->get_ref_count() : 0;
		mutex_exit(&dict_sys.mutex);

		DBUG_EXECUTE_IF("test_sys_tablestats", {
			if (strcmp("test/t1", table_rec->name.m_name) == 0 ) {
				DEBUG_SYNC_C("dict_table_not_protected");
			}});

		if (table_rec != NULL) {
			ut_ad(err_msg == NULL);
			i_s_dict_fill_sys_tablestats(thd, table_rec, ref_count,
						     tables->table);
		} else {
			ut_ad(err_msg != NULL);
			push_warning_printf(thd, Sql_condition::WARN_LEVEL_WARN,
					    ER_CANT_FIND_SYSTEM_REC, "%s",
					    err_msg);
		}

<<<<<<< HEAD
		rw_lock_s_unlock(&dict_sys.latch);
		mem_heap_empty(heap);

		/* Get the next record */
		rw_lock_s_lock(&dict_sys.latch);
		mutex_enter(&dict_sys.mutex);
=======
		rw_lock_s_unlock(&dict_operation_lock);
		mem_heap_empty(heap);

		/* Get the next record */
		rw_lock_s_lock(&dict_operation_lock);
		mutex_enter(&dict_sys->mutex);
>>>>>>> 2ae83aff

		mtr_start(&mtr);
		rec = dict_getnext_system(&pcur, &mtr);
	}

	mtr_commit(&mtr);
<<<<<<< HEAD
	mutex_exit(&dict_sys.mutex);
	rw_lock_s_unlock(&dict_sys.latch);
=======
	mutex_exit(&dict_sys->mutex);
	rw_lock_s_unlock(&dict_operation_lock);
>>>>>>> 2ae83aff
	mem_heap_free(heap);

	DBUG_RETURN(0);
}

/*******************************************************************//**
Bind the dynamic table INFORMATION_SCHEMA.innodb_sys_tablestats
@return 0 on success */
static
int
innodb_sys_tablestats_init(
/*=======================*/
	void*	p)	/*!< in/out: table schema object */
{
	ST_SCHEMA_TABLE*	schema;

	DBUG_ENTER("innodb_sys_tablestats_init");

	schema = (ST_SCHEMA_TABLE*) p;

	schema->fields_info = innodb_sys_tablestats_fields_info;
	schema->fill_table = i_s_sys_tables_fill_table_stats;

	DBUG_RETURN(0);
}

UNIV_INTERN struct st_maria_plugin	i_s_innodb_sys_tablestats =
{
	/* the plugin type (a MYSQL_XXX_PLUGIN value) */
	/* int */
	STRUCT_FLD(type, MYSQL_INFORMATION_SCHEMA_PLUGIN),

	/* pointer to type-specific plugin descriptor */
	/* void* */
	STRUCT_FLD(info, &i_s_info),

	/* plugin name */
	/* const char* */
	STRUCT_FLD(name, "INNODB_SYS_TABLESTATS"),

	/* plugin author (for SHOW PLUGINS) */
	/* const char* */
	STRUCT_FLD(author, plugin_author),

	/* general descriptive text (for SHOW PLUGINS) */
	/* const char* */
	STRUCT_FLD(descr, "InnoDB SYS_TABLESTATS"),

	/* the plugin license (PLUGIN_LICENSE_XXX) */
	/* int */
	STRUCT_FLD(license, PLUGIN_LICENSE_GPL),

	/* the function to invoke when plugin is loaded */
	/* int (*)(void*); */
	STRUCT_FLD(init, innodb_sys_tablestats_init),

	/* the function to invoke when plugin is unloaded */
	/* int (*)(void*); */
	STRUCT_FLD(deinit, i_s_common_deinit),

	/* plugin version (for SHOW PLUGINS) */
	/* unsigned int */
	STRUCT_FLD(version, INNODB_VERSION_SHORT),

	/* struct st_mysql_show_var* */
	STRUCT_FLD(status_vars, NULL),

	/* struct st_mysql_sys_var** */
	STRUCT_FLD(system_vars, NULL),

        /* Maria extension */
	STRUCT_FLD(version_info, INNODB_VERSION_STR),
        STRUCT_FLD(maturity, MariaDB_PLUGIN_MATURITY_STABLE),
};

/**  SYS_INDEXES  **************************************************/
/* Fields of the dynamic table INFORMATION_SCHEMA.SYS_INDEXES */
static ST_FIELD_INFO	innodb_sysindex_fields_info[] =
{
#define SYS_INDEX_ID		0
	{STRUCT_FLD(field_name,		"INDEX_ID"),
	 STRUCT_FLD(field_length,	MY_INT64_NUM_DECIMAL_DIGITS),
	 STRUCT_FLD(field_type,		MYSQL_TYPE_LONGLONG),
	 STRUCT_FLD(value,		0),
	 STRUCT_FLD(field_flags,	MY_I_S_UNSIGNED),
	 STRUCT_FLD(old_name,		""),
	 STRUCT_FLD(open_method,	SKIP_OPEN_TABLE)},

#define SYS_INDEX_NAME		1
	{STRUCT_FLD(field_name,		"NAME"),
	 STRUCT_FLD(field_length,	NAME_LEN + 1),
	 STRUCT_FLD(field_type,		MYSQL_TYPE_STRING),
	 STRUCT_FLD(value,		0),
	 STRUCT_FLD(field_flags,	0),
	 STRUCT_FLD(old_name,		""),
	 STRUCT_FLD(open_method,	SKIP_OPEN_TABLE)},

#define SYS_INDEX_TABLE_ID	2
	{STRUCT_FLD(field_name,		"TABLE_ID"),
	 STRUCT_FLD(field_length,	MY_INT64_NUM_DECIMAL_DIGITS),
	 STRUCT_FLD(field_type,		MYSQL_TYPE_LONGLONG),
	 STRUCT_FLD(value,		0),
	 STRUCT_FLD(field_flags,	MY_I_S_UNSIGNED),
	 STRUCT_FLD(old_name,		""),
	 STRUCT_FLD(open_method,	SKIP_OPEN_TABLE)},

#define SYS_INDEX_TYPE		3
	{STRUCT_FLD(field_name,		"TYPE"),
	 STRUCT_FLD(field_length,	MY_INT32_NUM_DECIMAL_DIGITS),
	 STRUCT_FLD(field_type,		MYSQL_TYPE_LONG),
	 STRUCT_FLD(value,		0),
	 STRUCT_FLD(field_flags,	0),
	 STRUCT_FLD(old_name,		""),
	 STRUCT_FLD(open_method,	SKIP_OPEN_TABLE)},

#define SYS_INDEX_NUM_FIELDS	4
	{STRUCT_FLD(field_name,		"N_FIELDS"),
	 STRUCT_FLD(field_length,	MY_INT32_NUM_DECIMAL_DIGITS),
	 STRUCT_FLD(field_type,		MYSQL_TYPE_LONG),
	 STRUCT_FLD(value,		0),
	 STRUCT_FLD(field_flags,	0),
	 STRUCT_FLD(old_name,		""),
	 STRUCT_FLD(open_method,	SKIP_OPEN_TABLE)},

#define SYS_INDEX_PAGE_NO	5
	{STRUCT_FLD(field_name,		"PAGE_NO"),
	 STRUCT_FLD(field_length,	MY_INT32_NUM_DECIMAL_DIGITS),
	 STRUCT_FLD(field_type,		MYSQL_TYPE_LONG),
	 STRUCT_FLD(value,		0),
	 STRUCT_FLD(field_flags,	0),
	 STRUCT_FLD(old_name,		""),
	 STRUCT_FLD(open_method,	SKIP_OPEN_TABLE)},

#define SYS_INDEX_SPACE		6
	{STRUCT_FLD(field_name,		"SPACE"),
	 STRUCT_FLD(field_length,	MY_INT32_NUM_DECIMAL_DIGITS),
	 STRUCT_FLD(field_type,		MYSQL_TYPE_LONG),
	 STRUCT_FLD(value,		0),
	 STRUCT_FLD(field_flags,	0),
	 STRUCT_FLD(old_name,		""),
	 STRUCT_FLD(open_method,	SKIP_OPEN_TABLE)},

#define SYS_INDEX_MERGE_THRESHOLD 7
	{STRUCT_FLD(field_name,		"MERGE_THRESHOLD"),
	 STRUCT_FLD(field_length,	MY_INT32_NUM_DECIMAL_DIGITS),
	 STRUCT_FLD(field_type,		MYSQL_TYPE_LONG),
	 STRUCT_FLD(value,		0),
	 STRUCT_FLD(field_flags,	0),
	 STRUCT_FLD(old_name,		""),
	 STRUCT_FLD(open_method,	SKIP_OPEN_TABLE)},

	END_OF_ST_FIELD_INFO
};

/**********************************************************************//**
Function to populate the information_schema.innodb_sys_indexes table with
collected index information
@return 0 on success */
static
int
i_s_dict_fill_sys_indexes(
/*======================*/
	THD*		thd,		/*!< in: thread */
	table_id_t	table_id,	/*!< in: table id */
	ulint		space_id,	/*!< in: tablespace id */
	dict_index_t*	index,		/*!< in: populated dict_index_t
					struct with index info */
	TABLE*		table_to_fill)	/*!< in/out: fill this table */
{
	Field**		fields;

	DBUG_ENTER("i_s_dict_fill_sys_indexes");

	fields = table_to_fill->field;

	if (*index->name == *TEMP_INDEX_PREFIX_STR) {
		/* Since TEMP_INDEX_PREFIX_STR is not valid UTF-8, we
		need to convert it to something else. */
		*const_cast<char*>(index->name()) = '?';
	}

	OK(fields[SYS_INDEX_NAME]->store(index->name,
					 uint(strlen(index->name)),
					 system_charset_info));

	OK(fields[SYS_INDEX_ID]->store(longlong(index->id), true));

	OK(fields[SYS_INDEX_TABLE_ID]->store(longlong(table_id), true));

	OK(fields[SYS_INDEX_TYPE]->store(index->type, true));

	OK(fields[SYS_INDEX_NUM_FIELDS]->store(index->n_fields));

	/* FIL_NULL is ULINT32_UNDEFINED */
	if (index->page == FIL_NULL) {
		fields[SYS_INDEX_PAGE_NO]->set_null();
	} else {
		OK(fields[SYS_INDEX_PAGE_NO]->store(index->page, true));
	}

	if (space_id == ULINT_UNDEFINED) {
		fields[SYS_INDEX_SPACE]->set_null();
	} else {
		OK(fields[SYS_INDEX_SPACE]->store(space_id, true));
	}

	OK(fields[SYS_INDEX_MERGE_THRESHOLD]->store(index->merge_threshold,
						    true));

	OK(schema_table_store_record(thd, table_to_fill));

	DBUG_RETURN(0);
}
/*******************************************************************//**
Function to go through each record in SYS_INDEXES table, and fill the
information_schema.innodb_sys_indexes table with related index information
@return 0 on success */
static
int
i_s_sys_indexes_fill_table(
/*=======================*/
	THD*		thd,	/*!< in: thread */
	TABLE_LIST*	tables,	/*!< in/out: tables to fill */
	Item*		)	/*!< in: condition (not used) */
{
	btr_pcur_t		pcur;
	const rec_t*		rec;
	mem_heap_t*		heap;
	mtr_t			mtr;

	DBUG_ENTER("i_s_sys_indexes_fill_table");
	RETURN_IF_INNODB_NOT_STARTED(tables->schema_table_name.str);

	/* deny access to user without PROCESS_ACL privilege */
	if (check_global_access(thd, PROCESS_ACL)) {
		DBUG_RETURN(0);
	}

	heap = mem_heap_create(1000);
	mutex_enter(&dict_sys.mutex);
	mtr_start(&mtr);

	/* Start scan the SYS_INDEXES table */
	rec = dict_startscan_system(&pcur, &mtr, SYS_INDEXES);

	/* Process each record in the table */
	while (rec) {
		const char*	err_msg;
		table_id_t	table_id;
		ulint		space_id;
		dict_index_t	index_rec;

		/* Populate a dict_index_t structure with information from
		a SYS_INDEXES row */
		err_msg = dict_process_sys_indexes_rec(heap, rec, &index_rec,
						       &table_id);
		const byte* field = rec_get_nth_field_old(
			rec, DICT_FLD__SYS_INDEXES__SPACE, &space_id);
		space_id = space_id == 4 ? mach_read_from_4(field)
			: ULINT_UNDEFINED;
		mtr_commit(&mtr);
		mutex_exit(&dict_sys.mutex);

		if (!err_msg) {
			if (int err = i_s_dict_fill_sys_indexes(
				    thd, table_id, space_id, &index_rec,
				    tables->table)) {
				mem_heap_free(heap);
				DBUG_RETURN(err);
			}
		} else {
			push_warning_printf(thd, Sql_condition::WARN_LEVEL_WARN,
					    ER_CANT_FIND_SYSTEM_REC, "%s",
					    err_msg);
		}

		mem_heap_empty(heap);

		/* Get the next record */
		mutex_enter(&dict_sys.mutex);
		mtr_start(&mtr);
		rec = dict_getnext_system(&pcur, &mtr);
	}

	mtr_commit(&mtr);
	mutex_exit(&dict_sys.mutex);
	mem_heap_free(heap);

	DBUG_RETURN(0);
}
/*******************************************************************//**
Bind the dynamic table INFORMATION_SCHEMA.innodb_sys_indexes
@return 0 on success */
static
int
innodb_sys_indexes_init(
/*====================*/
	void*	p)	/*!< in/out: table schema object */
{
	ST_SCHEMA_TABLE*	schema;

	DBUG_ENTER("innodb_sys_indexes_init");

	schema = (ST_SCHEMA_TABLE*) p;

	schema->fields_info = innodb_sysindex_fields_info;
	schema->fill_table = i_s_sys_indexes_fill_table;

	DBUG_RETURN(0);
}

UNIV_INTERN struct st_maria_plugin	i_s_innodb_sys_indexes =
{
	/* the plugin type (a MYSQL_XXX_PLUGIN value) */
	/* int */
	STRUCT_FLD(type, MYSQL_INFORMATION_SCHEMA_PLUGIN),

	/* pointer to type-specific plugin descriptor */
	/* void* */
	STRUCT_FLD(info, &i_s_info),

	/* plugin name */
	/* const char* */
	STRUCT_FLD(name, "INNODB_SYS_INDEXES"),

	/* plugin author (for SHOW PLUGINS) */
	/* const char* */
	STRUCT_FLD(author, plugin_author),

	/* general descriptive text (for SHOW PLUGINS) */
	/* const char* */
	STRUCT_FLD(descr, "InnoDB SYS_INDEXES"),

	/* the plugin license (PLUGIN_LICENSE_XXX) */
	/* int */
	STRUCT_FLD(license, PLUGIN_LICENSE_GPL),

	/* the function to invoke when plugin is loaded */
	/* int (*)(void*); */
	STRUCT_FLD(init, innodb_sys_indexes_init),

	/* the function to invoke when plugin is unloaded */
	/* int (*)(void*); */
	STRUCT_FLD(deinit, i_s_common_deinit),

	/* plugin version (for SHOW PLUGINS) */
	/* unsigned int */
	STRUCT_FLD(version, INNODB_VERSION_SHORT),

	/* struct st_mysql_show_var* */
	STRUCT_FLD(status_vars, NULL),

	/* struct st_mysql_sys_var** */
	STRUCT_FLD(system_vars, NULL),

        /* Maria extension */
	STRUCT_FLD(version_info, INNODB_VERSION_STR),
        STRUCT_FLD(maturity, MariaDB_PLUGIN_MATURITY_STABLE),
};

/**  SYS_COLUMNS  **************************************************/
/* Fields of the dynamic table INFORMATION_SCHEMA.INNODB_SYS_COLUMNS */
static ST_FIELD_INFO	innodb_sys_columns_fields_info[] =
{
#define SYS_COLUMN_TABLE_ID		0
	{STRUCT_FLD(field_name,		"TABLE_ID"),
	 STRUCT_FLD(field_length,	MY_INT64_NUM_DECIMAL_DIGITS),
	 STRUCT_FLD(field_type,		MYSQL_TYPE_LONGLONG),
	 STRUCT_FLD(value,		0),
	 STRUCT_FLD(field_flags,	MY_I_S_UNSIGNED),
	 STRUCT_FLD(old_name,		""),
	 STRUCT_FLD(open_method,	SKIP_OPEN_TABLE)},

#define SYS_COLUMN_NAME		1
	{STRUCT_FLD(field_name,		"NAME"),
	 STRUCT_FLD(field_length,	NAME_LEN + 1),
	 STRUCT_FLD(field_type,		MYSQL_TYPE_STRING),
	 STRUCT_FLD(value,		0),
	 STRUCT_FLD(field_flags,	0),
	 STRUCT_FLD(old_name,		""),
	 STRUCT_FLD(open_method,	SKIP_OPEN_TABLE)},

#define SYS_COLUMN_POSITION	2
	{STRUCT_FLD(field_name,		"POS"),
	 STRUCT_FLD(field_length,	MY_INT64_NUM_DECIMAL_DIGITS),
	 STRUCT_FLD(field_type,		MYSQL_TYPE_LONGLONG),
	 STRUCT_FLD(value,		0),
	 STRUCT_FLD(field_flags,	MY_I_S_UNSIGNED),
	 STRUCT_FLD(old_name,		""),
	 STRUCT_FLD(open_method,	SKIP_OPEN_TABLE)},

#define SYS_COLUMN_MTYPE		3
	{STRUCT_FLD(field_name,		"MTYPE"),
	 STRUCT_FLD(field_length,	MY_INT32_NUM_DECIMAL_DIGITS),
	 STRUCT_FLD(field_type,		MYSQL_TYPE_LONG),
	 STRUCT_FLD(value,		0),
	 STRUCT_FLD(field_flags,	0),
	 STRUCT_FLD(old_name,		""),
	 STRUCT_FLD(open_method,	SKIP_OPEN_TABLE)},

#define SYS_COLUMN__PRTYPE	4
	{STRUCT_FLD(field_name,		"PRTYPE"),
	 STRUCT_FLD(field_length,	MY_INT32_NUM_DECIMAL_DIGITS),
	 STRUCT_FLD(field_type,		MYSQL_TYPE_LONG),
	 STRUCT_FLD(value,		0),
	 STRUCT_FLD(field_flags,	0),
	 STRUCT_FLD(old_name,		""),
	 STRUCT_FLD(open_method,	SKIP_OPEN_TABLE)},

#define SYS_COLUMN_COLUMN_LEN	5
	{STRUCT_FLD(field_name,		"LEN"),
	 STRUCT_FLD(field_length,	MY_INT32_NUM_DECIMAL_DIGITS),
	 STRUCT_FLD(field_type,		MYSQL_TYPE_LONG),
	 STRUCT_FLD(value,		0),
	 STRUCT_FLD(field_flags,	0),
	 STRUCT_FLD(old_name,		""),
	 STRUCT_FLD(open_method,	SKIP_OPEN_TABLE)},

	END_OF_ST_FIELD_INFO
};

/**********************************************************************//**
Function to populate the information_schema.innodb_sys_columns with
related column information
@return 0 on success */
static
int
i_s_dict_fill_sys_columns(
/*======================*/
	THD*		thd,		/*!< in: thread */
	table_id_t	table_id,	/*!< in: table ID */
	const char*	col_name,	/*!< in: column name */
	dict_col_t*	column,		/*!< in: dict_col_t struct holding
					more column information */
	ulint		nth_v_col,	/*!< in: virtual column, its
					sequence number (nth virtual col) */
	TABLE*		table_to_fill)	/*!< in/out: fill this table */
{
	Field**		fields;

	DBUG_ENTER("i_s_dict_fill_sys_columns");

	fields = table_to_fill->field;

	OK(fields[SYS_COLUMN_TABLE_ID]->store((longlong) table_id, TRUE));

	OK(field_store_string(fields[SYS_COLUMN_NAME], col_name));

	if (column->is_virtual()) {
		ulint	pos = dict_create_v_col_pos(nth_v_col, column->ind);
		OK(fields[SYS_COLUMN_POSITION]->store(pos, true));
	} else {
		OK(fields[SYS_COLUMN_POSITION]->store(column->ind, true));
	}

	OK(fields[SYS_COLUMN_MTYPE]->store(column->mtype));

	OK(fields[SYS_COLUMN__PRTYPE]->store(column->prtype));

	OK(fields[SYS_COLUMN_COLUMN_LEN]->store(column->len));

	OK(schema_table_store_record(thd, table_to_fill));

	DBUG_RETURN(0);
}
/*******************************************************************//**
Function to fill information_schema.innodb_sys_columns with information
collected by scanning SYS_COLUMNS table.
@return 0 on success */
static
int
i_s_sys_columns_fill_table(
/*=======================*/
	THD*		thd,	/*!< in: thread */
	TABLE_LIST*	tables,	/*!< in/out: tables to fill */
	Item*		)	/*!< in: condition (not used) */
{
	btr_pcur_t	pcur;
	const rec_t*	rec;
	const char*	col_name;
	mem_heap_t*	heap;
	mtr_t		mtr;

	DBUG_ENTER("i_s_sys_columns_fill_table");
	RETURN_IF_INNODB_NOT_STARTED(tables->schema_table_name.str);

	/* deny access to user without PROCESS_ACL privilege */
	if (check_global_access(thd, PROCESS_ACL)) {
		DBUG_RETURN(0);
	}

	heap = mem_heap_create(1000);
	mutex_enter(&dict_sys.mutex);
	mtr_start(&mtr);

	rec = dict_startscan_system(&pcur, &mtr, SYS_COLUMNS);

	while (rec) {
		const char*	err_msg;
		dict_col_t	column_rec;
		table_id_t	table_id;
		ulint		nth_v_col;

		/* populate a dict_col_t structure with information from
		a SYS_COLUMNS row */
		err_msg = dict_process_sys_columns_rec(heap, rec, &column_rec,
						       &table_id, &col_name,
						       &nth_v_col);

		mtr_commit(&mtr);
		mutex_exit(&dict_sys.mutex);

		if (!err_msg) {
			i_s_dict_fill_sys_columns(thd, table_id, col_name,
						 &column_rec, nth_v_col,
						 tables->table);
		} else {
			push_warning_printf(thd, Sql_condition::WARN_LEVEL_WARN,
					    ER_CANT_FIND_SYSTEM_REC, "%s",
					    err_msg);
		}

		mem_heap_empty(heap);

		/* Get the next record */
		mutex_enter(&dict_sys.mutex);
		mtr_start(&mtr);
		rec = dict_getnext_system(&pcur, &mtr);
	}

	mtr_commit(&mtr);
	mutex_exit(&dict_sys.mutex);
	mem_heap_free(heap);

	DBUG_RETURN(0);
}
/*******************************************************************//**
Bind the dynamic table INFORMATION_SCHEMA.innodb_sys_columns
@return 0 on success */
static
int
innodb_sys_columns_init(
/*====================*/
	void*	p)	/*!< in/out: table schema object */
{
	ST_SCHEMA_TABLE*	schema;

	DBUG_ENTER("innodb_sys_columns_init");

	schema = (ST_SCHEMA_TABLE*) p;

	schema->fields_info = innodb_sys_columns_fields_info;
	schema->fill_table = i_s_sys_columns_fill_table;

	DBUG_RETURN(0);
}

UNIV_INTERN struct st_maria_plugin	i_s_innodb_sys_columns =
{
	/* the plugin type (a MYSQL_XXX_PLUGIN value) */
	/* int */
	STRUCT_FLD(type, MYSQL_INFORMATION_SCHEMA_PLUGIN),

	/* pointer to type-specific plugin descriptor */
	/* void* */
	STRUCT_FLD(info, &i_s_info),

	/* plugin name */
	/* const char* */
	STRUCT_FLD(name, "INNODB_SYS_COLUMNS"),

	/* plugin author (for SHOW PLUGINS) */
	/* const char* */
	STRUCT_FLD(author, plugin_author),

	/* general descriptive text (for SHOW PLUGINS) */
	/* const char* */
	STRUCT_FLD(descr, "InnoDB SYS_COLUMNS"),

	/* the plugin license (PLUGIN_LICENSE_XXX) */
	/* int */
	STRUCT_FLD(license, PLUGIN_LICENSE_GPL),

	/* the function to invoke when plugin is loaded */
	/* int (*)(void*); */
	STRUCT_FLD(init, innodb_sys_columns_init),

	/* the function to invoke when plugin is unloaded */
	/* int (*)(void*); */
	STRUCT_FLD(deinit, i_s_common_deinit),

	/* plugin version (for SHOW PLUGINS) */
	/* unsigned int */
	STRUCT_FLD(version, INNODB_VERSION_SHORT),

	/* struct st_mysql_show_var* */
	STRUCT_FLD(status_vars, NULL),

	/* struct st_mysql_sys_var** */
	STRUCT_FLD(system_vars, NULL),

        /* Maria extension */
	STRUCT_FLD(version_info, INNODB_VERSION_STR),
        STRUCT_FLD(maturity, MariaDB_PLUGIN_MATURITY_STABLE),
};

/**  SYS_VIRTUAL **************************************************/
/** Fields of the dynamic table INFORMATION_SCHEMA.INNODB_SYS_VIRTUAL */
static ST_FIELD_INFO	innodb_sys_virtual_fields_info[] =
{
#define SYS_VIRTUAL_TABLE_ID		0
	{STRUCT_FLD(field_name,		"TABLE_ID"),
	 STRUCT_FLD(field_length,	MY_INT64_NUM_DECIMAL_DIGITS),
	 STRUCT_FLD(field_type,		MYSQL_TYPE_LONGLONG),
	 STRUCT_FLD(value,		0),
	 STRUCT_FLD(field_flags,	MY_I_S_UNSIGNED),
	 STRUCT_FLD(old_name,		""),
	 STRUCT_FLD(open_method,	SKIP_OPEN_TABLE)},

#define SYS_VIRTUAL_POS			1
	{STRUCT_FLD(field_name,		"POS"),
	 STRUCT_FLD(field_length,	MY_INT32_NUM_DECIMAL_DIGITS),
	 STRUCT_FLD(field_type,		MYSQL_TYPE_LONG),
	 STRUCT_FLD(value,		0),
	 STRUCT_FLD(field_flags,	MY_I_S_UNSIGNED),
	 STRUCT_FLD(old_name,		""),
	 STRUCT_FLD(open_method,	SKIP_OPEN_TABLE)},

#define SYS_VIRTUAL_BASE_POS		2
	{STRUCT_FLD(field_name,		"BASE_POS"),
	 STRUCT_FLD(field_length,	MY_INT32_NUM_DECIMAL_DIGITS),
	 STRUCT_FLD(field_type,		MYSQL_TYPE_LONG),
	 STRUCT_FLD(value,		0),
	 STRUCT_FLD(field_flags,	MY_I_S_UNSIGNED),
	 STRUCT_FLD(old_name,		""),
	 STRUCT_FLD(open_method,	SKIP_OPEN_TABLE)},

	END_OF_ST_FIELD_INFO
};

/** Function to populate the information_schema.innodb_sys_virtual with
related information
param[in]	thd		thread
param[in]	table_id	table ID
param[in]	pos		virtual column position
param[in]	base_pos	base column position
param[in,out]	table_to_fill	fill this table
@return 0 on success */
static
int
i_s_dict_fill_sys_virtual(
	THD*		thd,
	table_id_t	table_id,
	ulint		pos,
	ulint		base_pos,
	TABLE*		table_to_fill)
{
	Field**		fields;

	DBUG_ENTER("i_s_dict_fill_sys_virtual");

	fields = table_to_fill->field;

	OK(fields[SYS_VIRTUAL_TABLE_ID]->store(table_id, true));

	OK(fields[SYS_VIRTUAL_POS]->store(pos, true));

	OK(fields[SYS_VIRTUAL_BASE_POS]->store(base_pos, true));

	OK(schema_table_store_record(thd, table_to_fill));

	DBUG_RETURN(0);
}

/** Function to fill information_schema.innodb_sys_virtual with information
collected by scanning SYS_VIRTUAL table.
param[in]	thd		thread
param[in,out]	tables		tables to fill
param[in]	item		condition (not used)
@return 0 on success */
static
int
i_s_sys_virtual_fill_table(
	THD*		thd,
	TABLE_LIST*	tables,
	Item*		)
{
	btr_pcur_t	pcur;
	const rec_t*	rec;
	ulint		pos;
	ulint		base_pos;
	mtr_t		mtr;

	DBUG_ENTER("i_s_sys_virtual_fill_table");
	RETURN_IF_INNODB_NOT_STARTED(tables->schema_table_name.str);

	/* deny access to user without PROCESS_ACL privilege */
	if (check_global_access(thd, PROCESS_ACL)) {
		DBUG_RETURN(0);
	}

	mutex_enter(&dict_sys.mutex);
	mtr_start(&mtr);

	rec = dict_startscan_system(&pcur, &mtr, SYS_VIRTUAL);

	while (rec) {
		const char*	err_msg;
		table_id_t	table_id;

		/* populate a dict_col_t structure with information from
		a SYS_VIRTUAL row */
		err_msg = dict_process_sys_virtual_rec(rec,
						       &table_id, &pos,
						       &base_pos);

		mtr_commit(&mtr);
		mutex_exit(&dict_sys.mutex);

		if (!err_msg) {
			i_s_dict_fill_sys_virtual(thd, table_id, pos, base_pos,
						  tables->table);
		} else {
			push_warning_printf(thd, Sql_condition::WARN_LEVEL_WARN,
					    ER_CANT_FIND_SYSTEM_REC, "%s",
					    err_msg);
		}

		/* Get the next record */
		mutex_enter(&dict_sys.mutex);
		mtr_start(&mtr);
		rec = dict_getnext_system(&pcur, &mtr);
	}

	mtr_commit(&mtr);
	mutex_exit(&dict_sys.mutex);

	DBUG_RETURN(0);
}

/** Bind the dynamic table INFORMATION_SCHEMA.innodb_sys_virtual
param[in,out]	p	table schema object
@return 0 on success */
static
int
innodb_sys_virtual_init(
	void*	p)
{
	ST_SCHEMA_TABLE*	schema;

	DBUG_ENTER("innodb_sys_virtual_init");

	schema = (ST_SCHEMA_TABLE*) p;

	schema->fields_info = innodb_sys_virtual_fields_info;
	schema->fill_table = i_s_sys_virtual_fill_table;

	DBUG_RETURN(0);
}

struct st_maria_plugin	i_s_innodb_sys_virtual =
{
	/* the plugin type (a MYSQL_XXX_PLUGIN value) */
	/* int */
	STRUCT_FLD(type, MYSQL_INFORMATION_SCHEMA_PLUGIN),

	/* pointer to type-specific plugin descriptor */
	/* void* */
	STRUCT_FLD(info, &i_s_info),

	/* plugin name */
	/* const char* */
	STRUCT_FLD(name, "INNODB_SYS_VIRTUAL"),

	/* plugin author (for SHOW PLUGINS) */
	/* const char* */
	STRUCT_FLD(author, plugin_author),

	/* general descriptive text (for SHOW PLUGINS) */
	/* const char* */
	STRUCT_FLD(descr, "InnoDB SYS_VIRTUAL"),

	/* the plugin license (PLUGIN_LICENSE_XXX) */
	/* int */
	STRUCT_FLD(license, PLUGIN_LICENSE_GPL),

	/* the function to invoke when plugin is loaded */
	/* int (*)(void*); */
	STRUCT_FLD(init, innodb_sys_virtual_init),

	/* the function to invoke when plugin is unloaded */
	/* int (*)(void*); */
	STRUCT_FLD(deinit, i_s_common_deinit),

	/* plugin version (for SHOW PLUGINS) */
	/* unsigned int */
	STRUCT_FLD(version, INNODB_VERSION_SHORT),

	/* struct st_mysql_show_var* */
	STRUCT_FLD(status_vars, NULL),

	/* struct st_mysql_sys_var** */
	STRUCT_FLD(system_vars, NULL),

	/* Maria extension */
	STRUCT_FLD(version_info, INNODB_VERSION_STR),
	STRUCT_FLD(maturity, MariaDB_PLUGIN_MATURITY_BETA),
};
/**  SYS_FIELDS  ***************************************************/
/* Fields of the dynamic table INFORMATION_SCHEMA.INNODB_SYS_FIELDS */
static ST_FIELD_INFO	innodb_sys_fields_fields_info[] =
{
#define SYS_FIELD_INDEX_ID	0
	{STRUCT_FLD(field_name,		"INDEX_ID"),
	 STRUCT_FLD(field_length,	MY_INT64_NUM_DECIMAL_DIGITS),
	 STRUCT_FLD(field_type,		MYSQL_TYPE_LONGLONG),
	 STRUCT_FLD(value,		0),
	 STRUCT_FLD(field_flags,	MY_I_S_UNSIGNED),
	 STRUCT_FLD(old_name,		""),
	 STRUCT_FLD(open_method,	SKIP_OPEN_TABLE)},

#define SYS_FIELD_NAME		1
	{STRUCT_FLD(field_name,		"NAME"),
	 STRUCT_FLD(field_length,	NAME_LEN + 1),
	 STRUCT_FLD(field_type,		MYSQL_TYPE_STRING),
	 STRUCT_FLD(value,		0),
	 STRUCT_FLD(field_flags,	0),
	 STRUCT_FLD(old_name,		""),
	 STRUCT_FLD(open_method,	SKIP_OPEN_TABLE)},

#define SYS_FIELD_POS		2
	{STRUCT_FLD(field_name,		"POS"),
	 STRUCT_FLD(field_length,	MY_INT32_NUM_DECIMAL_DIGITS),
	 STRUCT_FLD(field_type,		MYSQL_TYPE_LONG),
	 STRUCT_FLD(value,		0),
	 STRUCT_FLD(field_flags,	MY_I_S_UNSIGNED),
	 STRUCT_FLD(old_name,		""),
	 STRUCT_FLD(open_method,	SKIP_OPEN_TABLE)},

	END_OF_ST_FIELD_INFO
};

/**********************************************************************//**
Function to fill information_schema.innodb_sys_fields with information
collected by scanning SYS_FIELDS table.
@return 0 on success */
static
int
i_s_dict_fill_sys_fields(
/*=====================*/
	THD*		thd,		/*!< in: thread */
	index_id_t	index_id,	/*!< in: index id for the field */
	dict_field_t*	field,		/*!< in: table */
	ulint		pos,		/*!< in: Field position */
	TABLE*		table_to_fill)	/*!< in/out: fill this table */
{
	Field**		fields;

	DBUG_ENTER("i_s_dict_fill_sys_fields");

	fields = table_to_fill->field;

	OK(fields[SYS_FIELD_INDEX_ID]->store(index_id, true));

	OK(field_store_string(fields[SYS_FIELD_NAME], field->name));

	OK(fields[SYS_FIELD_POS]->store(pos, true));

	OK(schema_table_store_record(thd, table_to_fill));

	DBUG_RETURN(0);
}
/*******************************************************************//**
Function to go through each record in SYS_FIELDS table, and fill the
information_schema.innodb_sys_fields table with related index field
information
@return 0 on success */
static
int
i_s_sys_fields_fill_table(
/*======================*/
	THD*		thd,	/*!< in: thread */
	TABLE_LIST*	tables,	/*!< in/out: tables to fill */
	Item*		)	/*!< in: condition (not used) */
{
	btr_pcur_t	pcur;
	const rec_t*	rec;
	mem_heap_t*	heap;
	index_id_t	last_id;
	mtr_t		mtr;

	DBUG_ENTER("i_s_sys_fields_fill_table");
	RETURN_IF_INNODB_NOT_STARTED(tables->schema_table_name.str);

	/* deny access to user without PROCESS_ACL privilege */
	if (check_global_access(thd, PROCESS_ACL)) {

		DBUG_RETURN(0);
	}

	heap = mem_heap_create(1000);
	mutex_enter(&dict_sys.mutex);
	mtr_start(&mtr);

	/* will save last index id so that we know whether we move to
	the next index. This is used to calculate prefix length */
	last_id = 0;

	rec = dict_startscan_system(&pcur, &mtr, SYS_FIELDS);

	while (rec) {
		ulint		pos;
		const char*	err_msg;
		index_id_t	index_id;
		dict_field_t	field_rec;

		/* Populate a dict_field_t structure with information from
		a SYS_FIELDS row */
		err_msg = dict_process_sys_fields_rec(heap, rec, &field_rec,
						      &pos, &index_id, last_id);

		mtr_commit(&mtr);
		mutex_exit(&dict_sys.mutex);

		if (!err_msg) {
			i_s_dict_fill_sys_fields(thd, index_id, &field_rec,
						 pos, tables->table);
			last_id = index_id;
		} else {
			push_warning_printf(thd, Sql_condition::WARN_LEVEL_WARN,
					    ER_CANT_FIND_SYSTEM_REC, "%s",
					    err_msg);
		}

		mem_heap_empty(heap);

		/* Get the next record */
		mutex_enter(&dict_sys.mutex);
		mtr_start(&mtr);
		rec = dict_getnext_system(&pcur, &mtr);
	}

	mtr_commit(&mtr);
	mutex_exit(&dict_sys.mutex);
	mem_heap_free(heap);

	DBUG_RETURN(0);
}
/*******************************************************************//**
Bind the dynamic table INFORMATION_SCHEMA.innodb_sys_fields
@return 0 on success */
static
int
innodb_sys_fields_init(
/*===================*/
	void*   p)	/*!< in/out: table schema object */
{
	ST_SCHEMA_TABLE*	schema;

	DBUG_ENTER("innodb_sys_field_init");

	schema = (ST_SCHEMA_TABLE*) p;

	schema->fields_info = innodb_sys_fields_fields_info;
	schema->fill_table = i_s_sys_fields_fill_table;

	DBUG_RETURN(0);
}

UNIV_INTERN struct st_maria_plugin	i_s_innodb_sys_fields =
{
	/* the plugin type (a MYSQL_XXX_PLUGIN value) */
	/* int */
	STRUCT_FLD(type, MYSQL_INFORMATION_SCHEMA_PLUGIN),

	/* pointer to type-specific plugin descriptor */
	/* void* */
	STRUCT_FLD(info, &i_s_info),

	/* plugin name */
	/* const char* */
	STRUCT_FLD(name, "INNODB_SYS_FIELDS"),

	/* plugin author (for SHOW PLUGINS) */
	/* const char* */
	STRUCT_FLD(author, plugin_author),

	/* general descriptive text (for SHOW PLUGINS) */
	/* const char* */
	STRUCT_FLD(descr, "InnoDB SYS_FIELDS"),

	/* the plugin license (PLUGIN_LICENSE_XXX) */
	/* int */
	STRUCT_FLD(license, PLUGIN_LICENSE_GPL),

	/* the function to invoke when plugin is loaded */
	/* int (*)(void*); */
	STRUCT_FLD(init, innodb_sys_fields_init),

	/* the function to invoke when plugin is unloaded */
	/* int (*)(void*); */
	STRUCT_FLD(deinit, i_s_common_deinit),

	/* plugin version (for SHOW PLUGINS) */
	/* unsigned int */
	STRUCT_FLD(version, INNODB_VERSION_SHORT),

	/* struct st_mysql_show_var* */
	STRUCT_FLD(status_vars, NULL),

	/* struct st_mysql_sys_var** */
	STRUCT_FLD(system_vars, NULL),

        /* Maria extension */
	STRUCT_FLD(version_info, INNODB_VERSION_STR),
        STRUCT_FLD(maturity, MariaDB_PLUGIN_MATURITY_STABLE),
};

/**  SYS_FOREIGN        ********************************************/
/* Fields of the dynamic table INFORMATION_SCHEMA.INNODB_SYS_FOREIGN */
static ST_FIELD_INFO	innodb_sys_foreign_fields_info[] =
{
#define SYS_FOREIGN_ID		0
	{STRUCT_FLD(field_name,		"ID"),
	 STRUCT_FLD(field_length,	NAME_LEN + 1),
	 STRUCT_FLD(field_type,		MYSQL_TYPE_STRING),
	 STRUCT_FLD(value,		0),
	 STRUCT_FLD(field_flags,	0),
	 STRUCT_FLD(old_name,		""),
	 STRUCT_FLD(open_method,	SKIP_OPEN_TABLE)},

#define SYS_FOREIGN_FOR_NAME	1
	{STRUCT_FLD(field_name,		"FOR_NAME"),
	 STRUCT_FLD(field_length,	NAME_LEN + 1),
	 STRUCT_FLD(field_type,		MYSQL_TYPE_STRING),
	 STRUCT_FLD(value,		0),
	 STRUCT_FLD(field_flags,	0),
	 STRUCT_FLD(old_name,		""),
	 STRUCT_FLD(open_method,	SKIP_OPEN_TABLE)},

#define SYS_FOREIGN_REF_NAME	2
	{STRUCT_FLD(field_name,		"REF_NAME"),
	 STRUCT_FLD(field_length,	NAME_LEN + 1),
	 STRUCT_FLD(field_type,		MYSQL_TYPE_STRING),
	 STRUCT_FLD(value,		0),
	 STRUCT_FLD(field_flags,	0),
	 STRUCT_FLD(old_name,		""),
	 STRUCT_FLD(open_method,	SKIP_OPEN_TABLE)},

#define SYS_FOREIGN_NUM_COL	3
	{STRUCT_FLD(field_name,		"N_COLS"),
	 STRUCT_FLD(field_length,	MY_INT32_NUM_DECIMAL_DIGITS),
	 STRUCT_FLD(field_type,		MYSQL_TYPE_LONG),
	 STRUCT_FLD(value,		0),
	 STRUCT_FLD(field_flags,	MY_I_S_UNSIGNED),
	 STRUCT_FLD(old_name,		""),
	 STRUCT_FLD(open_method,	SKIP_OPEN_TABLE)},

#define SYS_FOREIGN_TYPE	4
	{STRUCT_FLD(field_name,		"TYPE"),
	 STRUCT_FLD(field_length,	MY_INT32_NUM_DECIMAL_DIGITS),
	 STRUCT_FLD(field_type,		MYSQL_TYPE_LONG),
	 STRUCT_FLD(value,		0),
	 STRUCT_FLD(field_flags,	MY_I_S_UNSIGNED),
	 STRUCT_FLD(old_name,		""),
	 STRUCT_FLD(open_method,	SKIP_OPEN_TABLE)},

	END_OF_ST_FIELD_INFO
};

/**********************************************************************//**
Function to fill information_schema.innodb_sys_foreign with information
collected by scanning SYS_FOREIGN table.
@return 0 on success */
static
int
i_s_dict_fill_sys_foreign(
/*======================*/
	THD*		thd,		/*!< in: thread */
	dict_foreign_t*	foreign,	/*!< in: table */
	TABLE*		table_to_fill)	/*!< in/out: fill this table */
{
	Field**		fields;

	DBUG_ENTER("i_s_dict_fill_sys_foreign");

	fields = table_to_fill->field;

	OK(field_store_string(fields[SYS_FOREIGN_ID], foreign->id));

	OK(field_store_string(fields[SYS_FOREIGN_FOR_NAME],
			      foreign->foreign_table_name));

	OK(field_store_string(fields[SYS_FOREIGN_REF_NAME],
			      foreign->referenced_table_name));

	OK(fields[SYS_FOREIGN_NUM_COL]->store(foreign->n_fields));

	OK(fields[SYS_FOREIGN_TYPE]->store(foreign->type));

	OK(schema_table_store_record(thd, table_to_fill));

	DBUG_RETURN(0);
}

/*******************************************************************//**
Function to populate INFORMATION_SCHEMA.innodb_sys_foreign table. Loop
through each record in SYS_FOREIGN, and extract the foreign key
information.
@return 0 on success */
static
int
i_s_sys_foreign_fill_table(
/*=======================*/
	THD*		thd,	/*!< in: thread */
	TABLE_LIST*	tables,	/*!< in/out: tables to fill */
	Item*		)	/*!< in: condition (not used) */
{
	btr_pcur_t	pcur;
	const rec_t*	rec;
	mem_heap_t*	heap;
	mtr_t		mtr;

	DBUG_ENTER("i_s_sys_foreign_fill_table");
	RETURN_IF_INNODB_NOT_STARTED(tables->schema_table_name.str);

	/* deny access to user without PROCESS_ACL privilege */
	if (check_global_access(thd, PROCESS_ACL)) {

		DBUG_RETURN(0);
	}

	heap = mem_heap_create(1000);
	mutex_enter(&dict_sys.mutex);
	mtr_start(&mtr);

	rec = dict_startscan_system(&pcur, &mtr, SYS_FOREIGN);

	while (rec) {
		const char*	err_msg;
		dict_foreign_t	foreign_rec;

		/* Populate a dict_foreign_t structure with information from
		a SYS_FOREIGN row */
		err_msg = dict_process_sys_foreign_rec(heap, rec, &foreign_rec);

		mtr_commit(&mtr);
		mutex_exit(&dict_sys.mutex);

		if (!err_msg) {
			i_s_dict_fill_sys_foreign(thd, &foreign_rec,
						 tables->table);
		} else {
			push_warning_printf(thd, Sql_condition::WARN_LEVEL_WARN,
					    ER_CANT_FIND_SYSTEM_REC, "%s",
					    err_msg);
		}

		mem_heap_empty(heap);

		/* Get the next record */
		mtr_start(&mtr);
		mutex_enter(&dict_sys.mutex);
		rec = dict_getnext_system(&pcur, &mtr);
	}

	mtr_commit(&mtr);
	mutex_exit(&dict_sys.mutex);
	mem_heap_free(heap);

	DBUG_RETURN(0);
}

/*******************************************************************//**
Bind the dynamic table INFORMATION_SCHEMA.innodb_sys_foreign
@return 0 on success */
static
int
innodb_sys_foreign_init(
/*====================*/
	void*   p)	/*!< in/out: table schema object */
{
	ST_SCHEMA_TABLE*	schema;

	DBUG_ENTER("innodb_sys_foreign_init");

	schema = (ST_SCHEMA_TABLE*) p;

	schema->fields_info = innodb_sys_foreign_fields_info;
	schema->fill_table = i_s_sys_foreign_fill_table;

	DBUG_RETURN(0);
}

UNIV_INTERN struct st_maria_plugin	i_s_innodb_sys_foreign =
{
	/* the plugin type (a MYSQL_XXX_PLUGIN value) */
	/* int */
	STRUCT_FLD(type, MYSQL_INFORMATION_SCHEMA_PLUGIN),

	/* pointer to type-specific plugin descriptor */
	/* void* */
	STRUCT_FLD(info, &i_s_info),

	/* plugin name */
	/* const char* */
	STRUCT_FLD(name, "INNODB_SYS_FOREIGN"),

	/* plugin author (for SHOW PLUGINS) */
	/* const char* */
	STRUCT_FLD(author, plugin_author),

	/* general descriptive text (for SHOW PLUGINS) */
	/* const char* */
	STRUCT_FLD(descr, "InnoDB SYS_FOREIGN"),

	/* the plugin license (PLUGIN_LICENSE_XXX) */
	/* int */
	STRUCT_FLD(license, PLUGIN_LICENSE_GPL),

	/* the function to invoke when plugin is loaded */
	/* int (*)(void*); */
	STRUCT_FLD(init, innodb_sys_foreign_init),

	/* the function to invoke when plugin is unloaded */
	/* int (*)(void*); */
	STRUCT_FLD(deinit, i_s_common_deinit),

	/* plugin version (for SHOW PLUGINS) */
	/* unsigned int */
	STRUCT_FLD(version, INNODB_VERSION_SHORT),

	/* struct st_mysql_show_var* */
	STRUCT_FLD(status_vars, NULL),

	/* struct st_mysql_sys_var** */
	STRUCT_FLD(system_vars, NULL),

        /* Maria extension */
	STRUCT_FLD(version_info, INNODB_VERSION_STR),
        STRUCT_FLD(maturity, MariaDB_PLUGIN_MATURITY_STABLE),
};

/**  SYS_FOREIGN_COLS   ********************************************/
/* Fields of the dynamic table INFORMATION_SCHEMA.INNODB_SYS_FOREIGN_COLS */
static ST_FIELD_INFO	innodb_sys_foreign_cols_fields_info[] =
{
#define SYS_FOREIGN_COL_ID		0
	{STRUCT_FLD(field_name,		"ID"),
	 STRUCT_FLD(field_length,	NAME_LEN + 1),
	 STRUCT_FLD(field_type,		MYSQL_TYPE_STRING),
	 STRUCT_FLD(value,		0),
	 STRUCT_FLD(field_flags,	0),
	 STRUCT_FLD(old_name,		""),
	 STRUCT_FLD(open_method,	SKIP_OPEN_TABLE)},

#define SYS_FOREIGN_COL_FOR_NAME	1
	{STRUCT_FLD(field_name,		"FOR_COL_NAME"),
	 STRUCT_FLD(field_length,	NAME_LEN + 1),
	 STRUCT_FLD(field_type,		MYSQL_TYPE_STRING),
	 STRUCT_FLD(value,		0),
	 STRUCT_FLD(field_flags,	0),
	 STRUCT_FLD(old_name,		""),
	 STRUCT_FLD(open_method,	SKIP_OPEN_TABLE)},

#define SYS_FOREIGN_COL_REF_NAME	2
	{STRUCT_FLD(field_name,		"REF_COL_NAME"),
	 STRUCT_FLD(field_length,	NAME_LEN + 1),
	 STRUCT_FLD(field_type,		MYSQL_TYPE_STRING),
	 STRUCT_FLD(value,		0),
	 STRUCT_FLD(field_flags,	0),
	 STRUCT_FLD(old_name,		""),
	 STRUCT_FLD(open_method,	SKIP_OPEN_TABLE)},

#define SYS_FOREIGN_COL_POS		3
	{STRUCT_FLD(field_name,		"POS"),
	 STRUCT_FLD(field_length,	MY_INT32_NUM_DECIMAL_DIGITS),
	 STRUCT_FLD(field_type,		MYSQL_TYPE_LONG),
	 STRUCT_FLD(value,		0),
	 STRUCT_FLD(field_flags,	MY_I_S_UNSIGNED),
	 STRUCT_FLD(old_name,		""),
	 STRUCT_FLD(open_method,	SKIP_OPEN_TABLE)},

	END_OF_ST_FIELD_INFO
};

/**********************************************************************//**
Function to fill information_schema.innodb_sys_foreign_cols with information
collected by scanning SYS_FOREIGN_COLS table.
@return 0 on success */
static
int
i_s_dict_fill_sys_foreign_cols(
/*==========================*/
	THD*		thd,		/*!< in: thread */
	const char*	name,		/*!< in: foreign key constraint name */
	const char*	for_col_name,	/*!< in: referencing column name*/
	const char*	ref_col_name,	/*!< in: referenced column
					name */
	ulint		pos,		/*!< in: column position */
	TABLE*		table_to_fill)	/*!< in/out: fill this table */
{
	Field**		fields;

	DBUG_ENTER("i_s_dict_fill_sys_foreign_cols");

	fields = table_to_fill->field;

	OK(field_store_string(fields[SYS_FOREIGN_COL_ID], name));

	OK(field_store_string(fields[SYS_FOREIGN_COL_FOR_NAME], for_col_name));

	OK(field_store_string(fields[SYS_FOREIGN_COL_REF_NAME], ref_col_name));

	OK(fields[SYS_FOREIGN_COL_POS]->store(pos, true));

	OK(schema_table_store_record(thd, table_to_fill));

	DBUG_RETURN(0);
}
/*******************************************************************//**
Function to populate INFORMATION_SCHEMA.innodb_sys_foreign_cols table. Loop
through each record in SYS_FOREIGN_COLS, and extract the foreign key column
information and fill the INFORMATION_SCHEMA.innodb_sys_foreign_cols table.
@return 0 on success */
static
int
i_s_sys_foreign_cols_fill_table(
/*============================*/
	THD*		thd,	/*!< in: thread */
	TABLE_LIST*	tables,	/*!< in/out: tables to fill */
	Item*		)	/*!< in: condition (not used) */
{
	btr_pcur_t	pcur;
	const rec_t*	rec;
	mem_heap_t*	heap;
	mtr_t		mtr;

	DBUG_ENTER("i_s_sys_foreign_cols_fill_table");
	RETURN_IF_INNODB_NOT_STARTED(tables->schema_table_name.str);

	/* deny access to user without PROCESS_ACL privilege */
	if (check_global_access(thd, PROCESS_ACL)) {
		DBUG_RETURN(0);
	}

	heap = mem_heap_create(1000);
	mutex_enter(&dict_sys.mutex);
	mtr_start(&mtr);

	rec = dict_startscan_system(&pcur, &mtr, SYS_FOREIGN_COLS);

	while (rec) {
		const char*	err_msg;
		const char*	name;
		const char*	for_col_name;
		const char*	ref_col_name;
		ulint		pos;

		/* Extract necessary information from a SYS_FOREIGN_COLS row */
		err_msg = dict_process_sys_foreign_col_rec(
			heap, rec, &name, &for_col_name, &ref_col_name, &pos);

		mtr_commit(&mtr);
		mutex_exit(&dict_sys.mutex);

		if (!err_msg) {
			i_s_dict_fill_sys_foreign_cols(
				thd, name, for_col_name, ref_col_name, pos,
				tables->table);
		} else {
			push_warning_printf(thd, Sql_condition::WARN_LEVEL_WARN,
					    ER_CANT_FIND_SYSTEM_REC, "%s",
					    err_msg);
		}

		mem_heap_empty(heap);

		/* Get the next record */
		mutex_enter(&dict_sys.mutex);
		mtr_start(&mtr);
		rec = dict_getnext_system(&pcur, &mtr);
	}

	mtr_commit(&mtr);
	mutex_exit(&dict_sys.mutex);
	mem_heap_free(heap);

	DBUG_RETURN(0);
}
/*******************************************************************//**
Bind the dynamic table INFORMATION_SCHEMA.innodb_sys_foreign_cols
@return 0 on success */
static
int
innodb_sys_foreign_cols_init(
/*========================*/
	void*	p)	/*!< in/out: table schema object */
{
	ST_SCHEMA_TABLE*	schema;

	DBUG_ENTER("innodb_sys_foreign_cols_init");

	schema = (ST_SCHEMA_TABLE*) p;

	schema->fields_info = innodb_sys_foreign_cols_fields_info;
	schema->fill_table = i_s_sys_foreign_cols_fill_table;

	DBUG_RETURN(0);
}

UNIV_INTERN struct st_maria_plugin	i_s_innodb_sys_foreign_cols =
{
	/* the plugin type (a MYSQL_XXX_PLUGIN value) */
	/* int */
	STRUCT_FLD(type, MYSQL_INFORMATION_SCHEMA_PLUGIN),

	/* pointer to type-specific plugin descriptor */
	/* void* */
	STRUCT_FLD(info, &i_s_info),

	/* plugin name */
	/* const char* */
	STRUCT_FLD(name, "INNODB_SYS_FOREIGN_COLS"),

	/* plugin author (for SHOW PLUGINS) */
	/* const char* */
	STRUCT_FLD(author, plugin_author),

	/* general descriptive text (for SHOW PLUGINS) */
	/* const char* */
	STRUCT_FLD(descr, "InnoDB SYS_FOREIGN_COLS"),

	/* the plugin license (PLUGIN_LICENSE_XXX) */
	/* int */
	STRUCT_FLD(license, PLUGIN_LICENSE_GPL),

	/* the function to invoke when plugin is loaded */
	/* int (*)(void*); */
	STRUCT_FLD(init, innodb_sys_foreign_cols_init),

	/* the function to invoke when plugin is unloaded */
	/* int (*)(void*); */
	STRUCT_FLD(deinit, i_s_common_deinit),

	/* plugin version (for SHOW PLUGINS) */
	/* unsigned int */
	STRUCT_FLD(version, INNODB_VERSION_SHORT),

	/* struct st_mysql_show_var* */
	STRUCT_FLD(status_vars, NULL),

	/* struct st_mysql_sys_var** */
	STRUCT_FLD(system_vars, NULL),

        /* Maria extension */
	STRUCT_FLD(version_info, INNODB_VERSION_STR),
        STRUCT_FLD(maturity, MariaDB_PLUGIN_MATURITY_STABLE),
};

/**  SYS_TABLESPACES    ********************************************/
/* Fields of the dynamic table INFORMATION_SCHEMA.INNODB_SYS_TABLESPACES */
static ST_FIELD_INFO	innodb_sys_tablespaces_fields_info[] =
{
#define SYS_TABLESPACES_SPACE		0
	{STRUCT_FLD(field_name,		"SPACE"),
	 STRUCT_FLD(field_length,	MY_INT32_NUM_DECIMAL_DIGITS),
	 STRUCT_FLD(field_type,		MYSQL_TYPE_LONG),
	 STRUCT_FLD(value,		0),
	 STRUCT_FLD(field_flags,	MY_I_S_UNSIGNED),
	 STRUCT_FLD(old_name,		""),
	 STRUCT_FLD(open_method,	SKIP_OPEN_TABLE)},

#define SYS_TABLESPACES_NAME		1
	{STRUCT_FLD(field_name,		"NAME"),
	 STRUCT_FLD(field_length,	MAX_FULL_NAME_LEN + 1),
	 STRUCT_FLD(field_type,		MYSQL_TYPE_STRING),
	 STRUCT_FLD(value,		0),
	 STRUCT_FLD(field_flags,	0),
	 STRUCT_FLD(old_name,		""),
	 STRUCT_FLD(open_method,	SKIP_OPEN_TABLE)},

#define SYS_TABLESPACES_FLAGS		2
	{STRUCT_FLD(field_name,		"FLAG"),
	 STRUCT_FLD(field_length,	MY_INT32_NUM_DECIMAL_DIGITS),
	 STRUCT_FLD(field_type,		MYSQL_TYPE_LONG),
	 STRUCT_FLD(value,		0),
	 STRUCT_FLD(field_flags,	MY_I_S_UNSIGNED),
	 STRUCT_FLD(old_name,		""),
	 STRUCT_FLD(open_method,	SKIP_OPEN_TABLE)},

#define SYS_TABLESPACES_ROW_FORMAT	3
	{STRUCT_FLD(field_name,		"ROW_FORMAT"),
	 STRUCT_FLD(field_length,	22),
	 STRUCT_FLD(field_type,		MYSQL_TYPE_STRING),
	 STRUCT_FLD(value,		0),
	 STRUCT_FLD(field_flags,	MY_I_S_MAYBE_NULL),
	 STRUCT_FLD(old_name,		""),
	 STRUCT_FLD(open_method,	SKIP_OPEN_TABLE)},

#define SYS_TABLESPACES_PAGE_SIZE	4
	{STRUCT_FLD(field_name,		"PAGE_SIZE"),
	 STRUCT_FLD(field_length,	MY_INT32_NUM_DECIMAL_DIGITS),
	 STRUCT_FLD(field_type,		MYSQL_TYPE_LONG),
	 STRUCT_FLD(value,		0),
	 STRUCT_FLD(field_flags,	MY_I_S_UNSIGNED),
	 STRUCT_FLD(old_name,		""),
	 STRUCT_FLD(open_method,	SKIP_OPEN_TABLE)},

#define SYS_TABLESPACES_ZIP_PAGE_SIZE	5
	{STRUCT_FLD(field_name,		"ZIP_PAGE_SIZE"),
	 STRUCT_FLD(field_length,	MY_INT32_NUM_DECIMAL_DIGITS),
	 STRUCT_FLD(field_type,		MYSQL_TYPE_LONG),
	 STRUCT_FLD(value,		0),
	 STRUCT_FLD(field_flags,	MY_I_S_UNSIGNED),
	 STRUCT_FLD(old_name,		""),
	 STRUCT_FLD(open_method,	SKIP_OPEN_TABLE)},

#define SYS_TABLESPACES_SPACE_TYPE	6
	{STRUCT_FLD(field_name,		"SPACE_TYPE"),
	 STRUCT_FLD(field_length,	10),
	 STRUCT_FLD(field_type,		MYSQL_TYPE_STRING),
	 STRUCT_FLD(value,		0),
	 STRUCT_FLD(field_flags,	MY_I_S_MAYBE_NULL),
	 STRUCT_FLD(old_name,		""),
	 STRUCT_FLD(open_method,	SKIP_OPEN_TABLE)},

#define SYS_TABLESPACES_FS_BLOCK_SIZE	7
	{STRUCT_FLD(field_name,		"FS_BLOCK_SIZE"),
	 STRUCT_FLD(field_length,	MY_INT32_NUM_DECIMAL_DIGITS),
	 STRUCT_FLD(field_type,		MYSQL_TYPE_LONG),
	 STRUCT_FLD(value,		0),
	 STRUCT_FLD(field_flags,	MY_I_S_UNSIGNED),
	 STRUCT_FLD(old_name,		""),
	 STRUCT_FLD(open_method,	SKIP_OPEN_TABLE)},

#define SYS_TABLESPACES_FILE_SIZE	8
	{STRUCT_FLD(field_name,		"FILE_SIZE"),
	 STRUCT_FLD(field_length,	MY_INT64_NUM_DECIMAL_DIGITS),
	 STRUCT_FLD(field_type,		MYSQL_TYPE_LONGLONG),
	 STRUCT_FLD(value,		0),
	 STRUCT_FLD(field_flags,	MY_I_S_UNSIGNED),
	 STRUCT_FLD(old_name,		""),
	 STRUCT_FLD(open_method,	SKIP_OPEN_TABLE)},

#define SYS_TABLESPACES_ALLOC_SIZE	9
	{STRUCT_FLD(field_name,		"ALLOCATED_SIZE"),
	 STRUCT_FLD(field_length,	MY_INT64_NUM_DECIMAL_DIGITS),
	 STRUCT_FLD(field_type,		MYSQL_TYPE_LONGLONG),
	 STRUCT_FLD(value,		0),
	 STRUCT_FLD(field_flags,	MY_I_S_UNSIGNED),
	 STRUCT_FLD(old_name,           ""),
	 STRUCT_FLD(open_method,        SKIP_OPEN_TABLE)},

	END_OF_ST_FIELD_INFO

};

/**********************************************************************//**
Function to fill INFORMATION_SCHEMA.INNODB_SYS_TABLESPACES with information
collected by scanning SYS_TABLESPACESS table.
@return 0 on success */
static
int
i_s_dict_fill_sys_tablespaces(
/*==========================*/
	THD*		thd,		/*!< in: thread */
	ulint		space,		/*!< in: space ID */
	const char*	name,		/*!< in: tablespace name */
	ulint		flags,		/*!< in: tablespace flags */
	TABLE*		table_to_fill)	/*!< in/out: fill this table */
{
	Field**	fields;
	ulint	atomic_blobs	= FSP_FLAGS_HAS_ATOMIC_BLOBS(flags);
	const char* row_format;

	DBUG_ENTER("i_s_dict_fill_sys_tablespaces");

	if (fil_space_t::full_crc32(flags)) {
		row_format = NULL;
	} else if (is_system_tablespace(space)) {
		row_format = "Compact, Redundant or Dynamic";
	} else if (FSP_FLAGS_GET_ZIP_SSIZE(flags)) {
		row_format = "Compressed";
	} else if (atomic_blobs) {
		row_format = "Dynamic";
	} else {
		row_format = "Compact or Redundant";
	}

	fields = table_to_fill->field;

	OK(fields[SYS_TABLESPACES_SPACE]->store(space, true));

	OK(field_store_string(fields[SYS_TABLESPACES_NAME], name));

	OK(fields[SYS_TABLESPACES_FLAGS]->store(flags, true));

	OK(field_store_string(fields[SYS_TABLESPACES_ROW_FORMAT], row_format));

	OK(field_store_string(fields[SYS_TABLESPACES_SPACE_TYPE],
			      is_system_tablespace(space)
			      ? "System" : "Single"));

	ulint cflags = fil_space_t::is_valid_flags(flags, space)
		? flags : fsp_flags_convert_from_101(flags);
	if (cflags == ULINT_UNDEFINED) {
		fields[SYS_TABLESPACES_PAGE_SIZE]->set_null();
		fields[SYS_TABLESPACES_ZIP_PAGE_SIZE]->set_null();
		fields[SYS_TABLESPACES_FS_BLOCK_SIZE]->set_null();
		fields[SYS_TABLESPACES_FILE_SIZE]->set_null();
		fields[SYS_TABLESPACES_ALLOC_SIZE]->set_null();
		OK(schema_table_store_record(thd, table_to_fill));
		DBUG_RETURN(0);
	}

	OK(fields[SYS_TABLESPACES_PAGE_SIZE]->store(
		   fil_space_t::logical_size(cflags), true));

	OK(fields[SYS_TABLESPACES_ZIP_PAGE_SIZE]->store(
		   fil_space_t::physical_size(cflags), true));

	char*	filepath = NULL;
	if (FSP_FLAGS_HAS_DATA_DIR(cflags)) {
		mutex_enter(&dict_sys.mutex);
		filepath = dict_get_first_path(space);
		mutex_exit(&dict_sys.mutex);
	}

	if (filepath == NULL) {
		filepath = fil_make_filepath(NULL, name, IBD, false);
	}

	os_file_stat_t	stat;
	os_file_size_t	file;

	memset(&file, 0xff, sizeof(file));
	memset(&stat, 0x0, sizeof(stat));

	if (filepath != NULL) {

		file = os_file_get_size(filepath);

		/* Get the file system (or Volume) block size. */
		dberr_t	err = os_file_get_status(filepath, &stat, false, false);

		switch(err) {
		case DB_FAIL:
			ib::warn()
				<< "File '" << filepath << "', failed to get "
				<< "stats";
			break;

		case DB_SUCCESS:
		case DB_NOT_FOUND:
			break;

		default:
			ib::error()
				<< "File '" << filepath << "' "
				<< ut_strerr(err);
			break;
		}

		ut_free(filepath);
	}

	if (file.m_total_size == static_cast<os_offset_t>(~0)) {
		stat.block_size = 0;
		file.m_total_size = 0;
		file.m_alloc_size = 0;
	}

	OK(fields[SYS_TABLESPACES_FS_BLOCK_SIZE]->store(stat.block_size, true));

	OK(fields[SYS_TABLESPACES_FILE_SIZE]->store(file.m_total_size, true));

	OK(fields[SYS_TABLESPACES_ALLOC_SIZE]->store(file.m_alloc_size, true));

	OK(schema_table_store_record(thd, table_to_fill));

	DBUG_RETURN(0);
}

/*******************************************************************//**
Function to populate INFORMATION_SCHEMA.INNODB_SYS_TABLESPACES table.
Loop through each record in SYS_TABLESPACES, and extract the column
information and fill the INFORMATION_SCHEMA.INNODB_SYS_TABLESPACES table.
@return 0 on success */
static
int
i_s_sys_tablespaces_fill_table(
/*===========================*/
	THD*		thd,	/*!< in: thread */
	TABLE_LIST*	tables,	/*!< in/out: tables to fill */
	Item*		)	/*!< in: condition (not used) */
{
	btr_pcur_t	pcur;
	const rec_t*	rec;
	mem_heap_t*	heap;
	mtr_t		mtr;

	DBUG_ENTER("i_s_sys_tablespaces_fill_table");
	RETURN_IF_INNODB_NOT_STARTED(tables->schema_table_name.str);

	/* deny access to user without PROCESS_ACL privilege */
	if (check_global_access(thd, PROCESS_ACL)) {
		DBUG_RETURN(0);
	}

	heap = mem_heap_create(1000);
	mutex_enter(&dict_sys.mutex);
	mtr_start(&mtr);

	for (rec = dict_startscan_system(&pcur, &mtr, SYS_TABLESPACES);
	     rec != NULL;
	     rec = dict_getnext_system(&pcur, &mtr)) {

		const char*	err_msg;
		ulint		space;
		const char*	name;
		ulint		flags;

		/* Extract necessary information from a SYS_TABLESPACES row */
		err_msg = dict_process_sys_tablespaces(
			heap, rec, &space, &name, &flags);

		mtr_commit(&mtr);
		mutex_exit(&dict_sys.mutex);

		if (!err_msg) {
			i_s_dict_fill_sys_tablespaces(
				thd, space, name, flags,
				tables->table);
		} else {
			push_warning_printf(thd, Sql_condition::WARN_LEVEL_WARN,
					    ER_CANT_FIND_SYSTEM_REC, "%s",
					    err_msg);
		}

		mem_heap_empty(heap);

		/* Get the next record */
		mutex_enter(&dict_sys.mutex);
		mtr_start(&mtr);
	}

	mtr_commit(&mtr);
	mutex_exit(&dict_sys.mutex);
	mem_heap_free(heap);

	DBUG_RETURN(0);
}
/*******************************************************************//**
Bind the dynamic table INFORMATION_SCHEMA.INNODB_SYS_TABLESPACES
@return 0 on success */
static
int
innodb_sys_tablespaces_init(
/*========================*/
	void*	p)	/*!< in/out: table schema object */
{
	ST_SCHEMA_TABLE*	schema;

	DBUG_ENTER("innodb_sys_tablespaces_init");

	schema = (ST_SCHEMA_TABLE*) p;

	schema->fields_info = innodb_sys_tablespaces_fields_info;
	schema->fill_table = i_s_sys_tablespaces_fill_table;

	DBUG_RETURN(0);
}

UNIV_INTERN struct st_maria_plugin	i_s_innodb_sys_tablespaces =
{
	/* the plugin type (a MYSQL_XXX_PLUGIN value) */
	/* int */
	STRUCT_FLD(type, MYSQL_INFORMATION_SCHEMA_PLUGIN),

	/* pointer to type-specific plugin descriptor */
	/* void* */
	STRUCT_FLD(info, &i_s_info),

	/* plugin name */
	/* const char* */
	STRUCT_FLD(name, "INNODB_SYS_TABLESPACES"),

	/* plugin author (for SHOW PLUGINS) */
	/* const char* */
	STRUCT_FLD(author, plugin_author),

	/* general descriptive text (for SHOW PLUGINS) */
	/* const char* */
	STRUCT_FLD(descr, "InnoDB SYS_TABLESPACES"),

	/* the plugin license (PLUGIN_LICENSE_XXX) */
	/* int */
	STRUCT_FLD(license, PLUGIN_LICENSE_GPL),

	/* the function to invoke when plugin is loaded */
	/* int (*)(void*); */
	STRUCT_FLD(init, innodb_sys_tablespaces_init),

	/* the function to invoke when plugin is unloaded */
	/* int (*)(void*); */
	STRUCT_FLD(deinit, i_s_common_deinit),

	/* plugin version (for SHOW PLUGINS) */
	/* unsigned int */
	STRUCT_FLD(version, INNODB_VERSION_SHORT),

	/* struct st_mysql_show_var* */
	STRUCT_FLD(status_vars, NULL),

	/* struct st_mysql_sys_var** */
	STRUCT_FLD(system_vars, NULL),

        /* Maria extension */
	STRUCT_FLD(version_info, INNODB_VERSION_STR),
        STRUCT_FLD(maturity, MariaDB_PLUGIN_MATURITY_STABLE),
};

/**  SYS_DATAFILES  ************************************************/
/* Fields of the dynamic table INFORMATION_SCHEMA.INNODB_SYS_DATAFILES */
static ST_FIELD_INFO	innodb_sys_datafiles_fields_info[] =
{
#define SYS_DATAFILES_SPACE		0
	{STRUCT_FLD(field_name,		"SPACE"),
	 STRUCT_FLD(field_length,	MY_INT32_NUM_DECIMAL_DIGITS),
	 STRUCT_FLD(field_type,		MYSQL_TYPE_LONG),
	 STRUCT_FLD(value,		0),
	 STRUCT_FLD(field_flags,	MY_I_S_UNSIGNED),
	 STRUCT_FLD(old_name,		""),
	 STRUCT_FLD(open_method,	SKIP_OPEN_TABLE)},

#define SYS_DATAFILES_PATH		1
	{STRUCT_FLD(field_name,		"PATH"),
	 STRUCT_FLD(field_length,	OS_FILE_MAX_PATH),
	 STRUCT_FLD(field_type,		MYSQL_TYPE_STRING),
	 STRUCT_FLD(value,		0),
	 STRUCT_FLD(field_flags,	0),
	 STRUCT_FLD(old_name,		""),
	 STRUCT_FLD(open_method,	SKIP_OPEN_TABLE)},

	END_OF_ST_FIELD_INFO
};

/**********************************************************************//**
Function to fill INFORMATION_SCHEMA.INNODB_SYS_DATAFILES with information
collected by scanning SYS_DATAFILESS table.
@return 0 on success */
static
int
i_s_dict_fill_sys_datafiles(
/*========================*/
	THD*		thd,		/*!< in: thread */
	ulint		space,		/*!< in: space ID */
	const char*	path,		/*!< in: absolute path */
	TABLE*		table_to_fill)	/*!< in/out: fill this table */
{
	Field**		fields;

	DBUG_ENTER("i_s_dict_fill_sys_datafiles");

	fields = table_to_fill->field;

	OK(field_store_ulint(fields[SYS_DATAFILES_SPACE], space));

	OK(field_store_string(fields[SYS_DATAFILES_PATH], path));

	OK(schema_table_store_record(thd, table_to_fill));

	DBUG_RETURN(0);
}
/*******************************************************************//**
Function to populate INFORMATION_SCHEMA.INNODB_SYS_DATAFILES table.
Loop through each record in SYS_DATAFILES, and extract the column
information and fill the INFORMATION_SCHEMA.INNODB_SYS_DATAFILES table.
@return 0 on success */
static
int
i_s_sys_datafiles_fill_table(
/*=========================*/
	THD*		thd,	/*!< in: thread */
	TABLE_LIST*	tables,	/*!< in/out: tables to fill */
	Item*		)	/*!< in: condition (not used) */
{
	btr_pcur_t	pcur;
	const rec_t*	rec;
	mem_heap_t*	heap;
	mtr_t		mtr;

	DBUG_ENTER("i_s_sys_datafiles_fill_table");
	RETURN_IF_INNODB_NOT_STARTED(tables->schema_table_name.str);

	/* deny access to user without PROCESS_ACL privilege */
	if (check_global_access(thd, PROCESS_ACL)) {
		DBUG_RETURN(0);
	}

	heap = mem_heap_create(1000);
	mutex_enter(&dict_sys.mutex);
	mtr_start(&mtr);

	rec = dict_startscan_system(&pcur, &mtr, SYS_DATAFILES);

	while (rec) {
		const char*	err_msg;
		ulint		space;
		const char*	path;

		/* Extract necessary information from a SYS_DATAFILES row */
		err_msg = dict_process_sys_datafiles(
			heap, rec, &space, &path);

		mtr_commit(&mtr);
		mutex_exit(&dict_sys.mutex);

		if (!err_msg) {
			i_s_dict_fill_sys_datafiles(
				thd, space, path, tables->table);
		} else {
			push_warning_printf(thd, Sql_condition::WARN_LEVEL_WARN,
					    ER_CANT_FIND_SYSTEM_REC, "%s",
					    err_msg);
		}

		mem_heap_empty(heap);

		/* Get the next record */
		mutex_enter(&dict_sys.mutex);
		mtr_start(&mtr);
		rec = dict_getnext_system(&pcur, &mtr);
	}

	mtr_commit(&mtr);
	mutex_exit(&dict_sys.mutex);
	mem_heap_free(heap);

	DBUG_RETURN(0);
}
/*******************************************************************//**
Bind the dynamic table INFORMATION_SCHEMA.INNODB_SYS_DATAFILES
@return 0 on success */
static
int
innodb_sys_datafiles_init(
/*======================*/
	void*	p)	/*!< in/out: table schema object */
{
	ST_SCHEMA_TABLE*	schema;

	DBUG_ENTER("innodb_sys_datafiles_init");

	schema = (ST_SCHEMA_TABLE*) p;

	schema->fields_info = innodb_sys_datafiles_fields_info;
	schema->fill_table = i_s_sys_datafiles_fill_table;

	DBUG_RETURN(0);
}

UNIV_INTERN struct st_maria_plugin	i_s_innodb_sys_datafiles =
{
	/* the plugin type (a MYSQL_XXX_PLUGIN value) */
	/* int */
	STRUCT_FLD(type, MYSQL_INFORMATION_SCHEMA_PLUGIN),

	/* pointer to type-specific plugin descriptor */
	/* void* */
	STRUCT_FLD(info, &i_s_info),

	/* plugin name */
	/* const char* */
	STRUCT_FLD(name, "INNODB_SYS_DATAFILES"),

	/* plugin author (for SHOW PLUGINS) */
	/* const char* */
	STRUCT_FLD(author, plugin_author),

	/* general descriptive text (for SHOW PLUGINS) */
	/* const char* */
	STRUCT_FLD(descr, "InnoDB SYS_DATAFILES"),

	/* the plugin license (PLUGIN_LICENSE_XXX) */
	/* int */
	STRUCT_FLD(license, PLUGIN_LICENSE_GPL),

	/* the function to invoke when plugin is loaded */
	/* int (*)(void*); */
	STRUCT_FLD(init, innodb_sys_datafiles_init),

	/* the function to invoke when plugin is unloaded */
	/* int (*)(void*); */
	STRUCT_FLD(deinit, i_s_common_deinit),

	/* plugin version (for SHOW PLUGINS) */
	/* unsigned int */
	STRUCT_FLD(version, INNODB_VERSION_SHORT),

	/* struct st_mysql_show_var* */
	STRUCT_FLD(status_vars, NULL),

	/* struct st_mysql_sys_var** */
	STRUCT_FLD(system_vars, NULL),

        /* Maria extension */
	STRUCT_FLD(version_info, INNODB_VERSION_STR),
        STRUCT_FLD(maturity, MariaDB_PLUGIN_MATURITY_STABLE),
};

/**  TABLESPACES_ENCRYPTION    ********************************************/
/* Fields of the table INFORMATION_SCHEMA.INNODB_TABLESPACES_ENCRYPTION */
static ST_FIELD_INFO	innodb_tablespaces_encryption_fields_info[] =
{
#define TABLESPACES_ENCRYPTION_SPACE	0
	{STRUCT_FLD(field_name,		"SPACE"),
	 STRUCT_FLD(field_length,	MY_INT32_NUM_DECIMAL_DIGITS),
	 STRUCT_FLD(field_type,		MYSQL_TYPE_LONG),
	 STRUCT_FLD(value,		0),
	 STRUCT_FLD(field_flags,	MY_I_S_UNSIGNED),
	 STRUCT_FLD(old_name,		""),
	 STRUCT_FLD(open_method,	SKIP_OPEN_TABLE)},

#define TABLESPACES_ENCRYPTION_NAME		1
	{STRUCT_FLD(field_name,		"NAME"),
	 STRUCT_FLD(field_length,	MAX_FULL_NAME_LEN + 1),
	 STRUCT_FLD(field_type,		MYSQL_TYPE_STRING),
	 STRUCT_FLD(value,		0),
	 STRUCT_FLD(field_flags,	MY_I_S_MAYBE_NULL),
	 STRUCT_FLD(old_name,		""),
	 STRUCT_FLD(open_method,	SKIP_OPEN_TABLE)},

#define TABLESPACES_ENCRYPTION_ENCRYPTION_SCHEME	2
	{STRUCT_FLD(field_name,		"ENCRYPTION_SCHEME"),
	 STRUCT_FLD(field_length,	MY_INT32_NUM_DECIMAL_DIGITS),
	 STRUCT_FLD(field_type,		MYSQL_TYPE_LONG),
	 STRUCT_FLD(value,		0),
	 STRUCT_FLD(field_flags,	MY_I_S_UNSIGNED),
	 STRUCT_FLD(old_name,		""),
	 STRUCT_FLD(open_method,	SKIP_OPEN_TABLE)},

#define TABLESPACES_ENCRYPTION_KEYSERVER_REQUESTS	3
	{STRUCT_FLD(field_name,		"KEYSERVER_REQUESTS"),
	 STRUCT_FLD(field_length,	MY_INT32_NUM_DECIMAL_DIGITS),
	 STRUCT_FLD(field_type,		MYSQL_TYPE_LONG),
	 STRUCT_FLD(value,		0),
	 STRUCT_FLD(field_flags,	MY_I_S_UNSIGNED),
	 STRUCT_FLD(old_name,		""),
	 STRUCT_FLD(open_method,	SKIP_OPEN_TABLE)},

#define TABLESPACES_ENCRYPTION_MIN_KEY_VERSION	4
	{STRUCT_FLD(field_name,		"MIN_KEY_VERSION"),
	 STRUCT_FLD(field_length,	MY_INT32_NUM_DECIMAL_DIGITS),
	 STRUCT_FLD(field_type,		MYSQL_TYPE_LONG),
	 STRUCT_FLD(value,		0),
	 STRUCT_FLD(field_flags,	MY_I_S_UNSIGNED),
	 STRUCT_FLD(old_name,		""),
	 STRUCT_FLD(open_method,	SKIP_OPEN_TABLE)},

#define TABLESPACES_ENCRYPTION_CURRENT_KEY_VERSION	5
	{STRUCT_FLD(field_name,		"CURRENT_KEY_VERSION"),
	 STRUCT_FLD(field_length,	MY_INT32_NUM_DECIMAL_DIGITS),
	 STRUCT_FLD(field_type,		MYSQL_TYPE_LONG),
	 STRUCT_FLD(value,		0),
	 STRUCT_FLD(field_flags,	MY_I_S_UNSIGNED),
	 STRUCT_FLD(old_name,		""),
	 STRUCT_FLD(open_method,	SKIP_OPEN_TABLE)},

#define TABLESPACES_ENCRYPTION_KEY_ROTATION_PAGE_NUMBER	6
	{STRUCT_FLD(field_name,		"KEY_ROTATION_PAGE_NUMBER"),
	 STRUCT_FLD(field_length,	MY_INT64_NUM_DECIMAL_DIGITS),
	 STRUCT_FLD(field_type,		MYSQL_TYPE_LONGLONG),
	 STRUCT_FLD(value,		0),
	 STRUCT_FLD(field_flags,	MY_I_S_UNSIGNED | MY_I_S_MAYBE_NULL),
	 STRUCT_FLD(old_name,		""),
	 STRUCT_FLD(open_method,	SKIP_OPEN_TABLE)},

#define TABLESPACES_ENCRYPTION_KEY_ROTATION_MAX_PAGE_NUMBER 7
	{STRUCT_FLD(field_name,		"KEY_ROTATION_MAX_PAGE_NUMBER"),
	 STRUCT_FLD(field_length,	MY_INT64_NUM_DECIMAL_DIGITS),
	 STRUCT_FLD(field_type,		MYSQL_TYPE_LONGLONG),
	 STRUCT_FLD(value,		0),
	 STRUCT_FLD(field_flags,	MY_I_S_UNSIGNED | MY_I_S_MAYBE_NULL),
	 STRUCT_FLD(old_name,		""),
	 STRUCT_FLD(open_method,	SKIP_OPEN_TABLE)},

#define TABLESPACES_ENCRYPTION_CURRENT_KEY_ID	8
	{STRUCT_FLD(field_name,		"CURRENT_KEY_ID"),
	 STRUCT_FLD(field_length,	MY_INT32_NUM_DECIMAL_DIGITS),
	 STRUCT_FLD(field_type,		MYSQL_TYPE_LONG),
	 STRUCT_FLD(value,		0),
	 STRUCT_FLD(field_flags,	MY_I_S_UNSIGNED),
	 STRUCT_FLD(old_name,		""),
	 STRUCT_FLD(open_method,	SKIP_OPEN_TABLE)},

#define TABLESPACES_ENCRYPTION_ROTATING_OR_FLUSHING 9
	{STRUCT_FLD(field_name,		"ROTATING_OR_FLUSHING"),
	 STRUCT_FLD(field_length,	1),
	 STRUCT_FLD(field_type,		MYSQL_TYPE_LONG),
	 STRUCT_FLD(value,		0),
	 STRUCT_FLD(field_flags,	MY_I_S_UNSIGNED),
	 STRUCT_FLD(old_name,		""),
	 STRUCT_FLD(open_method,	SKIP_OPEN_TABLE)},

	END_OF_ST_FIELD_INFO
};

/**********************************************************************//**
Function to fill INFORMATION_SCHEMA.INNODB_TABLESPACES_ENCRYPTION
with information collected by scanning SYS_TABLESPACES table.
@param[in]	thd		thread handle
@param[in]	space		Tablespace
@param[in]	table_to_fill	I_S table to fill
@return 0 on success */
static
int
i_s_dict_fill_tablespaces_encryption(
	THD*		thd,
	fil_space_t*	space,
	TABLE*		table_to_fill)
{
	Field**	fields;
	struct fil_space_crypt_status_t status;

	DBUG_ENTER("i_s_dict_fill_tablespaces_encryption");

	fields = table_to_fill->field;

	fil_space_crypt_get_status(space, &status);

	/* If tablespace id does not match, we did not find
	encryption information for this tablespace. */
	if (!space->crypt_data || space->id != status.space) {
		goto skip;
	}

	OK(fields[TABLESPACES_ENCRYPTION_SPACE]->store(space->id, true));

	OK(field_store_string(fields[TABLESPACES_ENCRYPTION_NAME],
			      space->name));

	OK(fields[TABLESPACES_ENCRYPTION_ENCRYPTION_SCHEME]->store(
		   status.scheme, true));
	OK(fields[TABLESPACES_ENCRYPTION_KEYSERVER_REQUESTS]->store(
		   status.keyserver_requests, true));
	OK(fields[TABLESPACES_ENCRYPTION_MIN_KEY_VERSION]->store(
		   status.min_key_version, true));
	OK(fields[TABLESPACES_ENCRYPTION_CURRENT_KEY_VERSION]->store(
		   status.current_key_version, true));
	OK(fields[TABLESPACES_ENCRYPTION_CURRENT_KEY_ID]->store(
		   status.key_id, true));
	OK(fields[TABLESPACES_ENCRYPTION_ROTATING_OR_FLUSHING]->store(
		   status.rotating || status.flushing, true));

	if (status.rotating) {
		fields[TABLESPACES_ENCRYPTION_KEY_ROTATION_PAGE_NUMBER]->set_notnull();
		OK(fields[TABLESPACES_ENCRYPTION_KEY_ROTATION_PAGE_NUMBER]->store(
			   status.rotate_next_page_number, true));
		fields[TABLESPACES_ENCRYPTION_KEY_ROTATION_MAX_PAGE_NUMBER]->set_notnull();
		OK(fields[TABLESPACES_ENCRYPTION_KEY_ROTATION_MAX_PAGE_NUMBER]->store(
			   status.rotate_max_page_number, true));
	} else {
		fields[TABLESPACES_ENCRYPTION_KEY_ROTATION_PAGE_NUMBER]
			->set_null();
		fields[TABLESPACES_ENCRYPTION_KEY_ROTATION_MAX_PAGE_NUMBER]
			->set_null();
	}

	OK(schema_table_store_record(thd, table_to_fill));

skip:
	DBUG_RETURN(0);
}
/*******************************************************************//**
Function to populate INFORMATION_SCHEMA.INNODB_TABLESPACES_ENCRYPTION table.
Loop through each record in TABLESPACES_ENCRYPTION, and extract the column
information and fill the INFORMATION_SCHEMA.INNODB_TABLESPACES_ENCRYPTION table.
@return 0 on success */
static
int
i_s_tablespaces_encryption_fill_table(
/*===========================*/
	THD*		thd,	/*!< in: thread */
	TABLE_LIST*	tables,	/*!< in/out: tables to fill */
	Item*		)	/*!< in: condition (not used) */
{
	DBUG_ENTER("i_s_tablespaces_encryption_fill_table");
	RETURN_IF_INNODB_NOT_STARTED(tables->schema_table_name.str);

	/* deny access to user without PROCESS_ACL privilege */
	if (check_global_access(thd, SUPER_ACL)) {
		DBUG_RETURN(0);
	}

	mutex_enter(&fil_system.mutex);

	for (fil_space_t* space = UT_LIST_GET_FIRST(fil_system.space_list);
	     space; space = UT_LIST_GET_NEXT(space_list, space)) {
		if (space->purpose == FIL_TYPE_TABLESPACE
		    && !space->is_stopping()) {
			space->acquire();
			mutex_exit(&fil_system.mutex);
			if (int err = i_s_dict_fill_tablespaces_encryption(
				    thd, space, tables->table)) {
				space->release();
				DBUG_RETURN(err);
			}
			mutex_enter(&fil_system.mutex);
			space->release();
		}
	}

	mutex_exit(&fil_system.mutex);
	DBUG_RETURN(0);
}
/*******************************************************************//**
Bind the dynamic table INFORMATION_SCHEMA.INNODB_TABLESPACES_ENCRYPTION
@return 0 on success */
static
int
innodb_tablespaces_encryption_init(
/*========================*/
	void*	p)	/*!< in/out: table schema object */
{
	ST_SCHEMA_TABLE*	schema;

	DBUG_ENTER("innodb_tablespaces_encryption_init");

	schema = (ST_SCHEMA_TABLE*) p;

	schema->fields_info = innodb_tablespaces_encryption_fields_info;
	schema->fill_table = i_s_tablespaces_encryption_fill_table;

	DBUG_RETURN(0);
}

UNIV_INTERN struct st_maria_plugin	i_s_innodb_tablespaces_encryption =
{
	/* the plugin type (a MYSQL_XXX_PLUGIN value) */
	/* int */
	STRUCT_FLD(type, MYSQL_INFORMATION_SCHEMA_PLUGIN),

	/* pointer to type-specific plugin descriptor */
	/* void* */
	STRUCT_FLD(info, &i_s_info),

	/* plugin name */
	/* const char* */
	STRUCT_FLD(name, "INNODB_TABLESPACES_ENCRYPTION"),

	/* plugin author (for SHOW PLUGINS) */
	/* const char* */
	STRUCT_FLD(author, "Google Inc"),

	/* general descriptive text (for SHOW PLUGINS) */
	/* const char* */
	STRUCT_FLD(descr, "InnoDB TABLESPACES_ENCRYPTION"),

	/* the plugin license (PLUGIN_LICENSE_XXX) */
	/* int */
	STRUCT_FLD(license, PLUGIN_LICENSE_BSD),

	/* the function to invoke when plugin is loaded */
	/* int (*)(void*); */
	STRUCT_FLD(init, innodb_tablespaces_encryption_init),

	/* the function to invoke when plugin is unloaded */
	/* int (*)(void*); */
	STRUCT_FLD(deinit, i_s_common_deinit),

	/* plugin version (for SHOW PLUGINS) */
	/* unsigned int */
	STRUCT_FLD(version, INNODB_VERSION_SHORT),

	/* struct st_mysql_show_var* */
	STRUCT_FLD(status_vars, NULL),

	/* struct st_mysql_sys_var** */
	STRUCT_FLD(system_vars, NULL),

	/* Maria extension */
	STRUCT_FLD(version_info, INNODB_VERSION_STR),
	STRUCT_FLD(maturity, MariaDB_PLUGIN_MATURITY_STABLE)
};

/**  TABLESPACES_SCRUBBING    ********************************************/
/* Fields of the table INFORMATION_SCHEMA.INNODB_TABLESPACES_SCRUBBING */
static ST_FIELD_INFO	innodb_tablespaces_scrubbing_fields_info[] =
{
#define TABLESPACES_SCRUBBING_SPACE	0
	{STRUCT_FLD(field_name,		"SPACE"),
	 STRUCT_FLD(field_length,	MY_INT64_NUM_DECIMAL_DIGITS),
	 STRUCT_FLD(field_type,		MYSQL_TYPE_LONGLONG),
	 STRUCT_FLD(value,		0),
	 STRUCT_FLD(field_flags,	MY_I_S_UNSIGNED),
	 STRUCT_FLD(old_name,		""),
	 STRUCT_FLD(open_method,	SKIP_OPEN_TABLE)},

#define TABLESPACES_SCRUBBING_NAME		1
	{STRUCT_FLD(field_name,		"NAME"),
	 STRUCT_FLD(field_length,	MAX_FULL_NAME_LEN + 1),
	 STRUCT_FLD(field_type,		MYSQL_TYPE_STRING),
	 STRUCT_FLD(value,		0),
	 STRUCT_FLD(field_flags,	MY_I_S_MAYBE_NULL),
	 STRUCT_FLD(old_name,		""),
	 STRUCT_FLD(open_method,	SKIP_OPEN_TABLE)},

#define TABLESPACES_SCRUBBING_COMPRESSED	2
	{STRUCT_FLD(field_name,		"COMPRESSED"),
	 STRUCT_FLD(field_length,	1),
	 STRUCT_FLD(field_type,		MYSQL_TYPE_LONG),
	 STRUCT_FLD(value,		0),
	 STRUCT_FLD(field_flags,	MY_I_S_UNSIGNED),
	 STRUCT_FLD(old_name,		""),
	 STRUCT_FLD(open_method,	SKIP_OPEN_TABLE)},

#define TABLESPACES_SCRUBBING_LAST_SCRUB_COMPLETED	3
	{STRUCT_FLD(field_name,		"LAST_SCRUB_COMPLETED"),
	 STRUCT_FLD(field_length,	0),
	 STRUCT_FLD(field_type,		MYSQL_TYPE_DATETIME),
	 STRUCT_FLD(value,		0),
	 STRUCT_FLD(field_flags,	MY_I_S_MAYBE_NULL),
	 STRUCT_FLD(old_name,		""),
	 STRUCT_FLD(open_method,	SKIP_OPEN_TABLE)},

#define TABLESPACES_SCRUBBING_CURRENT_SCRUB_STARTED	4
	{STRUCT_FLD(field_name,		"CURRENT_SCRUB_STARTED"),
	 STRUCT_FLD(field_length,	0),
	 STRUCT_FLD(field_type,		MYSQL_TYPE_DATETIME),
	 STRUCT_FLD(value,		0),
	 STRUCT_FLD(field_flags,	MY_I_S_MAYBE_NULL),
	 STRUCT_FLD(old_name,		""),
	 STRUCT_FLD(open_method,	SKIP_OPEN_TABLE)},

#define TABLESPACES_SCRUBBING_CURRENT_SCRUB_ACTIVE_THREADS	5
	{STRUCT_FLD(field_name,		"CURRENT_SCRUB_ACTIVE_THREADS"),
	 STRUCT_FLD(field_length,	MY_INT32_NUM_DECIMAL_DIGITS),
	 STRUCT_FLD(field_type,		MYSQL_TYPE_LONG),
	 STRUCT_FLD(value,		0),
	 STRUCT_FLD(field_flags,	MY_I_S_UNSIGNED | MY_I_S_MAYBE_NULL),
	 STRUCT_FLD(old_name,		""),
	 STRUCT_FLD(open_method,	SKIP_OPEN_TABLE)},

#define TABLESPACES_SCRUBBING_CURRENT_SCRUB_PAGE_NUMBER	6
	{STRUCT_FLD(field_name,		"CURRENT_SCRUB_PAGE_NUMBER"),
	 STRUCT_FLD(field_length,	MY_INT64_NUM_DECIMAL_DIGITS),
	 STRUCT_FLD(field_type,		MYSQL_TYPE_LONGLONG),
	 STRUCT_FLD(value,		0),
	 STRUCT_FLD(field_flags,	MY_I_S_UNSIGNED),
	 STRUCT_FLD(old_name,		""),
	 STRUCT_FLD(open_method,	SKIP_OPEN_TABLE)},

#define TABLESPACES_SCRUBBING_CURRENT_SCRUB_MAX_PAGE_NUMBER	7
	{STRUCT_FLD(field_name,		"CURRENT_SCRUB_MAX_PAGE_NUMBER"),
	 STRUCT_FLD(field_length,	MY_INT64_NUM_DECIMAL_DIGITS),
	 STRUCT_FLD(field_type,		MYSQL_TYPE_LONGLONG),
	 STRUCT_FLD(value,		0),
	 STRUCT_FLD(field_flags,	MY_I_S_UNSIGNED),
	 STRUCT_FLD(old_name,		""),
	 STRUCT_FLD(open_method,	SKIP_OPEN_TABLE)},

#define TABLESPACES_SCRUBBING_ON_SSD	8
	{STRUCT_FLD(field_name,		"ON_SSD"),
	 STRUCT_FLD(field_length,	1),
	 STRUCT_FLD(field_type,		MYSQL_TYPE_LONG),
	 STRUCT_FLD(value,		0),
	 STRUCT_FLD(field_flags,	MY_I_S_UNSIGNED),
	 STRUCT_FLD(old_name,           ""),
	 STRUCT_FLD(open_method,        SKIP_OPEN_TABLE)},

	END_OF_ST_FIELD_INFO
};

/**********************************************************************//**
Function to fill INFORMATION_SCHEMA.INNODB_TABLESPACES_SCRUBBING
with information collected by scanning SYS_TABLESPACES table and
fil_space.
@param[in]	thd		Thread handle
@param[in]	space		Tablespace
@param[in]	table_to_fill	I_S table
@return 0 on success */
static
int
i_s_dict_fill_tablespaces_scrubbing(
	THD*		thd,
	fil_space_t*	space,
	TABLE*		table_to_fill)
{
	Field**	fields;
        struct fil_space_scrub_status_t status;

	DBUG_ENTER("i_s_dict_fill_tablespaces_scrubbing");

	fields = table_to_fill->field;

	fil_space_get_scrub_status(space, &status);

	OK(fields[TABLESPACES_SCRUBBING_SPACE]->store(space->id, true));

	OK(field_store_string(fields[TABLESPACES_SCRUBBING_NAME],
			      space->name));

	OK(fields[TABLESPACES_SCRUBBING_COMPRESSED]->store(
		   status.compressed ? 1 : 0, true));

	if (status.last_scrub_completed == 0) {
		fields[TABLESPACES_SCRUBBING_LAST_SCRUB_COMPLETED]->set_null();
	} else {
		fields[TABLESPACES_SCRUBBING_LAST_SCRUB_COMPLETED]
			->set_notnull();
		OK(field_store_time_t(
			   fields[TABLESPACES_SCRUBBING_LAST_SCRUB_COMPLETED],
			   status.last_scrub_completed));
	}

	int field_numbers[] = {
		TABLESPACES_SCRUBBING_CURRENT_SCRUB_STARTED,
		TABLESPACES_SCRUBBING_CURRENT_SCRUB_ACTIVE_THREADS,
		TABLESPACES_SCRUBBING_CURRENT_SCRUB_PAGE_NUMBER,
		TABLESPACES_SCRUBBING_CURRENT_SCRUB_MAX_PAGE_NUMBER };

	if (status.scrubbing) {
		for (uint i = 0; i < array_elements(field_numbers); i++) {
			fields[field_numbers[i]]->set_notnull();
		}

		OK(field_store_time_t(
			   fields[TABLESPACES_SCRUBBING_CURRENT_SCRUB_STARTED],
			   status.current_scrub_started));
		OK(fields[TABLESPACES_SCRUBBING_CURRENT_SCRUB_ACTIVE_THREADS]
		   ->store(status.current_scrub_active_threads, true));
		OK(fields[TABLESPACES_SCRUBBING_CURRENT_SCRUB_PAGE_NUMBER]
		   ->store(status.current_scrub_page_number, true));
		OK(fields[TABLESPACES_SCRUBBING_CURRENT_SCRUB_MAX_PAGE_NUMBER]
		   ->store(status.current_scrub_max_page_number, true));
	} else {
		for (uint i = 0; i < array_elements(field_numbers); i++) {
			fields[field_numbers[i]]->set_null();
		}
	}

	OK(fields[TABLESPACES_SCRUBBING_ON_SSD]->store(!space->is_rotational(),
						       true));
	OK(schema_table_store_record(thd, table_to_fill));

	DBUG_RETURN(0);
}
/*******************************************************************//**
Function to populate INFORMATION_SCHEMA.INNODB_TABLESPACES_SCRUBBING table.
Loop through each record in TABLESPACES_SCRUBBING, and extract the column
information and fill the INFORMATION_SCHEMA.INNODB_TABLESPACES_SCRUBBING table.
@return 0 on success */
static
int
i_s_tablespaces_scrubbing_fill_table(
/*===========================*/
	THD*		thd,	/*!< in: thread */
	TABLE_LIST*	tables,	/*!< in/out: tables to fill */
	Item*		)	/*!< in: condition (not used) */
{
	DBUG_ENTER("i_s_tablespaces_scrubbing_fill_table");
	RETURN_IF_INNODB_NOT_STARTED(tables->schema_table_name.str);

	/* deny access to user without SUPER_ACL privilege */
	if (check_global_access(thd, SUPER_ACL)) {
		DBUG_RETURN(0);
	}

	mutex_enter(&fil_system.mutex);

	for (fil_space_t* space = UT_LIST_GET_FIRST(fil_system.space_list);
	     space; space = UT_LIST_GET_NEXT(space_list, space)) {
		if (space->purpose == FIL_TYPE_TABLESPACE
		    && !space->is_stopping()) {
			space->acquire();
			mutex_exit(&fil_system.mutex);
			if (int err = i_s_dict_fill_tablespaces_scrubbing(
				    thd, space, tables->table)) {
				space->release();
				DBUG_RETURN(err);
			}
			mutex_enter(&fil_system.mutex);
			space->release();
		}
	}

	mutex_exit(&fil_system.mutex);
	DBUG_RETURN(0);
}
/*******************************************************************//**
Bind the dynamic table INFORMATION_SCHEMA.INNODB_TABLESPACES_SCRUBBING
@return 0 on success */
static
int
innodb_tablespaces_scrubbing_init(
/*========================*/
	void*	p)	/*!< in/out: table schema object */
{
	ST_SCHEMA_TABLE*	schema;

	DBUG_ENTER("innodb_tablespaces_scrubbing_init");

	schema = (ST_SCHEMA_TABLE*) p;

	schema->fields_info = innodb_tablespaces_scrubbing_fields_info;
	schema->fill_table = i_s_tablespaces_scrubbing_fill_table;

	DBUG_RETURN(0);
}

UNIV_INTERN struct st_maria_plugin	i_s_innodb_tablespaces_scrubbing =
{
	/* the plugin type (a MYSQL_XXX_PLUGIN value) */
	/* int */
	STRUCT_FLD(type, MYSQL_INFORMATION_SCHEMA_PLUGIN),

	/* pointer to type-specific plugin descriptor */
	/* void* */
	STRUCT_FLD(info, &i_s_info),

	/* plugin name */
	/* const char* */
	STRUCT_FLD(name, "INNODB_TABLESPACES_SCRUBBING"),

	/* plugin author (for SHOW PLUGINS) */
	/* const char* */
	STRUCT_FLD(author, "Google Inc"),

	/* general descriptive text (for SHOW PLUGINS) */
	/* const char* */
	STRUCT_FLD(descr, "InnoDB TABLESPACES_SCRUBBING"),

	/* the plugin license (PLUGIN_LICENSE_XXX) */
	/* int */
	STRUCT_FLD(license, PLUGIN_LICENSE_BSD),

	/* the function to invoke when plugin is loaded */
	/* int (*)(void*); */
	STRUCT_FLD(init, innodb_tablespaces_scrubbing_init),

	/* the function to invoke when plugin is unloaded */
	/* int (*)(void*); */
	STRUCT_FLD(deinit, i_s_common_deinit),

	/* plugin version (for SHOW PLUGINS) */
	/* unsigned int */
	STRUCT_FLD(version, INNODB_VERSION_SHORT),

	/* struct st_mysql_show_var* */
	STRUCT_FLD(status_vars, NULL),

	/* struct st_mysql_sys_var** */
	STRUCT_FLD(system_vars, NULL),

	/* Maria extension */
	STRUCT_FLD(version_info, INNODB_VERSION_STR),
	STRUCT_FLD(maturity, MariaDB_PLUGIN_MATURITY_STABLE)
};

/**  INNODB_MUTEXES  *********************************************/
/* Fields of the dynamic table INFORMATION_SCHEMA.INNODB_MUTEXES */
static ST_FIELD_INFO	innodb_mutexes_fields_info[] =
{
#define MUTEXES_NAME			0
	{STRUCT_FLD(field_name,		"NAME"),
	 STRUCT_FLD(field_length,	OS_FILE_MAX_PATH),
	 STRUCT_FLD(field_type,		MYSQL_TYPE_STRING),
	 STRUCT_FLD(value,		0),
	 STRUCT_FLD(field_flags,	0),
	 STRUCT_FLD(old_name,		""),
	 STRUCT_FLD(open_method,	SKIP_OPEN_TABLE)},
#define MUTEXES_CREATE_FILE		1
	{STRUCT_FLD(field_name,		"CREATE_FILE"),
	 STRUCT_FLD(field_length,	OS_FILE_MAX_PATH),
	 STRUCT_FLD(field_type,		MYSQL_TYPE_STRING),
	 STRUCT_FLD(value,		0),
	 STRUCT_FLD(field_flags,	0),
	 STRUCT_FLD(old_name,		""),
	 STRUCT_FLD(open_method,	SKIP_OPEN_TABLE)},
#define MUTEXES_CREATE_LINE		2
	{STRUCT_FLD(field_name,		"CREATE_LINE"),
	 STRUCT_FLD(field_length,	MY_INT32_NUM_DECIMAL_DIGITS),
	 STRUCT_FLD(field_type,		MYSQL_TYPE_LONG),
	 STRUCT_FLD(value,		0),
	 STRUCT_FLD(field_flags,	MY_I_S_UNSIGNED),
	 STRUCT_FLD(old_name,		""),
	 STRUCT_FLD(open_method,	SKIP_OPEN_TABLE)},
#define MUTEXES_OS_WAITS		3
	{STRUCT_FLD(field_name,		"OS_WAITS"),
	 STRUCT_FLD(field_length,	MY_INT64_NUM_DECIMAL_DIGITS),
	 STRUCT_FLD(field_type,		MYSQL_TYPE_LONGLONG),
	 STRUCT_FLD(value,		0),
	 STRUCT_FLD(field_flags,	MY_I_S_UNSIGNED),
	 STRUCT_FLD(old_name,		""),
	 STRUCT_FLD(open_method,	SKIP_OPEN_TABLE)},

	END_OF_ST_FIELD_INFO
};

/*******************************************************************//**
Function to populate INFORMATION_SCHEMA.INNODB_MUTEXES table.
Loop through each record in mutex and rw_lock lists, and extract the column
information and fill the INFORMATION_SCHEMA.INNODB_MUTEXES table.
@return 0 on success */
static
int
i_s_innodb_mutexes_fill_table(
/*==========================*/
	THD*		thd,	/*!< in: thread */
	TABLE_LIST*	tables,	/*!< in/out: tables to fill */
	Item*		)	/*!< in: condition (not used) */
{
	rw_lock_t*	lock;
	ulint		block_lock_oswait_count = 0;
	rw_lock_t*	block_lock = NULL;
	Field**		fields = tables->table->field;

	DBUG_ENTER("i_s_innodb_mutexes_fill_table");
	RETURN_IF_INNODB_NOT_STARTED(tables->schema_table_name.str);

	/* deny access to user without PROCESS_ACL privilege */
	if (check_global_access(thd, PROCESS_ACL)) {
		DBUG_RETURN(0);
	}

	// mutex_enter(&mutex_list_mutex);

#ifdef JAN_TODO_FIXME
	ib_mutex_t*	mutex;
	ulint		block_mutex_oswait_count = 0;
	ib_mutex_t*	block_mutex = NULL;
	for (mutex = UT_LIST_GET_FIRST(os_mutex_list); mutex != NULL;
	     mutex = UT_LIST_GET_NEXT(list, mutex)) {
		if (mutex->count_os_wait == 0) {
			continue;
		}

		if (buf_pool_is_block_mutex(mutex)) {
			block_mutex = mutex;
			block_mutex_oswait_count += mutex->count_os_wait;
			continue;
		}

		OK(field_store_string(fields[MUTEXES_NAME], mutex->cmutex_name));
		OK(field_store_string(fields[MUTEXES_CREATE_FILE],
				      innobase_basename(mutex->cfile_name)));
		OK(fields[MUTEXES_CREATE_LINE]->store(lock->cline, true));
		fields[MUTEXES_CREATE_LINE]->set_notnull();
		OK(fields[MUTEXES_OS_WAITS]->store(lock->count_os_wait, true));
		fields[MUTEXES_OS_WAITS]->set_notnull();
		OK(schema_table_store_record(thd, tables->table));
	}

	if (block_mutex) {
		char buf1[IO_SIZE];

		snprintf(buf1, sizeof buf1, "combined %s",
			 innobase_basename(block_mutex->cfile_name));

		OK(field_store_string(fields[MUTEXES_NAME], block_mutex->cmutex_name));
		OK(field_store_string(fields[MUTEXES_CREATE_FILE], buf1));
		OK(fields[MUTEXES_CREATE_LINE]->store(block_mutex->cline, true));
		fields[MUTEXES_CREATE_LINE]->set_notnull();
		OK(field_store_ulint(fields[MUTEXES_OS_WAITS], (longlong)block_mutex_oswait_count));
		OK(schema_table_store_record(thd, tables->table));
	}

	mutex_exit(&mutex_list_mutex);
#endif /* JAN_TODO_FIXME */

	{
		struct Locking
		{
			Locking() { mutex_enter(&rw_lock_list_mutex); }
			~Locking() { mutex_exit(&rw_lock_list_mutex); }
		} locking;

		for (lock = UT_LIST_GET_FIRST(rw_lock_list); lock != NULL;
		     lock = UT_LIST_GET_NEXT(list, lock)) {
			if (lock->count_os_wait == 0) {
				continue;
			}

			if (buf_pool_is_block_lock(lock)) {
				block_lock = lock;
				block_lock_oswait_count += lock->count_os_wait;
				continue;
			}

			//OK(field_store_string(fields[MUTEXES_NAME],
			//			lock->lock_name));
			OK(field_store_string(
				   fields[MUTEXES_CREATE_FILE],
				   innobase_basename(lock->cfile_name)));
			OK(fields[MUTEXES_CREATE_LINE]->store(lock->cline,
							      true));
			fields[MUTEXES_CREATE_LINE]->set_notnull();
			OK(fields[MUTEXES_OS_WAITS]->store(lock->count_os_wait,
							   true));
			fields[MUTEXES_OS_WAITS]->set_notnull();
			OK(schema_table_store_record(thd, tables->table));
		}

		if (block_lock) {
			char buf1[IO_SIZE];

			snprintf(buf1, sizeof buf1, "combined %s",
				 innobase_basename(block_lock->cfile_name));

			//OK(field_store_string(fields[MUTEXES_NAME],
			//			block_lock->lock_name));
			OK(field_store_string(fields[MUTEXES_CREATE_FILE],
					      buf1));
			OK(fields[MUTEXES_CREATE_LINE]->store(block_lock->cline,
							      true));
			fields[MUTEXES_CREATE_LINE]->set_notnull();
			OK(fields[MUTEXES_OS_WAITS]->store(
				   block_lock_oswait_count, true));
			fields[MUTEXES_OS_WAITS]->set_notnull();
			OK(schema_table_store_record(thd, tables->table));
		}
	}

	DBUG_RETURN(0);
}

/*******************************************************************//**
Bind the dynamic table INFORMATION_SCHEMA.INNODB_MUTEXES
@return 0 on success */
static
int
innodb_mutexes_init(
/*================*/
	void*	p)	/*!< in/out: table schema object */
{
	ST_SCHEMA_TABLE*	schema;

	DBUG_ENTER("innodb_mutexes_init");

	schema = (ST_SCHEMA_TABLE*) p;

	schema->fields_info = innodb_mutexes_fields_info;
	schema->fill_table = i_s_innodb_mutexes_fill_table;

	DBUG_RETURN(0);
}

UNIV_INTERN struct st_maria_plugin	i_s_innodb_mutexes =
{
	/* the plugin type (a MYSQL_XXX_PLUGIN value) */
	/* int */
	STRUCT_FLD(type, MYSQL_INFORMATION_SCHEMA_PLUGIN),

	/* pointer to type-specific plugin descriptor */
	/* void* */
	STRUCT_FLD(info, &i_s_info),

	/* plugin name */
	/* const char* */
	STRUCT_FLD(name, "INNODB_MUTEXES"),

	/* plugin author (for SHOW PLUGINS) */
	/* const char* */
	STRUCT_FLD(author, plugin_author),

	/* general descriptive text (for SHOW PLUGINS) */
	/* const char* */
	STRUCT_FLD(descr, "InnoDB SYS_DATAFILES"),

	/* the plugin license (PLUGIN_LICENSE_XXX) */
	/* int */
	STRUCT_FLD(license, PLUGIN_LICENSE_GPL),

	/* the function to invoke when plugin is loaded */
	/* int (*)(void*); */
	STRUCT_FLD(init, innodb_mutexes_init),

	/* the function to invoke when plugin is unloaded */
	/* int (*)(void*); */
	STRUCT_FLD(deinit, i_s_common_deinit),

	/* plugin version (for SHOW PLUGINS) */
	/* unsigned int */
	STRUCT_FLD(version, INNODB_VERSION_SHORT),

	/* struct st_mysql_show_var* */
	STRUCT_FLD(status_vars, NULL),

	/* struct st_mysql_sys_var** */
	STRUCT_FLD(system_vars, NULL),

        /* Maria extension */
	STRUCT_FLD(version_info, INNODB_VERSION_STR),
        STRUCT_FLD(maturity, MariaDB_PLUGIN_MATURITY_STABLE),
};

/**  SYS_SEMAPHORE_WAITS  ************************************************/
/* Fields of the dynamic table INFORMATION_SCHEMA.INNODB_SYS_SEMAPHORE_WAITS */
static ST_FIELD_INFO	innodb_sys_semaphore_waits_fields_info[] =
{
	// SYS_SEMAPHORE_WAITS_THREAD_ID	0
	{STRUCT_FLD(field_name,		"THREAD_ID"),
	 STRUCT_FLD(field_length,	MY_INT64_NUM_DECIMAL_DIGITS),
	 STRUCT_FLD(field_type,		MYSQL_TYPE_LONGLONG),
	 STRUCT_FLD(value,		0),
	 STRUCT_FLD(field_flags,	MY_I_S_UNSIGNED),
	 STRUCT_FLD(old_name,		""),
	 STRUCT_FLD(open_method,	SKIP_OPEN_TABLE)},

	// SYS_SEMAPHORE_WAITS_OBJECT_NAME	1
	{STRUCT_FLD(field_name,		"OBJECT_NAME"),
	 STRUCT_FLD(field_length,	OS_FILE_MAX_PATH),
	 STRUCT_FLD(field_type,		MYSQL_TYPE_STRING),
	 STRUCT_FLD(value,		0),
	 STRUCT_FLD(field_flags,	MY_I_S_MAYBE_NULL),
	 STRUCT_FLD(old_name,		""),
	 STRUCT_FLD(open_method,	SKIP_OPEN_TABLE)},

	// SYS_SEMAPHORE_WAITS_FILE	2
	{STRUCT_FLD(field_name,		"FILE"),
	 STRUCT_FLD(field_length,	OS_FILE_MAX_PATH),
	 STRUCT_FLD(field_type,		MYSQL_TYPE_STRING),
	 STRUCT_FLD(value,		0),
	 STRUCT_FLD(field_flags,	MY_I_S_MAYBE_NULL),
	 STRUCT_FLD(old_name,		""),
	 STRUCT_FLD(open_method,	SKIP_OPEN_TABLE)},

	// SYS_SEMAPHORE_WAITS_LINE	3
	{STRUCT_FLD(field_name,		"LINE"),
	 STRUCT_FLD(field_length,	MY_INT32_NUM_DECIMAL_DIGITS),
	 STRUCT_FLD(field_type,		MYSQL_TYPE_LONG),
	 STRUCT_FLD(value,		0),
	 STRUCT_FLD(field_flags,	MY_I_S_UNSIGNED),
	 STRUCT_FLD(old_name,		""),
	 STRUCT_FLD(open_method,	SKIP_OPEN_TABLE)},

	// SYS_SEMAPHORE_WAITS_WAIT_TIME	4
	{STRUCT_FLD(field_name,		"WAIT_TIME"),
	 STRUCT_FLD(field_length,	MY_INT64_NUM_DECIMAL_DIGITS),
	 STRUCT_FLD(field_type,		MYSQL_TYPE_LONGLONG),
	 STRUCT_FLD(value,		0),
	 STRUCT_FLD(field_flags,	MY_I_S_UNSIGNED),
	 STRUCT_FLD(old_name,		""),
	 STRUCT_FLD(open_method,	SKIP_OPEN_TABLE)},

	// SYS_SEMAPHORE_WAITS_WAIT_OBJECT	5
	{STRUCT_FLD(field_name,		"WAIT_OBJECT"),
	 STRUCT_FLD(field_length,	MY_INT64_NUM_DECIMAL_DIGITS),
	 STRUCT_FLD(field_type,		MYSQL_TYPE_LONGLONG),
	 STRUCT_FLD(value,		0),
	 STRUCT_FLD(field_flags,	MY_I_S_UNSIGNED),
	 STRUCT_FLD(old_name,		""),
	 STRUCT_FLD(open_method,	SKIP_OPEN_TABLE)},

	// SYS_SEMAPHORE_WAITS_WAIT_TYPE	6
	{STRUCT_FLD(field_name,		"WAIT_TYPE"),
	 STRUCT_FLD(field_length,	16),
	 STRUCT_FLD(field_type,		MYSQL_TYPE_STRING),
	 STRUCT_FLD(value,		0),
	 STRUCT_FLD(field_flags,	MY_I_S_MAYBE_NULL),
	 STRUCT_FLD(old_name,		""),
	 STRUCT_FLD(open_method,	SKIP_OPEN_TABLE)},

	// SYS_SEMAPHORE_WAITS_HOLDER_THREAD_ID	7
	{STRUCT_FLD(field_name,		"HOLDER_THREAD_ID"),
	 STRUCT_FLD(field_length,	MY_INT64_NUM_DECIMAL_DIGITS),
	 STRUCT_FLD(field_type,		MYSQL_TYPE_LONGLONG),
	 STRUCT_FLD(value,		0),
	 STRUCT_FLD(field_flags,	MY_I_S_UNSIGNED),
	 STRUCT_FLD(old_name,		""),
	 STRUCT_FLD(open_method,	SKIP_OPEN_TABLE)},

	// SYS_SEMAPHORE_WAITS_HOLDER_FILE 8
	{STRUCT_FLD(field_name,		"HOLDER_FILE"),
	 STRUCT_FLD(field_length,	OS_FILE_MAX_PATH),
	 STRUCT_FLD(field_type,		MYSQL_TYPE_STRING),
	 STRUCT_FLD(value,		0),
	 STRUCT_FLD(field_flags,	MY_I_S_MAYBE_NULL),
	 STRUCT_FLD(old_name,		""),
	 STRUCT_FLD(open_method,	SKIP_OPEN_TABLE)},

	// SYS_SEMAPHORE_WAITS_HOLDER_LINE 9
	{STRUCT_FLD(field_name,		"HOLDER_LINE"),
	 STRUCT_FLD(field_length,	MY_INT32_NUM_DECIMAL_DIGITS),
	 STRUCT_FLD(field_type,		MYSQL_TYPE_LONG),
	 STRUCT_FLD(value,		0),
	 STRUCT_FLD(field_flags,	MY_I_S_UNSIGNED),
	 STRUCT_FLD(old_name,		""),
	 STRUCT_FLD(open_method,	SKIP_OPEN_TABLE)},

	// SYS_SEMAPHORE_WAITS_CREATED_FILE 10
	{STRUCT_FLD(field_name,		"CREATED_FILE"),
	 STRUCT_FLD(field_length,	OS_FILE_MAX_PATH),
	 STRUCT_FLD(field_type,		MYSQL_TYPE_STRING),
	 STRUCT_FLD(value,		0),
	 STRUCT_FLD(field_flags,	MY_I_S_MAYBE_NULL),
	 STRUCT_FLD(old_name,		""),
	 STRUCT_FLD(open_method,	SKIP_OPEN_TABLE)},

	// SYS_SEMAPHORE_WAITS_CREATED_LINE 11
	{STRUCT_FLD(field_name,		"CREATED_LINE"),
	 STRUCT_FLD(field_length,	MY_INT32_NUM_DECIMAL_DIGITS),
	 STRUCT_FLD(field_type,		MYSQL_TYPE_LONG),
	 STRUCT_FLD(value,		0),
	 STRUCT_FLD(field_flags,	MY_I_S_UNSIGNED),
	 STRUCT_FLD(old_name,		""),
	 STRUCT_FLD(open_method,	SKIP_OPEN_TABLE)},

	// SYS_SEMAPHORE_WAITS_WRITER_THREAD 12
	{STRUCT_FLD(field_name,		"WRITER_THREAD"),
	 STRUCT_FLD(field_length,	MY_INT64_NUM_DECIMAL_DIGITS),
	 STRUCT_FLD(field_type,		MYSQL_TYPE_LONGLONG),
	 STRUCT_FLD(value,		0),
	 STRUCT_FLD(field_flags,	MY_I_S_UNSIGNED),
	 STRUCT_FLD(old_name,		""),
	 STRUCT_FLD(open_method,	SKIP_OPEN_TABLE)},

	// SYS_SEMAPHORE_WAITS_RESERVATION_MODE 13
	{STRUCT_FLD(field_name,		"RESERVATION_MODE"),
	 STRUCT_FLD(field_length,	16),
	 STRUCT_FLD(field_type,		MYSQL_TYPE_STRING),
	 STRUCT_FLD(value,		0),
	 STRUCT_FLD(field_flags,	MY_I_S_MAYBE_NULL),
	 STRUCT_FLD(old_name,		""),
	 STRUCT_FLD(open_method,	SKIP_OPEN_TABLE)},

	// SYS_SEMAPHORE_WAITS_READERS	14
	{STRUCT_FLD(field_name,		"READERS"),
	 STRUCT_FLD(field_length,	MY_INT32_NUM_DECIMAL_DIGITS),
	 STRUCT_FLD(field_type,		MYSQL_TYPE_LONG),
	 STRUCT_FLD(value,		0),
	 STRUCT_FLD(field_flags,	MY_I_S_UNSIGNED),
	 STRUCT_FLD(old_name,		""),
	 STRUCT_FLD(open_method,	SKIP_OPEN_TABLE)},

	// SYS_SEMAPHORE_WAITS_WAITERS_FLAG 15
	{STRUCT_FLD(field_name,		"WAITERS_FLAG"),
	 STRUCT_FLD(field_length,	MY_INT64_NUM_DECIMAL_DIGITS),
	 STRUCT_FLD(field_type,		MYSQL_TYPE_LONGLONG),
	 STRUCT_FLD(value,		0),
	 STRUCT_FLD(field_flags,	MY_I_S_UNSIGNED),
	 STRUCT_FLD(old_name,		""),
	 STRUCT_FLD(open_method,	SKIP_OPEN_TABLE)},

	// SYS_SEMAPHORE_WAITS_LOCK_WORD	16
	{STRUCT_FLD(field_name,		"LOCK_WORD"),
	 STRUCT_FLD(field_length,	MY_INT64_NUM_DECIMAL_DIGITS),
	 STRUCT_FLD(field_type,		MYSQL_TYPE_LONGLONG),
	 STRUCT_FLD(value,		0),
	 STRUCT_FLD(field_flags,	MY_I_S_UNSIGNED),
	 STRUCT_FLD(old_name,		""),
	 STRUCT_FLD(open_method,	SKIP_OPEN_TABLE)},

	// SYS_SEMAPHORE_WAITS_LAST_WRITER_FILE 17
	{STRUCT_FLD(field_name,		"LAST_WRITER_FILE"),
	 STRUCT_FLD(field_length,	OS_FILE_MAX_PATH),
	 STRUCT_FLD(field_type,		MYSQL_TYPE_STRING),
	 STRUCT_FLD(value,		0),
	 STRUCT_FLD(field_flags,	MY_I_S_MAYBE_NULL),
	 STRUCT_FLD(old_name,		""),
	 STRUCT_FLD(open_method,	SKIP_OPEN_TABLE)},

	// SYS_SEMAPHORE_WAITS_LAST_WRITER_LINE 18
	{STRUCT_FLD(field_name,		"LAST_WRITER_LINE"),
	 STRUCT_FLD(field_length,	MY_INT32_NUM_DECIMAL_DIGITS),
	 STRUCT_FLD(field_type,		MYSQL_TYPE_LONG),
	 STRUCT_FLD(value,		0),
	 STRUCT_FLD(field_flags,	MY_I_S_UNSIGNED),
	 STRUCT_FLD(old_name,		""),
	 STRUCT_FLD(open_method,	SKIP_OPEN_TABLE)},

	// SYS_SEMAPHORE_WAITS_OS_WAIT_COUNT 19
	{STRUCT_FLD(field_name,		"OS_WAIT_COUNT"),
	 STRUCT_FLD(field_length,	MY_INT32_NUM_DECIMAL_DIGITS),
	 STRUCT_FLD(field_type,		MYSQL_TYPE_LONG),
	 STRUCT_FLD(value,		0),
	 STRUCT_FLD(field_flags,	MY_I_S_UNSIGNED),
	 STRUCT_FLD(old_name,		""),
	 STRUCT_FLD(open_method,	SKIP_OPEN_TABLE)},

	END_OF_ST_FIELD_INFO
};



/*******************************************************************//**
Bind the dynamic table INFORMATION_SCHEMA.INNODB_SYS_SEMAPHORE_WAITS
@return 0 on success */
static
int
innodb_sys_semaphore_waits_init(
/*============================*/
	void*	p)	/*!< in/out: table schema object */
{
	ST_SCHEMA_TABLE*	schema;

	DBUG_ENTER("innodb_sys_semaphore_waits_init");

	schema = (ST_SCHEMA_TABLE*) p;

	schema->fields_info = innodb_sys_semaphore_waits_fields_info;
	schema->fill_table = sync_arr_fill_sys_semphore_waits_table;

	DBUG_RETURN(0);
}

UNIV_INTERN struct st_maria_plugin	i_s_innodb_sys_semaphore_waits =
{
	/* the plugin type (a MYSQL_XXX_PLUGIN value) */
	/* int */
	STRUCT_FLD(type, MYSQL_INFORMATION_SCHEMA_PLUGIN),

	/* pointer to type-specific plugin descriptor */
	/* void* */
	STRUCT_FLD(info, &i_s_info),

	/* plugin name */
	/* const char* */
	STRUCT_FLD(name, "INNODB_SYS_SEMAPHORE_WAITS"),

	/* plugin author (for SHOW PLUGINS) */
	/* const char* */
	STRUCT_FLD(author, maria_plugin_author),

	/* general descriptive text (for SHOW PLUGINS) */
	/* const char* */
	STRUCT_FLD(descr, "InnoDB SYS_SEMAPHORE_WAITS"),

	/* the plugin license (PLUGIN_LICENSE_XXX) */
	/* int */
	STRUCT_FLD(license, PLUGIN_LICENSE_GPL),

	/* the function to invoke when plugin is loaded */
	/* int (*)(void*); */
	STRUCT_FLD(init, innodb_sys_semaphore_waits_init),

	/* the function to invoke when plugin is unloaded */
	/* int (*)(void*); */
	STRUCT_FLD(deinit, i_s_common_deinit),

	/* plugin version (for SHOW PLUGINS) */
	/* unsigned int */
	STRUCT_FLD(version, INNODB_VERSION_SHORT),

	/* struct st_mysql_show_var* */
	STRUCT_FLD(status_vars, NULL),

	/* struct st_mysql_sys_var** */
	STRUCT_FLD(system_vars, NULL),

        /* Maria extension */
	STRUCT_FLD(version_info, INNODB_VERSION_STR),
        STRUCT_FLD(maturity, MariaDB_PLUGIN_MATURITY_STABLE),
};<|MERGE_RESOLUTION|>--- conflicted
+++ resolved
@@ -2869,35 +2869,19 @@
 
 	RETURN_IF_INNODB_NOT_STARTED(tables->schema_table_name.str);
 
-<<<<<<< HEAD
-	/* Prevent DDL to drop fts aux tables. */
-	rw_lock_s_lock(&dict_sys.latch);
-=======
 	/* Prevent DROP of the internal tables for fulltext indexes.
 	FIXME: acquire DDL-blocking MDL on the user table name! */
-	rw_lock_s_lock(&dict_operation_lock);
->>>>>>> 2ae83aff
+	rw_lock_s_lock(&dict_sys.latch);
 
 	user_table = dict_table_open_on_id(
 		innodb_ft_aux_table_id, FALSE, DICT_TABLE_OP_NORMAL);
 
 	if (!user_table) {
-<<<<<<< HEAD
 		rw_lock_s_unlock(&dict_sys.latch);
-
 		DBUG_RETURN(0);
 	} else if (!dict_table_has_fts_index(user_table)) {
 		dict_table_close(user_table, FALSE, FALSE);
-
 		rw_lock_s_unlock(&dict_sys.latch);
-
-=======
-		rw_lock_s_unlock(&dict_operation_lock);
-		DBUG_RETURN(0);
-	} else if (!dict_table_has_fts_index(user_table)) {
-		dict_table_close(user_table, FALSE, FALSE);
-		rw_lock_s_unlock(&dict_operation_lock);
->>>>>>> 2ae83aff
 		DBUG_RETURN(0);
 	}
 
@@ -2914,7 +2898,7 @@
 
 	dict_table_close(user_table, FALSE, FALSE);
 
-	rw_lock_s_unlock(&dict_operation_lock);
+	rw_lock_s_unlock(&dict_sys.latch);
 
 	trx_free(trx);
 
@@ -2934,13 +2918,6 @@
 
 	fts_doc_ids_free(deleted);
 
-<<<<<<< HEAD
-	dict_table_close(user_table, FALSE, FALSE);
-
-	rw_lock_s_unlock(&dict_sys.latch);
-
-=======
->>>>>>> 2ae83aff
 	DBUG_RETURN(ret);
 }
 
@@ -3304,14 +3281,14 @@
 
 	/* Prevent DROP of the internal tables for fulltext indexes.
 	FIXME: acquire DDL-blocking MDL on the user table name! */
-	rw_lock_s_lock(&dict_operation_lock);
+	rw_lock_s_lock(&dict_sys.latch);
 
 	user_table = dict_table_open_on_id(
 		innodb_ft_aux_table_id, FALSE, DICT_TABLE_OP_NORMAL);
 
 	if (!user_table) {
 no_fts:
-		rw_lock_s_unlock(&dict_operation_lock);
+		rw_lock_s_unlock(&dict_sys.latch);
 		DBUG_RETURN(0);
 	}
 
@@ -3339,7 +3316,7 @@
 	}
 
 	dict_table_close(user_table, FALSE, FALSE);
-	rw_lock_s_unlock(&dict_operation_lock);
+	rw_lock_s_unlock(&dict_sys.latch);
 
 	DBUG_RETURN(ret);
 }
@@ -3749,25 +3726,15 @@
 
 	RETURN_IF_INNODB_NOT_STARTED(tables->schema_table_name.str);
 
-<<<<<<< HEAD
-	/* Prevent DDL to drop fts aux tables. */
-	rw_lock_s_lock(&dict_sys.latch);
-=======
 	/* Prevent DROP of the internal tables for fulltext indexes.
 	FIXME: acquire DDL-blocking MDL on the user table name! */
-	rw_lock_s_lock(&dict_operation_lock);
->>>>>>> 2ae83aff
+	rw_lock_s_lock(&dict_sys.latch);
 
 	user_table = dict_table_open_on_id(
 		innodb_ft_aux_table_id, FALSE, DICT_TABLE_OP_NORMAL);
 
 	if (!user_table) {
-<<<<<<< HEAD
 		rw_lock_s_unlock(&dict_sys.latch);
-
-=======
-		rw_lock_s_unlock(&dict_operation_lock);
->>>>>>> 2ae83aff
 		DBUG_RETURN(0);
 	}
 
@@ -3787,11 +3754,7 @@
 
 	dict_table_close(user_table, FALSE, FALSE);
 
-<<<<<<< HEAD
 	rw_lock_s_unlock(&dict_sys.latch);
-=======
-	rw_lock_s_unlock(&dict_operation_lock);
->>>>>>> 2ae83aff
 
 	ut_free(conv_str.f_str);
 
@@ -3926,33 +3889,18 @@
 
 	RETURN_IF_INNODB_NOT_STARTED(tables->schema_table_name.str);
 
-<<<<<<< HEAD
-	/* Prevent DDL to drop fts aux tables. */
-	rw_lock_s_lock(&dict_sys.latch);
-=======
 	/* Prevent DROP of the internal tables for fulltext indexes.
 	FIXME: acquire DDL-blocking MDL on the user table name! */
-	rw_lock_s_lock(&dict_operation_lock);
->>>>>>> 2ae83aff
+	rw_lock_s_lock(&dict_sys.latch);
 
 	user_table = dict_table_open_on_id(
 		innodb_ft_aux_table_id, FALSE, DICT_TABLE_OP_NORMAL);
 
 	if (!user_table) {
-<<<<<<< HEAD
+no_fts:
 		rw_lock_s_unlock(&dict_sys.latch);
-
 		DBUG_RETURN(0);
-	} else if (!dict_table_has_fts_index(user_table)) {
-		dict_table_close(user_table, FALSE, FALSE);
-
-		rw_lock_s_unlock(&dict_sys.latch);
-=======
-no_fts:
-		rw_lock_s_unlock(&dict_operation_lock);
-		DBUG_RETURN(0);
-	}
->>>>>>> 2ae83aff
+	}
 
 	if (!dict_table_has_fts_index(user_table)) {
 		dict_table_close(user_table, FALSE, FALSE);
@@ -4014,13 +3962,9 @@
 
 	dict_table_close(user_table, FALSE, FALSE);
 
-<<<<<<< HEAD
 	rw_lock_s_unlock(&dict_sys.latch);
-=======
-	rw_lock_s_unlock(&dict_operation_lock);
 
 	trx_free(trx);
->>>>>>> 2ae83aff
 
 	DBUG_RETURN(ret);
 }
@@ -6387,13 +6331,8 @@
 	}
 
 	heap = mem_heap_create(1000);
-<<<<<<< HEAD
 	rw_lock_s_lock(&dict_sys.latch);
 	mutex_enter(&dict_sys.mutex);
-=======
-	rw_lock_s_lock(&dict_operation_lock);
-	mutex_enter(&dict_sys->mutex);
->>>>>>> 2ae83aff
 	mtr_start(&mtr);
 
 	rec = dict_startscan_system(&pcur, &mtr, SYS_TABLES);
@@ -6426,34 +6365,20 @@
 					    err_msg);
 		}
 
-<<<<<<< HEAD
 		rw_lock_s_unlock(&dict_sys.latch);
 		mem_heap_empty(heap);
 
 		/* Get the next record */
 		rw_lock_s_lock(&dict_sys.latch);
 		mutex_enter(&dict_sys.mutex);
-=======
-		rw_lock_s_unlock(&dict_operation_lock);
-		mem_heap_empty(heap);
-
-		/* Get the next record */
-		rw_lock_s_lock(&dict_operation_lock);
-		mutex_enter(&dict_sys->mutex);
->>>>>>> 2ae83aff
 
 		mtr_start(&mtr);
 		rec = dict_getnext_system(&pcur, &mtr);
 	}
 
 	mtr_commit(&mtr);
-<<<<<<< HEAD
 	mutex_exit(&dict_sys.mutex);
 	rw_lock_s_unlock(&dict_sys.latch);
-=======
-	mutex_exit(&dict_sys->mutex);
-	rw_lock_s_unlock(&dict_operation_lock);
->>>>>>> 2ae83aff
 	mem_heap_free(heap);
 
 	DBUG_RETURN(0);
