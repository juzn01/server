--- conflicted
+++ resolved
@@ -80,21 +80,9 @@
 /*==========================*/
 	const lock_t*	wait_lock);	/*!< in: waiting record lock */
 
-<<<<<<< HEAD
-/*************************************************************//**
-Grants a lock to a waiting lock request and releases the waiting transaction.
-The caller must hold lock_sys.mutex. */
-static
-void
-lock_grant(
-/*=======*/
-	lock_t*	lock,	/*!< in/out: waiting lock request */
-	bool	owns_trx_mutex);    /*!< in: whether lock->trx->mutex is owned */
-=======
 /** Grant a lock to a waiting lock request and release the waiting transaction
 after lock_reset_lock_and_trx_wait() has been called. */
 static void lock_grant_after_reset(lock_t* lock);
->>>>>>> aafb9d44
 
 extern "C" void thd_rpl_deadlock_check(MYSQL_THD thd, MYSQL_THD other_thd);
 extern "C" int thd_need_wait_reports(const MYSQL_THD thd);
@@ -1522,7 +1510,7 @@
 	    && innodb_lock_schedule_algorithm
 	    == INNODB_LOCK_SCHEDULE_ALGORITHM_VATS
 	    && !thd_is_replication_slave_thread(trx->mysql_thd)) {
-		HASH_PREPEND(lock_t, hash, lock_sys->rec_hash,
+		HASH_PREPEND(lock_t, hash, lock_sys.rec_hash,
 			     lock_rec_fold(space, page_no), lock);
 	} else {
 		HASH_INSERT(lock_t, hash, lock_hash_get(type_mode),
@@ -1695,66 +1683,6 @@
 	}
 }
 
-<<<<<<< HEAD
-/**
-Add the lock to the record lock hash and the transaction's lock list
-@param[in,out] lock	Newly created record lock to add to the rec hash
-@param[in] add_to_hash	If the lock should be added to the hash table */
-void
-RecLock::lock_add(lock_t* lock, bool add_to_hash) const
-{
-	ut_ad(lock_mutex_own());
-	ut_ad(trx_mutex_own(lock->trx));
-
-	bool wait_lock = m_mode & LOCK_WAIT;
-
-	if (add_to_hash) {
-		ulint	key = m_rec_id.fold();
-		hash_table_t *lock_hash = lock_hash_get(m_mode);
-
-		++lock->index->table->n_rec_locks;
-
-		if (innodb_lock_schedule_algorithm == INNODB_LOCK_SCHEDULE_ALGORITHM_VATS
-			&& !thd_is_replication_slave_thread(lock->trx->mysql_thd)) {
-			if (wait_lock) {
-				HASH_INSERT(lock_t, hash, lock_hash, key, lock);
-			} else {
-				lock_rec_insert_to_head(lock, m_rec_id.fold());
-			}
-		} else {
-			HASH_INSERT(lock_t, hash, lock_hash, key, lock);
-		}
-	}
-
-	if (wait_lock) {
-		lock_set_lock_and_trx_wait(lock, lock->trx);
-	}
-
-	UT_LIST_ADD_LAST(lock->trx->lock.trx_locks, lock);
-}
-
-/**
-Create a new lock.
-@param[in,out] trx		Transaction requesting the lock
-@param[in] owns_trx_mutex	true if caller owns the trx_t::mutex
-@param[in] add_to_hash		add the lock to hash table
-@param[in] prdt			Predicate lock (optional)
-@param[in,out] c_lock		Conflicting lock request or NULL
-				in Galera conflicting lock is selected
-				as deadlock victim if requester
-				is BF transaction.
-@return a new lock instance */
-lock_t*
-RecLock::create(
-	trx_t*	trx,
-	bool	owns_trx_mutex,
-	bool	add_to_hash,
-	const	lock_prdt_t* prdt
-#ifdef WITH_WSREP
-	,lock_t* c_lock
-#endif /* WITH_WSREP */
-) const
-=======
 /** Enqueue a waiting request for a lock which cannot be granted immediately.
 Check for deadlocks.
 @param[in]	type_mode	the requested lock mode (LOCK_S or LOCK_X)
@@ -1784,13 +1712,17 @@
 	dict_index_t*		index,
 	que_thr_t*		thr,
 	lock_prdt_t*		prdt)
->>>>>>> aafb9d44
 {
 	ut_ad(lock_mutex_own());
 	ut_ad(!srv_read_only_mode);
 	ut_ad(dict_index_is_clust(index) || !dict_index_is_online_ddl(index));
 
 	trx_t* trx = thr_get_trx(thr);
+
+	if (trx->mysql_thd && thd_lock_wait_timeout(trx->mysql_thd) == 0) {
+		//trx->error_state = DB_LOCK_WAIT_TIMEOUT;
+		return DB_LOCK_WAIT_TIMEOUT;
+	}
 
 	ut_ad(trx_mutex_own(trx));
 	ut_a(!que_thr_stop(thr));
@@ -1833,147 +1765,6 @@
 		/* If there was a deadlock but we chose another
 		transaction as a victim, it is possible that we
 		already have the lock now granted! */
-<<<<<<< HEAD
-
-		return(DB_SUCCESS_LOCKED_REC);
-	}
-
-	return(DB_LOCK_WAIT);
-}
-
-/**
-Check and resolve any deadlocks
-@param[in, out] lock		The lock being acquired
-@return DB_LOCK_WAIT, DB_DEADLOCK, or DB_QUE_THR_SUSPENDED, or
-	DB_SUCCESS_LOCKED_REC; DB_SUCCESS_LOCKED_REC means that
-	there was a deadlock, but another transaction was chosen
-	as a victim, and we got the lock immediately: no need to
-	wait then */
-dberr_t
-RecLock::deadlock_check(lock_t* lock)
-{
-	ut_ad(lock_mutex_own());
-	ut_ad(lock->trx == m_trx);
-	ut_ad(trx_mutex_own(m_trx));
-
-	const trx_t*	victim_trx =
-			DeadlockChecker::check_and_resolve(lock, m_trx);
-
-	/* Check the outcome of the deadlock test. It is possible that
-	the transaction that blocked our lock was rolled back and we
-	were granted our lock. */
-
-	dberr_t	err = check_deadlock_result(victim_trx, lock);
-
-	if (err == DB_LOCK_WAIT) {
-
-		set_wait_state(lock);
-
-		MONITOR_INC(MONITOR_LOCKREC_WAIT);
-	}
-
-	return(err);
-}
-
-/**
-Collect the transactions that will need to be rolled back asynchronously
-@param[in, out] trx	Transaction to be rolled back */
-void
-RecLock::mark_trx_for_rollback(trx_t* trx)
-{
-	trx->abort = true;
-
-	ut_ad(!trx->read_only);
-	ut_ad(trx_mutex_own(m_trx));
-	ut_ad(!(trx->in_innodb & TRX_FORCE_ROLLBACK));
-	ut_ad(!(trx->in_innodb & TRX_FORCE_ROLLBACK_ASYNC));
-	ut_ad(!(trx->in_innodb & TRX_FORCE_ROLLBACK_DISABLE));
-
-	/* Note that we will attempt an async rollback. The _ASYNC
-	flag will be cleared if the transaction is rolled back
-	synchronously before we get a chance to do it. */
-
-	trx->in_innodb |= TRX_FORCE_ROLLBACK | TRX_FORCE_ROLLBACK_ASYNC;
-
-	ut_a(!trx->killed_by);
-	my_atomic_storelong(&trx->killed_by, (long) os_thread_get_curr_id());
-
-	m_trx->hit_list.push_back(hit_list_t::value_type(trx));
-
-#ifdef UNIV_DEBUG
-	THD*	thd = trx->mysql_thd;
-
-	if (thd != NULL) {
-
-		char	buffer[1024];
-		ib::info() << "Blocking transaction: ID: " << ib::hex(trx->id) << " - "
-			   << " Blocked transaction ID: "<< ib::hex(m_trx->id) << " - "
-			<< thd_get_error_context_description(thd, buffer, sizeof(buffer),
-						512);
-	}
-#endif /* UNIV_DEBUG */
-}
-
-/**
-Setup the requesting transaction state for lock grant
-@param[in,out] lock		Lock for which to change state */
-void
-RecLock::set_wait_state(lock_t* lock)
-{
-	ut_ad(lock_mutex_own());
-	ut_ad(m_trx == lock->trx);
-	ut_ad(trx_mutex_own(m_trx));
-	ut_ad(lock_get_wait(lock));
-
-	m_trx->lock.wait_started = ut_time();
-
-	m_trx->lock.que_state = TRX_QUE_LOCK_WAIT;
-
-	m_trx->lock.was_chosen_as_deadlock_victim = false;
-
-	bool	stopped = que_thr_stop(m_thr);
-	ut_a(stopped);
-}
-
-/**
-Enqueue a lock wait for normal transaction. If it is a high priority transaction
-then jump the record lock wait queue and if the transaction at the head of the
-queue is itself waiting roll it back, also do a deadlock check and resolve.
-@param[in, out] wait_for	The lock that the joining transaction is
-				waiting for
-@param[in] prdt			Predicate [optional]
-@return DB_LOCK_WAIT, DB_LOCK_WAIT_TIMEOUT, DB_DEADLOCK, or
-	DB_QUE_THR_SUSPENDED, or DB_SUCCESS_LOCKED_REC; DB_SUCCESS_LOCKED_REC
-	means that there was a deadlock, but another transaction was chosen
-	as a victim, and we got the lock immediately: no need to wait then;
-	DB_LOCK_WAIT_TIMEOUT means no need to wait */
-dberr_t
-RecLock::add_to_waitq(lock_t* wait_for, const lock_prdt_t* prdt)
-{
-	ut_ad(lock_mutex_own());
-	ut_ad(m_trx == thr_get_trx(m_thr));
-	ut_ad(trx_mutex_own(m_trx));
-
-	if (m_trx->mysql_thd && thd_lock_wait_timeout(m_trx->mysql_thd) == 0) {
-		m_trx->error_state = DB_LOCK_WAIT_TIMEOUT;
-		return(DB_LOCK_WAIT_TIMEOUT);
-	}
-
-	DEBUG_SYNC_C("rec_lock_add_to_waitq");
-
-	m_mode |= LOCK_WAIT;
-
-	/* Do the preliminary checks, and set query thread state */
-
-	prepare();
-
-	bool	high_priority = trx_is_high_priority(m_trx);
-
-	/* Don't queue the lock to hash table, if high priority transaction. */
-	lock_t*	lock = create(
-		m_trx, true, !high_priority, prdt
-=======
->>>>>>> aafb9d44
 #ifdef WITH_WSREP
 		if (wsrep_debug) {
 			ib::info() << "WSREP: BF thread got lock granted early, ID " << ib::hex(trx->id)
@@ -2000,7 +1791,7 @@
 	    == INNODB_LOCK_SCHEDULE_ALGORITHM_VATS
 	    && !prdt
 	    && !thd_is_replication_slave_thread(lock->trx->mysql_thd)) {
-		HASH_DELETE(lock_t, hash, lock_sys->rec_hash,
+		HASH_DELETE(lock_t, hash, lock_sys.rec_hash,
 			    lock_rec_lock_fold(lock), lock);
 		dberr_t res = lock_rec_insert_by_trx_age(lock);
 		if (res != DB_SUCCESS) {
@@ -2141,169 +1932,6 @@
 }
 
 /*********************************************************************//**
-<<<<<<< HEAD
-=======
-This is a fast routine for locking a record in the most common cases:
-there are no explicit locks on the page, or there is just one lock, owned
-by this transaction, and of the right type_mode. This is a low-level function
-which does NOT look at implicit locks! Checks lock compatibility within
-explicit locks. This function sets a normal next-key lock, or in the case of
-a page supremum record, a gap type lock.
-@return whether the locking succeeded */
-UNIV_INLINE
-lock_rec_req_status
-lock_rec_lock_fast(
-/*===============*/
-	bool			impl,	/*!< in: if TRUE, no lock is set
-					if no wait is necessary: we
-					assume that the caller will
-					set an implicit lock */
-	ulint			mode,	/*!< in: lock mode: LOCK_X or
-					LOCK_S possibly ORed to either
-					LOCK_GAP or LOCK_REC_NOT_GAP */
-	const buf_block_t*	block,	/*!< in: buffer block containing
-					the record */
-	ulint			heap_no,/*!< in: heap number of record */
-	dict_index_t*		index,	/*!< in: index of record */
-	que_thr_t*		thr)	/*!< in: query thread */
-{
-	ut_ad(lock_mutex_own());
-	ut_ad(!srv_read_only_mode);
-	ut_ad((LOCK_MODE_MASK & mode) != LOCK_S
-	      || lock_table_has(thr_get_trx(thr), index->table, LOCK_IS));
-	ut_ad((LOCK_MODE_MASK & mode) != LOCK_X
-	      || lock_table_has(thr_get_trx(thr), index->table, LOCK_IX)
-	      || srv_read_only_mode);
-	ut_ad((LOCK_MODE_MASK & mode) == LOCK_S
-	      || (LOCK_MODE_MASK & mode) == LOCK_X);
-	ut_ad(mode - (LOCK_MODE_MASK & mode) == LOCK_GAP
-	      || mode - (LOCK_MODE_MASK & mode) == 0
-	      || mode - (LOCK_MODE_MASK & mode) == LOCK_REC_NOT_GAP);
-	ut_ad(dict_index_is_clust(index) || !dict_index_is_online_ddl(index));
-
-	DBUG_EXECUTE_IF("innodb_report_deadlock", return(LOCK_REC_FAIL););
-
-	lock_t*	lock = lock_rec_get_first_on_page(lock_sys->rec_hash, block);
-
-	trx_t*	trx = thr_get_trx(thr);
-
-	lock_rec_req_status	status = LOCK_REC_SUCCESS;
-
-	if (lock == NULL) {
-		if (!impl) {
-			/* Note that we don't own the trx mutex. */
-			lock = lock_rec_create(
-#ifdef WITH_WSREP
-				NULL, NULL,
-#endif
-				mode, block, heap_no, index, trx, false);
-		}
-
-		status = LOCK_REC_SUCCESS_CREATED;
-	} else {
-		trx_mutex_enter(trx);
-
-		if (lock_rec_get_next_on_page(lock)
-		     || lock->trx != trx
-		     || lock->type_mode != (mode | LOCK_REC)
-		     || lock_rec_get_n_bits(lock) <= heap_no) {
-
-			status = LOCK_REC_FAIL;
-		} else if (!impl) {
-			/* If the nth bit of the record lock is already set
-			then we do not set a new lock bit, otherwise we do
-			set */
-			if (!lock_rec_get_nth_bit(lock, heap_no)) {
-				lock_rec_set_nth_bit(lock, heap_no);
-				status = LOCK_REC_SUCCESS_CREATED;
-			}
-		}
-
-		trx_mutex_exit(trx);
-	}
-
-	return(status);
-}
-
-/*********************************************************************//**
-This is the general, and slower, routine for locking a record. This is a
-low-level function which does NOT look at implicit locks! Checks lock
-compatibility within explicit locks. This function sets a normal next-key
-lock, or in the case of a page supremum record, a gap type lock.
-@return DB_SUCCESS, DB_SUCCESS_LOCKED_REC, DB_LOCK_WAIT, or DB_DEADLOCK */
-static
-dberr_t
-lock_rec_lock_slow(
-/*===============*/
-	ibool			impl,	/*!< in: if TRUE, no lock is set
-					if no wait is necessary: we
-					assume that the caller will
-					set an implicit lock */
-	ulint			mode,	/*!< in: lock mode: LOCK_X or
-					LOCK_S possibly ORed to either
-					LOCK_GAP or LOCK_REC_NOT_GAP */
-	const buf_block_t*	block,	/*!< in: buffer block containing
-					the record */
-	ulint			heap_no,/*!< in: heap number of record */
-	dict_index_t*		index,	/*!< in: index of record */
-	que_thr_t*		thr)	/*!< in: query thread */
-{
-	ut_ad(lock_mutex_own());
-	ut_ad(!srv_read_only_mode);
-	ut_ad((LOCK_MODE_MASK & mode) != LOCK_S
-	      || lock_table_has(thr_get_trx(thr), index->table, LOCK_IS));
-	ut_ad((LOCK_MODE_MASK & mode) != LOCK_X
-	      || lock_table_has(thr_get_trx(thr), index->table, LOCK_IX));
-	ut_ad((LOCK_MODE_MASK & mode) == LOCK_S
-	      || (LOCK_MODE_MASK & mode) == LOCK_X);
-	ut_ad(mode - (LOCK_MODE_MASK & mode) == LOCK_GAP
-	      || mode - (LOCK_MODE_MASK & mode) == 0
-	      || mode - (LOCK_MODE_MASK & mode) == LOCK_REC_NOT_GAP);
-	ut_ad(dict_index_is_clust(index) || !dict_index_is_online_ddl(index));
-
-	DBUG_EXECUTE_IF("innodb_report_deadlock", return(DB_DEADLOCK););
-
-	dberr_t	err;
-	trx_t*	trx = thr_get_trx(thr);
-
-	trx_mutex_enter(trx);
-
-	if (lock_rec_has_expl(mode, block, heap_no, trx)) {
-		/* The trx already has a strong enough lock: do nothing */
-		err = DB_SUCCESS;
-	} else if (
-#ifdef WITH_WSREP
-		   lock_t* c_lock =
-#endif /* WITH_WSREP */
-		   lock_rec_other_has_conflicting(
-			   static_cast<enum lock_mode>(mode),
-			   block, heap_no, trx)) {
-		/* If another transaction has a non-gap conflicting
-		request in the queue, as this transaction does not
-		have a lock strong enough already granted on the
-		record, we have to wait. */
-		err = lock_rec_enqueue_waiting(
-#ifdef WITH_WSREP
-			c_lock,
-#endif /* WITH_WSREP */
-			mode, block, heap_no, index, thr, NULL);
-	} else if (!impl) {
-		/* Set the requested lock on the record, note that
-		we already own the transaction mutex. */
-		lock_rec_add_to_queue(
-			LOCK_REC | mode, block, heap_no, index, trx, TRUE);
-		err = DB_SUCCESS_LOCKED_REC;
-	} else {
-		err = DB_SUCCESS;
-	}
-
-	trx_mutex_exit(trx);
-
-	return(err);
-}
-
-/*********************************************************************//**
->>>>>>> aafb9d44
 Tries to lock the specified record in the mode requested. If not immediately
 possible, enqueues a waiting lock request. This is a low-level function
 which does NOT look at implicit locks! Checks lock compatibility within
@@ -2356,17 +1984,19 @@
       /* Do nothing if the trx already has a strong enough lock on rec */
       if (!lock_rec_has_expl(mode, block, heap_no, trx))
       {
-        if (lock_t *wait_for= lock_rec_other_has_conflicting(mode, block,
-                                                             heap_no, trx))
+        if (lock_t *c_lock= lock_rec_other_has_conflicting(mode, block,
+                                                           heap_no, trx))
         {
           /*
             If another transaction has a non-gap conflicting
             request in the queue, as this transaction does not
             have a lock strong enough already granted on the
-            record, we may have to wait.
-          */
-          RecLock rec_lock(thr, index, block, heap_no, mode);
-          err= rec_lock.add_to_waitq(wait_for);
+	    record, we have to wait. */
+	    err = lock_rec_enqueue_waiting(
+#ifdef WITH_WSREP
+			c_lock,
+#endif /* WITH_WSREP */
+			mode, block, heap_no, index, thr, NULL);
         }
         else if (!impl)
         {
@@ -2398,7 +2028,12 @@
       Note that we don't own the trx mutex.
     */
     if (!impl)
-      RecLock(index, block, heap_no, mode).create(trx, false, true);
+      lock_rec_create(
+#ifdef WITH_WSREP
+         NULL, NULL,
+#endif
+        mode, block, heap_no, index, trx, false);
+
     err= DB_SUCCESS_LOCKED_REC;
   }
   lock_mutex_exit();
@@ -2468,21 +2103,9 @@
 	return(NULL);
 }
 
-<<<<<<< HEAD
-/*************************************************************//**
-Grants a lock to a waiting lock request and releases the waiting transaction.
-The caller must hold lock_sys.mutex but not lock->trx->mutex. */
-static
-void
-lock_grant(
-/*=======*/
-	lock_t*	lock,	/*!< in/out: waiting lock request */
-	bool	owns_trx_mutex)    /*!< in: whether lock->trx->mutex is owned */
-=======
 /** Grant a lock to a waiting lock request and release the waiting transaction
 after lock_reset_lock_and_trx_wait() has been called. */
 static void lock_grant_after_reset(lock_t* lock)
->>>>>>> aafb9d44
 {
 	ut_ad(lock_mutex_own());
 	ut_ad(trx_mutex_own(lock->trx));
@@ -2569,8 +2192,8 @@
 {
 	lock_t*		lock;
 	lock_t*		previous = static_cast<lock_t*>(
-		hash_get_nth_cell(lock_sys->rec_hash,
-				  hash_calc_hash(rec_fold, lock_sys->rec_hash))
+		hash_get_nth_cell(lock_sys.rec_hash,
+				  hash_calc_hash(rec_fold, lock_sys.rec_hash))
 		->node);
 	if (previous == NULL) {
 		return;
@@ -2647,7 +2270,7 @@
 
 	if (innodb_lock_schedule_algorithm
 	    == INNODB_LOCK_SCHEDULE_ALGORITHM_FCFS
-	    || lock_hash != lock_sys->rec_hash
+	    || lock_hash != lock_sys.rec_hash
 	    || thd_is_replication_slave_thread(in_lock->trx->mysql_thd)) {
 		/* Check if waiting locks in the queue can now be granted:
 		grant locks if there are no conflicting locks ahead. Stop at
@@ -3502,11 +3125,7 @@
 	ulint   space = left_block->page.id.space();
 	ulint   page_no = left_block->page.id.page_no();
 	ut_ad(lock_rec_get_first_on_page_addr(
-<<<<<<< HEAD
-			lock_sys.prdt_page_hash, space, page_no) == NULL);
-=======
-                lock_sys->prdt_page_hash, space, page_no) == NULL);
->>>>>>> aafb9d44
+                lock_sys.prdt_page_hash, space, page_no) == NULL);
 #endif /* UNIV_DEBUG */
 
 	lock_rec_free_all_from_discard_page(left_block);
@@ -3631,11 +3250,7 @@
 	ulint	space = right_block->page.id.space();
 	ulint	page_no = right_block->page.id.page_no();
 	lock_t*	lock_test = lock_rec_get_first_on_page_addr(
-<<<<<<< HEAD
 		lock_sys.prdt_page_hash, space, page_no);
-=======
-                lock_sys->prdt_page_hash, space, page_no);
->>>>>>> aafb9d44
 	ut_ad(!lock_test);
 #endif /* UNIV_DEBUG */
 
