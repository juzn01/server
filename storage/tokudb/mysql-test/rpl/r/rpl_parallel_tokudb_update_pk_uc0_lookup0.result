include/master-slave.inc
[connection master]
connection master;
drop table if exists t;
connection slave;
show variables like 'tokudb_rpl_%';
Variable_name	Value
tokudb_rpl_check_readonly	ON
tokudb_rpl_lookup_rows	OFF
tokudb_rpl_lookup_rows_delay	10000
tokudb_rpl_unique_checks	OFF
tokudb_rpl_unique_checks_delay	10000
connection master;
create table t (a bigint not null, b bigint not null, primary key(a)) engine=tokudb;
insert into t values (1,0);
insert into t values (2,0),(3,0);
insert into t values (4,0);
connection master;
connection slave;
connection master;
include/diff_tables.inc [master:test.t, slave:test.t]
connection master;
update t set b=b+1 where a=2;
update t set b=b+2 where a=1;
update t set b=b+3 where a=4;
update t set b=b+4 where a=3;
update t set b=b+1 where 1<=a and a<=3;
<<<<<<< HEAD
select unix_timestamp() into @tstart;
connection master;
connection slave;
connection master;
select unix_timestamp() into @tend;
connection slave;
=======
# select unix_timestamp() into @tstart;
# Commented out for MariaDB
# select unix_timestamp() into @tend;
# select @tend-@tstart <= 5; # assert no delay in the delete time
>>>>>>> 48fe8326
select * from t;
a	b
1	3
2	2
3	5
4	3
include/diff_tables.inc [master:test.t, slave:test.t]
connection master;
drop table if exists t;
connection slave;
include/rpl_end.inc<|MERGE_RESOLUTION|>--- conflicted
+++ resolved
@@ -25,19 +25,14 @@
 update t set b=b+3 where a=4;
 update t set b=b+4 where a=3;
 update t set b=b+1 where 1<=a and a<=3;
-<<<<<<< HEAD
-select unix_timestamp() into @tstart;
+# select unix_timestamp() into @tstart;
 connection master;
 connection slave;
 connection master;
-select unix_timestamp() into @tend;
-connection slave;
-=======
-# select unix_timestamp() into @tstart;
 # Commented out for MariaDB
 # select unix_timestamp() into @tend;
 # select @tend-@tstart <= 5; # assert no delay in the delete time
->>>>>>> 48fe8326
+connection slave;
 select * from t;
 a	b
 1	3
