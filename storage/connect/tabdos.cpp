--- conflicted
+++ resolved
@@ -1,2730 +1,2579 @@
-/************* TabDos C++ Program Source Code File (.CPP) **************/
-/* PROGRAM NAME: TABDOS                                                */
-/* -------------                                                       */
-/*  Version 4.9                                                        */
-/*                                                                     */
-/* COPYRIGHT:                                                          */
-/* ----------                                                          */
-/*  (C) Copyright to the author Olivier BERTRAND          1998-2014    */
-/*                                                                     */
-/* WHAT THIS PROGRAM DOES:                                             */
-/* -----------------------                                             */
-/*  This program are the DOS tables classes.                           */
-/*                                                                     */
-/***********************************************************************/
-
-/***********************************************************************/
-/*  Include relevant sections of the System header files.              */
-/***********************************************************************/
-#include "my_global.h"
-#if defined(WIN32)
-#include <io.h>
-#include <sys\timeb.h>                   // For testing only
-#include <fcntl.h>
-#include <errno.h>
-#if defined(__BORLANDC__)
-#define __MFC_COMPAT__                   // To define min/max as macro
-#endif   // __BORLANDC__
-//#include <windows.h>
-#else   // !WIN32
-#if defined(UNIX)
-#include <errno.h>
-#include <unistd.h>
-#else   // !UNIX
-#include <io.h>
-#endif  // !UNIX
-#include <fcntl.h>
-#endif  // !WIN32
-
-/***********************************************************************/
-/*  Include application header files:                                  */
-/*  global.h    is header containing all global declarations.          */
-/*  plgdbsem.h  is header containing the DB application declarations.  */
-/*  filamtxt.h  is header containing the file AM classes declarations. */
-/***********************************************************************/
-#include "global.h"
-#include "osutil.h"
-#include "plgdbsem.h"
-#include "catalog.h"
-#include "mycat.h"
-#include "xindex.h"
-#include "filamap.h"
-#include "filamfix.h"
-#include "filamdbf.h"
-#if defined(ZIP_SUPPORT)
-#include "filamzip.h"
-#endif   // ZIP_SUPPORT
-#include "tabdos.h"
-#include "tabfix.h"
-#include "tabmul.h"
-<<<<<<< HEAD
-#if defined(BLK_INDX)
-#include "array.h"
-#include "blkfil.h"
-//nclude "token.h"
-//#include "scalfnc.h"
-#endif   // BLK_INDX
-=======
->>>>>>> e5729127
-
-/***********************************************************************/
-/*  DB static variables.                                               */
-/***********************************************************************/
-int num_read, num_there, num_eq[2];                 // Statistics
-extern "C" int  trace;
-
-<<<<<<< HEAD
-#if defined(BLK_INDX)
-/***********************************************************************/
-/*  Size of optimize file header.                                      */
-/***********************************************************************/
-#define NZ         4
-
-/***********************************************************************/
-/*  Min and Max blocks contains zero ended fields (blank = FALSE).     */
-/*  No conversion of block values (check = TRUE).                      */
-/***********************************************************************/
-PVBLK AllocValBlock(PGLOBAL, void *, int, int, int len = 0, int prec = 0,
-                    bool check = TRUE, bool blank = FALSE, bool un = FALSE);
-#endif   // BLK_INDX
-
-=======
->>>>>>> e5729127
-/* --------------------------- Class DOSDEF -------------------------- */
-
-/***********************************************************************/
-/*  Constructor.                                                       */
-/***********************************************************************/
-DOSDEF::DOSDEF(void)
-  {
-  Pseudo = 3;
-  Fn = NULL;
-  Ofn = NULL;
-  To_Indx = NULL;
-  Recfm = RECFM_VAR;
-  Mapped = false;
-  Padded = false;
-  Huge = false;
-  Accept = false;
-  Eof = false;
-<<<<<<< HEAD
-#if defined(BLK_INDX)
-  To_Pos = NULL;
-  Optimized = 0;
-  AllocBlks = 0;
-#endif   // BLK_INDX
-=======
->>>>>>> e5729127
-  Compressed = 0;
-  Lrecl = 0;
-  AvgLen = 0;
-  Block = 0;
-  Last = 0;
-  Blksize = 0;
-  Maxerr = 0;
-  ReadMode = 0;
-  Ending = 0;
-//Mtime = 0;
-  } // end of DOSDEF constructor
-
-/***********************************************************************/
-/*  DefineAM: define specific AM block values from XDB file.           */
-/***********************************************************************/
-bool DOSDEF::DefineAM(PGLOBAL g, LPCSTR am, int poff)
-  {
-  char   buf[8];
-  bool   map = (am && (*am == 'M' || *am == 'm'));
-  LPCSTR dfm = (am && (*am == 'F' || *am == 'f')) ? "F"
-             : (am && (*am == 'B' || *am == 'b')) ? "B"
-             : (am && !stricmp(am, "DBF"))        ? "D" : "V";
-
-  Desc = Fn = Cat->GetStringCatInfo(g, "Filename", NULL);
-  Ofn = Cat->GetStringCatInfo(g, "Optname", Fn);
-  Cat->GetCharCatInfo("Recfm", (PSZ)dfm, buf, sizeof(buf));
-  Recfm = (toupper(*buf) == 'F') ? RECFM_FIX :
-          (toupper(*buf) == 'B') ? RECFM_BIN :
-          (toupper(*buf) == 'D') ? RECFM_DBF : RECFM_VAR;
-  Lrecl = Cat->GetIntCatInfo("Lrecl", 0);
-
-  if (Recfm != RECFM_DBF)
-    Compressed = Cat->GetIntCatInfo("Compressed", 0);
-
-  Mapped = Cat->GetBoolCatInfo("Mapped", map);
-  Block = Cat->GetIntCatInfo("Blocks", 0);
-  Last = Cat->GetIntCatInfo("Last", 0);
-  Ending = Cat->GetIntCatInfo("Ending", CRLF);
-
-  if (Recfm == RECFM_FIX || Recfm == RECFM_BIN) {
-    Huge = Cat->GetBoolCatInfo("Huge", Cat->GetDefHuge());
-    Padded = Cat->GetBoolCatInfo("Padded", false);
-    Blksize = Cat->GetIntCatInfo("Blksize", 0);
-    Eof = (Cat->GetIntCatInfo("EOF", 0) != 0);
-  } else if (Recfm == RECFM_DBF) {
-    Maxerr = Cat->GetIntCatInfo("Maxerr", 0);
-    Accept = (Cat->GetIntCatInfo("Accept", 0) != 0);
-    ReadMode = Cat->GetIntCatInfo("Readmode", 0);
-  } else // (Recfm == RECFM_VAR)
-    AvgLen = Cat->GetIntCatInfo("Avglen", 0);
-
-  // Ignore wrong Index definitions for catalog commands
-  return (Cat->GetIndexInfo(g, this) /*&& !Cat->GetCatFnc()*/);
-  } // end of DefineAM
-
-#if 0
-<<<<<<< HEAD
-#if defined(BLK_INDX)
-/***********************************************************************/
-/*  DeleteTableFile: Delete DOS/UNIX table files using platform API.   */
-/*  If the table file is protected (declared as read/only) we still    */
-/*  erase the the eventual optimize and index files but return TRUE.   */
-/***********************************************************************/
-bool DOSDEF::DeleteTableFile(PGLOBAL g)
-  {
-  char    filename[_MAX_PATH];
-  bool    rc, irc, orc = FALSE;
-  PIXDEF  pxd;
-  PCOLDEF cdp = NULL;
-
-  /*********************************************************************/
-  /*  Check for potential optimization. These tests are done           */
-  /*  because Optimized is set to 1 only after the first use of an     */
-  /*  optimized table and can be 0 if it has not been used yet.        */
-  /*********************************************************************/
-  if (!Optimized)
-    for (cdp = To_Cols; cdp; cdp = cdp->GetNext())
-      if (cdp->GetOpt())
-        break;
-
-  if (IsOptimized() || cdp || (Recfm == RECFM_VAR && Elemt > 1 && Block))
-    if (!GetOptFileName(g, filename))
-#if defined(WIN32)
-      orc = !DeleteFile(filename);
-#else    // UNIX
-      orc = remove(filename);
-#endif   // WIN32
-
-  // Now delete the table file itself if not protected
-  if (!IsReadOnly()) {
-    rc = Erase(filename);
-  } else
-    rc = true;
-
-  // Delete eventual index file(s)
-  if ((pxd = To_Indx)) {
-    To_Indx = NULL;                           // So file can be erase
-    irc = DeleteIndexFile(g, pxd);
-  } else
-    irc = false;
-
-  return rc || orc || irc;                    // Return TRUE if error
-  } // end of DeleteTableFile
-
-#else   // !BLK_INDX
-=======
->>>>>>> e5729127
-/***********************************************************************/
-/*  DeleteTableFile: Delete DOS/UNIX table files using platform API.   */
-/*  If the table file is protected (declared as read/only) we still    */
-/*  erase the the eventual optimize and index files but return true.   */
-/***********************************************************************/
-bool DOSDEF::DeleteTableFile(PGLOBAL g)
-  {
-  char    filename[_MAX_PATH];
-  bool    rc = false;
-
-  // Now delete the table file itself if not protected
-  if (!IsReadOnly()) {
-    rc = Erase(filename);
-  } else
-    rc =true;
-
-  return rc;                               // Return true if error
-  } // end of DeleteTableFile
-#endif  // !BLK_INDX
-
-/***********************************************************************/
-/*  Erase: This was made a separate routine because a strange thing    */
-/*  happened when DeleteTablefile was defined for the VCTDEF class:    */
-/*  when called from Catalog, the DOSDEF routine was still called even */
-/*  when the class was VCTDEF. It also minimizes the specific code.    */
-/***********************************************************************/
-bool DOSDEF::Erase(char *filename)
-  {
-  bool rc;
-
-  PlugSetPath(filename, Fn, GetPath());
-#if defined(WIN32)
-  rc = !DeleteFile(filename);
-#else    // UNIX
-  rc = remove(filename);
-#endif   // UNIX
-
-  return rc;                                  // Return true if error
-  } // end of Erase
-#endif // 0
-<<<<<<< HEAD
-
-#if defined(BLK_INDX)
-/***********************************************************************/
-/*  Get the full path/name of the optization file.                     */
-/***********************************************************************/
-bool DOSDEF::GetOptFileName(PGLOBAL g, char *filename)
-  {
-  char   *ftype;
-
-  switch (Recfm) {
-    case RECFM_VAR: ftype = ".dop"; break;
-    case RECFM_FIX: ftype = ".fop"; break;
-    case RECFM_BIN: ftype = ".bop"; break;
-    case RECFM_VCT: ftype = ".vop"; break;
-    case RECFM_DBF: ftype = ".dbp"; break;
-    default:
-      sprintf(g->Message, MSG(INVALID_FTYPE), Recfm);
-      return TRUE;
-    } // endswitch Ftype
-
-  PlugSetPath(filename, Ofn, GetPath());
-  strcat(PlugRemoveType(filename, filename), ftype);
-  return FALSE;
-  } // end of GetOptFileName
-
-/***********************************************************************/
-/*  After an optimize error occured, remove all set optimize values.   */
-/***********************************************************************/
-void DOSDEF::RemoveOptValues(PGLOBAL g)
-  {
-  char    filename[_MAX_PATH];
-  PCOLDEF cdp;
-
-  // Delete settings of optimized columns
-  for (cdp = To_Cols; cdp; cdp = cdp->GetNext())
-    if (cdp->GetOpt()) {
-      cdp->SetMin(NULL);
-      cdp->SetMax(NULL);
-      cdp->SetNdv(0);
-      cdp->SetNbm(0);
-      cdp->SetDval(NULL);
-      cdp->SetBmap(NULL);
-      } // endif Opt
-
-  // Delete block position setting for not fixed tables
-  To_Pos = NULL;
-  AllocBlks = 0;
-
-  // Delete any eventually ill formed non matching optimization file
-  if (!GetOptFileName(g, filename))
-#if defined(WIN32)
-    DeleteFile(filename);
-#else    // UNIX
-    remove(filename);
-#endif   // WIN32
-
-  Optimized = 0;
-  } // end of RemoveOptValues
-#endif   // BLK_INDX
-=======
->>>>>>> e5729127
-
-/***********************************************************************/
-/*  DeleteIndexFile: Delete DOS/UNIX index file(s) using platform API. */
-/***********************************************************************/
-bool DOSDEF::DeleteIndexFile(PGLOBAL g, PIXDEF pxdf)
-  {
-  char   *ftype;
-  char    filename[_MAX_PATH];
-  bool    sep, rc = false;
-
-  if (!To_Indx)
-    return false;           // No index
-
-  // If true indexes are in separate files
-  sep = Cat->GetBoolCatInfo("SepIndex", false); 
-
-  if (!sep && pxdf) {
-    strcpy(g->Message, MSG(NO_RECOV_SPACE));
-    return true;
-    } // endif sep
-
-  switch (Recfm) {
-    case RECFM_VAR: ftype = ".dnx"; break;
-    case RECFM_FIX: ftype = ".fnx"; break;
-    case RECFM_BIN: ftype = ".bnx"; break;
-    case RECFM_VCT: ftype = ".vnx"; break;
-    case RECFM_DBF: ftype = ".dbx"; break;
-    default:
-      sprintf(g->Message, MSG(BAD_RECFM_VAL), Recfm);
-      return true;
-    } // endswitch Ftype
-
-  /*********************************************************************/
-  /*  Check for existence of an index file.                            */
-  /*********************************************************************/
-  if (sep) {
-    // Indexes are save in separate files
-#if !defined(UNIX)
-    char drive[_MAX_DRIVE];
-#else
-    char *drive = NULL;
-#endif
-    char direc[_MAX_DIR];
-    char fname[_MAX_FNAME];
-
-    for (; pxdf; pxdf = pxdf->GetNext()) {
-      _splitpath(Ofn, drive, direc, fname, NULL);
-      strcat(strcat(fname, "_"), pxdf->GetName());
-      _makepath(filename, drive, direc, fname, ftype);
-      PlugSetPath(filename, filename, GetPath());
-#if defined(WIN32)
-      rc |= !DeleteFile(filename);
-#else    // UNIX
-      rc |= remove(filename);
-#endif   // UNIX
-      } // endfor pxdf
-
-  } else {  // !sep
-    // Drop all indexes, delete the common file
-    PlugSetPath(filename, Ofn, GetPath());
-    strcat(PlugRemoveType(filename, filename), ftype);
-#if defined(WIN32)
-    rc = !DeleteFile(filename);
-#else    // UNIX
-    rc = remove(filename);
-#endif   // UNIX
-  } // endif sep
-
-  if (rc)
-    sprintf(g->Message, MSG(DEL_FILE_ERR), filename);
-
-  return rc;                        // Return true if error
-  } // end of DeleteIndexFile
-
-/***********************************************************************/
-/*  InvalidateIndex: mark all indexes as invalid.                      */
-/***********************************************************************/
-bool DOSDEF::InvalidateIndex(PGLOBAL g)
-  {
-  if (To_Indx)
-    for (PIXDEF xp = To_Indx; xp; xp = xp->Next)
-      xp->Invalid = true;
-
-  return false;
-  } // end of InvalidateIndex
-
-/***********************************************************************/
-/*  GetTable: makes a new Table Description Block.                     */
-/***********************************************************************/
-PTDB DOSDEF::GetTable(PGLOBAL g, MODE mode)
-  {
-  // Mapping not used for insert
-  USETEMP tmp = PlgGetUser(g)->UseTemp;
-  bool    map = Mapped && mode != MODE_INSERT &&
-                !(tmp != TMP_NO && Recfm == RECFM_VAR
-                                && mode == MODE_UPDATE) &&
-                !(tmp == TMP_FORCE &&
-                (mode == MODE_UPDATE || mode == MODE_DELETE));
-  PTXF    txfp;
-  PTDBASE tdbp;
-
-  /*********************************************************************/
-  /*  Allocate table and file processing class of the proper type.     */
-  /*  Column blocks will be allocated only when needed.                */
-  /*********************************************************************/
-  if (Recfm == RECFM_DBF) {
-    if (Catfunc == FNC_NO) {
-      if (map)
-        txfp = new(g) DBMFAM(this);
-      else
-        txfp = new(g) DBFFAM(this);
-
-      tdbp = new(g) TDBFIX(this, txfp);
-    } else                   // Catfunc should be 'C'
-      tdbp = new(g) TDBDCL(this);
-
-  } else if (Recfm != RECFM_VAR && Compressed < 2) {
-    if (Huge)
-      txfp = new(g) BGXFAM(this);
-    else if (map)
-      txfp = new(g) MPXFAM(this);
-    else if (Compressed) {
-#if defined(ZIP_SUPPORT)
-      txfp = new(g) ZIXFAM(this);
-#else   // !ZIP_SUPPORT
-      sprintf(g->Message, MSG(NO_FEAT_SUPPORT), "ZIP");
-      return NULL;
-#endif  // !ZIP_SUPPORT
-    } else
-      txfp = new(g) FIXFAM(this);
-
-    tdbp = new(g) TDBFIX(this, txfp);
-  } else {
-    if (Compressed) {
-#if defined(ZIP_SUPPORT)
-      if (Compressed == 1)
-        txfp = new(g) ZIPFAM(this);
-      else {
-#if defined(BLK_INDX)
-        txfp = new(g) ZLBFAM(this);
-#else   // !BLK_INDX
-        strcpy(g->Message, "Compress 2 not supported yet");
-        return NULL;
-#endif  // !BLK_INDX
-      } // endelse
-#else   // !ZIP_SUPPORT
-      sprintf(g->Message, MSG(NO_FEAT_SUPPORT), "ZIP");
-      return NULL;
-#endif  // !ZIP_SUPPORT
-    } else if (map)
-      txfp = new(g) MAPFAM(this);
-    else
-      txfp = new(g) DOSFAM(this);
-
-    // Txfp must be set even for not multiple tables because
-    // it is needed when calling Cardinality in GetBlockValues.
-    tdbp = new(g) TDBDOS(this, txfp);
-  } // endif Recfm
-
-  if (Multiple)
-    tdbp = new(g) TDBMUL(tdbp);
-#if defined(BLK_INDX)
-  else
-    /*******************************************************************/
-    /*  For block tables, get eventually saved optimization values.    */
-    /*******************************************************************/
-    if (tdbp->GetBlockValues(g)) {
-      PushWarning(g, tdbp);
-//    return NULL;            // causes a crash when deleting index
-    } else if (Recfm == RECFM_VAR || Compressed > 1) {
-      if (IsOptimized()) {
-        if      (map) {
-          txfp = new(g) MBKFAM(this);
-        } else if (Compressed) {
-#if defined(ZIP_SUPPORT)
-          if (Compressed == 1)
-            txfp = new(g) ZBKFAM(this);
-          else {
-            txfp->SetBlkPos(To_Pos);
-            ((PZLBFAM)txfp)->SetOptimized(To_Pos != NULL);
-            } // endelse
-#else
-          sprintf(g->Message, MSG(NO_FEAT_SUPPORT), "ZIP");
-          return NULL;
-#endif
-        } else
-          txfp = new(g) BLKFAM(this);
-
-        ((PTDBDOS)tdbp)->SetTxfp(txfp);
-        } // endif Optimized
-
-      } // endif Recfm
-#endif   // BLK_INDX
-
-  return tdbp;
-  } // end of GetTable
-
-/* ------------------------ Class TDBDOS ----------------------------- */
-
-/***********************************************************************/
-/*  Implementation of the TDBDOS class. This is the common class that  */
-/*  contain all that is common between the TDBDOS and TDBMAP classes.  */
-/***********************************************************************/
-TDBDOS::TDBDOS(PDOSDEF tdp, PTXF txfp) : TDBASE(tdp)
-  {
-  if ((Txfp = txfp))
-    Txfp->SetTdbp(this);
-
-  Lrecl = tdp->Lrecl;
-  AvgLen = tdp->AvgLen;
-  Ftype = tdp->Recfm;
-  To_Line = NULL;
-  Cardinal = -1;
-#if defined(BLK_INDX)
-//To_BlkIdx = NULL;
-  To_BlkFil = NULL;
-  SavFil = NULL;
-//Xeval = 0;
-  Beval = 0;
-#endif   // BLK_INDX
-  } // end of TDBDOS standard constructor
-
-TDBDOS::TDBDOS(PGLOBAL g, PTDBDOS tdbp) : TDBASE(tdbp)
-  {
-  Txfp = (g) ? tdbp->Txfp->Duplicate(g) : tdbp->Txfp;
-  Lrecl = tdbp->Lrecl;
-  AvgLen = tdbp->AvgLen;
-  Ftype = tdbp->Ftype;
-  To_Line = tdbp->To_Line;
-  Cardinal = tdbp->Cardinal;
-#if defined(BLK_INDX)
-//To_BlkIdx = tdbp->To_BlkIdx;
-  To_BlkFil = tdbp->To_BlkFil;
-  SavFil = tdbp->SavFil;
-//Xeval = tdbp->Xeval;
-  Beval = tdbp->Beval;
-#endif   // BLK_INDX
-  } // end of TDBDOS copy constructor
-
-// Method
-PTDB TDBDOS::CopyOne(PTABS t)
-  {
-  PTDB    tp;
-  PDOSCOL cp1, cp2;
-  PGLOBAL g = t->G;
-
-  tp = new(g) TDBDOS(g, this);
-
-  for (cp1 = (PDOSCOL)Columns; cp1; cp1 = (PDOSCOL)cp1->GetNext()) {
-    cp2 = new(g) DOSCOL(cp1, tp);  // Make a copy
-    NewPointer(t, cp1, cp2);
-    } // endfor cp1
-
-  return tp;
-  } // end of CopyOne
-
-/***********************************************************************/
-/*  Allocate DOS column description block.                             */
-/***********************************************************************/
-PCOL TDBDOS::MakeCol(PGLOBAL g, PCOLDEF cdp, PCOL cprec, int n)
-  {
-  return new(g) DOSCOL(g, cdp, this, cprec, n);
-  } // end of MakeCol
-
-/***********************************************************************/
-/*  Print debug information.                                           */
-/***********************************************************************/
-void TDBDOS::PrintAM(FILE *f, char *m)
-  {
-  fprintf(f, "%s AM(%d): mode=%d\n", m, GetAmType(), Mode);
-
-  if (Txfp->To_File)
-    fprintf(f, "%s  File: %s\n", m, Txfp->To_File);
-
-  } // end of PrintAM
-
-/***********************************************************************/
-/*  Remake the indexes after the table was modified.                   */
-/***********************************************************************/
-int TDBDOS::ResetTableOpt(PGLOBAL g, bool dop, bool dox)
-  {
-  int  prc = RC_OK, rc = RC_OK;
-
-  MaxSize = -1;                        // Size must be recalculated
-  Cardinal = -1;                       // as well as Cardinality
-
-#if defined(BLK_INDX)
-  PTXF xp = Txfp;
-
-  To_Filter = NULL;                     // Disable filtering
-//To_BlkIdx = NULL;                     // and index filtering
-  To_BlkFil = NULL;                     // and block filtering
-
-  if (dop) {
-    Columns = NULL;                     // Not used anymore
-
-    if (Txfp->Blocked) {
-      // MakeBlockValues must be executed in non blocked mode
-      // except for ZLIB access method.
-      if        (Txfp->GetAmType() == TYPE_AM_MAP) {
-        Txfp = new(g) MAPFAM((PDOSDEF)To_Def);
-#if defined(ZIP_SUPPORT)
-      } else if (Txfp->GetAmType() == TYPE_AM_ZIP) {
-        Txfp = new(g) ZIPFAM((PDOSDEF)To_Def);
-      } else if (Txfp->GetAmType() == TYPE_AM_ZLIB) {
-        Txfp->Reset();
-        ((PZLBFAM)Txfp)->SetOptimized(FALSE);
-#endif   // ZIP_SUPPORT
-      } else // (Txfp->GetAmType() == TYPE_AM_BLK)
-        Txfp = new(g) DOSFAM((PDOSDEF)To_Def);
-
-      Txfp->SetTdbp(this);
-    } else
-      Txfp->Reset();
-
-    Use = USE_READY;                    // So the table can be reopened
-    Mode = MODE_ANY;                    // Just to be clean
-    rc = MakeBlockValues(g);            // Redo optimization
-    } // endif dop
-#endif   // BLK_INDX
-
-  if (dox && (rc == RC_OK || rc == RC_INFO)) {
-    // Remake eventual indexes
-    if (Mode != MODE_UPDATE)
-      To_SetCols = NULL;                // Only used on Update
-
-    Columns = NULL;                     // Not used anymore
-    Txfp->Reset();                      // New start
-    Use = USE_READY;                    // So the table can be reopened
-    Mode = MODE_READ;                   // New mode
-    prc = rc;
-
-    if (!(PlgGetUser(g)->Check & CHK_OPT)) {
-      // After the table was modified the indexes
-      // are invalid and we should mark them as such...
-      rc = ((PDOSDEF)To_Def)->InvalidateIndex(g);
-    } else
-      // ... or we should remake them.
-      rc = MakeIndex(g, NULL, false);
-
-#if defined(BLK_INDX)
-    rc = (rc == RC_INFO) ? prc : rc;
-#endif   // BLK_INDX
-    } // endif dox
-
-  return rc;
-  } // end of ResetTableOpt
-
-#if defined(BLK_INDX)
-/***********************************************************************/
-/*  Calculate the block sizes so block I/O can be used and also the    */
-/*  Min/Max values for clustered/sorted table columns.                 */
-/***********************************************************************/
-int TDBDOS::MakeBlockValues(PGLOBAL g)
-  {
-  int        i, lg, nrec, rc;
-  int        curnum, curblk, block, last, savndv, savnbm;
-  void      *savmin, *savmax;
-  bool       blocked, xdb2 = FALSE;
-//POOLHEADER save;
-  PCOLDEF    cdp;
-  PDOSDEF    defp = (PDOSDEF)To_Def;
-  PDOSCOL    colp = NULL;
-  PDBUSER    dup = PlgGetUser(g);
-  PCATLG     cat = defp->GetCat();
-//void      *memp = cat->GetDescp();
-
-  if ((nrec = defp->GetElemt()) < 2) {
-    strcpy(g->Message, MSG(TABLE_NOT_OPT));
-    return RC_INFO;                     // Not to be optimized
-  } else if (GetMaxSize(g) == 0 || !(dup->Check & CHK_OPT)) {
-    // Suppress the opt file firstly if the table is void,
-    // secondly when it was modified with OPTIMIZATION unchecked
-    // because it is no more valid.
-    defp->RemoveOptValues(g);           // Erase opt file
-    return RC_OK;                       // void table
-  } else if (MaxSize < 0)
-    return RC_FX;
-
-  defp->SetOptimized(0);
-
-  // Estimate the number of needed blocks
-  block = (int)((MaxSize + (int)nrec - 1) / (int)nrec);
-
-  // We have to use local variables because Txfp->CurBlk is set
-  // to Rows+1 by unblocked variable length table access methods.
-  curblk = -1;
-  curnum = nrec - 1;
-  last = 0;
-  Txfp->Block = block;                  // This is useful mainly for
-  Txfp->CurBlk = curblk;                // blocked tables (ZLBFAM), for
-  Txfp->CurNum = curnum;                // others it is just to be clean.
-
-  /*********************************************************************/
-  /*  Allocate the array of block starting positions.                  */
-  /*********************************************************************/
-//if (memp)
-//  save = *(PPOOLHEADER)memp;
-
-  Txfp->BlkPos = (int*)PlugSubAlloc(g, NULL, (block + 1) * sizeof(int));
-
-  /*********************************************************************/
-  /*  Allocate the blocks for clustered columns.                       */
-  /*********************************************************************/
-  blocked = Txfp->Blocked;         // Save
-  Txfp->Blocked = TRUE;            // So column block can be allocated
-
-  for (cdp = defp->GetCols(), i = 1; cdp; cdp = cdp->GetNext(), i++)
-    if (cdp->GetOpt()) {
-      lg = cdp->GetClen();
-
-      if (cdp->GetFreq() && cdp->GetFreq() <= dup->Maxbmp) {
-        cdp->SetXdb2(TRUE);
-        savndv = cdp->GetNdv();
-        cdp->SetNdv(0);              // Reset Dval number of values
-        xdb2 = TRUE;
-        savmax = cdp->GetDval();
-        cdp->SetDval(PlugSubAlloc(g, NULL, cdp->GetFreq() * lg));
-        savnbm = cdp->GetNbm();
-        cdp->SetNbm(0);              // Prevent Bmap allocation
-//      savmin = cdp->GetBmap();
-//      cdp->SetBmap(PlugSubAlloc(g, NULL, block * sizeof(int)));
-
-				if (trace)
-					htrc("Dval(%p) Bmap(%p) col(%d) %s Block=%d lg=%d\n",
-							cdp->GetDval(), cdp->GetBmap(), i, cdp->GetName(), block, lg);
-
-        // colp will be initialized with proper Dval VALBLK
-        colp = (PDOSCOL)MakeCol(g, cdp, colp, i);
-        colp->InitValue(g);          // Allocate column value buffer
-        cdp->SetNbm(savnbm);
-//      cdp->SetBmap(savmin);        // Can be reused if the new size
-        cdp->SetDval(savmax);        // is not greater than this one.
-        cdp->SetNdv(savndv);
-      } else {
-        cdp->SetXdb2(FALSE);         // Maxbmp may have been reset
-        savmin = cdp->GetMin();
-        savmax = cdp->GetMax();
-        cdp->SetMin(PlugSubAlloc(g, NULL, block * lg));
-        cdp->SetMax(PlugSubAlloc(g, NULL, block * lg));
-
-				if (trace)
-					htrc("min(%p) max(%p) col(%d) %s Block=%d lg=%d\n",
-							cdp->GetMin(), cdp->GetMax(), i, cdp->GetName(), block, lg);
-
-        // colp will be initialized with proper opt VALBLK's
-        colp = (PDOSCOL)MakeCol(g, cdp, colp, i);
-        colp->InitValue(g);          // Allocate column value buffer
-        cdp->SetMin(savmin);         // Can be reused if the number
-        cdp->SetMax(savmax);         // of blocks does not change.
-      } // endif Freq
-
-      } // endif Clustered
-
-//if (!colp)
-//  return RC_INFO;
-
-  Txfp->Blocked = blocked;
-
-  /*********************************************************************/
-  /*  Now do calculate the optimization values.                        */
-  /*********************************************************************/
-  Mode = MODE_READ;
-
-  if (OpenDB(g))
-    return RC_FX;
-
-  if (xdb2) {
-    /*********************************************************************/
-    /*  Retrieve the distinct values of XDB2 columns.                    */
-    /*********************************************************************/
-    if (GetDistinctColumnValues(g, nrec))
-      return RC_FX;
-
-    OpenDB(g);                   // Rewind the table file
-    } // endif xdb2
-
-#if defined(PROG_INFO)
-  /*********************************************************************/
-  /*  Initialize progress information                                  */
-  /*********************************************************************/
-  char   *p = (char *)PlugSubAlloc(g, NULL, 24 + strlen(Name));
-
-  dup->Step = strcat(strcpy(p, MSG(OPTIMIZING)), Name);
-  dup->ProgMax = GetProgMax(g);
-  dup->ProgCur = 0;
-#endif   // SOCKET_MODE  ||         THREAD
-
-  /*********************************************************************/
-  /*  Make block starting pos and min/max values of cluster columns.   */
-  /*********************************************************************/
-  while ((rc = ReadDB(g)) == RC_OK) {
-    if (blocked) {
-      // A blocked FAM class handles CurNum and CurBlk (ZLBFAM)
-      if (!Txfp->CurNum)
-        Txfp->BlkPos[Txfp->CurBlk] = Txfp->GetPos();
-
-    } else {
-      if (++curnum >= nrec) {
-        if (++curblk >= block) {
-          strcpy(g->Message, MSG(BAD_BLK_ESTIM));
-          goto err;
-        } else
-          curnum = 0;
-
-        // Get block starting position
-        Txfp->BlkPos[curblk] = Txfp->GetPos();
-        } // endif CurNum
-
-      last = curnum + 1;              // curnum is zero based
-      Txfp->CurBlk = curblk;          // Used in COLDOS::SetMinMax
-      Txfp->CurNum = curnum;          // Used in COLDOS::SetMinMax
-    } // endif blocked
-
-    /*******************************************************************/
-    /*  Now calculate the min and max values for the cluster columns.  */
-    /*******************************************************************/
-    for (colp = (PDOSCOL)Columns; colp; colp = (PDOSCOL)colp->GetNext())
-      if (colp->Clustered == 2) {
-        if (colp->SetBitMap(g))
-          goto err;
-
-      } else
-        if (colp->SetMinMax(g))
-          goto err;                   // Currently: column is not sorted
-
-#if defined(SOCKET_MODE) || defined(THREAD)
-#if defined(SOCKET_MODE)
-    if (SendProgress(dup)) {
-      strcpy(g->Message, MSG(OPT_CANCELLED));
-      goto err;
-    } else
-#elif defined(THREAD)
-    if (!dup->Step) {
-      strcpy(g->Message, MSG(OPT_CANCELLED));
-      goto err;
-    } else
-#endif     // THREAD
-      dup->ProgCur = GetProgCur();
-#endif   // SOCKET_MODE  ||         THREAD
-
-    } // endwhile
-
-  if (rc == RC_EF) {
-    Txfp->Nrec = nrec;
-
-    if (blocked) {
-      Txfp->Block = Txfp->CurBlk + 1;
-      Txfp->Last = (Txfp->CurNum) ? Txfp->CurNum + 1 : nrec;
-    } else {
-      Txfp->Block = curblk + 1;
-      Txfp->Last = last;
-    } // endif blocked
-
-    // This is needed to be able to calculate the last block size
-    Txfp->BlkPos[Txfp->Block] = Txfp->GetNextPos();
-  } else
-    goto err;
-
-  /*********************************************************************/
-  /*  Save the optimization values for this table.                     */
-  /*********************************************************************/
-  if (!SaveBlockValues(g)) {
-    PCATLG cat = PlgGetCatalog(g);
-
-    defp->Block = Txfp->Block;
-    defp->Last = Txfp->Last;
-    CloseDB(g);
-    cat->SetIntCatInfo("Blocks", Txfp->Block);
-    cat->SetIntCatInfo("Last", Txfp->Last);
-    return RC_OK;
-    } // endif SaveBlockValues
-
- err:
-  // Restore Desc memory suballocation
-//if (memp)
-//  *(PPOOLHEADER)memp = save;
-
-  defp->RemoveOptValues(g);
-  CloseDB(g);
-  return RC_FX;
-  } // end of MakeBlockValues
-
-/***********************************************************************/
-/*  Save the block and Min/Max values for this table.                  */
-/*  The problem here is to avoid name duplication, because more than   */
-/*  one data file can have the same name (but different types) and/or  */
-/*  the same data file can be used with different block sizes. This is */
-/*  why we use Ofn that defaults to the file name but can be set to a  */
-/*  different name if necessary.                                       */
-/***********************************************************************/
-bool TDBDOS::SaveBlockValues(PGLOBAL g)
-  {
-  char    filename[_MAX_PATH];
-  int     lg, n[NZ + 2];
-  size_t  nbk, ndv, nbm, block = Txfp->Block;
-  bool    rc = FALSE;
-  FILE   *opfile;
-  PDOSCOL colp;
-  PDOSDEF defp = (PDOSDEF)To_Def;
-
-  if (defp->GetOptFileName(g, filename))
-    return TRUE;
-
-  if (!(opfile = fopen(filename, "wb"))) {
-    sprintf(g->Message, MSG(OPEN_MODE_ERROR),
-            "wb", (int)errno, filename);
-    strcat(strcat(g->Message, ": "), strerror(errno));
-
-		if (trace)
-			htrc("%s\n", g->Message);
-
-    return TRUE;
-    } // endif opfile
-
-  if (Ftype == RECFM_VAR || defp->Compressed == 2) {
-    /*******************************************************************/
-    /*  Write block starting positions into the opt file.              */
-    /*******************************************************************/
-    block++;
-    lg = sizeof(int);
-    n[0] = Txfp->Last; n[1] = lg; n[2] = Txfp->Nrec; n[3] = Txfp->Block;
-
-    if (fwrite(n, sizeof(int), NZ, opfile) != NZ) {
-      sprintf(g->Message, MSG(OPT_HEAD_WR_ERR), strerror(errno));
-      rc = TRUE;
-      } // endif size
-
-    if (fwrite(Txfp->BlkPos, lg, block, opfile) != block) {
-      sprintf(g->Message, MSG(OPTBLK_WR_ERR), strerror(errno));
-      rc = TRUE;
-      } // endif size
-
-    block--;                       // = Txfp->Block;
-    } // endif Ftype
-
-  /*********************************************************************/
-  /*  Write the Min/Max values into the opt file.                      */
-  /*********************************************************************/
-  for (colp = (PDOSCOL)Columns; colp; colp = (PDOSCOL)colp->Next) {
-    lg = colp->Value->GetClen();
-
-    //  Now start the writing process
-    if (colp->Clustered == 2) {
-      // New XDB2 block optimization. Will be recognized when reading
-      // because the column index is negated.
-      ndv = colp->Ndv; nbm = colp->Nbm;
-      nbk = nbm * block;
-      n[0] = -colp->Index; n[1] = lg; n[2] = Txfp->Nrec; n[3] = block;
-      n[4] = ndv; n[5] = nbm;
-
-      if (fwrite(n, sizeof(int), NZ + 2, opfile) != NZ + 2) {
-        sprintf(g->Message, MSG(OPT_HEAD_WR_ERR), strerror(errno));
-        rc = TRUE;
-        } // endif size
-
-      if (fwrite(colp->Dval->GetValPointer(), lg, ndv, opfile) != ndv) {
-        sprintf(g->Message, MSG(OPT_DVAL_WR_ERR), strerror(errno));
-        rc = TRUE;
-        } // endif size
-
-      if (fwrite(colp->Bmap->GetValPointer(), sizeof(int), nbk, opfile) != nbk) {
-        sprintf(g->Message, MSG(OPT_BMAP_WR_ERR), strerror(errno));
-        rc = TRUE;
-        } // endif size
-
-    } else {
-      n[0] = colp->Index; n[1] = lg; n[2] = Txfp->Nrec; n[3] = block;
-
-      if (fwrite(n, sizeof(int), NZ, opfile) != NZ) {
-        sprintf(g->Message, MSG(OPT_HEAD_WR_ERR), strerror(errno));
-        rc = TRUE;
-        } // endif size
-
-      if (fwrite(colp->Min->GetValPointer(), lg, block, opfile) != block) {
-        sprintf(g->Message, MSG(OPT_MIN_WR_ERR), strerror(errno));
-        rc = TRUE;
-        } // endif size
-
-      if (fwrite(colp->Max->GetValPointer(), lg, block, opfile) != block) {
-        sprintf(g->Message, MSG(OPT_MAX_WR_ERR), strerror(errno));
-        rc = TRUE;
-        } // endif size
-
-    } // endif Clustered
-
-    } // endfor colp
-
-  fclose(opfile);
-  return rc;
-  } // end of SaveBlockValues
-
-/***********************************************************************/
-/*  Read the Min/Max values for this table.                            */
-/*  The problem here is to avoid name duplication, because more than   */
-/*  one data file can have the same name (but different types) and/or  */
-/*  the same data file can be used with different block sizes. This is */
-/*  why we use Ofn that defaults to the file name but can be set to a  */
-/*  different name if necessary.                                       */
-/***********************************************************************/
-bool TDBDOS::GetBlockValues(PGLOBAL g)
-  {
-  char       filename[_MAX_PATH];
-  int        i, lg, n[NZ];
-  int        nrec, block, last = 0, allocblk = 0;
-  int       len;
-  bool       newblk = FALSE;
-  size_t     ndv, nbm, nbk, blk;
-  FILE      *opfile;
-  PCOLDEF    cdp;
-  PDOSDEF    defp = (PDOSDEF)To_Def;
-  PCATLG     cat = defp->GetCat();
-
-  if (defp->Optimized)
-    return FALSE;                   // Already done or to be redone
-
-  if (Ftype == RECFM_VAR || defp->Compressed == 2) {
-    /*******************************************************************/
-    /*  Variable length file that can be read by block.                */
-    /*******************************************************************/
-    block = defp->GetBlock();
-    nrec = (defp->GetElemt()) ? defp->GetElemt() : 1;
-    last = defp->GetLast();
-
-    if (nrec > 1 && block)
-      len = (int)((block - 1) * nrec + last);
-    else
-      len = 0;
-
-    if (!len) {
-      if (nrec > 1) {
-        // The table can be declared optimized if it is void.
-        // This is useful to handle Insert in optimized mode.
-        char filename[_MAX_PATH];
-        int  h;
-        int flen = -1;
-
-        PlugSetPath(filename, defp->Fn, GetPath());
-        h = open(filename, _O_RDONLY);
-        flen = (h == -1 && errno == ENOENT) ? 0 : _filelength(h);
-				defp->SetOptimized((flen) ? 0 : 1);
-
-        if (h != -1)
-          close(h);
-
-        } // endif nrec
-
-      return FALSE;                   // Opt file does not exist yet
-    } else if (len < 0)
-      return TRUE;                    // Table error
-
-    cdp = defp->GetCols();
-    i = 1;
-  } else {
-    /*******************************************************************/
-    /*  Fixed length file. Opt file exists only for clustered columns. */
-    /*******************************************************************/
-    // Check for existence of clustered columns
-    for (cdp = defp->GetCols(), i = 1; cdp; cdp = cdp->GetNext(), i++)
-      if (cdp->GetOpt())
-        break;
-
-    if (!cdp)
-      return FALSE;            // No optimization needed
-
-    if ((len = Cardinality(g)) < 0)
-      return TRUE;             // Table error
-    else if (!len)
-      return FALSE;            // File does not exist yet
-
-    block = Txfp->Block;       // Was set in Cardinality
-    nrec = Txfp->Nrec;
-  } // endif Ftype
-
-  if (defp->GetOptFileName(g, filename))
-    return TRUE;
-
-  if (!(opfile = fopen(filename, "rb")))
-    return FALSE;                   // No saved values
-
-//if (memp) {
-//  save = *(PPOOLHEADER)memp;
-//  allocblk = defp->GetAllocBlks();
-//  } // endif memp
-
-  if (block > allocblk)
-    newblk = TRUE;              // Current allocation is too small
-
-  if (Ftype == RECFM_VAR || defp->Compressed == 2) {
-    /*******************************************************************/
-    /*  Read block starting positions from the opt file.               */
-    /*******************************************************************/
-    blk = block + 1;
-    lg = sizeof(int);
-
-    if (fread(n, sizeof(int), NZ, opfile) != NZ) {
-      sprintf(g->Message, MSG(OPT_HEAD_RD_ERR), strerror(errno));
-      goto err;
-      } // endif size
-
-    if (n[0] != last || n[1] != lg || n[2] != nrec || n[3] != block) {
-      sprintf(g->Message, MSG(OPT_NOT_MATCH), filename);
-      goto err;
-      } // endif
-
-    if (newblk)
-      defp->To_Pos = (int*)PlugSubAlloc(g, NULL, blk * lg);
-
-    if (fread(defp->To_Pos, lg, blk, opfile) != blk) {
-      sprintf(g->Message, MSG(OPTBLK_RD_ERR), strerror(errno));
-      goto err;
-      } // endif size
-
-    } // endif Ftype
-
-  /*********************************************************************/
-  /*  Read the Min/Max values from the opt file.                       */
-  /*********************************************************************/
-  for (; cdp; cdp = cdp->GetNext(), i++)
-    if (cdp->GetOpt()) {
-      lg = cdp->GetClen();
-      blk = block;
-
-      //  Now start the reading process.
-      if (fread(n, sizeof(int), NZ, opfile) != NZ) {
-        sprintf(g->Message, MSG(OPT_HEAD_RD_ERR), strerror(errno));
-        goto err;
-        } // endif size
-
-      if (n[0] == -i) {
-        // Read the XDB2 opt values from the opt file
-        if (n[1] != lg || n[2] != nrec || n[3] != block) {
-          sprintf(g->Message, MSG(OPT_NOT_MATCH), filename);
-          goto err;
-          } // endif
-
-        if (fread(n, sizeof(int), 2, opfile) != 2) {
-          sprintf(g->Message, MSG(OPT_HEAD_RD_ERR), strerror(errno));
-          goto err;
-          } // endif fread
-
-        ndv = n[0]; nbm = n[1]; nbk = nbm * blk;
-
-        if (cdp->GetNdv() < (int)ndv || !cdp->GetDval())
-          cdp->SetDval(PlugSubAlloc(g, NULL, ndv * lg));
-
-        cdp->SetNdv((int)ndv);
-
-        if (fread(cdp->GetDval(), lg, ndv, opfile) != ndv) {
-          sprintf(g->Message, MSG(OPT_DVAL_RD_ERR), strerror(errno));
-          goto err;
-          } // endif size
-
-        if (newblk || cdp->GetNbm() < (int)nbm || !cdp->GetBmap())
-          cdp->SetBmap(PlugSubAlloc(g, NULL, nbk * sizeof(int)));
-
-        cdp->SetNbm((int)nbm);
-
-        if (fread(cdp->GetBmap(), sizeof(int), nbk, opfile) != nbk) {
-          sprintf(g->Message, MSG(OPT_BMAP_RD_ERR), strerror(errno));
-          goto err;
-          } // endif size
-
-        cdp->SetXdb2(TRUE);
-      } else {
-        // Read the Min/Max values from the opt file
-        if (n[0] != i || n[1] != lg || n[2] != nrec || n[3] != block) {
-          sprintf(g->Message, MSG(OPT_NOT_MATCH), filename);
-          goto err;
-          } // endif
-
-        if (newblk || !cdp->GetMin())
-          cdp->SetMin(PlugSubAlloc(g, NULL, blk * lg));
-
-        if (fread(cdp->GetMin(), lg, blk, opfile) != blk) {
-          sprintf(g->Message, MSG(OPT_MIN_RD_ERR), strerror(errno));
-          goto err;
-          } // endif size
-
-        if (newblk || !cdp->GetMax())
-          cdp->SetMax(PlugSubAlloc(g, NULL, blk * lg));
-
-        if (fread(cdp->GetMax(), lg, blk, opfile) != blk) {
-          sprintf(g->Message, MSG(OPT_MAX_RD_ERR), strerror(errno));
-          goto err;
-          } // endif size
-
-        cdp->SetXdb2(FALSE);
-      } // endif n[0] (XDB2)
-
-      } // endif Clustered
-
-  defp->SetBlock(block);
-
-  if (newblk)
-    defp->SetAllocBlks(block);
-
-  defp->SetOptimized(1);
-  fclose(opfile);
-  MaxSize = -1;          // Can be refined later
-  return FALSE;
-
- err:
-  defp->RemoveOptValues(g);
-  fclose(opfile);
-//return TRUE;
-  // Ignore error if not in mode CHK_OPT
-  return (PlgGetUser(g)->Check & CHK_OPT) != 0;
-  } // end of GetBlockValues
-
-/***********************************************************************/
-/*  This fonction is used while making XDB2 block optimization.        */
-/*  It constructs for each elligible columns, the sorted list of the   */
-/*  distinct values existing in the column. This function uses an      */
-/*  algorithm that permit to get several sets of distinct values by    */
-/*  reading the table only once, which cannot be done using a standard */
-/*  SQL query.                                                         */
-/***********************************************************************/
-bool TDBDOS::GetDistinctColumnValues(PGLOBAL g, int nrec)
-  {
-  char   *p;
-  int     rc, blk, n = 0;
-  PDOSCOL colp;
-  PDBUSER dup = PlgGetUser(g);
-
-  /*********************************************************************/
-  /*  Initialize progress information                                  */
-  /*********************************************************************/
-  p = (char *)PlugSubAlloc(g, NULL, 48 + strlen(Name));
-  dup->Step = strcat(strcpy(p, MSG(GET_DIST_VALS)), Name);
-  dup->ProgMax = GetProgMax(g);
-  dup->ProgCur = 0;
-
-  while ((rc = ReadDB(g)) == RC_OK) {
-    for (colp = (PDOSCOL)Columns; colp; colp = (PDOSCOL)colp->Next)
-      if (colp->Clustered == 2)
-        if (colp->AddDistinctValue(g))
-          return TRUE;                   // Too many distinct values
-
-#if defined(SOCKET_MODE)
-    if (SendProgress(dup)) {
-      strcpy(g->Message, MSG(OPT_CANCELLED));
-      return TRUE;
-    } else
-#elif defined(THREAD)
-    if (!dup->Step) {
-      strcpy(g->Message, MSG(OPT_CANCELLED));
-      return TRUE;
-    } else
-#endif     // THREAD
-      dup->ProgCur = GetProgCur();
-
-    n++;
-    } // endwhile
-
-  if (rc != RC_EF)
-    return TRUE;
-
-  // Reset the number of table blocks
-//nrec = ((PDOSDEF)To_Def)->GetElemt(); (or default value)
-  blk = (n + nrec - 1) / nrec;
-  Txfp->Block = blk;                    // Useful mainly for ZLBFAM ???
-
-  // Set Nbm, Bmap for XDB2 columns
-  for (colp = (PDOSCOL)Columns; colp; colp = (PDOSCOL)colp->Next)
-    if (colp->Clustered == 2) {
-//    colp->Cdp->SetNdv(colp->Ndv);
-      colp->Nbm = (colp->Ndv + MAXBMP - 1) / MAXBMP;
-      colp->Bmap = AllocValBlock(g, NULL, TYPE_INT, colp->Nbm * blk);
-      } // endif Clustered
-
-  return FALSE;
-  } // end of GetDistinctColumnValues
-
-/***********************************************************************/
-/*  Analyze the filter and construct the Block Evaluation Filter.      */
-/*  This is possible when a filter contains predicates implying a      */
-/*  column marked as "clustered" or "sorted" matched to a constant     */
-/*  argument. It is then possible by comparison against the smallest   */
-/*  and largest column values in each block to determine whether the   */
-/*  filter condition will be always true or always false for the block.*/
-/***********************************************************************/
-PBF TDBDOS::InitBlockFilter(PGLOBAL g, PFIL filp)
-  {
-  bool blk = Txfp->Blocked;
-
-  if (To_BlkFil)
-    return To_BlkFil;      // Already done
-  else if (!filp)
-    return NULL;
-  else if (blk) {
-    if (Txfp->GetAmType() == TYPE_AM_DBF)
-      /*****************************************************************/
-      /*  If RowID is used in this query, block optimization cannot be */
-      /*  used because currently the file must be read sequentially.   */
-      /*****************************************************************/
-      for (PCOL cp = Columns; cp; cp = cp->GetNext())
-        if (cp->GetAmType() == TYPE_AM_ROWID && !((RIDBLK*)cp)->GetRnm())
-          return NULL;
-
-    } // endif blk
-
-  int  i, op = filp->GetOpc(), opm = filp->GetOpm(), n = 0;
-  bool cnv[2];
-	PCOL colp;
-  PXOB arg[2] = {NULL,NULL};
-  PBF *fp = NULL, bfp = NULL;
-
-  switch (op) {
-    case OP_EQ:
-    case OP_NE:
-    case OP_GT:
-    case OP_GE:
-    case OP_LT:
-    case OP_LE:
-			if (! opm) {
-        for (i = 0; i < 2; i++) {
-          arg[i] = filp->Arg(i);
-          cnv[i] = filp->Conv(i);
-					}	// endfor i
-			  
-				bfp = CheckBlockFilari(g, arg, op, cnv); 
-        break;
-				} // endif !opm
-
-			// if opm, pass thru
-    case OP_IN:
-      if (filp->GetArgType(0) == TYPE_COLBLK &&
-          filp->GetArgType(1) == TYPE_ARRAY) {
-        arg[0] = filp->Arg(0);
-        arg[1] = filp->Arg(1);
-				colp = (PCOL)arg[0];
-
-        if (colp->GetTo_Tdb() == this) {
-          // Block evaluation is possible for...
-          if (colp->GetAmType() == TYPE_AM_ROWID) {
-            // Special column ROWID and constant array, but
-            // currently we don't know how to retrieve a RowID
-            // from a DBF table that is not sequentially read.
-//          if (Txfp->GetAmType() != TYPE_AM_DBF ||
-//              ((RIDBLK*)arg[0])->GetRnm())
-              bfp = new(g) BLKSPCIN(g, this, op, opm, arg, Txfp->Nrec);
-
-          } else if (blk && Txfp->Nrec > 1 &&	colp->IsClustered())
-            // Clustered column and constant array
-            if (colp->GetClustered() == 2)
-              bfp = new(g) BLKFILIN2(g, this, op, opm, arg);
-            else
-              bfp = new(g) BLKFILIN(g, this, op, opm, arg);
-
-          } // endif this
-
-#if 0
-      } else if (filp->GetArgType(0) == TYPE_SCALF &&
-								 filp->GetArgType(1) == TYPE_ARRAY) {
-        arg[0] = filp->Arg(0);
-        arg[1] = filp->Arg(1);
-
-        if (((PSCALF)arg[0])->GetOp() == OP_ROW &&
-						arg[1]->GetResultType() == TYPE_LIST) {
-					PARRAY  par = (PARRAY)arg[1];
-					LSTVAL *vlp = (LSTVAL*)par->GetValue();
-
-					((SFROW*)arg[0])->GetParms(n);
-
-					if (n != vlp->GetN())
-						return NULL;
-					else
-						n = par->GetNval();
-
-					arg[1] = new(g) CONSTANT(vlp);
-					fp = (PBF*)PlugSubAlloc(g, NULL, n * sizeof(PBF));
-					cnv[0] = cnv[1] = FALSE;
-
-					if (op == OP_IN)
-						op = OP_EQ;
-
-					for (i = 0; i < n; i++) {
-						par->GetNthValue(vlp, i);
-		      
-						if (!(fp[i] = CheckBlockFilari(g, arg, op, cnv)))
-							return NULL;
-
-						} // endfor i
-		      
-          bfp = new(g) BLKFILLOG(this, (opm == 2 ? OP_AND : OP_OR), fp, n);
-					} // endif ROW
-#endif // 0
-
-      } // endif Type
-
-      break;
-    case OP_AND:
-    case OP_OR:
-			fp = (PBF*)PlugSubAlloc(g, NULL, 2 * sizeof(PBF));
-      fp[0] = InitBlockFilter(g, (PFIL)(filp->Arg(0)));
-      fp[1] = InitBlockFilter(g, (PFIL)(filp->Arg(1)));
-
-      if (fp[0] || fp[1])
-        bfp = new(g) BLKFILLOG(this, op, fp, 2);
-
-      break;
-    case OP_NOT:
-			fp = (PBF*)PlugSubAlloc(g, NULL, sizeof(PBF));
-
-      if ((*fp = InitBlockFilter(g, (PFIL)(filp->Arg(0)))))
-        bfp = new(g) BLKFILLOG(this, op, fp, 1);
-
-      break;
-    case OP_LIKE:
-    default:
-      break;
-    } // endswitch op
-
-  return bfp;
-  } // end of InitBlockFilter
-
-/***********************************************************************/
-/*  Analyze the passed arguments and construct the Block Filter.       */
-/***********************************************************************/
-PBF TDBDOS::CheckBlockFilari(PGLOBAL g, PXOB *arg, int op, bool *cnv)
-  {
-//int     i, n1, n2, ctype = TYPE_ERROR, n = 0, type[2] = {0,0};
-//bool    conv = FALSE, xdb2 = FALSE, ok = FALSE, b[2];
-//PXOB   *xarg1, *xarg2 = NULL, xp[2];
-  int     i, ctype = TYPE_ERROR, n = 0, type[2] = {0,0};
-  bool    conv = FALSE, xdb2 = FALSE, ok = FALSE;
-	PXOB   *xarg2 = NULL, xp[2];
-	PCOL    colp;
-//LSTVAL *vlp = NULL;
-//SFROW  *sfr[2];
-  PBF    *fp = NULL, bfp = NULL;
-
-  for (i = 0; i < 2; i++) {
-    switch (arg[i]->GetType()) {
-      case TYPE_CONST:
-        type[i] = 1;
-        ctype = arg[i]->GetResultType();
-        break;
-      case TYPE_COLBLK:
-        conv = cnv[i];
-				colp = (PCOL)arg[i];
-
-        if (colp->GetTo_Tdb() == this) {
-          if (colp->GetAmType() == TYPE_AM_ROWID) {
-            // Currently we don't know how to retrieve a RowID
-            // from a DBF table that is not sequentially read.
-//          if (Txfp->GetAmType() != TYPE_AM_DBF ||
-//              ((RIDBLK*)arg[i])->GetRnm())
-              type[i] = 5;
-
-          } else if (Txfp->Blocked && Txfp->Nrec > 1 &&
-										 colp->IsClustered()) {
-            type[i] = 2;
-            xdb2 = colp->GetClustered() == 2;
-            } // endif Clustered
-
-        } else if (colp->GetColUse(U_CORREL)) {
-          // This is a column pointing to the outer query of a
-          // correlated subquery, it has a constant value during
-          // each execution of the subquery.
-          type[i] = 1;
-          ctype = arg[i]->GetResultType();
-        } // endif this
-
-        break;
-//    case TYPE_SCALF:
-//      if (((PSCALF)arg[i])->GetOp() == OP_ROW) {
-//    		sfr[i] = (SFROW*)arg[i];
-//        type[i] = 7;
-//				} // endif Op
-
-//      break;
-      default:
-        break;
-      } // endswitch ArgType
-
-    if (!type[i])
-      break;
-
-    n += type[i];
-    } // endfor i
-
-  if (n == 3 || n == 6) {
-    if (conv) {
-      // The constant has not the good type and will not match
-      // the block min/max values. What we can do here is either
-      // abort with an error message or simply not do the block
-      // optimization (as column values can be converted when
-      // evaluating the filter.) Currently we prefer aborting
-      // because the user may count on the performance enhancing
-      // and silently not doing it is probably worse than just
-      // telling him to fix his query.
-      sprintf(g->Message, "Block opt: %s", MSG(VALTYPE_NOMATCH));
-      longjmp(g->jumper[g->jump_level], 99);
-      } // endif Conv
-
-    if (type[0] == 1) {
-      // Make it always as Column-op-Value
-      *xp = arg[0];
-      arg[0] = arg[1];
-      arg[1] = *xp;
-
-      switch (op) {
-        case OP_GT:	op = OP_LT;	break;
-        case OP_GE:	op = OP_LE;	break;
-        case OP_LT:	op = OP_GT;	break;
-        case OP_LE:	op = OP_GE;	break;
-        } // endswitch op
-
-      } // endif
-
-#if defined(_DEBUG)
-//  assert(arg[0]->GetResultType() == ctype);
-#endif
-
-    if (n == 3) {
-      if (xdb2) {
-        if (((PDOSCOL)arg[0])->GetNbm() == 1)
-          bfp = new(g) BLKFILAR2(g, this, op, arg);
-        else    // Multiple bitmap made of several ULONG's
-          bfp = new(g) BLKFILMR2(g, this, op, arg);
-      } else
-        bfp = new(g) BLKFILARI(g, this, op, arg);
-
-    } else // n = 6
-      bfp = new(g) BLKSPCARI(this, op, arg, Txfp->Nrec);
-
-#if 0
-	} else if (n == 8 || n == 14) {
-    if (n == 8 && ctype != TYPE_LIST) {
-      // Should never happen
-      strcpy(g->Message, "Block opt: bad constant");
-      longjmp(g->jumper[g->jump_level], 99);
-      } // endif Conv
-
-    if (type[0] == 1) {
-      // Make it always as Column-op-Value
-      sfr[0] = sfr[1];
-      arg[1] = arg[0];
-
-      switch (op) {
-        case OP_GT:	op = OP_LT;	break;
-        case OP_GE:	op = OP_LE;	break;
-        case OP_LT:	op = OP_GT;	break;
-        case OP_LE:	op = OP_GE;	break;
-        } // endswitch op
-
-      } // endif
-
-		xarg1 = sfr[0]->GetParms(n1);
-
-		if (n == 8) {
-			vlp = (LSTVAL*)arg[1]->GetValue();
-			n2 = vlp->GetN();
-			xp[1] = new(g) CONSTANT((PVAL)NULL);
-		} else
-			xarg2 = sfr[1]->GetParms(n2);
-
-		if (n1 != n2)
-			return NULL;						 // Should we flag an error ?
-
-		fp = (PBF*)PlugSubAlloc(g, NULL, n1 * sizeof(PBF));
-
-		for (i = 0; i < n1; i++) {
-			xp[0] = xarg1[i];
-
-			if (n == 8) 
-				((CONSTANT*)xp[1])->SetValue(vlp->GetSubVal(i));
-			else
-				xp[1] = xarg2[i];
-
-			b[0] = b[1] = (xp[0]->GetResultType() != xp[1]->GetResultType());
-			ok |= ((fp[i] = CheckBlockFilari(g, xp, op, b)) != NULL);
-			} // endfor i
-
-		if (ok)
-      bfp = new(g) BLKFILLOG(this, OP_AND, fp, n1);
-#endif // 0
-
-  } // endif n
-
-  return bfp;
-  } // end of CheckBlockFilari
-
-/***********************************************************************/
-/*  ResetBlkFil: reset the block filter and restore filtering.         */
-/***********************************************************************/
-void TDBDOS::ResetBlockFilter(PGLOBAL g)
-  {
-  if (!To_BlkFil)
-    return;
-
-  To_BlkFil->Reset(g);
-
-  if (SavFil && !To_Filter) {
-    // Restore filter if it was disabled by optimization
-    To_Filter = SavFil;
-    SavFil = NULL;
-    } // endif
-
-  Beval = 0;
-  } // end of ResetBlockFilter
-
-/***********************************************************************/
-/*  Block optimization: evaluate the block index filter against        */
-/*  the min and max values of this block and return:                   */
-/*  RC_OK: if some records in the block can meet filter criteria.      */
-/*  RC_NF: if no record in the block can meet filter criteria.         */
-/*  RC_EF: if no record in the remaining file can meet filter criteria.*/
-/*  In addition, temporarily supress filtering if all the records in   */
-/*  the block meet filter criteria.                                    */
-/***********************************************************************/
-int TDBDOS::TestBlock(PGLOBAL g)
-  {
-  int rc = RC_OK;
-
-  if (To_BlkFil && Beval != 2) {
-    // Check for block filtering evaluation
-    if (Beval == 1) {
-      // Filter was removed for last block, restore it
-      To_Filter = SavFil;
-      SavFil = NULL;
-      } // endif Beval
-
-    // Check for valid records in new block
-    switch (Beval = To_BlkFil->BlockEval(g)) {
-      case -2:            // No more valid values in file
-        rc = RC_EF;
-        break;
-      case -1:            // No valid values in block
-        rc = RC_NF;
-        break;
-      case 1:             // All block values are valid
-      case 2:             // All subsequent file values are Ok
-        // Before suppressing the filter for the block(s) it is
-        // necessary to reset the filtered columns to NOT_READ
-        // so their new values are retrieved by the SELECT list.
-				if (To_Filter) // Can be NULL when externally called (XDB)
-	        To_Filter->Reset();
-
-        SavFil = To_Filter;
-        To_Filter = NULL; // So remove filter
-      } // endswitch Beval
-
-		if (trace)
-			htrc("BF Eval Beval=%d\n", Beval);
-
-    } // endif To_BlkFil
-
-  return rc;
-  } // end of TestBlock
-#endif   // BLK_INDX
-
-/***********************************************************************/
-/*  Check whether we have to create/update permanent indexes.          */
-/***********************************************************************/
-int TDBDOS::MakeIndex(PGLOBAL g, PIXDEF pxdf, bool add)
-  {
-  int     k, n;
-  bool    fixed, doit, sep, b = (pxdf != NULL);
-  PCOL   *keycols, colp;
-  PIXDEF  xdp, sxp = NULL;
-  PKPDEF  kdp;
-  PDOSDEF dfp;
-//PCOLDEF cdp;
-  PXINDEX x;
-  PXLOAD  pxp;
-  PCATLG  cat = PlgGetCatalog(g);
-
-  Mode = MODE_READ;
-  Use = USE_READY;
-  dfp = (PDOSDEF)To_Def;
-  fixed = Cardinality(g) >= 0;
-
-  // Are we are called from CreateTable or CreateIndex?
-  if (pxdf) {
-    if (!add && dfp->GetIndx()) {
-      strcpy(g->Message, MSG(INDX_EXIST_YET));
-      return RC_FX;
-      } // endif To_Indx
-
-    if (add && dfp->GetIndx()) {
-      for (sxp = dfp->GetIndx(); sxp; sxp = sxp->GetNext())
-        if (!stricmp(sxp->GetName(), pxdf->GetName())) {
-          sprintf(g->Message, MSG(INDEX_YET_ON), pxdf->GetName(), Name);
-          return RC_FX;
-        } else if (!sxp->GetNext())
-          break;
-
-      sxp->SetNext(pxdf);
-//    first = false;
-    } else
-      dfp->SetIndx(pxdf);
-
-//  pxdf->SetDef(dfp);
-  } else if (!(pxdf = dfp->GetIndx()))
-    return RC_INFO;              // No index to make
-
-  // Allocate all columns that will be used by indexes.
-  // This must be done before opening the table so specific
-  // column initialization can be done ( in particular by TDBVCT)
-  for (n = 0, xdp = pxdf; xdp; xdp = xdp->GetNext())
-    for (kdp = xdp->GetToKeyParts(); kdp; kdp = kdp->GetNext()) {
-      if (!(colp = ColDB(g, kdp->GetName(), 0))) {
-        sprintf(g->Message, MSG(INDX_COL_NOTIN), kdp->GetName(), Name);
-        goto err;
-      } else if (colp->GetResultType() == TYPE_DECIM) {
-        sprintf(g->Message, "Decimal columns are not indexable yet");
-        goto err;
-      } // endif Type
-
-      colp->InitValue(g);
-      n = max(n, xdp->GetNparts());
-      } // endfor kdp
-
-  keycols = (PCOL*)PlugSubAlloc(g, NULL, n * sizeof(PCOL));
-  sep = cat->GetBoolCatInfo("SepIndex", false);
-
-  /*********************************************************************/
-  /*  Construct and save the defined indexes.                          */
-  /*********************************************************************/
-  for (xdp = pxdf; xdp; xdp = xdp->GetNext())
-    if (!OpenDB(g)) {
-      if (xdp->IsAuto() && fixed)
-        // Auto increment key and fixed file: use an XXROW index
-        continue;      // XXROW index doesn't need to be made
-
-      // On Update, redo only indexes that are modified
-      doit = !To_SetCols;
-      n = 0;
-
-      if (sxp)
-        xdp->SetID(sxp->GetID() + 1);
-
-      for (kdp = xdp->GetToKeyParts(); kdp; kdp = kdp->GetNext()) {
-        // Check whether this column was updated
-        for (colp = To_SetCols; !doit && colp; colp = colp->GetNext())
-          if (!stricmp(kdp->GetName(), colp->GetName()))
-            doit = true;
-
-        keycols[n++] = ColDB(g, kdp->GetName(), 0);
-        } // endfor kdp
-
-      // If no indexed columns were updated, don't remake the index
-      // if indexes are in separate files.
-      if (!doit && sep)
-        continue;
-
-      k = xdp->GetNparts();
-
-      // Make the index and save it
-      if (dfp->Huge)
-        pxp = new(g) XHUGE;
-      else
-        pxp = new(g) XFILE;
-
-      if (k == 1)            // Simple index
-        x = new(g) XINDXS(this, xdp, pxp, keycols);
-      else                   // Multi-Column index
-        x = new(g) XINDEX(this, xdp, pxp, keycols);
-
-      if (!x->Make(g, sxp)) {
-        // Retreive define values from the index
-        xdp->SetMaxSame(x->GetMaxSame());
-//      xdp->SetSize(x->GetSize());
-
-        // store KXYCOL Mxs in KPARTDEF Mxsame
-        xdp->SetMxsame(x);
-
-#if defined(TRACE)
-        printf("Make done...\n");
-#endif   // TRACE
-
-//      if (x->GetSize() > 0)
-          sxp = xdp;
-
-        xdp->SetInvalid(false);
-      } else
-        goto err;
-
-    } else
-      return RC_INFO;     // Error or Physical table does not exist
-
-  if (Use == USE_OPEN)
-    CloseDB(g);
-
-  return RC_OK;
-
-err:
-  if (sxp)
-    sxp->SetNext(NULL);
-  else
-    dfp->SetIndx(NULL);
-
-  return RC_FX;
-  } // end of MakeIndex
-
-/***********************************************************************/
-/*  DOS GetProgMax: get the max value for progress information.        */
-/***********************************************************************/
-int TDBDOS::GetProgMax(PGLOBAL g)
-  {
-  return (To_Kindex) ? GetMaxSize(g) : GetFileLength(g);
-  } // end of GetProgMax
-
-/***********************************************************************/
-/*  DOS GetProgCur: get the current value for progress information.    */
-/***********************************************************************/
-int TDBDOS::GetProgCur(void)
-  {
-  return (To_Kindex) ? To_Kindex->GetCur_K() + 1 : GetRecpos();
-  } // end of GetProgCur
-
-/***********************************************************************/
-/*  RowNumber: return the ordinal number of the current row.           */
-/***********************************************************************/
-int TDBDOS::RowNumber(PGLOBAL g, bool b)
-  {
-  if (To_Kindex) {
-    /*******************************************************************/
-    /*  Don't know how to retrieve RowID from file address.            */
-    /*******************************************************************/
-    sprintf(g->Message, MSG(NO_ROWID_FOR_AM),
-                        GetAmName(g, Txfp->GetAmType()));
-    return 0;
-  } else
-    return Txfp->GetRowID();
-
-  } // end of RowNumber
-
-/***********************************************************************/
-/*  DOS Cardinality: returns table cardinality in number of rows.      */
-/*  This function can be called with a null argument to test the       */
-/*  availability of Cardinality implementation (1 yes, 0 no).          */
-/***********************************************************************/
-int TDBDOS::Cardinality(PGLOBAL g)
-  {
-  if (!g)
-    return Txfp->Cardinality(g);
-
-  if (Cardinal < 0)
-    Cardinal = Txfp->Cardinality(g);
-
-  return Cardinal;
-  } // end of Cardinality
-
-/***********************************************************************/
-/*  DOS GetMaxSize: returns file size estimate in number of lines.     */
-/*  This function covers variable record length files.                 */
-/***********************************************************************/
-int TDBDOS::GetMaxSize(PGLOBAL g)
-  {
-  if (MaxSize >= 0)
-    return MaxSize;
-
-  if (!Cardinality(NULL)) {
-    int len = GetFileLength(g);
-
-    if (len >= 0) {
-      if (trace)
-        htrc("Estimating lines len=%d ending=%d\n",
-              len, ((PDOSDEF)To_Def)->Ending);
-
-      /*****************************************************************/
-      /*  Estimate the number of lines in the table (if not known) by  */
-      /*  dividing the file length by the minimum line length assuming */
-      /*  only the last column can be of variable length. This will be */
-      /*  a ceiling estimate (as last column is never totally absent). */
-      /*****************************************************************/
-      int rec = ((PDOSDEF)To_Def)->Ending;     // +2: CRLF +1: LF
-
-      if (AvgLen <= 0)     // No given average estimate
-        rec += EstimatedLength(g);
-      else   // A lower estimate was given for the average record length
-        rec += (int)AvgLen;
-
-      if (trace)
-        htrc(" Filen=%d min_rec=%d\n", len, rec);
-              
-      MaxSize = (len + rec - 1) / rec;
-
-      if (trace)
-        htrc(" Estimated max_K=%d\n", MaxSize);
-
-      } // endif len
-
-  } else
-    MaxSize = Cardinality(g);
-
-  return MaxSize;
-  } // end of GetMaxSize
-
-/***********************************************************************/
-/*  DOS EstimatedLength. Returns an estimated minimum line length.     */
-/***********************************************************************/
-int TDBDOS::EstimatedLength(PGLOBAL g)
-  {
-  int     dep = 0;
-  PCOLDEF cdp = To_Def->GetCols();
-
-  if (!cdp->GetNext()) {
-    // One column table, we are going to return a ridiculous
-    // result if we set dep to 1
-    dep = 1 + cdp->GetLong() / 20;           // Why 20 ?????
-  } else for (; cdp; cdp = cdp->GetNext())
-    dep = max(dep, cdp->GetOffset());
-
-  return (int)dep;
-  } // end of Estimated Length
-
-/***********************************************************************/
-/*  DOS tables favor the use temporary files for Update.               */
-/***********************************************************************/
-bool TDBDOS::IsUsingTemp(PGLOBAL g)
-  {
-  USETEMP usetemp = PlgGetUser(g)->UseTemp;
-
-  return (usetemp == TMP_YES || usetemp == TMP_FORCE ||
-         (usetemp == TMP_AUTO && Mode == MODE_UPDATE));
-  } // end of IsUsingTemp
-
-/***********************************************************************/
-/*  DOS Access Method opening routine.                                 */
-/*  New method now that this routine is called recursively (last table */
-/*  first in reverse order): index blocks are immediately linked to    */
-/*  join block of next table if it exists or else are discarted.       */
-/***********************************************************************/
-bool TDBDOS::OpenDB(PGLOBAL g)
-  {
-  if (trace)
-    htrc("DOS OpenDB: tdbp=%p tdb=R%d use=%d mode=%d\n",
-          this, Tdb_No, Use, Mode);
-
-  if (Use == USE_OPEN) {
-    /*******************************************************************/
-    /*  Table already open, just replace it at its beginning.          */
-    /*******************************************************************/
-    if (!To_Kindex) {
-      Txfp->Rewind();       // see comment in Work.log
-
-      if (SkipHeader(g))
-        return TRUE;
-
-    } else
-      /*****************************************************************/
-      /*  Table is to be accessed through a sorted index table.        */
-      /*****************************************************************/
-      To_Kindex->Reset();
-
-#if defined(BLK_INDX)
-    ResetBlockFilter(g);
-#endif   // BLK_INDX
-    return false;
-    } // endif use
-
-  if (Mode == MODE_DELETE && !Next && Txfp->GetAmType() != TYPE_AM_DOS) {
-    // Delete all lines. Not handled in MAP or block mode
-    Txfp = new(g) DOSFAM((PDOSDEF)To_Def);
-    Txfp->SetTdbp(this);
-  } else if (Txfp->Blocked && (Mode == MODE_DELETE ||
-      (Mode == MODE_UPDATE && PlgGetUser(g)->UseTemp != TMP_NO))) {
-    /*******************************************************************/
-    /*  Delete is not currently handled in block mode neither Update   */
-    /*  when using a temporary file.                                   */
-    /*******************************************************************/
-    if (Txfp->GetAmType() == TYPE_AM_MAP && Mode == MODE_DELETE)
-      Txfp = new(g) MAPFAM((PDOSDEF)To_Def);
-#if defined(ZIP_SUPPORT)
-    else if (Txfp->GetAmType() == TYPE_AM_ZIP)
-      Txfp = new(g) ZIPFAM((PDOSDEF)To_Def);
-#endif   // ZIP_SUPPORT
-    else if (Txfp->GetAmType() != TYPE_AM_DOS)
-      Txfp = new(g) DOSFAM((PDOSDEF)To_Def);
-
-    Txfp->SetTdbp(this);
-    } // endif Mode
-
-  /*********************************************************************/
-  /*  Open according to logical input/output mode required.            */
-  /*  Use conventionnal input/output functions.                        */
-  /*  Treat files as binary in Delete mode (for line moving)           */
-  /*********************************************************************/
-  if (Txfp->OpenTableFile(g))
-    return true;
-
-  Use = USE_OPEN;       // Do it now in case we are recursively called
-
-#if defined(BLK_INDX)
-  /*********************************************************************/
-  /*  Allocate the block filter tree if evaluation is possible.        */
-  /*********************************************************************/
-  To_BlkFil = InitBlockFilter(g, To_Filter);
-#endif   // BLK_INDX
-
-  /*********************************************************************/
-  /*  Allocate the line buffer plus a null character.                  */
-  /*********************************************************************/
-  To_Line = (char*)PlugSubAlloc(g, NULL, Lrecl + 1);
-
-  if (Mode == MODE_INSERT) {
-    // Spaces between fields must be filled with blanks
-    memset(To_Line, ' ', Lrecl);
-    To_Line[Lrecl] = '\0';
-  } else
-    memset(To_Line, 0, Lrecl + 1);
-
-  if (trace)
-    htrc("OpenDos: R%hd mode=%d To_Line=%p\n", Tdb_No, Mode, To_Line);
-
-  if (SkipHeader(g))         // When called from CSV/FMT files
-    return true;
-
-  /*********************************************************************/
-  /*  Reset statistics values.                                         */
-  /*********************************************************************/
-  num_read = num_there = num_eq[0] = num_eq[1] = 0;
-  return false;
-  } // end of OpenDB
-
-/***********************************************************************/
-/*  ReadDB: Data Base read routine for DOS access method.              */
-/***********************************************************************/
-int TDBDOS::ReadDB(PGLOBAL g)
-  {
-  if (trace > 1)
-    htrc("DOS ReadDB: R%d Mode=%d key=%p link=%p Kindex=%p To_Line=%p\n",
-          GetTdb_No(), Mode, To_Key_Col, To_Link, To_Kindex, To_Line);
-
-  if (To_Kindex) {
-    /*******************************************************************/
-    /*  Reading is by an index table.                                  */
-    /*******************************************************************/
-    int recpos = To_Kindex->Fetch(g);
-
-    switch (recpos) {
-      case -1:           // End of file reached
-        return RC_EF;
-      case -2:           // No match for join
-        return RC_NF;
-      case -3:           // Same record as last non null one
-        num_there++;
-        return RC_OK;
-      default:
-        /***************************************************************/
-        /*  Set the file position according to record to read.         */
-        /***************************************************************/
-        if (SetRecpos(g, recpos))
-          return RC_FX;
-
-        if (trace > 1)
-          htrc("File position is now %d\n", GetRecpos());
-
-        if (Mode == MODE_READ)
-          /*************************************************************/
-          /*  Defer physical reading until one column setting needs it */
-          /*  as it can be a big saving on joins where no other column */
-          /*  than the keys are used, so reading is unnecessary.       */
-          /*************************************************************/
-          if (Txfp->DeferReading())
-            return RC_OK;
-
-      } // endswitch recpos
-
-    } // endif To_Kindex
-
-  if (trace > 1)
-    htrc(" ReadDB: this=%p To_Line=%p\n", this, To_Line);
-
-  /*********************************************************************/
-  /*  Now start the reading process.                                   */
-  /*********************************************************************/
-  return ReadBuffer(g);
-  } // end of ReadDB
-
-/***********************************************************************/
-/*  WriteDB: Data Base write routine for DOS access method.            */
-/***********************************************************************/
-int TDBDOS::WriteDB(PGLOBAL g)
-  {
-  if (trace > 1)
-    htrc("DOS WriteDB: R%d Mode=%d \n", Tdb_No, Mode);
-
-  if (!Ftype && (Mode == MODE_INSERT || Txfp->GetUseTemp())) {
-    char *p;
-
-    /*******************************************************************/
-    /*  Suppress trailing blanks.                                      */
-    /*  Also suppress eventual null from last line.                    */
-    /*******************************************************************/
-    for (p = To_Line + Lrecl -1; p >= To_Line; p--)
-      if (*p && *p != ' ')
-        break;
-
-    *(++p) = '\0';
-    } // endif Mode
-
-  if (trace > 1)
-    htrc("Write: line is='%s'\n", To_Line);
-
-  // Now start the writing process
-  return Txfp->WriteBuffer(g);
-  } // end of WriteDB
-
-/***********************************************************************/
-/*  Data Base delete line routine for DOS (and FIX) access method.     */
-/*  RC_FX means delete all. Nothing to do here (was done at open).     */
-/***********************************************************************/
-int TDBDOS::DeleteDB(PGLOBAL g, int irc)
-  {
-    return (irc == RC_FX) ? RC_OK : Txfp->DeleteRecords(g, irc);
-  } // end of DeleteDB
-
-/***********************************************************************/
-/*  Data Base close routine for DOS access method.                     */
-/***********************************************************************/
-void TDBDOS::CloseDB(PGLOBAL g)
-  {
-  if (To_Kindex) {
-    To_Kindex->Close();
-    To_Kindex = NULL;
-    } // endif
-
-  Txfp->CloseTableFile(g);
-  } // end of CloseDB
-
-// ------------------------ DOSCOL functions ----------------------------
-
-/***********************************************************************/
-/*  DOSCOL public constructor (also called by MAPCOL).                 */
-/***********************************************************************/
-DOSCOL::DOSCOL(PGLOBAL g, PCOLDEF cdp, PTDB tp, PCOL cp, int i, PSZ am)
-  : COLBLK(cdp, tp, i)
-  {
-  char *p;
-  int   prec = Format.Prec;
-  PTXF  txfp = ((PTDBDOS)tp)->Txfp;
-
-  assert(cdp);
-
-  if (cp) {
-    Next = cp->GetNext();
-    cp->SetNext(this);
-  } else {
-    Next = tp->GetColumns();
-    tp->SetColumns(this);
-  } // endif cprec
-
-  // Set additional Dos access method information for column.
-  Deplac = cdp->GetOffset();
-  Long = cdp->GetLong();
-  To_Val = NULL;
-<<<<<<< HEAD
-
-#if defined(BLK_INDX)
-  Clustered = 0;
-  Sorted = 0;
-  Ndv = 0;                // Currently used only for XDB2
-  Nbm = 0;                // Currently used only for XDB2
-  Min = NULL;
-  Max = NULL;
-  Bmap = NULL;
-  Dval = NULL;
-  Buf = NULL;
-
-  if (txfp->Blocked && Opt && (cdp->GetMin() || cdp->GetDval())) {
-    int nblk = txfp->GetBlock();
-
-    Clustered = (cdp->GetXdb2()) ? 2 : 1;
-    Sorted = (cdp->GetOpt() > 1) ? 1 : 0;   // Currently ascending only
-
-    if (Clustered == 1) {
-      Min = AllocValBlock(g, cdp->GetMin(), Buf_Type, nblk, Long, prec);
-      Max = AllocValBlock(g, cdp->GetMax(), Buf_Type, nblk, Long, prec);
-    } else {        // Clustered == 2
-      // Ndv is the number of distinct values in Dval. Ndv and Nbm
-      // may be 0 when optimizing because Ndval is not filled yet,
-      // but the size of the passed Dval memory block is Ok.
-      Ndv = cdp->GetNdv();
-      Dval = AllocValBlock(g, cdp->GetDval(), Buf_Type, Ndv, Long, prec);
-
-      // Bmap cannot be allocated when optimizing, we must know Nbm first
-      if ((Nbm = cdp->GetNbm()))
-        Bmap = AllocValBlock(g, cdp->GetBmap(), TYPE_INT, Nbm * nblk);
-
-    } // endif Clustered
-
-    } // endif Opt
-#endif   // BLK_INDX
-
-=======
->>>>>>> e5729127
-  OldVal = NULL;                  // Currently used only in MinMax
-  Ldz = false;
-  Nod = false;
-  Dcm = -1;
-  p = cdp->GetFmt();
-
-  if (p && IsTypeNum(Buf_Type)) {
-    // Formatted numeric value
-    for (; p && *p && isalpha(*p); p++)
-      switch (toupper(*p)) {
-        case 'Z':                 // Have leading zeros
-          Ldz = true;
-          break;
-        case 'N':                 // Have no decimal point
-          Nod = true;
-          break;
-        } // endswitch p
-
-    // Set number of decimal digits
-    Dcm = (*p) ? atoi(p) : GetScale();
-    } // endif fmt
-
-  if (trace)
-    htrc(" making new %sCOL C%d %s at %p\n", am, Index, Name, this);
-
-  } // end of DOSCOL constructor
-
-/***********************************************************************/
-/*  DOSCOL constructor used for copying columns.                       */
-/*  tdbp is the pointer to the new table descriptor.                   */
-/***********************************************************************/
-DOSCOL::DOSCOL(DOSCOL *col1, PTDB tdbp) : COLBLK(col1, tdbp)
-  {
-  Deplac = col1->Deplac;
-  Long = col1->Long;
-  To_Val = col1->To_Val;
-  Ldz = col1->Ldz;
-  Nod = col1->Nod;
-  Dcm = col1->Dcm;
-  OldVal = col1->OldVal;
-  Buf = col1->Buf;
-#if defined(BLK_INDX)
-  Clustered = col1->Clustered;
-  Sorted = col1->Sorted;
-  Min = col1->Min;
-  Max = col1->Max;
-  Bmap = col1->Bmap;
-  Dval = col1->Dval;
-  Ndv = col1->Ndv;
-  Nbm = col1->Nbm;
-#endif   // BLK_INDX
-  } // end of DOSCOL copy constructor
-
-#if defined(BLK_INDX)
-/***********************************************************************/
-<<<<<<< HEAD
-/*  VarSize: This function tells UpdateDB whether or not the block     */
-/*  optimization file must be redone if this column is updated, even   */
-/*  it is not sorted or clustered. This applies to the last column of  */
-/*  a variable length table that is blocked, because if it is updated  */
-/*  using a temporary file, the block size may be modified.            */
-/***********************************************************************/
-bool DOSCOL::VarSize(void)
-  {
-  PTDBDOS tdbp = (PTDBDOS)To_Tdb;
-  PTXF    txfp = tdbp->Txfp;
-
-  if (Cdp && !Cdp->GetNext()               // Must be the last column
-          && tdbp->Ftype == RECFM_VAR      // of a DOS variable length
-          && txfp->Blocked                 // blocked table
-          && txfp->GetUseTemp())           // using a temporary file.
-    return true;
-  else
-    return false;
-
-  } // end VarSize
-#endif   // BLK_INDX
-
-/***********************************************************************/
-=======
->>>>>>> e5729127
-/*  SetBuffer: prepare a column block for write operation.             */
-/***********************************************************************/
-bool DOSCOL::SetBuffer(PGLOBAL g, PVAL value, bool ok, bool check)
-  {
-  if (!(To_Val = value)) {
-    sprintf(g->Message, MSG(VALUE_ERROR), Name);
-    return true;
-  } else if (Buf_Type == value->GetType()) {
-    // Values are of the (good) column type
-    if (Buf_Type == TYPE_DATE) {
-      // If any of the date values is formatted
-      // output format must be set for the receiving table
-      if (GetDomain() || ((DTVAL *)value)->IsFormatted())
-        goto newval;          // This will make a new value;
-
-    } else if (Buf_Type == TYPE_DOUBLE)
-      // Float values must be written with the correct (column) precision
-      // Note: maybe this should be forced by ShowValue instead of this ?
-      value->SetPrec(GetScale());
-
-    Value = value;            // Directly access the external value
-  } else {
-    // Values are not of the (good) column type
-    if (check) {
-      sprintf(g->Message, MSG(TYPE_VALUE_ERR), Name,
-              GetTypeName(Buf_Type), GetTypeName(value->GetType()));
-      return true;
-      } // endif check
-
- newval:
-    if (InitValue(g))         // Allocate the matching value block
-      return true;
-
-  } // endif's Value, Buf_Type
-
-  // Allocate the buffer used in WriteColumn for numeric columns
-  if (IsTypeNum(Buf_Type))
-    Buf = (char*)PlugSubAlloc(g, NULL, max(32, Long + Dcm + 1));
-
-  // Because Colblk's have been made from a copy of the original TDB in
-  // case of Update, we must reset them to point to the original one.
-  if (To_Tdb->GetOrig())
-    To_Tdb = (PTDB)To_Tdb->GetOrig();
-
-  // Set the Column
-  Status = (ok) ? BUF_EMPTY : BUF_NO;
-  return false;
-  } // end of SetBuffer
-
-/***********************************************************************/
-/*  ReadColumn: what this routine does is to access the last line      */
-/*  read from the corresponding table, extract from it the field       */
-/*  corresponding to this column and convert it to buffer type.        */
-/***********************************************************************/
-void DOSCOL::ReadColumn(PGLOBAL g)
-  {
-  char   *p = NULL;
-  int     i, rc;
-  int     field;
-  double  dval;
-  PTDBDOS tdbp = (PTDBDOS)To_Tdb;
-
-  if (trace > 1)
-    htrc(
-      "DOS ReadColumn: col %s R%d coluse=%.4X status=%.4X buf_type=%d\n",
-         Name, tdbp->GetTdb_No(), ColUse, Status, Buf_Type);
-
-  /*********************************************************************/
-  /*  If physical reading of the line was deferred, do it now.         */
-  /*********************************************************************/
-  if (!tdbp->IsRead())
-    if ((rc = tdbp->ReadBuffer(g)) != RC_OK) {
-      if (rc == RC_EF)
-        sprintf(g->Message, MSG(INV_DEF_READ), rc);
-
-      longjmp(g->jumper[g->jump_level], 11);
-      } // endif
-
-  p = tdbp->To_Line + Deplac;
-  field = Long;
-
-  switch (tdbp->Ftype) {
-    case RECFM_VAR:
-      /*****************************************************************/
-      /*  For a variable length file, check if the field exists.       */
-      /*****************************************************************/
-      if (strlen(tdbp->To_Line) < (unsigned)Deplac)
-        field = 0;
-
-    case RECFM_FIX:            // Fixed length text file
-    case RECFM_DBF:            // Fixed length DBase file
-      if (Nod) switch (Buf_Type) {
-        case TYPE_INT:
-        case TYPE_SHORT:
-        case TYPE_TINY:
-        case TYPE_BIGINT:
-          if (Value->SetValue_char(p, field - Dcm)) {
-            sprintf(g->Message, "Out of range value for column %s at row %d",
-                    Name, tdbp->RowNumber(g));
-            PushWarning(g, tdbp);
-            } // endif SetValue_char
-
-          break;
-        case TYPE_DOUBLE:
-          Value->SetValue_char(p, field);
-          dval = Value->GetFloatValue();
-
-          for (i = 0; i < Dcm; i++)
-            dval /= 10.0;
-
-          Value->SetValue(dval);
-          break;
-        default:
-          Value->SetValue_char(p, field);
-          break;
-        } // endswitch Buf_Type
-
-      else
-        if (Value->SetValue_char(p, field)) {
-          sprintf(g->Message, "Out of range value for column %s at row %d",
-                  Name, tdbp->RowNumber(g));
-          PushWarning(g, tdbp);
-          } // endif SetValue_char
-
-      break;
-    default:
-      sprintf(g->Message, MSG(BAD_RECFM), tdbp->Ftype);
-      longjmp(g->jumper[g->jump_level], 34);
-    } // endswitch Ftype
-
-  // Set null when applicable
-  if (Nullable)
-    Value->SetNull(Value->IsZero());
-
-  } // end of ReadColumn
-
-/***********************************************************************/
-/*  WriteColumn: what this routine does is to access the last line     */
-/*  read from the corresponding table, and rewrite the field           */
-/*  corresponding to this column from the column buffer and type.      */
-/***********************************************************************/
-void DOSCOL::WriteColumn(PGLOBAL g)
-  {
-  char   *p, *p2, fmt[32];
-  int     i, k, len, field;
-  PTDBDOS tdbp = (PTDBDOS)To_Tdb;
-
-  if (trace > 1)
-    htrc("DOS WriteColumn: col %s R%d coluse=%.4X status=%.4X\n",
-          Name, tdbp->GetTdb_No(), ColUse, Status);
-
-  p = tdbp->To_Line + Deplac;
-
-  if (trace > 1)
-    htrc("Lrecl=%d deplac=%d int=%d\n", tdbp->Lrecl, Deplac, Long);
-
-  field = Long;
-	len = (signed)strlen(tdbp->To_Line);
-
-	if (tdbp->GetAmType() == TYPE_AM_DOS && len > tdbp->Lrecl) {
-		sprintf(g->Message, "Line size %d is bigger than lrecl %d",
-						len, tdbp->Lrecl);
-    longjmp(g->jumper[g->jump_level], 32);
-    } // endif
-
-  if (tdbp->Ftype == RECFM_VAR && tdbp->Mode == MODE_UPDATE) {
-    len = (signed)strlen(tdbp->To_Line);
-
-    if (tdbp->IsUsingTemp(g))
-      // Because of eventual missing field(s) the buffer must be reset
-      memset(tdbp->To_Line + len, ' ', tdbp->Lrecl - len);
-    else
-      // The size actually available must be recalculated
-      field = min(len - Deplac, Long);
-
-    } // endif Ftype
-
-  if (trace > 1)
-    htrc("Long=%d field=%d coltype=%d colval=%p\n",
-          Long, field, Buf_Type, Value);
-
-  /*********************************************************************/
-  /*  Get the string representation of Value according to column type. */
-  /*********************************************************************/
-  if (Value != To_Val)
-    Value->SetValue_pval(To_Val, false);    // Convert the updated value
-
-  /*********************************************************************/
-  /*  This test is only useful for compressed(2) tables.               */
-  /*********************************************************************/
-  if (tdbp->Ftype != RECFM_BIN) {
-    if (Ldz || Nod || Dcm >= 0) {
-      switch (Buf_Type) {
-        case TYPE_SHORT:
-          strcpy(fmt, (Ldz) ? "%0*hd" : "%*.hd");
-          i = 0;
-
-          if (Nod)
-            for (; i < Dcm; i++)
-              strcat(fmt, "0");
-
-          len = sprintf(Buf, fmt, field - i, Value->GetShortValue());
-          break;
-        case TYPE_INT:
-          strcpy(fmt, (Ldz) ? "%0*d" : "%*.d");
-          i = 0;
-
-          if (Nod)
-            for (; i < Dcm; i++)
-              strcat(fmt, "0");
-
-          len = sprintf(Buf, fmt, field - i, Value->GetIntValue());
-          break;
-        case TYPE_TINY:
-          strcpy(fmt, (Ldz) ? "%0*d" : "%*.d");
-          i = 0;
-
-          if (Nod)
-            for (; i < Dcm; i++)
-              strcat(fmt, "0");
-
-          len = sprintf(Buf, fmt, field - i, Value->GetTinyValue());
-          break;
-        case TYPE_DOUBLE:
-          strcpy(fmt, (Ldz) ? "%0*.*lf" : "%*.*lf");
-          sprintf(Buf, fmt, field + ((Nod && Dcm) ? 1 : 0),
-                  Dcm, Value->GetFloatValue());
-          len = strlen(Buf);
-
-          if (Nod && Dcm)
-            for (i = k = 0; i < len; i++, k++)
-              if (Buf[i] != ' ') {
-                if (Buf[i] == '.' || Buf[i] == ',')
-                  k++;
-
-                Buf[i] = Buf[k];
-                } // endif Buf(i)
-
-          len = strlen(Buf);
-          break;
-        } // endswitch BufType
-
-      p2 = Buf;
-    } else                 // Standard PlugDB format
-      p2 = Value->ShowValue(Buf, field);
-
-    if (trace)
-      htrc("new length(%p)=%d\n", p2, strlen(p2));
-
-    if ((len = strlen(p2)) > field) {
-      sprintf(g->Message, MSG(VALUE_TOO_LONG), p2, Name, field);
-      longjmp(g->jumper[g->jump_level], 31);
-      } // endif
-
-    if (trace > 1)
-      htrc("buffer=%s\n", p2);
-
-    /*******************************************************************/
-    /*  Updating must be done only when not in checking pass.          */
-    /*******************************************************************/
-    if (Status) {
-      memset(p, ' ', field);
-      memcpy(p, p2, len);
-
-      if (trace > 1)
-        htrc(" col write: '%.*s'\n", len, p);
-
-      } // endif Use
-
-  } else    // BIN compressed table
-    /*******************************************************************/
-    /*  Check if updating is Ok, meaning col value is not too long.    */
-    /*  Updating to be done only during the second pass (Status=true)  */
-    /*******************************************************************/
-    if (Value->GetBinValue(p, Long, Status)) {
-      sprintf(g->Message, MSG(BIN_F_TOO_LONG),
-                          Name, Value->GetSize(), Long);
-      longjmp(g->jumper[g->jump_level], 31);
-      } // endif
-
-  } // end of WriteColumn
-
-#if defined(BLK_INDX)
-/***********************************************************************/
-/*  SetMinMax: Calculate minimum and maximum values for one block.     */
-/*  Note: TYPE_STRING is stored and processed with zero ended strings  */
-/*  to be matching the way the FILTER Eval function processes them.    */
-/***********************************************************************/
-bool DOSCOL::SetMinMax(PGLOBAL g)
-  {
-  PTDBDOS tp = (PTDBDOS)To_Tdb;
-
-  ReadColumn(g);           // Extract column value from current line
-
-  if (CheckSorted(g))
-    return TRUE;
-
-  if (!tp->Txfp->CurNum) {
-    Min->SetValue(Value, tp->Txfp->CurBlk);
-    Max->SetValue(Value, tp->Txfp->CurBlk);
-  } else {
-    Min->SetMin(Value, tp->Txfp->CurBlk);
-    Max->SetMax(Value, tp->Txfp->CurBlk);
-  } // endif CurNum
-
-  return FALSE;
-  } // end of SetMinMax
-
-/***********************************************************************/
-/*  SetBitMap: Calculate the bit map of existing values in one block.  */
-/*  Note: TYPE_STRING is processed with zero ended strings             */
-/*  to be matching the way the FILTER Eval function processes them.    */
-/***********************************************************************/
-bool DOSCOL::SetBitMap(PGLOBAL g)
-  {
-  int     i, m, n;
-  PULONG  bmp;
-  PTDBDOS tp = (PTDBDOS)To_Tdb;
-  PDBUSER dup = PlgGetUser(g);
-
-  n = tp->Txfp->CurNum;
-  bmp = (PULONG)Bmap->GetValPtr(Nbm * tp->Txfp->CurBlk);
-
-  // Extract column value from current line
-  ReadColumn(g);
-
-  if (CheckSorted(g))
-    return TRUE;
-
-  if (!n)                      // New block
-    for (m = 0; m < Nbm; m++)
-      bmp[m] = 0;             // Reset the new bit map
-
-  if ((i = Dval->Find(Value)) < 0) {
-    char buf[32];
-
-    sprintf(g->Message, MSG(DVAL_NOTIN_LIST),
-      Value->GetCharString(buf), Name);
-    return TRUE;
-  } else if (i >= dup->Maxbmp) {
-    sprintf(g->Message, MSG(OPT_LOGIC_ERR), i);
-    return TRUE;
-  } else {
-    m = i / MAXBMP;
-#if defined(_DEBUG)
-    assert (m < Nbm);
-#endif   // _DEBUG
-    bmp[m] |= (1 << (i % MAXBMP));
-  } // endif's i
-
-  return FALSE;
-  } // end of SetBitMap
-
-/***********************************************************************/
-/*  Checks whether a column declared as sorted is sorted indeed.       */
-/***********************************************************************/
-bool DOSCOL::CheckSorted(PGLOBAL g)
-  {
-  if (Sorted)
-    if (OldVal) {
-      // Verify whether this column is sorted all right
-      if (OldVal->CompareValue(Value) > 0) {
-        // Column is no more in ascending order
-        sprintf(g->Message, MSG(COL_NOT_SORTED), Name, To_Tdb->GetName());
-        Sorted = FALSE;
-        return TRUE;
-      } else
-        OldVal->SetValue_pval(Value);
-
-    } else
-      OldVal = AllocateValue(g, Value);
-
-  return FALSE;
-  } // end of CheckSorted
-
-/***********************************************************************/
-/*  AddDistinctValue: Check whether this value already exist in the    */
-/*  list and if not add it to the distinct values list.                */
-/***********************************************************************/
-bool DOSCOL::AddDistinctValue(PGLOBAL g)
-  {
-  bool found = FALSE;
-  int  i, m, n;
-
-  ReadColumn(g);           // Extract column value from current line
-
-  // Perhaps a better algorithm can be used when Ndv gets bigger
-  // Here we cannot use Find because we must get the index of where
-  // to insert a new value if it is not found in the array.
-  for (n = 0; n < Ndv; n++) {
-    m = Dval->CompVal(Value, n);
-
-    if (m > 0)
-      continue;
-    else if (!m)
-      found = TRUE;        // Already there
-
-    break;
-    } // endfor n
-
-  if (!found) {
-    // Check whether we have room for an additional value
-    if (Ndv == Freq) {
-      // Too many values because of wrong Freq setting
-      sprintf(g->Message, MSG(BAD_FREQ_SET), Name);
-      return TRUE;
-      } // endif Ndv
-
-    // New value, add it to the list before the nth value
-    Dval->SetNval(Ndv + 1);
-
-    for (i = Ndv; i > n; i--)
-      Dval->Move(i - 1, i);
-
-    Dval->SetValue(Value, n);
-    Ndv++;
-    } // endif found
-
-  return FALSE;
-  } // end of AddDistinctValue
-#endif   // BLK_INDX
-
-/***********************************************************************/
-/*  Make file output of a Dos column descriptor block.                 */
-/***********************************************************************/
-void DOSCOL::Print(PGLOBAL g, FILE *f, uint n)
-  {
-  COLBLK::Print(g, f, n);
-  } // end of Print
-
-/* ------------------------------------------------------------------- */
+/************* TabDos C++ Program Source Code File (.CPP) **************/
+/* PROGRAM NAME: TABDOS                                                */
+/* -------------                                                       */
+/*  Version 4.9                                                        */
+/*                                                                     */
+/* COPYRIGHT:                                                          */
+/* ----------                                                          */
+/*  (C) Copyright to the author Olivier BERTRAND          1998-2014    */
+/*                                                                     */
+/* WHAT THIS PROGRAM DOES:                                             */
+/* -----------------------                                             */
+/*  This program are the DOS tables classes.                           */
+/*                                                                     */
+/***********************************************************************/
+
+/***********************************************************************/
+/*  Include relevant sections of the System header files.              */
+/***********************************************************************/
+#include "my_global.h"
+#if defined(WIN32)
+#include <io.h>
+#include <sys\timeb.h>                   // For testing only
+#include <fcntl.h>
+#include <errno.h>
+#if defined(__BORLANDC__)
+#define __MFC_COMPAT__                   // To define min/max as macro
+#endif   // __BORLANDC__
+//#include <windows.h>
+#else   // !WIN32
+#if defined(UNIX)
+#include <errno.h>
+#include <unistd.h>
+#else   // !UNIX
+#include <io.h>
+#endif  // !UNIX
+#include <fcntl.h>
+#endif  // !WIN32
+
+/***********************************************************************/
+/*  Include application header files:                                  */
+/*  global.h    is header containing all global declarations.          */
+/*  plgdbsem.h  is header containing the DB application declarations.  */
+/*  filamtxt.h  is header containing the file AM classes declarations. */
+/***********************************************************************/
+#include "global.h"
+#include "osutil.h"
+#include "plgdbsem.h"
+#include "catalog.h"
+#include "mycat.h"
+#include "xindex.h"
+#include "filamap.h"
+#include "filamfix.h"
+#include "filamdbf.h"
+#if defined(ZIP_SUPPORT)
+#include "filamzip.h"
+#endif   // ZIP_SUPPORT
+#include "tabdos.h"
+#include "tabfix.h"
+#include "tabmul.h"
+#include "array.h"
+#include "blkfil.h"
+
+/***********************************************************************/
+/*  DB static variables.                                               */
+/***********************************************************************/
+int num_read, num_there, num_eq[2];                 // Statistics
+extern "C" int  trace;
+
+/***********************************************************************/
+/*  Size of optimize file header.                                      */
+/***********************************************************************/
+#define NZ         4
+
+/***********************************************************************/
+/*  Min and Max blocks contains zero ended fields (blank = FALSE).     */
+/*  No conversion of block values (check = TRUE).                      */
+/***********************************************************************/
+PVBLK AllocValBlock(PGLOBAL, void *, int, int, int len = 0, int prec = 0,
+                    bool check = TRUE, bool blank = FALSE, bool un = FALSE);
+
+/* --------------------------- Class DOSDEF -------------------------- */
+
+/***********************************************************************/
+/*  Constructor.                                                       */
+/***********************************************************************/
+DOSDEF::DOSDEF(void)
+  {
+  Pseudo = 3;
+  Fn = NULL;
+  Ofn = NULL;
+  To_Indx = NULL;
+  Recfm = RECFM_VAR;
+  Mapped = false;
+  Padded = false;
+  Huge = false;
+  Accept = false;
+  Eof = false;
+  To_Pos = NULL;
+  Optimized = 0;
+  AllocBlks = 0;
+  Compressed = 0;
+  Lrecl = 0;
+  AvgLen = 0;
+  Block = 0;
+  Last = 0;
+  Blksize = 0;
+  Maxerr = 0;
+  ReadMode = 0;
+  Ending = 0;
+  } // end of DOSDEF constructor
+
+/***********************************************************************/
+/*  DefineAM: define specific AM block values from XDB file.           */
+/***********************************************************************/
+bool DOSDEF::DefineAM(PGLOBAL g, LPCSTR am, int poff)
+  {
+  char   buf[8];
+  bool   map = (am && (*am == 'M' || *am == 'm'));
+  LPCSTR dfm = (am && (*am == 'F' || *am == 'f')) ? "F"
+             : (am && (*am == 'B' || *am == 'b')) ? "B"
+             : (am && !stricmp(am, "DBF"))        ? "D" : "V";
+
+  Desc = Fn = Cat->GetStringCatInfo(g, "Filename", NULL);
+  Ofn = Cat->GetStringCatInfo(g, "Optname", Fn);
+  Cat->GetCharCatInfo("Recfm", (PSZ)dfm, buf, sizeof(buf));
+  Recfm = (toupper(*buf) == 'F') ? RECFM_FIX :
+          (toupper(*buf) == 'B') ? RECFM_BIN :
+          (toupper(*buf) == 'D') ? RECFM_DBF : RECFM_VAR;
+  Lrecl = Cat->GetIntCatInfo("Lrecl", 0);
+
+  if (Recfm != RECFM_DBF)
+    Compressed = Cat->GetIntCatInfo("Compressed", 0);
+
+  Mapped = Cat->GetBoolCatInfo("Mapped", map);
+  Block = Cat->GetIntCatInfo("Blocks", 0);
+  Last = Cat->GetIntCatInfo("Last", 0);
+  Ending = Cat->GetIntCatInfo("Ending", CRLF);
+
+  if (Recfm == RECFM_FIX || Recfm == RECFM_BIN) {
+    Huge = Cat->GetBoolCatInfo("Huge", Cat->GetDefHuge());
+    Padded = Cat->GetBoolCatInfo("Padded", false);
+    Blksize = Cat->GetIntCatInfo("Blksize", 0);
+    Eof = (Cat->GetIntCatInfo("EOF", 0) != 0);
+  } else if (Recfm == RECFM_DBF) {
+    Maxerr = Cat->GetIntCatInfo("Maxerr", 0);
+    Accept = (Cat->GetIntCatInfo("Accept", 0) != 0);
+    ReadMode = Cat->GetIntCatInfo("Readmode", 0);
+  } else // (Recfm == RECFM_VAR)
+    AvgLen = Cat->GetIntCatInfo("Avglen", 0);
+
+  // Ignore wrong Index definitions for catalog commands
+  return (Cat->GetIndexInfo(g, this) /*&& !Cat->GetCatFnc()*/);
+  } // end of DefineAM
+
+/***********************************************************************/
+/*  Get the full path/name of the optization file.                     */
+/***********************************************************************/
+bool DOSDEF::GetOptFileName(PGLOBAL g, char *filename)
+  {
+  char   *ftype;
+
+  switch (Recfm) {
+    case RECFM_VAR: ftype = ".dop"; break;
+    case RECFM_FIX: ftype = ".fop"; break;
+    case RECFM_BIN: ftype = ".bop"; break;
+    case RECFM_VCT: ftype = ".vop"; break;
+    case RECFM_DBF: ftype = ".dbp"; break;
+    default:
+      sprintf(g->Message, MSG(INVALID_FTYPE), Recfm);
+      return TRUE;
+    } // endswitch Ftype
+
+  PlugSetPath(filename, Ofn, GetPath());
+  strcat(PlugRemoveType(filename, filename), ftype);
+  return FALSE;
+  } // end of GetOptFileName
+
+/***********************************************************************/
+/*  After an optimize error occured, remove all set optimize values.   */
+/***********************************************************************/
+void DOSDEF::RemoveOptValues(PGLOBAL g)
+  {
+  char    filename[_MAX_PATH];
+  PCOLDEF cdp;
+
+  // Delete settings of optimized columns
+  for (cdp = To_Cols; cdp; cdp = cdp->GetNext())
+    if (cdp->GetOpt()) {
+      cdp->SetMin(NULL);
+      cdp->SetMax(NULL);
+      cdp->SetNdv(0);
+      cdp->SetNbm(0);
+      cdp->SetDval(NULL);
+      cdp->SetBmap(NULL);
+      } // endif Opt
+
+  // Delete block position setting for not fixed tables
+  To_Pos = NULL;
+  AllocBlks = 0;
+
+  // Delete any eventually ill formed non matching optimization file
+  if (!GetOptFileName(g, filename))
+#if defined(WIN32)
+    DeleteFile(filename);
+#else    // UNIX
+    remove(filename);
+#endif   // WIN32
+
+  Optimized = 0;
+  } // end of RemoveOptValues
+
+/***********************************************************************/
+/*  DeleteIndexFile: Delete DOS/UNIX index file(s) using platform API. */
+/***********************************************************************/
+bool DOSDEF::DeleteIndexFile(PGLOBAL g, PIXDEF pxdf)
+  {
+  char   *ftype;
+  char    filename[_MAX_PATH];
+  bool    sep, rc = false;
+
+  if (!To_Indx)
+    return false;           // No index
+
+  // If true indexes are in separate files
+  sep = Cat->GetBoolCatInfo("SepIndex", false);
+
+  if (!sep && pxdf) {
+    strcpy(g->Message, MSG(NO_RECOV_SPACE));
+    return true;
+    } // endif sep
+
+  switch (Recfm) {
+    case RECFM_VAR: ftype = ".dnx"; break;
+    case RECFM_FIX: ftype = ".fnx"; break;
+    case RECFM_BIN: ftype = ".bnx"; break;
+    case RECFM_VCT: ftype = ".vnx"; break;
+    case RECFM_DBF: ftype = ".dbx"; break;
+    default:
+      sprintf(g->Message, MSG(BAD_RECFM_VAL), Recfm);
+      return true;
+    } // endswitch Ftype
+
+  /*********************************************************************/
+  /*  Check for existence of an index file.                            */
+  /*********************************************************************/
+  if (sep) {
+    // Indexes are save in separate files
+#if !defined(UNIX)
+    char drive[_MAX_DRIVE];
+#else
+    char *drive = NULL;
+#endif
+    char direc[_MAX_DIR];
+    char fname[_MAX_FNAME];
+
+    for (; pxdf; pxdf = pxdf->GetNext()) {
+      _splitpath(Ofn, drive, direc, fname, NULL);
+      strcat(strcat(fname, "_"), pxdf->GetName());
+      _makepath(filename, drive, direc, fname, ftype);
+      PlugSetPath(filename, filename, GetPath());
+#if defined(WIN32)
+      rc |= !DeleteFile(filename);
+#else    // UNIX
+      rc |= remove(filename);
+#endif   // UNIX
+      } // endfor pxdf
+
+  } else {  // !sep
+    // Drop all indexes, delete the common file
+    PlugSetPath(filename, Ofn, GetPath());
+    strcat(PlugRemoveType(filename, filename), ftype);
+#if defined(WIN32)
+    rc = !DeleteFile(filename);
+#else    // UNIX
+    rc = remove(filename);
+#endif   // UNIX
+  } // endif sep
+
+  if (rc)
+    sprintf(g->Message, MSG(DEL_FILE_ERR), filename);
+
+  return rc;                        // Return true if error
+  } // end of DeleteIndexFile
+
+/***********************************************************************/
+/*  InvalidateIndex: mark all indexes as invalid.                      */
+/***********************************************************************/
+bool DOSDEF::InvalidateIndex(PGLOBAL g)
+  {
+  if (To_Indx)
+    for (PIXDEF xp = To_Indx; xp; xp = xp->Next)
+      xp->Invalid = true;
+
+  return false;
+  } // end of InvalidateIndex
+
+/***********************************************************************/
+/*  GetTable: makes a new Table Description Block.                     */
+/***********************************************************************/
+PTDB DOSDEF::GetTable(PGLOBAL g, MODE mode)
+  {
+  // Mapping not used for insert
+  USETEMP tmp = PlgGetUser(g)->UseTemp;
+  bool    map = Mapped && mode != MODE_INSERT &&
+                !(tmp != TMP_NO && Recfm == RECFM_VAR
+                                && mode == MODE_UPDATE) &&
+                !(tmp == TMP_FORCE &&
+                (mode == MODE_UPDATE || mode == MODE_DELETE));
+  PTXF    txfp;
+  PTDBASE tdbp;
+
+  /*********************************************************************/
+  /*  Allocate table and file processing class of the proper type.     */
+  /*  Column blocks will be allocated only when needed.                */
+  /*********************************************************************/
+  if (Recfm == RECFM_DBF) {
+    if (Catfunc == FNC_NO) {
+      if (map)
+        txfp = new(g) DBMFAM(this);
+      else
+        txfp = new(g) DBFFAM(this);
+
+      tdbp = new(g) TDBFIX(this, txfp);
+    } else                   // Catfunc should be 'C'
+      tdbp = new(g) TDBDCL(this);
+
+  } else if (Recfm != RECFM_VAR && Compressed < 2) {
+    if (Huge)
+      txfp = new(g) BGXFAM(this);
+    else if (map)
+      txfp = new(g) MPXFAM(this);
+    else if (Compressed) {
+#if defined(ZIP_SUPPORT)
+      txfp = new(g) ZIXFAM(this);
+#else   // !ZIP_SUPPORT
+      sprintf(g->Message, MSG(NO_FEAT_SUPPORT), "ZIP");
+      return NULL;
+#endif  // !ZIP_SUPPORT
+    } else
+      txfp = new(g) FIXFAM(this);
+
+    tdbp = new(g) TDBFIX(this, txfp);
+  } else {
+    if (Compressed) {
+#if defined(ZIP_SUPPORT)
+      if (Compressed == 1)
+        txfp = new(g) ZIPFAM(this);
+      else
+        txfp = new(g) ZLBFAM(this);
+
+#else   // !ZIP_SUPPORT
+      sprintf(g->Message, MSG(NO_FEAT_SUPPORT), "ZIP");
+      return NULL;
+#endif  // !ZIP_SUPPORT
+    } else if (map)
+      txfp = new(g) MAPFAM(this);
+    else
+      txfp = new(g) DOSFAM(this);
+
+    // Txfp must be set even for not multiple tables because
+    // it is needed when calling Cardinality in GetBlockValues.
+    tdbp = new(g) TDBDOS(this, txfp);
+  } // endif Recfm
+
+  if (Multiple)
+    tdbp = new(g) TDBMUL(tdbp);
+  else
+    /*******************************************************************/
+    /*  For block tables, get eventually saved optimization values.    */
+    /*******************************************************************/
+    if (tdbp->GetBlockValues(g)) {
+      PushWarning(g, tdbp);
+//    return NULL;            // causes a crash when deleting index
+    } else if (Recfm == RECFM_VAR || Compressed > 1) {
+      if (IsOptimized()) {
+        if      (map) {
+          txfp = new(g) MBKFAM(this);
+        } else if (Compressed) {
+#if defined(ZIP_SUPPORT)
+          if (Compressed == 1)
+            txfp = new(g) ZBKFAM(this);
+          else {
+            txfp->SetBlkPos(To_Pos);
+            ((PZLBFAM)txfp)->SetOptimized(To_Pos != NULL);
+            } // endelse
+#else
+          sprintf(g->Message, MSG(NO_FEAT_SUPPORT), "ZIP");
+          return NULL;
+#endif
+        } else
+          txfp = new(g) BLKFAM(this);
+
+        ((PTDBDOS)tdbp)->SetTxfp(txfp);
+        } // endif Optimized
+
+      } // endif Recfm
+
+  return tdbp;
+  } // end of GetTable
+
+/* ------------------------ Class TDBDOS ----------------------------- */
+
+/***********************************************************************/
+/*  Implementation of the TDBDOS class. This is the common class that  */
+/*  contain all that is common between the TDBDOS and TDBMAP classes.  */
+/***********************************************************************/
+TDBDOS::TDBDOS(PDOSDEF tdp, PTXF txfp) : TDBASE(tdp)
+  {
+  if ((Txfp = txfp))
+    Txfp->SetTdbp(this);
+
+  Lrecl = tdp->Lrecl;
+  AvgLen = tdp->AvgLen;
+  Ftype = tdp->Recfm;
+  To_Line = NULL;
+  Cardinal = -1;
+//To_BlkIdx = NULL;
+  To_BlkFil = NULL;
+  SavFil = NULL;
+//Xeval = 0;
+  Beval = 0;
+  } // end of TDBDOS standard constructor
+
+TDBDOS::TDBDOS(PGLOBAL g, PTDBDOS tdbp) : TDBASE(tdbp)
+  {
+  Txfp = (g) ? tdbp->Txfp->Duplicate(g) : tdbp->Txfp;
+  Lrecl = tdbp->Lrecl;
+  AvgLen = tdbp->AvgLen;
+  Ftype = tdbp->Ftype;
+  To_Line = tdbp->To_Line;
+  Cardinal = tdbp->Cardinal;
+//To_BlkIdx = tdbp->To_BlkIdx;
+  To_BlkFil = tdbp->To_BlkFil;
+  SavFil = tdbp->SavFil;
+//Xeval = tdbp->Xeval;
+  Beval = tdbp->Beval;
+  } // end of TDBDOS copy constructor
+
+// Method
+PTDB TDBDOS::CopyOne(PTABS t)
+  {
+  PTDB    tp;
+  PDOSCOL cp1, cp2;
+  PGLOBAL g = t->G;
+
+  tp = new(g) TDBDOS(g, this);
+
+  for (cp1 = (PDOSCOL)Columns; cp1; cp1 = (PDOSCOL)cp1->GetNext()) {
+    cp2 = new(g) DOSCOL(cp1, tp);  // Make a copy
+    NewPointer(t, cp1, cp2);
+    } // endfor cp1
+
+  return tp;
+  } // end of CopyOne
+
+/***********************************************************************/
+/*  Allocate DOS column description block.                             */
+/***********************************************************************/
+PCOL TDBDOS::MakeCol(PGLOBAL g, PCOLDEF cdp, PCOL cprec, int n)
+  {
+  return new(g) DOSCOL(g, cdp, this, cprec, n);
+  } // end of MakeCol
+
+/***********************************************************************/
+/*  Print debug information.                                           */
+/***********************************************************************/
+void TDBDOS::PrintAM(FILE *f, char *m)
+  {
+  fprintf(f, "%s AM(%d): mode=%d\n", m, GetAmType(), Mode);
+
+  if (Txfp->To_File)
+    fprintf(f, "%s  File: %s\n", m, Txfp->To_File);
+
+  } // end of PrintAM
+
+/***********************************************************************/
+/*  Remake the indexes after the table was modified.                   */
+/***********************************************************************/
+int TDBDOS::ResetTableOpt(PGLOBAL g, bool dop, bool dox)
+  {
+  int  prc = RC_OK, rc = RC_OK;
+
+  MaxSize = -1;                        // Size must be recalculated
+  Cardinal = -1;                       // as well as Cardinality
+
+  PTXF xp = Txfp;
+
+  To_Filter = NULL;                     // Disable filtering
+//To_BlkIdx = NULL;                     // and index filtering
+  To_BlkFil = NULL;                     // and block filtering
+
+  if (dop) {
+    Columns = NULL;                     // Not used anymore
+
+    if (Txfp->Blocked) {
+      // MakeBlockValues must be executed in non blocked mode
+      // except for ZLIB access method.
+      if        (Txfp->GetAmType() == TYPE_AM_MAP) {
+        Txfp = new(g) MAPFAM((PDOSDEF)To_Def);
+#if defined(ZIP_SUPPORT)
+      } else if (Txfp->GetAmType() == TYPE_AM_ZIP) {
+        Txfp = new(g) ZIPFAM((PDOSDEF)To_Def);
+      } else if (Txfp->GetAmType() == TYPE_AM_ZLIB) {
+        Txfp->Reset();
+        ((PZLBFAM)Txfp)->SetOptimized(FALSE);
+#endif   // ZIP_SUPPORT
+      } else // (Txfp->GetAmType() == TYPE_AM_BLK)
+        Txfp = new(g) DOSFAM((PDOSDEF)To_Def);
+
+      Txfp->SetTdbp(this);
+    } else
+      Txfp->Reset();
+
+    Use = USE_READY;                    // So the table can be reopened
+    Mode = MODE_ANY;                    // Just to be clean
+    rc = MakeBlockValues(g);            // Redo optimization
+    } // endif dop
+
+  if (dox && (rc == RC_OK || rc == RC_INFO)) {
+    // Remake eventual indexes
+    if (Mode != MODE_UPDATE)
+      To_SetCols = NULL;                // Only used on Update
+
+    Columns = NULL;                     // Not used anymore
+    Txfp->Reset();                      // New start
+    Use = USE_READY;                    // So the table can be reopened
+    Mode = MODE_READ;                   // New mode
+    prc = rc;
+
+    if (!(PlgGetUser(g)->Check & CHK_OPT)) {
+      // After the table was modified the indexes
+      // are invalid and we should mark them as such...
+      rc = ((PDOSDEF)To_Def)->InvalidateIndex(g);
+    } else
+      // ... or we should remake them.
+      rc = MakeIndex(g, NULL, false);
+
+    rc = (rc == RC_INFO) ? prc : rc;
+    } // endif dox
+
+  return rc;
+  } // end of ResetTableOpt
+
+/***********************************************************************/
+/*  Calculate the block sizes so block I/O can be used and also the    */
+/*  Min/Max values for clustered/sorted table columns.                 */
+/***********************************************************************/
+int TDBDOS::MakeBlockValues(PGLOBAL g)
+  {
+  int        i, lg, nrec, rc;
+  int        curnum, curblk, block, last, savndv, savnbm;
+  void      *savmin, *savmax;
+  bool       blocked, xdb2 = FALSE;
+//POOLHEADER save;
+  PCOLDEF    cdp;
+  PDOSDEF    defp = (PDOSDEF)To_Def;
+  PDOSCOL    colp = NULL;
+  PDBUSER    dup = PlgGetUser(g);
+  PCATLG     cat = defp->GetCat();
+//void      *memp = cat->GetDescp();
+
+  if ((nrec = defp->GetElemt()) < 2) {
+    strcpy(g->Message, MSG(TABLE_NOT_OPT));
+    return RC_INFO;                     // Not to be optimized
+  } else if (GetMaxSize(g) == 0 || !(dup->Check & CHK_OPT)) {
+    // Suppress the opt file firstly if the table is void,
+    // secondly when it was modified with OPTIMIZATION unchecked
+    // because it is no more valid.
+    defp->RemoveOptValues(g);           // Erase opt file
+    return RC_OK;                       // void table
+  } else if (MaxSize < 0)
+    return RC_FX;
+
+  defp->SetOptimized(0);
+
+  // Estimate the number of needed blocks
+  block = (int)((MaxSize + (int)nrec - 1) / (int)nrec);
+
+  // We have to use local variables because Txfp->CurBlk is set
+  // to Rows+1 by unblocked variable length table access methods.
+  curblk = -1;
+  curnum = nrec - 1;
+  last = 0;
+  Txfp->Block = block;                  // This is useful mainly for
+  Txfp->CurBlk = curblk;                // blocked tables (ZLBFAM), for
+  Txfp->CurNum = curnum;                // others it is just to be clean.
+
+  /*********************************************************************/
+  /*  Allocate the array of block starting positions.                  */
+  /*********************************************************************/
+//if (memp)
+//  save = *(PPOOLHEADER)memp;
+
+  Txfp->BlkPos = (int*)PlugSubAlloc(g, NULL, (block + 1) * sizeof(int));
+
+  /*********************************************************************/
+  /*  Allocate the blocks for clustered columns.                       */
+  /*********************************************************************/
+  blocked = Txfp->Blocked;         // Save
+  Txfp->Blocked = TRUE;            // So column block can be allocated
+
+  for (cdp = defp->GetCols(), i = 1; cdp; cdp = cdp->GetNext(), i++)
+    if (cdp->GetOpt()) {
+      lg = cdp->GetClen();
+
+      if (cdp->GetFreq() && cdp->GetFreq() <= dup->Maxbmp) {
+        cdp->SetXdb2(TRUE);
+        savndv = cdp->GetNdv();
+        cdp->SetNdv(0);              // Reset Dval number of values
+        xdb2 = TRUE;
+        savmax = cdp->GetDval();
+        cdp->SetDval(PlugSubAlloc(g, NULL, cdp->GetFreq() * lg));
+        savnbm = cdp->GetNbm();
+        cdp->SetNbm(0);              // Prevent Bmap allocation
+//      savmin = cdp->GetBmap();
+//      cdp->SetBmap(PlugSubAlloc(g, NULL, block * sizeof(int)));
+
+        if (trace)
+          htrc("Dval(%p) Bmap(%p) col(%d) %s Block=%d lg=%d\n",
+              cdp->GetDval(), cdp->GetBmap(), i, cdp->GetName(), block, lg);
+
+        // colp will be initialized with proper Dval VALBLK
+        colp = (PDOSCOL)MakeCol(g, cdp, colp, i);
+        colp->InitValue(g);          // Allocate column value buffer
+        cdp->SetNbm(savnbm);
+//      cdp->SetBmap(savmin);        // Can be reused if the new size
+        cdp->SetDval(savmax);        // is not greater than this one.
+        cdp->SetNdv(savndv);
+      } else {
+        cdp->SetXdb2(FALSE);         // Maxbmp may have been reset
+        savmin = cdp->GetMin();
+        savmax = cdp->GetMax();
+        cdp->SetMin(PlugSubAlloc(g, NULL, block * lg));
+        cdp->SetMax(PlugSubAlloc(g, NULL, block * lg));
+
+        if (trace)
+          htrc("min(%p) max(%p) col(%d) %s Block=%d lg=%d\n",
+              cdp->GetMin(), cdp->GetMax(), i, cdp->GetName(), block, lg);
+
+        // colp will be initialized with proper opt VALBLK's
+        colp = (PDOSCOL)MakeCol(g, cdp, colp, i);
+        colp->InitValue(g);          // Allocate column value buffer
+        cdp->SetMin(savmin);         // Can be reused if the number
+        cdp->SetMax(savmax);         // of blocks does not change.
+      } // endif Freq
+
+      } // endif Clustered
+
+//if (!colp)
+//  return RC_INFO;
+
+  Txfp->Blocked = blocked;
+
+  /*********************************************************************/
+  /*  Now do calculate the optimization values.                        */
+  /*********************************************************************/
+  Mode = MODE_READ;
+
+  if (OpenDB(g))
+    return RC_FX;
+
+  if (xdb2) {
+    /*********************************************************************/
+    /*  Retrieve the distinct values of XDB2 columns.                    */
+    /*********************************************************************/
+    if (GetDistinctColumnValues(g, nrec))
+      return RC_FX;
+
+    OpenDB(g);                   // Rewind the table file
+    } // endif xdb2
+
+#if defined(PROG_INFO)
+  /*********************************************************************/
+  /*  Initialize progress information                                  */
+  /*********************************************************************/
+  char   *p = (char *)PlugSubAlloc(g, NULL, 24 + strlen(Name));
+
+  dup->Step = strcat(strcpy(p, MSG(OPTIMIZING)), Name);
+  dup->ProgMax = GetProgMax(g);
+  dup->ProgCur = 0;
+#endif   // SOCKET_MODE  ||         THREAD
+
+  /*********************************************************************/
+  /*  Make block starting pos and min/max values of cluster columns.   */
+  /*********************************************************************/
+  while ((rc = ReadDB(g)) == RC_OK) {
+    if (blocked) {
+      // A blocked FAM class handles CurNum and CurBlk (ZLBFAM)
+      if (!Txfp->CurNum)
+        Txfp->BlkPos[Txfp->CurBlk] = Txfp->GetPos();
+
+    } else {
+      if (++curnum >= nrec) {
+        if (++curblk >= block) {
+          strcpy(g->Message, MSG(BAD_BLK_ESTIM));
+          goto err;
+        } else
+          curnum = 0;
+
+        // Get block starting position
+        Txfp->BlkPos[curblk] = Txfp->GetPos();
+        } // endif CurNum
+
+      last = curnum + 1;              // curnum is zero based
+      Txfp->CurBlk = curblk;          // Used in COLDOS::SetMinMax
+      Txfp->CurNum = curnum;          // Used in COLDOS::SetMinMax
+    } // endif blocked
+
+    /*******************************************************************/
+    /*  Now calculate the min and max values for the cluster columns.  */
+    /*******************************************************************/
+    for (colp = (PDOSCOL)Columns; colp; colp = (PDOSCOL)colp->GetNext())
+      if (colp->Clustered == 2) {
+        if (colp->SetBitMap(g))
+          goto err;
+
+      } else
+        if (colp->SetMinMax(g))
+          goto err;                   // Currently: column is not sorted
+
+#if defined(SOCKET_MODE) || defined(THREAD)
+#if defined(SOCKET_MODE)
+    if (SendProgress(dup)) {
+      strcpy(g->Message, MSG(OPT_CANCELLED));
+      goto err;
+    } else
+#elif defined(THREAD)
+    if (!dup->Step) {
+      strcpy(g->Message, MSG(OPT_CANCELLED));
+      goto err;
+    } else
+#endif     // THREAD
+      dup->ProgCur = GetProgCur();
+#endif   // SOCKET_MODE  ||         THREAD
+
+    } // endwhile
+
+  if (rc == RC_EF) {
+    Txfp->Nrec = nrec;
+
+    if (blocked) {
+      Txfp->Block = Txfp->CurBlk + 1;
+      Txfp->Last = (Txfp->CurNum) ? Txfp->CurNum + 1 : nrec;
+    } else {
+      Txfp->Block = curblk + 1;
+      Txfp->Last = last;
+    } // endif blocked
+
+    // This is needed to be able to calculate the last block size
+    Txfp->BlkPos[Txfp->Block] = Txfp->GetNextPos();
+  } else
+    goto err;
+
+  /*********************************************************************/
+  /*  Save the optimization values for this table.                     */
+  /*********************************************************************/
+  if (!SaveBlockValues(g)) {
+    PCATLG cat = PlgGetCatalog(g);
+
+    defp->Block = Txfp->Block;
+    defp->Last = Txfp->Last;
+    CloseDB(g);
+    cat->SetIntCatInfo("Blocks", Txfp->Block);
+    cat->SetIntCatInfo("Last", Txfp->Last);
+    return RC_OK;
+    } // endif SaveBlockValues
+
+ err:
+  // Restore Desc memory suballocation
+//if (memp)
+//  *(PPOOLHEADER)memp = save;
+
+  defp->RemoveOptValues(g);
+  CloseDB(g);
+  return RC_FX;
+  } // end of MakeBlockValues
+
+/***********************************************************************/
+/*  Save the block and Min/Max values for this table.                  */
+/*  The problem here is to avoid name duplication, because more than   */
+/*  one data file can have the same name (but different types) and/or  */
+/*  the same data file can be used with different block sizes. This is */
+/*  why we use Ofn that defaults to the file name but can be set to a  */
+/*  different name if necessary.                                       */
+/***********************************************************************/
+bool TDBDOS::SaveBlockValues(PGLOBAL g)
+  {
+  char    filename[_MAX_PATH];
+  int     lg, n[NZ + 2];
+  size_t  nbk, ndv, nbm, block = Txfp->Block;
+  bool    rc = FALSE;
+  FILE   *opfile;
+  PDOSCOL colp;
+  PDOSDEF defp = (PDOSDEF)To_Def;
+
+  if (defp->GetOptFileName(g, filename))
+    return TRUE;
+
+  if (!(opfile = fopen(filename, "wb"))) {
+    sprintf(g->Message, MSG(OPEN_MODE_ERROR),
+            "wb", (int)errno, filename);
+    strcat(strcat(g->Message, ": "), strerror(errno));
+
+    if (trace)
+      htrc("%s\n", g->Message);
+
+    return TRUE;
+    } // endif opfile
+
+  if (Ftype == RECFM_VAR || defp->Compressed == 2) {
+    /*******************************************************************/
+    /*  Write block starting positions into the opt file.              */
+    /*******************************************************************/
+    block++;
+    lg = sizeof(int);
+    n[0] = Txfp->Last; n[1] = lg; n[2] = Txfp->Nrec; n[3] = Txfp->Block;
+
+    if (fwrite(n, sizeof(int), NZ, opfile) != NZ) {
+      sprintf(g->Message, MSG(OPT_HEAD_WR_ERR), strerror(errno));
+      rc = TRUE;
+      } // endif size
+
+    if (fwrite(Txfp->BlkPos, lg, block, opfile) != block) {
+      sprintf(g->Message, MSG(OPTBLK_WR_ERR), strerror(errno));
+      rc = TRUE;
+      } // endif size
+
+    block--;                       // = Txfp->Block;
+    } // endif Ftype
+
+  /*********************************************************************/
+  /*  Write the Min/Max values into the opt file.                      */
+  /*********************************************************************/
+  for (colp = (PDOSCOL)Columns; colp; colp = (PDOSCOL)colp->Next) {
+    lg = colp->Value->GetClen();
+
+    //  Now start the writing process
+    if (colp->Clustered == 2) {
+      // New XDB2 block optimization. Will be recognized when reading
+      // because the column index is negated.
+      ndv = colp->Ndv; nbm = colp->Nbm;
+      nbk = nbm * block;
+      n[0] = -colp->Index; n[1] = lg; n[2] = Txfp->Nrec; n[3] = block;
+      n[4] = ndv; n[5] = nbm;
+
+      if (fwrite(n, sizeof(int), NZ + 2, opfile) != NZ + 2) {
+        sprintf(g->Message, MSG(OPT_HEAD_WR_ERR), strerror(errno));
+        rc = TRUE;
+        } // endif size
+
+      if (fwrite(colp->Dval->GetValPointer(), lg, ndv, opfile) != ndv) {
+        sprintf(g->Message, MSG(OPT_DVAL_WR_ERR), strerror(errno));
+        rc = TRUE;
+        } // endif size
+
+      if (fwrite(colp->Bmap->GetValPointer(), sizeof(int), nbk, opfile) != nbk) {
+        sprintf(g->Message, MSG(OPT_BMAP_WR_ERR), strerror(errno));
+        rc = TRUE;
+        } // endif size
+
+    } else {
+      n[0] = colp->Index; n[1] = lg; n[2] = Txfp->Nrec; n[3] = block;
+
+      if (fwrite(n, sizeof(int), NZ, opfile) != NZ) {
+        sprintf(g->Message, MSG(OPT_HEAD_WR_ERR), strerror(errno));
+        rc = TRUE;
+        } // endif size
+
+      if (fwrite(colp->Min->GetValPointer(), lg, block, opfile) != block) {
+        sprintf(g->Message, MSG(OPT_MIN_WR_ERR), strerror(errno));
+        rc = TRUE;
+        } // endif size
+
+      if (fwrite(colp->Max->GetValPointer(), lg, block, opfile) != block) {
+        sprintf(g->Message, MSG(OPT_MAX_WR_ERR), strerror(errno));
+        rc = TRUE;
+        } // endif size
+
+    } // endif Clustered
+
+    } // endfor colp
+
+  fclose(opfile);
+  return rc;
+  } // end of SaveBlockValues
+
+/***********************************************************************/
+/*  Read the Min/Max values for this table.                            */
+/*  The problem here is to avoid name duplication, because more than   */
+/*  one data file can have the same name (but different types) and/or  */
+/*  the same data file can be used with different block sizes. This is */
+/*  why we use Ofn that defaults to the file name but can be set to a  */
+/*  different name if necessary.                                       */
+/***********************************************************************/
+bool TDBDOS::GetBlockValues(PGLOBAL g)
+  {
+  char       filename[_MAX_PATH];
+  int        i, lg, n[NZ];
+  int        nrec, block, last = 0, allocblk = 0;
+  int       len;
+  bool       newblk = FALSE;
+  size_t     ndv, nbm, nbk, blk;
+  FILE      *opfile;
+  PCOLDEF    cdp;
+  PDOSDEF    defp = (PDOSDEF)To_Def;
+  PCATLG     cat = defp->GetCat();
+
+  if (defp->Optimized)
+    return FALSE;                   // Already done or to be redone
+
+  if (Ftype == RECFM_VAR || defp->Compressed == 2) {
+    /*******************************************************************/
+    /*  Variable length file that can be read by block.                */
+    /*******************************************************************/
+    block = defp->GetBlock();
+    nrec = (defp->GetElemt()) ? defp->GetElemt() : 1;
+    last = defp->GetLast();
+
+    if (nrec > 1 && block)
+      len = (int)((block - 1) * nrec + last);
+    else
+      len = 0;
+
+    if (!len) {
+      if (nrec > 1) {
+        // The table can be declared optimized if it is void.
+        // This is useful to handle Insert in optimized mode.
+        char filename[_MAX_PATH];
+        int  h;
+        int flen = -1;
+
+        PlugSetPath(filename, defp->Fn, GetPath());
+        h = open(filename, _O_RDONLY);
+        flen = (h == -1 && errno == ENOENT) ? 0 : _filelength(h);
+        defp->SetOptimized((flen) ? 0 : 1);
+
+        if (h != -1)
+          close(h);
+
+        } // endif nrec
+
+      return FALSE;                   // Opt file does not exist yet
+    } else if (len < 0)
+      return TRUE;                    // Table error
+
+    cdp = defp->GetCols();
+    i = 1;
+  } else {
+    /*******************************************************************/
+    /*  Fixed length file. Opt file exists only for clustered columns. */
+    /*******************************************************************/
+    // Check for existence of clustered columns
+    for (cdp = defp->GetCols(), i = 1; cdp; cdp = cdp->GetNext(), i++)
+      if (cdp->GetOpt())
+        break;
+
+    if (!cdp)
+      return FALSE;            // No optimization needed
+
+    if ((len = Cardinality(g)) < 0)
+      return TRUE;             // Table error
+    else if (!len)
+      return FALSE;            // File does not exist yet
+
+    block = Txfp->Block;       // Was set in Cardinality
+    nrec = Txfp->Nrec;
+  } // endif Ftype
+
+  if (defp->GetOptFileName(g, filename))
+    return TRUE;
+
+  if (!(opfile = fopen(filename, "rb")))
+    return FALSE;                   // No saved values
+
+//if (memp) {
+//  save = *(PPOOLHEADER)memp;
+//  allocblk = defp->GetAllocBlks();
+//  } // endif memp
+
+  if (block > allocblk)
+    newblk = TRUE;              // Current allocation is too small
+
+  if (Ftype == RECFM_VAR || defp->Compressed == 2) {
+    /*******************************************************************/
+    /*  Read block starting positions from the opt file.               */
+    /*******************************************************************/
+    blk = block + 1;
+    lg = sizeof(int);
+
+    if (fread(n, sizeof(int), NZ, opfile) != NZ) {
+      sprintf(g->Message, MSG(OPT_HEAD_RD_ERR), strerror(errno));
+      goto err;
+      } // endif size
+
+    if (n[0] != last || n[1] != lg || n[2] != nrec || n[3] != block) {
+      sprintf(g->Message, MSG(OPT_NOT_MATCH), filename);
+      goto err;
+      } // endif
+
+    if (newblk)
+      defp->To_Pos = (int*)PlugSubAlloc(g, NULL, blk * lg);
+
+    if (fread(defp->To_Pos, lg, blk, opfile) != blk) {
+      sprintf(g->Message, MSG(OPTBLK_RD_ERR), strerror(errno));
+      goto err;
+      } // endif size
+
+    } // endif Ftype
+
+  /*********************************************************************/
+  /*  Read the Min/Max values from the opt file.                       */
+  /*********************************************************************/
+  for (; cdp; cdp = cdp->GetNext(), i++)
+    if (cdp->GetOpt()) {
+      lg = cdp->GetClen();
+      blk = block;
+
+      //  Now start the reading process.
+      if (fread(n, sizeof(int), NZ, opfile) != NZ) {
+        sprintf(g->Message, MSG(OPT_HEAD_RD_ERR), strerror(errno));
+        goto err;
+        } // endif size
+
+      if (n[0] == -i) {
+        // Read the XDB2 opt values from the opt file
+        if (n[1] != lg || n[2] != nrec || n[3] != block) {
+          sprintf(g->Message, MSG(OPT_NOT_MATCH), filename);
+          goto err;
+          } // endif
+
+        if (fread(n, sizeof(int), 2, opfile) != 2) {
+          sprintf(g->Message, MSG(OPT_HEAD_RD_ERR), strerror(errno));
+          goto err;
+          } // endif fread
+
+        ndv = n[0]; nbm = n[1]; nbk = nbm * blk;
+
+        if (cdp->GetNdv() < (int)ndv || !cdp->GetDval())
+          cdp->SetDval(PlugSubAlloc(g, NULL, ndv * lg));
+
+        cdp->SetNdv((int)ndv);
+
+        if (fread(cdp->GetDval(), lg, ndv, opfile) != ndv) {
+          sprintf(g->Message, MSG(OPT_DVAL_RD_ERR), strerror(errno));
+          goto err;
+          } // endif size
+
+        if (newblk || cdp->GetNbm() < (int)nbm || !cdp->GetBmap())
+          cdp->SetBmap(PlugSubAlloc(g, NULL, nbk * sizeof(int)));
+
+        cdp->SetNbm((int)nbm);
+
+        if (fread(cdp->GetBmap(), sizeof(int), nbk, opfile) != nbk) {
+          sprintf(g->Message, MSG(OPT_BMAP_RD_ERR), strerror(errno));
+          goto err;
+          } // endif size
+
+        cdp->SetXdb2(TRUE);
+      } else {
+        // Read the Min/Max values from the opt file
+        if (n[0] != i || n[1] != lg || n[2] != nrec || n[3] != block) {
+          sprintf(g->Message, MSG(OPT_NOT_MATCH), filename);
+          goto err;
+          } // endif
+
+        if (newblk || !cdp->GetMin())
+          cdp->SetMin(PlugSubAlloc(g, NULL, blk * lg));
+
+        if (fread(cdp->GetMin(), lg, blk, opfile) != blk) {
+          sprintf(g->Message, MSG(OPT_MIN_RD_ERR), strerror(errno));
+          goto err;
+          } // endif size
+
+        if (newblk || !cdp->GetMax())
+          cdp->SetMax(PlugSubAlloc(g, NULL, blk * lg));
+
+        if (fread(cdp->GetMax(), lg, blk, opfile) != blk) {
+          sprintf(g->Message, MSG(OPT_MAX_RD_ERR), strerror(errno));
+          goto err;
+          } // endif size
+
+        cdp->SetXdb2(FALSE);
+      } // endif n[0] (XDB2)
+
+      } // endif Clustered
+
+  defp->SetBlock(block);
+
+  if (newblk)
+    defp->SetAllocBlks(block);
+
+  defp->SetOptimized(1);
+  fclose(opfile);
+  MaxSize = -1;          // Can be refined later
+  return FALSE;
+
+ err:
+  defp->RemoveOptValues(g);
+  fclose(opfile);
+//return TRUE;
+  // Ignore error if not in mode CHK_OPT
+  return (PlgGetUser(g)->Check & CHK_OPT) != 0;
+  } // end of GetBlockValues
+
+/***********************************************************************/
+/*  This fonction is used while making XDB2 block optimization.        */
+/*  It constructs for each elligible columns, the sorted list of the   */
+/*  distinct values existing in the column. This function uses an      */
+/*  algorithm that permit to get several sets of distinct values by    */
+/*  reading the table only once, which cannot be done using a standard */
+/*  SQL query.                                                         */
+/***********************************************************************/
+bool TDBDOS::GetDistinctColumnValues(PGLOBAL g, int nrec)
+  {
+  char   *p;
+  int     rc, blk, n = 0;
+  PDOSCOL colp;
+  PDBUSER dup = PlgGetUser(g);
+
+  /*********************************************************************/
+  /*  Initialize progress information                                  */
+  /*********************************************************************/
+  p = (char *)PlugSubAlloc(g, NULL, 48 + strlen(Name));
+  dup->Step = strcat(strcpy(p, MSG(GET_DIST_VALS)), Name);
+  dup->ProgMax = GetProgMax(g);
+  dup->ProgCur = 0;
+
+  while ((rc = ReadDB(g)) == RC_OK) {
+    for (colp = (PDOSCOL)Columns; colp; colp = (PDOSCOL)colp->Next)
+      if (colp->Clustered == 2)
+        if (colp->AddDistinctValue(g))
+          return TRUE;                   // Too many distinct values
+
+#if defined(SOCKET_MODE)
+    if (SendProgress(dup)) {
+      strcpy(g->Message, MSG(OPT_CANCELLED));
+      return TRUE;
+    } else
+#elif defined(THREAD)
+    if (!dup->Step) {
+      strcpy(g->Message, MSG(OPT_CANCELLED));
+      return TRUE;
+    } else
+#endif     // THREAD
+      dup->ProgCur = GetProgCur();
+
+    n++;
+    } // endwhile
+
+  if (rc != RC_EF)
+    return TRUE;
+
+  // Reset the number of table blocks
+//nrec = ((PDOSDEF)To_Def)->GetElemt(); (or default value)
+  blk = (n + nrec - 1) / nrec;
+  Txfp->Block = blk;                    // Useful mainly for ZLBFAM ???
+
+  // Set Nbm, Bmap for XDB2 columns
+  for (colp = (PDOSCOL)Columns; colp; colp = (PDOSCOL)colp->Next)
+    if (colp->Clustered == 2) {
+//    colp->Cdp->SetNdv(colp->Ndv);
+      colp->Nbm = (colp->Ndv + MAXBMP - 1) / MAXBMP;
+      colp->Bmap = AllocValBlock(g, NULL, TYPE_INT, colp->Nbm * blk);
+      } // endif Clustered
+
+  return FALSE;
+  } // end of GetDistinctColumnValues
+
+/***********************************************************************/
+/*  Analyze the filter and construct the Block Evaluation Filter.      */
+/*  This is possible when a filter contains predicates implying a      */
+/*  column marked as "clustered" or "sorted" matched to a constant     */
+/*  argument. It is then possible by comparison against the smallest   */
+/*  and largest column values in each block to determine whether the   */
+/*  filter condition will be always true or always false for the block.*/
+/***********************************************************************/
+PBF TDBDOS::InitBlockFilter(PGLOBAL g, PFIL filp)
+  {
+  bool blk = Txfp->Blocked;
+
+  if (To_BlkFil)
+    return To_BlkFil;      // Already done
+  else if (!filp)
+    return NULL;
+  else if (blk) {
+    if (Txfp->GetAmType() == TYPE_AM_DBF)
+      /*****************************************************************/
+      /*  If RowID is used in this query, block optimization cannot be */
+      /*  used because currently the file must be read sequentially.   */
+      /*****************************************************************/
+      for (PCOL cp = Columns; cp; cp = cp->GetNext())
+        if (cp->GetAmType() == TYPE_AM_ROWID && !((RIDBLK*)cp)->GetRnm())
+          return NULL;
+
+    } // endif blk
+
+  int  i, op = filp->GetOpc(), opm = filp->GetOpm(), n = 0;
+  bool cnv[2];
+  PCOL colp;
+  PXOB arg[2] = {NULL,NULL};
+  PBF *fp = NULL, bfp = NULL;
+
+  switch (op) {
+    case OP_EQ:
+    case OP_NE:
+    case OP_GT:
+    case OP_GE:
+    case OP_LT:
+    case OP_LE:
+      if (! opm) {
+        for (i = 0; i < 2; i++) {
+          arg[i] = filp->Arg(i);
+          cnv[i] = filp->Conv(i);
+          } // endfor i
+
+        bfp = CheckBlockFilari(g, arg, op, cnv);
+        break;
+        } // endif !opm
+
+      // if opm, pass thru
+    case OP_IN:
+      if (filp->GetArgType(0) == TYPE_COLBLK &&
+          filp->GetArgType(1) == TYPE_ARRAY) {
+        arg[0] = filp->Arg(0);
+        arg[1] = filp->Arg(1);
+        colp = (PCOL)arg[0];
+
+        if (colp->GetTo_Tdb() == this) {
+          // Block evaluation is possible for...
+          if (colp->GetAmType() == TYPE_AM_ROWID) {
+            // Special column ROWID and constant array, but
+            // currently we don't know how to retrieve a RowID
+            // from a DBF table that is not sequentially read.
+//          if (Txfp->GetAmType() != TYPE_AM_DBF ||
+//              ((RIDBLK*)arg[0])->GetRnm())
+              bfp = new(g) BLKSPCIN(g, this, op, opm, arg, Txfp->Nrec);
+
+          } else if (blk && Txfp->Nrec > 1 && colp->IsClustered())
+            // Clustered column and constant array
+            if (colp->GetClustered() == 2)
+              bfp = new(g) BLKFILIN2(g, this, op, opm, arg);
+            else
+              bfp = new(g) BLKFILIN(g, this, op, opm, arg);
+
+          } // endif this
+
+#if 0
+      } else if (filp->GetArgType(0) == TYPE_SCALF &&
+                 filp->GetArgType(1) == TYPE_ARRAY) {
+        arg[0] = filp->Arg(0);
+        arg[1] = filp->Arg(1);
+
+        if (((PSCALF)arg[0])->GetOp() == OP_ROW &&
+            arg[1]->GetResultType() == TYPE_LIST) {
+          PARRAY  par = (PARRAY)arg[1];
+          LSTVAL *vlp = (LSTVAL*)par->GetValue();
+
+          ((SFROW*)arg[0])->GetParms(n);
+
+          if (n != vlp->GetN())
+            return NULL;
+          else
+            n = par->GetNval();
+
+          arg[1] = new(g) CONSTANT(vlp);
+          fp = (PBF*)PlugSubAlloc(g, NULL, n * sizeof(PBF));
+          cnv[0] = cnv[1] = FALSE;
+
+          if (op == OP_IN)
+            op = OP_EQ;
+
+          for (i = 0; i < n; i++) {
+            par->GetNthValue(vlp, i);
+
+            if (!(fp[i] = CheckBlockFilari(g, arg, op, cnv)))
+              return NULL;
+
+            } // endfor i
+
+          bfp = new(g) BLKFILLOG(this, (opm == 2 ? OP_AND : OP_OR), fp, n);
+          } // endif ROW
+#endif // 0
+
+      } // endif Type
+
+      break;
+    case OP_AND:
+    case OP_OR:
+      fp = (PBF*)PlugSubAlloc(g, NULL, 2 * sizeof(PBF));
+      fp[0] = InitBlockFilter(g, (PFIL)(filp->Arg(0)));
+      fp[1] = InitBlockFilter(g, (PFIL)(filp->Arg(1)));
+
+      if (fp[0] || fp[1])
+        bfp = new(g) BLKFILLOG(this, op, fp, 2);
+
+      break;
+    case OP_NOT:
+      fp = (PBF*)PlugSubAlloc(g, NULL, sizeof(PBF));
+
+      if ((*fp = InitBlockFilter(g, (PFIL)(filp->Arg(0)))))
+        bfp = new(g) BLKFILLOG(this, op, fp, 1);
+
+      break;
+    case OP_LIKE:
+    default:
+      break;
+    } // endswitch op
+
+  return bfp;
+  } // end of InitBlockFilter
+
+/***********************************************************************/
+/*  Analyze the passed arguments and construct the Block Filter.       */
+/***********************************************************************/
+PBF TDBDOS::CheckBlockFilari(PGLOBAL g, PXOB *arg, int op, bool *cnv)
+  {
+//int     i, n1, n2, ctype = TYPE_ERROR, n = 0, type[2] = {0,0};
+//bool    conv = FALSE, xdb2 = FALSE, ok = FALSE, b[2];
+//PXOB   *xarg1, *xarg2 = NULL, xp[2];
+  int     i, ctype = TYPE_ERROR, n = 0, type[2] = {0,0};
+  bool    conv = FALSE, xdb2 = FALSE, ok = FALSE;
+  PXOB   *xarg2 = NULL, xp[2];
+  PCOL    colp;
+//LSTVAL *vlp = NULL;
+//SFROW  *sfr[2];
+  PBF    *fp = NULL, bfp = NULL;
+
+  for (i = 0; i < 2; i++) {
+    switch (arg[i]->GetType()) {
+      case TYPE_CONST:
+        type[i] = 1;
+        ctype = arg[i]->GetResultType();
+        break;
+      case TYPE_COLBLK:
+        conv = cnv[i];
+        colp = (PCOL)arg[i];
+
+        if (colp->GetTo_Tdb() == this) {
+          if (colp->GetAmType() == TYPE_AM_ROWID) {
+            // Currently we don't know how to retrieve a RowID
+            // from a DBF table that is not sequentially read.
+//          if (Txfp->GetAmType() != TYPE_AM_DBF ||
+//              ((RIDBLK*)arg[i])->GetRnm())
+              type[i] = 5;
+
+          } else if (Txfp->Blocked && Txfp->Nrec > 1 &&
+                     colp->IsClustered()) {
+            type[i] = 2;
+            xdb2 = colp->GetClustered() == 2;
+            } // endif Clustered
+
+        } else if (colp->GetColUse(U_CORREL)) {
+          // This is a column pointing to the outer query of a
+          // correlated subquery, it has a constant value during
+          // each execution of the subquery.
+          type[i] = 1;
+          ctype = arg[i]->GetResultType();
+        } // endif this
+
+        break;
+//    case TYPE_SCALF:
+//      if (((PSCALF)arg[i])->GetOp() == OP_ROW) {
+//        sfr[i] = (SFROW*)arg[i];
+//        type[i] = 7;
+//        } // endif Op
+
+//      break;
+      default:
+        break;
+      } // endswitch ArgType
+
+    if (!type[i])
+      break;
+
+    n += type[i];
+    } // endfor i
+
+  if (n == 3 || n == 6) {
+    if (conv) {
+      // The constant has not the good type and will not match
+      // the block min/max values. What we can do here is either
+      // abort with an error message or simply not do the block
+      // optimization (as column values can be converted when
+      // evaluating the filter.) Currently we prefer aborting
+      // because the user may count on the performance enhancing
+      // and silently not doing it is probably worse than just
+      // telling him to fix his query.
+      sprintf(g->Message, "Block opt: %s", MSG(VALTYPE_NOMATCH));
+      longjmp(g->jumper[g->jump_level], 99);
+      } // endif Conv
+
+    if (type[0] == 1) {
+      // Make it always as Column-op-Value
+      *xp = arg[0];
+      arg[0] = arg[1];
+      arg[1] = *xp;
+
+      switch (op) {
+        case OP_GT: op = OP_LT; break;
+        case OP_GE: op = OP_LE; break;
+        case OP_LT: op = OP_GT; break;
+        case OP_LE: op = OP_GE; break;
+        } // endswitch op
+
+      } // endif
+
+#if defined(_DEBUG)
+//  assert(arg[0]->GetResultType() == ctype);
+#endif
+
+    if (n == 3) {
+      if (xdb2) {
+        if (((PDOSCOL)arg[0])->GetNbm() == 1)
+          bfp = new(g) BLKFILAR2(g, this, op, arg);
+        else    // Multiple bitmap made of several ULONG's
+          bfp = new(g) BLKFILMR2(g, this, op, arg);
+      } else
+        bfp = new(g) BLKFILARI(g, this, op, arg);
+
+    } else // n = 6
+      bfp = new(g) BLKSPCARI(this, op, arg, Txfp->Nrec);
+
+#if 0
+  } else if (n == 8 || n == 14) {
+    if (n == 8 && ctype != TYPE_LIST) {
+      // Should never happen
+      strcpy(g->Message, "Block opt: bad constant");
+      longjmp(g->jumper[g->jump_level], 99);
+      } // endif Conv
+
+    if (type[0] == 1) {
+      // Make it always as Column-op-Value
+      sfr[0] = sfr[1];
+      arg[1] = arg[0];
+
+      switch (op) {
+        case OP_GT: op = OP_LT; break;
+        case OP_GE: op = OP_LE; break;
+        case OP_LT: op = OP_GT; break;
+        case OP_LE: op = OP_GE; break;
+        } // endswitch op
+
+      } // endif
+
+    xarg1 = sfr[0]->GetParms(n1);
+
+    if (n == 8) {
+      vlp = (LSTVAL*)arg[1]->GetValue();
+      n2 = vlp->GetN();
+      xp[1] = new(g) CONSTANT((PVAL)NULL);
+    } else
+      xarg2 = sfr[1]->GetParms(n2);
+
+    if (n1 != n2)
+      return NULL;             // Should we flag an error ?
+
+    fp = (PBF*)PlugSubAlloc(g, NULL, n1 * sizeof(PBF));
+
+    for (i = 0; i < n1; i++) {
+      xp[0] = xarg1[i];
+
+      if (n == 8)
+        ((CONSTANT*)xp[1])->SetValue(vlp->GetSubVal(i));
+      else
+        xp[1] = xarg2[i];
+
+      b[0] = b[1] = (xp[0]->GetResultType() != xp[1]->GetResultType());
+      ok |= ((fp[i] = CheckBlockFilari(g, xp, op, b)) != NULL);
+      } // endfor i
+
+    if (ok)
+      bfp = new(g) BLKFILLOG(this, OP_AND, fp, n1);
+#endif // 0
+
+  } // endif n
+
+  return bfp;
+  } // end of CheckBlockFilari
+
+/***********************************************************************/
+/*  ResetBlkFil: reset the block filter and restore filtering.         */
+/***********************************************************************/
+void TDBDOS::ResetBlockFilter(PGLOBAL g)
+  {
+  if (!To_BlkFil)
+    return;
+
+  To_BlkFil->Reset(g);
+
+  if (SavFil && !To_Filter) {
+    // Restore filter if it was disabled by optimization
+    To_Filter = SavFil;
+    SavFil = NULL;
+    } // endif
+
+  Beval = 0;
+  } // end of ResetBlockFilter
+
+/***********************************************************************/
+/*  Block optimization: evaluate the block index filter against        */
+/*  the min and max values of this block and return:                   */
+/*  RC_OK: if some records in the block can meet filter criteria.      */
+/*  RC_NF: if no record in the block can meet filter criteria.         */
+/*  RC_EF: if no record in the remaining file can meet filter criteria.*/
+/*  In addition, temporarily supress filtering if all the records in   */
+/*  the block meet filter criteria.                                    */
+/***********************************************************************/
+int TDBDOS::TestBlock(PGLOBAL g)
+  {
+  int rc = RC_OK;
+
+  if (To_BlkFil && Beval != 2) {
+    // Check for block filtering evaluation
+    if (Beval == 1) {
+      // Filter was removed for last block, restore it
+      To_Filter = SavFil;
+      SavFil = NULL;
+      } // endif Beval
+
+    // Check for valid records in new block
+    switch (Beval = To_BlkFil->BlockEval(g)) {
+      case -2:            // No more valid values in file
+        rc = RC_EF;
+        break;
+      case -1:            // No valid values in block
+        rc = RC_NF;
+        break;
+      case 1:             // All block values are valid
+      case 2:             // All subsequent file values are Ok
+        // Before suppressing the filter for the block(s) it is
+        // necessary to reset the filtered columns to NOT_READ
+        // so their new values are retrieved by the SELECT list.
+        if (To_Filter) // Can be NULL when externally called (XDB)
+          To_Filter->Reset();
+
+        SavFil = To_Filter;
+        To_Filter = NULL; // So remove filter
+      } // endswitch Beval
+
+    if (trace)
+      htrc("BF Eval Beval=%d\n", Beval);
+
+    } // endif To_BlkFil
+
+  return rc;
+  } // end of TestBlock
+
+/***********************************************************************/
+/*  Check whether we have to create/update permanent indexes.          */
+/***********************************************************************/
+int TDBDOS::MakeIndex(PGLOBAL g, PIXDEF pxdf, bool add)
+  {
+  int     k, n;
+  bool    fixed, doit, sep, b = (pxdf != NULL);
+  PCOL   *keycols, colp;
+  PIXDEF  xdp, sxp = NULL;
+  PKPDEF  kdp;
+  PDOSDEF dfp;
+//PCOLDEF cdp;
+  PXINDEX x;
+  PXLOAD  pxp;
+  PCATLG  cat = PlgGetCatalog(g);
+
+  Mode = MODE_READ;
+  Use = USE_READY;
+  dfp = (PDOSDEF)To_Def;
+  fixed = Cardinality(g) >= 0;
+
+  // Are we are called from CreateTable or CreateIndex?
+  if (pxdf) {
+    if (!add && dfp->GetIndx()) {
+      strcpy(g->Message, MSG(INDX_EXIST_YET));
+      return RC_FX;
+      } // endif To_Indx
+
+    if (add && dfp->GetIndx()) {
+      for (sxp = dfp->GetIndx(); sxp; sxp = sxp->GetNext())
+        if (!stricmp(sxp->GetName(), pxdf->GetName())) {
+          sprintf(g->Message, MSG(INDEX_YET_ON), pxdf->GetName(), Name);
+          return RC_FX;
+        } else if (!sxp->GetNext())
+          break;
+
+      sxp->SetNext(pxdf);
+//    first = false;
+    } else
+      dfp->SetIndx(pxdf);
+
+//  pxdf->SetDef(dfp);
+  } else if (!(pxdf = dfp->GetIndx()))
+    return RC_INFO;              // No index to make
+
+  // Allocate all columns that will be used by indexes.
+  // This must be done before opening the table so specific
+  // column initialization can be done ( in particular by TDBVCT)
+  for (n = 0, xdp = pxdf; xdp; xdp = xdp->GetNext())
+    for (kdp = xdp->GetToKeyParts(); kdp; kdp = kdp->GetNext()) {
+      if (!(colp = ColDB(g, kdp->GetName(), 0))) {
+        sprintf(g->Message, MSG(INDX_COL_NOTIN), kdp->GetName(), Name);
+        goto err;
+      } else if (colp->GetResultType() == TYPE_DECIM) {
+        sprintf(g->Message, "Decimal columns are not indexable yet");
+        goto err;
+      } // endif Type
+
+      colp->InitValue(g);
+      n = max(n, xdp->GetNparts());
+      } // endfor kdp
+
+  keycols = (PCOL*)PlugSubAlloc(g, NULL, n * sizeof(PCOL));
+  sep = cat->GetBoolCatInfo("SepIndex", false);
+
+  /*********************************************************************/
+  /*  Construct and save the defined indexes.                          */
+  /*********************************************************************/
+  for (xdp = pxdf; xdp; xdp = xdp->GetNext())
+    if (!OpenDB(g)) {
+      if (xdp->IsAuto() && fixed)
+        // Auto increment key and fixed file: use an XXROW index
+        continue;      // XXROW index doesn't need to be made
+
+      // On Update, redo only indexes that are modified
+      doit = !To_SetCols;
+      n = 0;
+
+      if (sxp)
+        xdp->SetID(sxp->GetID() + 1);
+
+      for (kdp = xdp->GetToKeyParts(); kdp; kdp = kdp->GetNext()) {
+        // Check whether this column was updated
+        for (colp = To_SetCols; !doit && colp; colp = colp->GetNext())
+          if (!stricmp(kdp->GetName(), colp->GetName()))
+            doit = true;
+
+        keycols[n++] = ColDB(g, kdp->GetName(), 0);
+        } // endfor kdp
+
+      // If no indexed columns were updated, don't remake the index
+      // if indexes are in separate files.
+      if (!doit && sep)
+        continue;
+
+      k = xdp->GetNparts();
+
+      // Make the index and save it
+      if (dfp->Huge)
+        pxp = new(g) XHUGE;
+      else
+        pxp = new(g) XFILE;
+
+      if (k == 1)            // Simple index
+        x = new(g) XINDXS(this, xdp, pxp, keycols);
+      else                   // Multi-Column index
+        x = new(g) XINDEX(this, xdp, pxp, keycols);
+
+      if (!x->Make(g, sxp)) {
+        // Retreive define values from the index
+        xdp->SetMaxSame(x->GetMaxSame());
+//      xdp->SetSize(x->GetSize());
+
+        // store KXYCOL Mxs in KPARTDEF Mxsame
+        xdp->SetMxsame(x);
+
+#if defined(TRACE)
+        printf("Make done...\n");
+#endif   // TRACE
+
+//      if (x->GetSize() > 0)
+          sxp = xdp;
+
+        xdp->SetInvalid(false);
+      } else
+        goto err;
+
+    } else
+      return RC_INFO;     // Error or Physical table does not exist
+
+  if (Use == USE_OPEN)
+    CloseDB(g);
+
+  return RC_OK;
+
+err:
+  if (sxp)
+    sxp->SetNext(NULL);
+  else
+    dfp->SetIndx(NULL);
+
+  return RC_FX;
+  } // end of MakeIndex
+
+/***********************************************************************/
+/*  DOS GetProgMax: get the max value for progress information.        */
+/***********************************************************************/
+int TDBDOS::GetProgMax(PGLOBAL g)
+  {
+  return (To_Kindex) ? GetMaxSize(g) : GetFileLength(g);
+  } // end of GetProgMax
+
+/***********************************************************************/
+/*  DOS GetProgCur: get the current value for progress information.    */
+/***********************************************************************/
+int TDBDOS::GetProgCur(void)
+  {
+  return (To_Kindex) ? To_Kindex->GetCur_K() + 1 : GetRecpos();
+  } // end of GetProgCur
+
+/***********************************************************************/
+/*  RowNumber: return the ordinal number of the current row.           */
+/***********************************************************************/
+int TDBDOS::RowNumber(PGLOBAL g, bool b)
+  {
+  if (To_Kindex) {
+    /*******************************************************************/
+    /*  Don't know how to retrieve RowID from file address.            */
+    /*******************************************************************/
+    sprintf(g->Message, MSG(NO_ROWID_FOR_AM),
+                        GetAmName(g, Txfp->GetAmType()));
+    return 0;
+  } else
+    return Txfp->GetRowID();
+
+  } // end of RowNumber
+
+/***********************************************************************/
+/*  DOS Cardinality: returns table cardinality in number of rows.      */
+/*  This function can be called with a null argument to test the       */
+/*  availability of Cardinality implementation (1 yes, 0 no).          */
+/***********************************************************************/
+int TDBDOS::Cardinality(PGLOBAL g)
+  {
+  if (!g)
+    return Txfp->Cardinality(g);
+
+  if (Cardinal < 0)
+    Cardinal = Txfp->Cardinality(g);
+
+  return Cardinal;
+  } // end of Cardinality
+
+/***********************************************************************/
+/*  DOS GetMaxSize: returns file size estimate in number of lines.     */
+/*  This function covers variable record length files.                 */
+/***********************************************************************/
+int TDBDOS::GetMaxSize(PGLOBAL g)
+  {
+  if (MaxSize >= 0)
+    return MaxSize;
+
+  if (!Cardinality(NULL)) {
+    int len = GetFileLength(g);
+
+    if (len >= 0) {
+      if (trace)
+        htrc("Estimating lines len=%d ending=%d\n",
+              len, ((PDOSDEF)To_Def)->Ending);
+
+      /*****************************************************************/
+      /*  Estimate the number of lines in the table (if not known) by  */
+      /*  dividing the file length by the minimum line length assuming */
+      /*  only the last column can be of variable length. This will be */
+      /*  a ceiling estimate (as last column is never totally absent). */
+      /*****************************************************************/
+      int rec = ((PDOSDEF)To_Def)->Ending;     // +2: CRLF +1: LF
+
+      if (AvgLen <= 0)     // No given average estimate
+        rec += EstimatedLength(g);
+      else   // A lower estimate was given for the average record length
+        rec += (int)AvgLen;
+
+      if (trace)
+        htrc(" Filen=%d min_rec=%d\n", len, rec);
+
+      MaxSize = (len + rec - 1) / rec;
+
+      if (trace)
+        htrc(" Estimated max_K=%d\n", MaxSize);
+
+      } // endif len
+
+  } else
+    MaxSize = Cardinality(g);
+
+  return MaxSize;
+  } // end of GetMaxSize
+
+/***********************************************************************/
+/*  DOS EstimatedLength. Returns an estimated minimum line length.     */
+/***********************************************************************/
+int TDBDOS::EstimatedLength(PGLOBAL g)
+  {
+  int     dep = 0;
+  PCOLDEF cdp = To_Def->GetCols();
+
+  if (!cdp->GetNext()) {
+    // One column table, we are going to return a ridiculous
+    // result if we set dep to 1
+    dep = 1 + cdp->GetLong() / 20;           // Why 20 ?????
+  } else for (; cdp; cdp = cdp->GetNext())
+    dep = max(dep, cdp->GetOffset());
+
+  return (int)dep;
+  } // end of Estimated Length
+
+/***********************************************************************/
+/*  DOS tables favor the use temporary files for Update.               */
+/***********************************************************************/
+bool TDBDOS::IsUsingTemp(PGLOBAL g)
+  {
+  USETEMP usetemp = PlgGetUser(g)->UseTemp;
+
+  return (usetemp == TMP_YES || usetemp == TMP_FORCE ||
+         (usetemp == TMP_AUTO && Mode == MODE_UPDATE));
+  } // end of IsUsingTemp
+
+/***********************************************************************/
+/*  DOS Access Method opening routine.                                 */
+/*  New method now that this routine is called recursively (last table */
+/*  first in reverse order): index blocks are immediately linked to    */
+/*  join block of next table if it exists or else are discarted.       */
+/***********************************************************************/
+bool TDBDOS::OpenDB(PGLOBAL g)
+  {
+  if (trace)
+    htrc("DOS OpenDB: tdbp=%p tdb=R%d use=%d mode=%d\n",
+          this, Tdb_No, Use, Mode);
+
+  if (Use == USE_OPEN) {
+    /*******************************************************************/
+    /*  Table already open, just replace it at its beginning.          */
+    /*******************************************************************/
+    if (!To_Kindex) {
+      Txfp->Rewind();       // see comment in Work.log
+
+      if (SkipHeader(g))
+        return TRUE;
+
+    } else
+      /*****************************************************************/
+      /*  Table is to be accessed through a sorted index table.        */
+      /*****************************************************************/
+      To_Kindex->Reset();
+
+    ResetBlockFilter(g);
+    return false;
+    } // endif use
+
+  if (Mode == MODE_DELETE && !Next && Txfp->GetAmType() != TYPE_AM_DOS) {
+    // Delete all lines. Not handled in MAP or block mode
+    Txfp = new(g) DOSFAM((PDOSDEF)To_Def);
+    Txfp->SetTdbp(this);
+  } else if (Txfp->Blocked && (Mode == MODE_DELETE ||
+      (Mode == MODE_UPDATE && PlgGetUser(g)->UseTemp != TMP_NO))) {
+    /*******************************************************************/
+    /*  Delete is not currently handled in block mode neither Update   */
+    /*  when using a temporary file.                                   */
+    /*******************************************************************/
+    if (Txfp->GetAmType() == TYPE_AM_MAP && Mode == MODE_DELETE)
+      Txfp = new(g) MAPFAM((PDOSDEF)To_Def);
+#if defined(ZIP_SUPPORT)
+    else if (Txfp->GetAmType() == TYPE_AM_ZIP)
+      Txfp = new(g) ZIPFAM((PDOSDEF)To_Def);
+#endif   // ZIP_SUPPORT
+    else if (Txfp->GetAmType() != TYPE_AM_DOS)
+      Txfp = new(g) DOSFAM((PDOSDEF)To_Def);
+
+    Txfp->SetTdbp(this);
+    } // endif Mode
+
+  /*********************************************************************/
+  /*  Open according to logical input/output mode required.            */
+  /*  Use conventionnal input/output functions.                        */
+  /*  Treat files as binary in Delete mode (for line moving)           */
+  /*********************************************************************/
+  if (Txfp->OpenTableFile(g))
+    return true;
+
+  Use = USE_OPEN;       // Do it now in case we are recursively called
+
+  /*********************************************************************/
+  /*  Allocate the block filter tree if evaluation is possible.        */
+  /*********************************************************************/
+  To_BlkFil = InitBlockFilter(g, To_Filter);
+
+  /*********************************************************************/
+  /*  Allocate the line buffer plus a null character.                  */
+  /*********************************************************************/
+  To_Line = (char*)PlugSubAlloc(g, NULL, Lrecl + 1);
+
+  if (Mode == MODE_INSERT) {
+    // Spaces between fields must be filled with blanks
+    memset(To_Line, ' ', Lrecl);
+    To_Line[Lrecl] = '\0';
+  } else
+    memset(To_Line, 0, Lrecl + 1);
+
+  if (trace)
+    htrc("OpenDos: R%hd mode=%d To_Line=%p\n", Tdb_No, Mode, To_Line);
+
+  if (SkipHeader(g))         // When called from CSV/FMT files
+    return true;
+
+  /*********************************************************************/
+  /*  Reset statistics values.                                         */
+  /*********************************************************************/
+  num_read = num_there = num_eq[0] = num_eq[1] = 0;
+  return false;
+  } // end of OpenDB
+
+/***********************************************************************/
+/*  ReadDB: Data Base read routine for DOS access method.              */
+/***********************************************************************/
+int TDBDOS::ReadDB(PGLOBAL g)
+  {
+  if (trace > 1)
+    htrc("DOS ReadDB: R%d Mode=%d key=%p link=%p Kindex=%p To_Line=%p\n",
+          GetTdb_No(), Mode, To_Key_Col, To_Link, To_Kindex, To_Line);
+
+  if (To_Kindex) {
+    /*******************************************************************/
+    /*  Reading is by an index table.                                  */
+    /*******************************************************************/
+    int recpos = To_Kindex->Fetch(g);
+
+    switch (recpos) {
+      case -1:           // End of file reached
+        return RC_EF;
+      case -2:           // No match for join
+        return RC_NF;
+      case -3:           // Same record as last non null one
+        num_there++;
+        return RC_OK;
+      default:
+        /***************************************************************/
+        /*  Set the file position according to record to read.         */
+        /***************************************************************/
+        if (SetRecpos(g, recpos))
+          return RC_FX;
+
+        if (trace > 1)
+          htrc("File position is now %d\n", GetRecpos());
+
+        if (Mode == MODE_READ)
+          /*************************************************************/
+          /*  Defer physical reading until one column setting needs it */
+          /*  as it can be a big saving on joins where no other column */
+          /*  than the keys are used, so reading is unnecessary.       */
+          /*************************************************************/
+          if (Txfp->DeferReading())
+            return RC_OK;
+
+      } // endswitch recpos
+
+    } // endif To_Kindex
+
+  if (trace > 1)
+    htrc(" ReadDB: this=%p To_Line=%p\n", this, To_Line);
+
+  /*********************************************************************/
+  /*  Now start the reading process.                                   */
+  /*********************************************************************/
+  return ReadBuffer(g);
+  } // end of ReadDB
+
+/***********************************************************************/
+/*  WriteDB: Data Base write routine for DOS access method.            */
+/***********************************************************************/
+int TDBDOS::WriteDB(PGLOBAL g)
+  {
+  if (trace > 1)
+    htrc("DOS WriteDB: R%d Mode=%d \n", Tdb_No, Mode);
+
+  if (!Ftype && (Mode == MODE_INSERT || Txfp->GetUseTemp())) {
+    char *p;
+
+    /*******************************************************************/
+    /*  Suppress trailing blanks.                                      */
+    /*  Also suppress eventual null from last line.                    */
+    /*******************************************************************/
+    for (p = To_Line + Lrecl -1; p >= To_Line; p--)
+      if (*p && *p != ' ')
+        break;
+
+    *(++p) = '\0';
+    } // endif Mode
+
+  if (trace > 1)
+    htrc("Write: line is='%s'\n", To_Line);
+
+  // Now start the writing process
+  return Txfp->WriteBuffer(g);
+  } // end of WriteDB
+
+/***********************************************************************/
+/*  Data Base delete line routine for DOS (and FIX) access method.     */
+/*  RC_FX means delete all. Nothing to do here (was done at open).     */
+/***********************************************************************/
+int TDBDOS::DeleteDB(PGLOBAL g, int irc)
+  {
+    return (irc == RC_FX) ? RC_OK : Txfp->DeleteRecords(g, irc);
+  } // end of DeleteDB
+
+/***********************************************************************/
+/*  Data Base close routine for DOS access method.                     */
+/***********************************************************************/
+void TDBDOS::CloseDB(PGLOBAL g)
+  {
+  if (To_Kindex) {
+    To_Kindex->Close();
+    To_Kindex = NULL;
+    } // endif
+
+  Txfp->CloseTableFile(g);
+  } // end of CloseDB
+
+// ------------------------ DOSCOL functions ----------------------------
+
+/***********************************************************************/
+/*  DOSCOL public constructor (also called by MAPCOL).                 */
+/***********************************************************************/
+DOSCOL::DOSCOL(PGLOBAL g, PCOLDEF cdp, PTDB tp, PCOL cp, int i, PSZ am)
+  : COLBLK(cdp, tp, i)
+  {
+  char *p;
+  int   prec = Format.Prec;
+  PTXF  txfp = ((PTDBDOS)tp)->Txfp;
+
+  assert(cdp);
+
+  if (cp) {
+    Next = cp->GetNext();
+    cp->SetNext(this);
+  } else {
+    Next = tp->GetColumns();
+    tp->SetColumns(this);
+  } // endif cprec
+
+  // Set additional Dos access method information for column.
+  Deplac = cdp->GetOffset();
+  Long = cdp->GetLong();
+  To_Val = NULL;
+  Clustered = 0;
+  Sorted = 0;
+  Ndv = 0;                // Currently used only for XDB2
+  Nbm = 0;                // Currently used only for XDB2
+  Min = NULL;
+  Max = NULL;
+  Bmap = NULL;
+  Dval = NULL;
+  Buf = NULL;
+
+  if (txfp->Blocked && Opt && (cdp->GetMin() || cdp->GetDval())) {
+    int nblk = txfp->GetBlock();
+
+    Clustered = (cdp->GetXdb2()) ? 2 : 1;
+    Sorted = (cdp->GetOpt() > 1) ? 1 : 0;   // Currently ascending only
+
+    if (Clustered == 1) {
+      Min = AllocValBlock(g, cdp->GetMin(), Buf_Type, nblk, Long, prec);
+      Max = AllocValBlock(g, cdp->GetMax(), Buf_Type, nblk, Long, prec);
+    } else {        // Clustered == 2
+      // Ndv is the number of distinct values in Dval. Ndv and Nbm
+      // may be 0 when optimizing because Ndval is not filled yet,
+      // but the size of the passed Dval memory block is Ok.
+      Ndv = cdp->GetNdv();
+      Dval = AllocValBlock(g, cdp->GetDval(), Buf_Type, Ndv, Long, prec);
+
+      // Bmap cannot be allocated when optimizing, we must know Nbm first
+      if ((Nbm = cdp->GetNbm()))
+        Bmap = AllocValBlock(g, cdp->GetBmap(), TYPE_INT, Nbm * nblk);
+
+    } // endif Clustered
+
+    } // endif Opt
+
+  OldVal = NULL;                  // Currently used only in MinMax
+  Ldz = false;
+  Nod = false;
+  Dcm = -1;
+  p = cdp->GetFmt();
+
+  if (p && IsTypeNum(Buf_Type)) {
+    // Formatted numeric value
+    for (; p && *p && isalpha(*p); p++)
+      switch (toupper(*p)) {
+        case 'Z':                 // Have leading zeros
+          Ldz = true;
+          break;
+        case 'N':                 // Have no decimal point
+          Nod = true;
+          break;
+        } // endswitch p
+
+    // Set number of decimal digits
+    Dcm = (*p) ? atoi(p) : GetScale();
+    } // endif fmt
+
+  if (trace)
+    htrc(" making new %sCOL C%d %s at %p\n", am, Index, Name, this);
+
+  } // end of DOSCOL constructor
+
+/***********************************************************************/
+/*  DOSCOL constructor used for copying columns.                       */
+/*  tdbp is the pointer to the new table descriptor.                   */
+/***********************************************************************/
+DOSCOL::DOSCOL(DOSCOL *col1, PTDB tdbp) : COLBLK(col1, tdbp)
+  {
+  Deplac = col1->Deplac;
+  Long = col1->Long;
+  To_Val = col1->To_Val;
+  Ldz = col1->Ldz;
+  Nod = col1->Nod;
+  Dcm = col1->Dcm;
+  OldVal = col1->OldVal;
+  Buf = col1->Buf;
+  Clustered = col1->Clustered;
+  Sorted = col1->Sorted;
+  Min = col1->Min;
+  Max = col1->Max;
+  Bmap = col1->Bmap;
+  Dval = col1->Dval;
+  Ndv = col1->Ndv;
+  Nbm = col1->Nbm;
+  } // end of DOSCOL copy constructor
+
+/***********************************************************************/
+/*  VarSize: This function tells UpdateDB whether or not the block     */
+/*  optimization file must be redone if this column is updated, even   */
+/*  it is not sorted or clustered. This applies to the last column of  */
+/*  a variable length table that is blocked, because if it is updated  */
+/*  using a temporary file, the block size may be modified.            */
+/***********************************************************************/
+bool DOSCOL::VarSize(void)
+  {
+  PTDBDOS tdbp = (PTDBDOS)To_Tdb;
+  PTXF    txfp = tdbp->Txfp;
+
+  if (Cdp && !Cdp->GetNext()               // Must be the last column
+          && tdbp->Ftype == RECFM_VAR      // of a DOS variable length
+          && txfp->Blocked                 // blocked table
+          && txfp->GetUseTemp())           // using a temporary file.
+    return true;
+  else
+    return false;
+
+  } // end VarSize
+
+/***********************************************************************/
+/*  SetBuffer: prepare a column block for write operation.             */
+/***********************************************************************/
+bool DOSCOL::SetBuffer(PGLOBAL g, PVAL value, bool ok, bool check)
+  {
+  if (!(To_Val = value)) {
+    sprintf(g->Message, MSG(VALUE_ERROR), Name);
+    return true;
+  } else if (Buf_Type == value->GetType()) {
+    // Values are of the (good) column type
+    if (Buf_Type == TYPE_DATE) {
+      // If any of the date values is formatted
+      // output format must be set for the receiving table
+      if (GetDomain() || ((DTVAL *)value)->IsFormatted())
+        goto newval;          // This will make a new value;
+
+    } else if (Buf_Type == TYPE_DOUBLE)
+      // Float values must be written with the correct (column) precision
+      // Note: maybe this should be forced by ShowValue instead of this ?
+      value->SetPrec(GetScale());
+
+    Value = value;            // Directly access the external value
+  } else {
+    // Values are not of the (good) column type
+    if (check) {
+      sprintf(g->Message, MSG(TYPE_VALUE_ERR), Name,
+              GetTypeName(Buf_Type), GetTypeName(value->GetType()));
+      return true;
+      } // endif check
+
+ newval:
+    if (InitValue(g))         // Allocate the matching value block
+      return true;
+
+  } // endif's Value, Buf_Type
+
+  // Allocate the buffer used in WriteColumn for numeric columns
+  if (IsTypeNum(Buf_Type))
+    Buf = (char*)PlugSubAlloc(g, NULL, max(32, Long + Dcm + 1));
+
+  // Because Colblk's have been made from a copy of the original TDB in
+  // case of Update, we must reset them to point to the original one.
+  if (To_Tdb->GetOrig())
+    To_Tdb = (PTDB)To_Tdb->GetOrig();
+
+  // Set the Column
+  Status = (ok) ? BUF_EMPTY : BUF_NO;
+  return false;
+  } // end of SetBuffer
+
+/***********************************************************************/
+/*  ReadColumn: what this routine does is to access the last line      */
+/*  read from the corresponding table, extract from it the field       */
+/*  corresponding to this column and convert it to buffer type.        */
+/***********************************************************************/
+void DOSCOL::ReadColumn(PGLOBAL g)
+  {
+  char   *p = NULL;
+  int     i, rc;
+  int     field;
+  double  dval;
+  PTDBDOS tdbp = (PTDBDOS)To_Tdb;
+
+  if (trace > 1)
+    htrc(
+      "DOS ReadColumn: col %s R%d coluse=%.4X status=%.4X buf_type=%d\n",
+         Name, tdbp->GetTdb_No(), ColUse, Status, Buf_Type);
+
+  /*********************************************************************/
+  /*  If physical reading of the line was deferred, do it now.         */
+  /*********************************************************************/
+  if (!tdbp->IsRead())
+    if ((rc = tdbp->ReadBuffer(g)) != RC_OK) {
+      if (rc == RC_EF)
+        sprintf(g->Message, MSG(INV_DEF_READ), rc);
+
+      longjmp(g->jumper[g->jump_level], 11);
+      } // endif
+
+  p = tdbp->To_Line + Deplac;
+  field = Long;
+
+  switch (tdbp->Ftype) {
+    case RECFM_VAR:
+      /*****************************************************************/
+      /*  For a variable length file, check if the field exists.       */
+      /*****************************************************************/
+      if (strlen(tdbp->To_Line) < (unsigned)Deplac)
+        field = 0;
+
+    case RECFM_FIX:            // Fixed length text file
+    case RECFM_DBF:            // Fixed length DBase file
+      if (Nod) switch (Buf_Type) {
+        case TYPE_INT:
+        case TYPE_SHORT:
+        case TYPE_TINY:
+        case TYPE_BIGINT:
+          if (Value->SetValue_char(p, field - Dcm)) {
+            sprintf(g->Message, "Out of range value for column %s at row %d",
+                    Name, tdbp->RowNumber(g));
+            PushWarning(g, tdbp);
+            } // endif SetValue_char
+
+          break;
+        case TYPE_DOUBLE:
+          Value->SetValue_char(p, field);
+          dval = Value->GetFloatValue();
+
+          for (i = 0; i < Dcm; i++)
+            dval /= 10.0;
+
+          Value->SetValue(dval);
+          break;
+        default:
+          Value->SetValue_char(p, field);
+          break;
+        } // endswitch Buf_Type
+
+      else
+        if (Value->SetValue_char(p, field)) {
+          sprintf(g->Message, "Out of range value for column %s at row %d",
+                  Name, tdbp->RowNumber(g));
+          PushWarning(g, tdbp);
+          } // endif SetValue_char
+
+      break;
+    default:
+      sprintf(g->Message, MSG(BAD_RECFM), tdbp->Ftype);
+      longjmp(g->jumper[g->jump_level], 34);
+    } // endswitch Ftype
+
+  // Set null when applicable
+  if (Nullable)
+    Value->SetNull(Value->IsZero());
+
+  } // end of ReadColumn
+
+/***********************************************************************/
+/*  WriteColumn: what this routine does is to access the last line     */
+/*  read from the corresponding table, and rewrite the field           */
+/*  corresponding to this column from the column buffer and type.      */
+/***********************************************************************/
+void DOSCOL::WriteColumn(PGLOBAL g)
+  {
+  char   *p, *p2, fmt[32];
+  int     i, k, len, field;
+  PTDBDOS tdbp = (PTDBDOS)To_Tdb;
+
+  if (trace > 1)
+    htrc("DOS WriteColumn: col %s R%d coluse=%.4X status=%.4X\n",
+          Name, tdbp->GetTdb_No(), ColUse, Status);
+
+  p = tdbp->To_Line + Deplac;
+
+  if (trace > 1)
+    htrc("Lrecl=%d deplac=%d int=%d\n", tdbp->Lrecl, Deplac, Long);
+
+  field = Long;
+  len = (signed)strlen(tdbp->To_Line);
+
+  if (tdbp->GetAmType() == TYPE_AM_DOS && len > tdbp->Lrecl) {
+    sprintf(g->Message, "Line size %d is bigger than lrecl %d",
+            len, tdbp->Lrecl);
+    longjmp(g->jumper[g->jump_level], 32);
+    } // endif
+
+  if (tdbp->Ftype == RECFM_VAR && tdbp->Mode == MODE_UPDATE) {
+    len = (signed)strlen(tdbp->To_Line);
+
+    if (tdbp->IsUsingTemp(g))
+      // Because of eventual missing field(s) the buffer must be reset
+      memset(tdbp->To_Line + len, ' ', tdbp->Lrecl - len);
+    else
+      // The size actually available must be recalculated
+      field = min(len - Deplac, Long);
+
+    } // endif Ftype
+
+  if (trace > 1)
+    htrc("Long=%d field=%d coltype=%d colval=%p\n",
+          Long, field, Buf_Type, Value);
+
+  /*********************************************************************/
+  /*  Get the string representation of Value according to column type. */
+  /*********************************************************************/
+  if (Value != To_Val)
+    Value->SetValue_pval(To_Val, false);    // Convert the updated value
+
+  /*********************************************************************/
+  /*  This test is only useful for compressed(2) tables.               */
+  /*********************************************************************/
+  if (tdbp->Ftype != RECFM_BIN) {
+    if (Ldz || Nod || Dcm >= 0) {
+      switch (Buf_Type) {
+        case TYPE_SHORT:
+          strcpy(fmt, (Ldz) ? "%0*hd" : "%*.hd");
+          i = 0;
+
+          if (Nod)
+            for (; i < Dcm; i++)
+              strcat(fmt, "0");
+
+          len = sprintf(Buf, fmt, field - i, Value->GetShortValue());
+          break;
+        case TYPE_INT:
+          strcpy(fmt, (Ldz) ? "%0*d" : "%*.d");
+          i = 0;
+
+          if (Nod)
+            for (; i < Dcm; i++)
+              strcat(fmt, "0");
+
+          len = sprintf(Buf, fmt, field - i, Value->GetIntValue());
+          break;
+        case TYPE_TINY:
+          strcpy(fmt, (Ldz) ? "%0*d" : "%*.d");
+          i = 0;
+
+          if (Nod)
+            for (; i < Dcm; i++)
+              strcat(fmt, "0");
+
+          len = sprintf(Buf, fmt, field - i, Value->GetTinyValue());
+          break;
+        case TYPE_DOUBLE:
+          strcpy(fmt, (Ldz) ? "%0*.*lf" : "%*.*lf");
+          sprintf(Buf, fmt, field + ((Nod && Dcm) ? 1 : 0),
+                  Dcm, Value->GetFloatValue());
+          len = strlen(Buf);
+
+          if (Nod && Dcm)
+            for (i = k = 0; i < len; i++, k++)
+              if (Buf[i] != ' ') {
+                if (Buf[i] == '.' || Buf[i] == ',')
+                  k++;
+
+                Buf[i] = Buf[k];
+                } // endif Buf(i)
+
+          len = strlen(Buf);
+          break;
+        } // endswitch BufType
+
+      p2 = Buf;
+    } else                 // Standard PlugDB format
+      p2 = Value->ShowValue(Buf, field);
+
+    if (trace)
+      htrc("new length(%p)=%d\n", p2, strlen(p2));
+
+    if ((len = strlen(p2)) > field) {
+      sprintf(g->Message, MSG(VALUE_TOO_LONG), p2, Name, field);
+      longjmp(g->jumper[g->jump_level], 31);
+      } // endif
+
+    if (trace > 1)
+      htrc("buffer=%s\n", p2);
+
+    /*******************************************************************/
+    /*  Updating must be done only when not in checking pass.          */
+    /*******************************************************************/
+    if (Status) {
+      memset(p, ' ', field);
+      memcpy(p, p2, len);
+
+      if (trace > 1)
+        htrc(" col write: '%.*s'\n", len, p);
+
+      } // endif Use
+
+  } else    // BIN compressed table
+    /*******************************************************************/
+    /*  Check if updating is Ok, meaning col value is not too long.    */
+    /*  Updating to be done only during the second pass (Status=true)  */
+    /*******************************************************************/
+    if (Value->GetBinValue(p, Long, Status)) {
+      sprintf(g->Message, MSG(BIN_F_TOO_LONG),
+                          Name, Value->GetSize(), Long);
+      longjmp(g->jumper[g->jump_level], 31);
+      } // endif
+
+  } // end of WriteColumn
+
+/***********************************************************************/
+/*  SetMinMax: Calculate minimum and maximum values for one block.     */
+/*  Note: TYPE_STRING is stored and processed with zero ended strings  */
+/*  to be matching the way the FILTER Eval function processes them.    */
+/***********************************************************************/
+bool DOSCOL::SetMinMax(PGLOBAL g)
+  {
+  PTDBDOS tp = (PTDBDOS)To_Tdb;
+
+  ReadColumn(g);           // Extract column value from current line
+
+  if (CheckSorted(g))
+    return TRUE;
+
+  if (!tp->Txfp->CurNum) {
+    Min->SetValue(Value, tp->Txfp->CurBlk);
+    Max->SetValue(Value, tp->Txfp->CurBlk);
+  } else {
+    Min->SetMin(Value, tp->Txfp->CurBlk);
+    Max->SetMax(Value, tp->Txfp->CurBlk);
+  } // endif CurNum
+
+  return FALSE;
+  } // end of SetMinMax
+
+/***********************************************************************/
+/*  SetBitMap: Calculate the bit map of existing values in one block.  */
+/*  Note: TYPE_STRING is processed with zero ended strings             */
+/*  to be matching the way the FILTER Eval function processes them.    */
+/***********************************************************************/
+bool DOSCOL::SetBitMap(PGLOBAL g)
+  {
+  int     i, m, n;
+  PULONG  bmp;
+  PTDBDOS tp = (PTDBDOS)To_Tdb;
+  PDBUSER dup = PlgGetUser(g);
+
+  n = tp->Txfp->CurNum;
+  bmp = (PULONG)Bmap->GetValPtr(Nbm * tp->Txfp->CurBlk);
+
+  // Extract column value from current line
+  ReadColumn(g);
+
+  if (CheckSorted(g))
+    return TRUE;
+
+  if (!n)                      // New block
+    for (m = 0; m < Nbm; m++)
+      bmp[m] = 0;             // Reset the new bit map
+
+  if ((i = Dval->Find(Value)) < 0) {
+    char buf[32];
+
+    sprintf(g->Message, MSG(DVAL_NOTIN_LIST),
+      Value->GetCharString(buf), Name);
+    return TRUE;
+  } else if (i >= dup->Maxbmp) {
+    sprintf(g->Message, MSG(OPT_LOGIC_ERR), i);
+    return TRUE;
+  } else {
+    m = i / MAXBMP;
+#if defined(_DEBUG)
+    assert (m < Nbm);
+#endif   // _DEBUG
+    bmp[m] |= (1 << (i % MAXBMP));
+  } // endif's i
+
+  return FALSE;
+  } // end of SetBitMap
+
+/***********************************************************************/
+/*  Checks whether a column declared as sorted is sorted indeed.       */
+/***********************************************************************/
+bool DOSCOL::CheckSorted(PGLOBAL g)
+  {
+  if (Sorted)
+    if (OldVal) {
+      // Verify whether this column is sorted all right
+      if (OldVal->CompareValue(Value) > 0) {
+        // Column is no more in ascending order
+        sprintf(g->Message, MSG(COL_NOT_SORTED), Name, To_Tdb->GetName());
+        Sorted = FALSE;
+        return TRUE;
+      } else
+        OldVal->SetValue_pval(Value);
+
+    } else
+      OldVal = AllocateValue(g, Value);
+
+  return FALSE;
+  } // end of CheckSorted
+
+/***********************************************************************/
+/*  AddDistinctValue: Check whether this value already exist in the    */
+/*  list and if not add it to the distinct values list.                */
+/***********************************************************************/
+bool DOSCOL::AddDistinctValue(PGLOBAL g)
+  {
+  bool found = FALSE;
+  int  i, m, n;
+
+  ReadColumn(g);           // Extract column value from current line
+
+  // Perhaps a better algorithm can be used when Ndv gets bigger
+  // Here we cannot use Find because we must get the index of where
+  // to insert a new value if it is not found in the array.
+  for (n = 0; n < Ndv; n++) {
+    m = Dval->CompVal(Value, n);
+
+    if (m > 0)
+      continue;
+    else if (!m)
+      found = TRUE;        // Already there
+
+    break;
+    } // endfor n
+
+  if (!found) {
+    // Check whether we have room for an additional value
+    if (Ndv == Freq) {
+      // Too many values because of wrong Freq setting
+      sprintf(g->Message, MSG(BAD_FREQ_SET), Name);
+      return TRUE;
+      } // endif Ndv
+
+    // New value, add it to the list before the nth value
+    Dval->SetNval(Ndv + 1);
+
+    for (i = Ndv; i > n; i--)
+      Dval->Move(i - 1, i);
+
+    Dval->SetValue(Value, n);
+    Ndv++;
+    } // endif found
+
+  return FALSE;
+  } // end of AddDistinctValue
+
+/***********************************************************************/
+/*  Make file output of a Dos column descriptor block.                 */
+/***********************************************************************/
+void DOSCOL::Print(PGLOBAL g, FILE *f, uint n)
+  {
+  COLBLK::Print(g, f, n);
+  } // end of Print
+
+/* ------------------------------------------------------------------- */
+