/************* TabMySQL C++ Program Source Code File (.CPP) *************/
/* PROGRAM NAME: TABMYSQL                                               */
/* -------------                                                        */
/*  Version 1.8                                                         */
/*                                                                      */
/* AUTHOR:                                                              */
/* -------                                                              */
/*  Olivier BERTRAND                                      2007-2014     */
/*                                                                      */
/* WHAT THIS PROGRAM DOES:                                              */
/* -----------------------                                              */
/*  Implements a table type that are MySQL tables.                      */
/*  It can optionally use the embedded MySQL library.                   */
/*                                                                      */
/* WHAT YOU NEED TO COMPILE THIS PROGRAM:                               */
/* --------------------------------------                               */
/*                                                                      */
/*  REQUIRED FILES:                                                     */
/*  ---------------                                                     */
/*    TABMYSQL.CPP   - Source code                                      */
/*    PLGDBSEM.H     - DB application declaration file                  */
/*    TABMYSQL.H     - TABODBC classes declaration file                 */
/*    GLOBAL.H       - Global declaration file                          */
/*                                                                      */
/*  REQUIRED LIBRARIES:                                                 */
/*  -------------------                                                 */
/*    Large model C library                                             */
/*                                                                      */
/*  REQUIRED PROGRAMS:                                                  */
/*  ------------------                                                  */
/*    IBM, Borland, GNU or Microsoft C++ Compiler and Linker            */
/*                                                                      */
/************************************************************************/
#define MYSQL_SERVER 1
#include "my_global.h"
#include "sql_class.h"
#include "sql_servers.h"
#if defined(WIN32)
//#include <windows.h>
#else   // !WIN32
//#include <fnmatch.h>
//#include <errno.h>
#include <stdlib.h>
#include <stdio.h>
#include <string.h>
#include "osutil.h"
//#include <io.h>
//#include <fcntl.h>
#endif  // !WIN32

/***********************************************************************/
/*  Include application header files:                                  */
/***********************************************************************/
#include "global.h"
#include "plgdbsem.h"
#include "xtable.h"
#include "tabcol.h"
#include "colblk.h"
#include "mycat.h"
#include "reldef.h"
#include "tabmysql.h"
#include "valblk.h"
#include "tabutil.h"
#include "ha_connect.h"

#if defined(_CONSOLE)
void PrintResult(PGLOBAL, PSEM, PQRYRES);
#endif   // _CONSOLE

extern "C" int   trace;

/* -------------- Implementation of the MYSQLDEF class --------------- */

/***********************************************************************/
/*  Constructor.                                                       */
/***********************************************************************/
MYSQLDEF::MYSQLDEF(void)
  {
  Pseudo = 2;                            // SERVID is Ok but not ROWID
  Hostname = NULL;
  Database = NULL;
  Tabname = NULL;
  Srcdef = NULL;
  Username = NULL;
  Password = NULL;
  Portnumber = 0;
  Isview = false;
  Bind = false;
  Delayed = false;
  Xsrc = false;
  Huge = false;
  } // end of MYSQLDEF constructor

/***********************************************************************/
/*  Get connection info from the declared server.                      */
/***********************************************************************/
bool MYSQLDEF::GetServerInfo(PGLOBAL g, const char *server_name)
{
  THD      *thd= current_thd;
  MEM_ROOT *mem= thd->mem_root;
  FOREIGN_SERVER *server, server_buffer;
  DBUG_ENTER("GetServerInfo");
  DBUG_PRINT("info", ("server_name %s", server_name));

  if (!server_name || !strlen(server_name)) {
    DBUG_PRINT("info", ("server_name not defined!"));
    strcpy(g->Message, "server_name not defined!");
    DBUG_RETURN(true);
    } // endif server_name

  // get_server_by_name() clones the server if exists and allocates
  // copies of strings in the supplied mem_root
  if (!(server= get_server_by_name(mem, server_name, &server_buffer))) {
    DBUG_PRINT("info", ("get_server_by_name returned > 0 error condition!"));
    /* need to come up with error handling */
    strcpy(g->Message, "get_server_by_name returned > 0 error condition!");
    DBUG_RETURN(true);
    } // endif server

  DBUG_PRINT("info", ("get_server_by_name returned server at %lx",
                      (long unsigned int) server));

  // TODO: We need to examine which of these can really be NULL
  Hostname = PlugDup(g, server->host);
  Database = PlugDup(g, server->db);
  Username = PlugDup(g, server->username);
  Password = PlugDup(g, server->password);
  Portnumber = (server->port) ? server->port : GetDefaultPort();

  DBUG_RETURN(false);
} // end of GetServerInfo

/***********************************************************************/
/* Parse connection string                                             */
/*                                                                     */
/* SYNOPSIS                                                            */
/*   ParseURL()                                                        */
/*   url                 The connection string to parse                */
/*                                                                     */
/* DESCRIPTION                                                         */
/*   Populates the table with information about the connection         */
/*   to the foreign database that will serve as the data source.       */
/*   This string must be specified (currently) in the "CONNECTION"     */
/*   field, listed in the CREATE TABLE statement.                      */
/*                                                                     */
/*   This string MUST be in the format of any of these:                */
/*                                                                     */
/*   CONNECTION="scheme://user:pwd@host:port/database/table"           */
/*   CONNECTION="scheme://user@host/database/table"                    */
/*   CONNECTION="scheme://user@host:port/database/table"               */
/*   CONNECTION="scheme://user:pwd@host/database/table"                */
/*                                                                     */
/*   _OR_                                                              */
/*                                                                     */
/*   CONNECTION="connection name" (NIY)                                */
/*                                                                     */
/* An Example:                                                         */
/*                                                                     */
/* CREATE TABLE t1 (id int(32))                                        */
/*   ENGINE="CONNECT" TABLE_TYPE="MYSQL"                               */
/*   CONNECTION="mysql://joe:pwd@192.168.1.111:9308/dbname/tabname";   */
/*                                                                     */
/* CREATE TABLE t2 (                                                   */
/*   id int(4) NOT NULL auto_increment,                                */
/*   name varchar(32) NOT NULL,                                        */
/*   PRIMARY KEY(id)                                                   */
/*   ) ENGINE="CONNECT" TABLE_TYPE="MYSQL"                             */
/*   CONNECTION="my_conn";    (NIY)                                    */
/*                                                                     */
/*  'password' and 'port' are both optional.                           */
/*                                                                     */
/* RETURN VALUE                                                        */
/*   false       success                                               */
/*   true        error                                                 */
/*                                                                     */
/***********************************************************************/
bool MYSQLDEF::ParseURL(PGLOBAL g, char *url, bool b)
  {
  if ((!strstr(url, "://") && (!strchr(url, '@')))) {
    // No :// or @ in connection string. Must be a straight
    // connection name of either "server" or "server/table"
    // ok, so we do a little parsing, but not completely!
    if ((Tabname= strchr(url, '/'))) {
      // If there is a single '/' in the connection string,
      // this means the user is specifying a table name
      *Tabname++= '\0';

      // there better not be any more '/'s !
      if (strchr(Tabname, '/'))
        return true;

    } else
<<<<<<< HEAD
      // Otherwise, straight server name,
      // use tablename of federatedx table as remote table name
      Tabname= Name;
=======
      // Otherwise, straight server name, 
      Tabname = (b) ? GetStringCatInfo(g, "Tabname", Name) : NULL;
>>>>>>> c1973c80

    if (trace)
      htrc("server: %s  Tabname: %s", url, Tabname);

    Server = url;
    return GetServerInfo(g, url);
  } else {
    // URL, parse it
    char *sport, *scheme = url;

    if (!(Username = strstr(url, "://"))) {
      strcpy(g->Message, "Connection is not an URL");
      return true;
      } // endif User

    scheme[Username - scheme] = 0;

    if (stricmp(scheme, "mysql")) {
      strcpy(g->Message, "scheme must be mysql");
      return true;
      } // endif scheme

    Username += 3;

    if (!(Hostname = strchr(Username, '@'))) {
      strcpy(g->Message, "No host specified in URL");
      return true;
    } else {
      *Hostname++ = 0;                   // End Username
      Server = Hostname;
    } // endif Hostname

    if ((Password = strchr(Username, ':'))) {
      *Password++ = 0;                   // End username

      // Make sure there isn't an extra / or @
      if ((strchr(Password, '/') || strchr(Hostname, '@'))) {
        strcpy(g->Message, "Syntax error in URL");
        return true;
        } // endif

      // Found that if the string is:
      // user:@hostname:port/db/table
      // Then password is a null string, so set to NULL
      if ((Password[0] == 0))
        Password = NULL;

      } // endif password

    // Make sure there isn't an extra / or @ */
    if ((strchr(Username, '/')) || (strchr(Hostname, '@'))) {
      strcpy(g->Message, "Syntax error in URL");
      return true;
      } // endif

    if ((Database = strchr(Hostname, '/'))) {
      *Database++ = 0;

      if ((Tabname = strchr(Database, '/'))) {
        *Tabname++ = 0;

        // Make sure there's not an extra /
        if ((strchr(Tabname, '/'))) {
          strcpy(g->Message, "Syntax error in URL");
          return true;
          } // endif /

        } // endif Tabname

      } // endif database

    if ((sport = strchr(Hostname, ':')))
      *sport++ = 0;

    // For unspecified values, get the values of old style options
    // but only if called from MYSQLDEF, else set them to NULL
    Portnumber = (sport && sport[0]) ? atoi(sport) 
               : (b) ? GetIntCatInfo("Port", GetDefaultPort()) : 0;

    if (Username[0] == 0)
      Username = (b) ? GetStringCatInfo(g, "User", "*") : NULL;

    if (Hostname[0] == 0)
      Hostname = (b) ? GetStringCatInfo(g, "Host", "localhost") : NULL;

    if (!Database || !*Database)
      Database = (b) ? GetStringCatInfo(g, "Database", "*") : NULL;

    if (!Tabname || !*Tabname)
      Tabname = (b) ? GetStringCatInfo(g, "Tabname", Name) : NULL;

    if (!Password)
      Password = (b) ? GetStringCatInfo(g, "Password", NULL) : NULL;
    } // endif URL

#if 0
  if (!share->port)
    if (!share->hostname || strcmp(share->hostname, my_localhost) == 0)
      share->socket= (char *) MYSQL_UNIX_ADDR;
    else
      share->port= MYSQL_PORT;
#endif // 0

  return false;
  } // end of ParseURL

/***********************************************************************/
/*  DefineAM: define specific AM block values from XCV file.           */
/***********************************************************************/
bool MYSQLDEF::DefineAM(PGLOBAL g, LPCSTR am, int poff)
  {
  char *url;

  Desc = "MySQL Table";

  if (stricmp(am, "MYPRX")) {
    // Normal case of specific MYSQL table
    url = GetStringCatInfo(g, "Connect", NULL);

    if (!url || !*url) {
      // Not using the connection URL
      Hostname = GetStringCatInfo(g, "Host", "localhost");
      Database = GetStringCatInfo(g, "Database", "*");
      Tabname = GetStringCatInfo(g, "Name", Name); // Deprecated
      Tabname = GetStringCatInfo(g, "Tabname", Tabname);
      Username = GetStringCatInfo(g, "User", "*");
      Password = GetStringCatInfo(g, "Password", NULL);
      Portnumber = GetIntCatInfo("Port", GetDefaultPort());
      Server = Hostname;
    } else if (ParseURL(g, url))
      return true;

    Bind = !!GetIntCatInfo("Bind", 0);
    Delayed = !!GetIntCatInfo("Delayed", 0);
  } else {
    // MYSQL access from a PROXY table 
    Database = GetStringCatInfo(g, "Database", "*");
    Isview = GetBoolCatInfo("View", false);

    // We must get other connection parms from the calling table
    Remove_tshp(Cat);
    url = GetStringCatInfo(g, "Connect", NULL);

    if (!url || !*url) { 
      Hostname = GetStringCatInfo(g, "Host", "localhost");
      Username = GetStringCatInfo(g, "User", "*");
      Password = GetStringCatInfo(g, "Password", NULL);
      Portnumber = GetIntCatInfo("Port", GetDefaultPort());
      Server = Hostname;
    } else {
      char *locdb = Database;

      if (ParseURL(g, url))
        return true;

      Database = locdb;
    } // endif url

    Tabname = Name;
  } // endif am

  if ((Srcdef = GetStringCatInfo(g, "Srcdef", NULL)))
    Isview = true;

  // Used for Update and Delete
  Qrystr = GetStringCatInfo(g, "Query_String", "?");
  Quoted = GetIntCatInfo("Quoted", 0);

  // Specific for command executing tables
  Xsrc = GetBoolCatInfo("Execsrc", false);
  Mxr = GetIntCatInfo("Maxerr", 0);
  Huge = GetBoolCatInfo("Huge", false);
  return false;
  } // end of DefineAM

/***********************************************************************/
/*  GetTable: makes a new TDB of the proper type.                      */
/***********************************************************************/
PTDB MYSQLDEF::GetTable(PGLOBAL g, MODE m)
  {
  if (Xsrc)
    return new(g) TDBMYEXC(this);
  else if (Catfunc == FNC_COL)
    return new(g) TDBMCL(this);
  else
    return new(g) TDBMYSQL(this);

  } // end of GetTable

/* ------------------------------------------------------------------- */

/***********************************************************************/
/*  Implementation of the TDBMYSQL class.                              */
/***********************************************************************/
TDBMYSQL::TDBMYSQL(PMYDEF tdp) : TDBASE(tdp)
  {
  if (tdp) {
    Host = tdp->Hostname;
    Database = tdp->Database;
    Tabname = tdp->Tabname;
    Srcdef = tdp->Srcdef;
    User = tdp->Username;
    Pwd = tdp->Password;
    Server = tdp->Server;
    Qrystr = tdp->Qrystr;
    Quoted = MY_MAX(0, tdp->Quoted);
    Port = tdp->Portnumber;
    Isview = tdp->Isview;
    Prep = tdp->Bind;
    Delayed = tdp->Delayed;
    Myc.m_Use = tdp->Huge;
  } else {
    Host = NULL;
    Database = NULL;
    Tabname = NULL;
    Srcdef = NULL;
    User = NULL;
    Pwd = NULL;
    Server = NULL;
    Qrystr = NULL;
    Quoted = 0;
    Port = 0;
    Isview = false;
    Prep = false;
    Delayed = false;
  } // endif tdp

  Bind = NULL;
  Query = NULL;
  Qbuf = NULL;
  Fetched = false;
  m_Rc = RC_FX;
  AftRows = 0;
  N = -1;
  Nparm = 0;
  } // end of TDBMYSQL constructor

TDBMYSQL::TDBMYSQL(PGLOBAL g, PTDBMY tdbp) : TDBASE(tdbp)
  {
  Host = tdbp->Host;
  Database = tdbp->Database;
  Tabname = tdbp->Tabname;
  Srcdef = tdbp->Srcdef;
  User = tdbp->User;
  Pwd =  tdbp->Pwd;
  Qrystr = tdbp->Qrystr;
  Quoted = tdbp->Quoted;
  Port = tdbp->Port;
  Isview = tdbp->Isview;
  Prep = tdbp->Prep;
  Delayed = tdbp->Delayed;
  Bind = NULL;
  Query = tdbp->Query;
  Qbuf = NULL;
  Fetched = tdbp->Fetched;
  m_Rc = tdbp->m_Rc;
  AftRows = tdbp->AftRows;
  N = tdbp->N;
  Nparm = tdbp->Nparm;
  } // end of TDBMYSQL copy constructor

// Is this really useful ???
PTDB TDBMYSQL::CopyOne(PTABS t)
  {
  PTDB    tp;
  PCOL    cp1, cp2;
  PGLOBAL g = t->G;

  tp = new(g) TDBMYSQL(g, this);

  for (cp1 = Columns; cp1; cp1 = cp1->GetNext()) {
    cp2 = new(g) MYSQLCOL((PMYCOL)cp1, tp);

    NewPointer(t, cp1, cp2);
    } // endfor cp1

  return tp;
  } // end of CopyOne

/***********************************************************************/
/*  Allocate MYSQL column description block.                           */
/***********************************************************************/
PCOL TDBMYSQL::MakeCol(PGLOBAL g, PCOLDEF cdp, PCOL cprec, int n)
  {
  return new(g) MYSQLCOL(cdp, this, cprec, n);
  } // end of MakeCol

/***********************************************************************/
/*  MakeSelect: make the Select statement use with MySQL connection.   */
/*  Note: when implementing EOM filtering, column only used in local   */
/*  filter should be removed from column list.                         */
/***********************************************************************/
bool TDBMYSQL::MakeSelect(PGLOBAL g, bool mx)
  {
  char   *tk = "`";
  int     len = 0, rank = 0;
  bool    b = false;
  PCOL    colp;
//PDBUSER dup = PlgGetUser(g);

  if (Query)
    return false;        // already done

  if (Srcdef) {
    Query = Srcdef;
    return false;
    } // endif Srcdef

  //Find the address of the suballocated query
  Query = (char*)PlugSubAlloc(g, NULL, 0);
  strcpy(Query, "SELECT ");

  if (Columns) {
    for (colp = Columns; colp; colp = colp->GetNext())
      if (!colp->IsSpecial()) {
//      if (colp->IsSpecial()) {
//        strcpy(g->Message, MSG(NO_SPEC_COL));
//        return true;
//      } else {
        if (b)
          strcat(Query, ", ");
        else
          b = true;

        strcat(strcat(strcat(Query, tk), colp->GetName()), tk);
        ((PMYCOL)colp)->Rank = rank++;
      } // endif colp

  } else {
    // ncol == 0 can occur for views or queries such as
    // Query count(*) from... for which we will count the rows from
    // Query '*' from...
    // (the use of a char constant minimize the result storage)
    strcat(Query, (Isview) ? "*" : "'*'");
  } // endif ncol

  strcat(strcat(strcat(strcat(Query, " FROM "), tk), Tabname), tk);
  len = strlen(Query);

  if (To_CondFil) {
    if (!mx) {
      strcat(strcat(Query, " WHERE "), To_CondFil->Body);
      len = strlen(Query) + 1;
    } else
      len += (strlen(To_CondFil->Body) + 256);

  } else
    len += (mx ? 256 : 1);

  if (trace)
    htrc("Query=%s\n", Query);

  // Now we know how much to suballocate
  PlugSubAlloc(g, NULL, len);
  return false;
  } // end of MakeSelect

/***********************************************************************/
/*  MakeInsert: make the Insert statement used with MySQL connection.  */
/***********************************************************************/
bool TDBMYSQL::MakeInsert(PGLOBAL g)
  {
  char *colist, *valist = NULL;
  char *tk = "`";
  int   len = 0, qlen = 0;
  bool  b = false;
  PCOL  colp;

  if (Query)
    return false;        // already done

  for (colp = Columns; colp; colp = colp->GetNext())
    if (!colp->IsSpecial()) {
//    if (colp->IsSpecial()) {
//      strcpy(g->Message, MSG(NO_SPEC_COL));
//      return true;
//    } else {
      len += (strlen(colp->GetName()) + 4);
      ((PMYCOL)colp)->Rank = Nparm++;
    } // endif colp

  colist = (char*)PlugSubAlloc(g, NULL, len);
  *colist = '\0';

  if (Prep) {
#if defined(MYSQL_PREPARED_STATEMENTS)
    valist = (char*)PlugSubAlloc(g, NULL, 2 * Nparm);
    *valist = '\0';
#else   // !MYSQL_PREPARED_STATEMENTS
    strcpy(g->Message, "Prepared statements not used (not supported)");
    PushWarning(g, this);
    Prep = false;
#endif  // !MYSQL_PREPARED_STATEMENTS 
    } // endif Prep

  for (colp = Columns; colp; colp = colp->GetNext()) {
    if (b) {
      strcat(colist, ", ");
      if (Prep) strcat(valist, ",");
    } else
      b = true;

    strcat(strcat(strcat(colist, tk), colp->GetName()), tk);

    // Parameter marker
    if (!Prep) {
      if (colp->GetResultType() == TYPE_DATE)
        qlen += 20;
      else
        qlen += colp->GetLength();

    } // endif Prep

    if (Prep)
      strcat(valist, "?");

    } // endfor colp

  // Below 40 is enough to contain the fixed part of the query
  len = (strlen(Tabname) + strlen(colist)
                         + ((Prep) ? strlen(valist) : 0) + 40);
  Query = (char*)PlugSubAlloc(g, NULL, len);

  if (Delayed)
    strcpy(Query, "INSERT DELAYED INTO ");
  else
    strcpy(Query, "INSERT INTO ");

  strcat(strcat(strcat(Query, tk), Tabname), tk);
  strcat(strcat(strcat(Query, " ("), colist), ") VALUES (");

  if (Prep)
    strcat(strcat(Query, valist), ")");
  else {
    qlen += (strlen(Query) + Nparm);
    Qbuf = (char *)PlugSubAlloc(g, NULL, qlen);
    } // endelse Prep

  return false;
  } // end of MakeInsert

/***********************************************************************/
/*  MakeCommand: make the Update or Delete statement to send to the    */
/*  MySQL server. Limited to remote values and filtering.              */
/***********************************************************************/
int TDBMYSQL::MakeCommand(PGLOBAL g)
  {
  Query = (char*)PlugSubAlloc(g, NULL, strlen(Qrystr) + 64);

  if (Quoted > 0 || stricmp(Name, Tabname)) {
    char *p, *qrystr, name[68];
    bool  qtd = Quoted > 0;


    // Make a lower case copy of the originale query
    qrystr = (char*)PlugSubAlloc(g, NULL, strlen(Qrystr) + 1);
    strlwr(strcpy(qrystr, Qrystr));

    // Check whether the table name is equal to a keyword
    // If so, it must be quoted in the original query
    strlwr(strcat(strcat(strcpy(name, "`"), Name), "`"));

    if (!strstr("`update`delete`low_priority`ignore`quick`from`", name))
      strlwr(strcpy(name, Name));     // Not a keyword

    if ((p = strstr(qrystr, name))) {
      memcpy(Query, Qrystr, p - qrystr);
      Query[p - qrystr] = 0;

      if (qtd && *(p-1) == ' ')
        strcat(strcat(strcat(Query, "`"), Tabname), "`");
      else
        strcat(Query, Tabname);

      strcat(Query, Qrystr + (p - qrystr) + strlen(name));
    } else {
      sprintf(g->Message, "Cannot use this %s command",
                   (Mode == MODE_UPDATE) ? "UPDATE" : "DELETE");
      return RC_FX;
    } // endif p

  } else
    strcpy(Query, Qrystr);

  return RC_OK;
  } // end of MakeCommand

#if 0
/***********************************************************************/
/*  MakeUpdate: make the Update statement use with MySQL connection.   */
/*  Limited to remote values and filtering.                            */
/***********************************************************************/
int TDBMYSQL::MakeUpdate(PGLOBAL g)
  {
  char *qc, cmd[8], tab[96], end[1024];

  Query = (char*)PlugSubAlloc(g, NULL, strlen(Qrystr) + 64);
  memset(end, 0, sizeof(end));

  if (sscanf(Qrystr, "%s `%[^`]`%1023c", cmd, tab, end) > 2 ||
      sscanf(Qrystr, "%s \"%[^\"]\"%1023c", cmd, tab, end) > 2)
    qc = "`";
  else if (sscanf(Qrystr, "%s %s%1023c", cmd, tab, end) > 2
                  && !stricmp(tab, Name))
    qc = (Quoted) ? "`" : "";
  else {
    strcpy(g->Message, "Cannot use this UPDATE command");
    return RC_FX;
  } // endif sscanf

  assert(!stricmp(cmd, "update"));
  strcat(strcat(strcat(strcpy(Query, "UPDATE "), qc), Tabname), qc);
  strcat(Query, end);
  return RC_OK;
  } // end of MakeUpdate

/***********************************************************************/
/*  MakeDelete: make the Delete statement used with MySQL connection.  */
/*  Limited to remote filtering.                                       */
/***********************************************************************/
int TDBMYSQL::MakeDelete(PGLOBAL g)
  {
  char *qc, cmd[8], from[8], tab[96], end[512];

  Query = (char*)PlugSubAlloc(g, NULL, strlen(Qrystr) + 64);
  memset(end, 0, sizeof(end));

  if (sscanf(Qrystr, "%s %s `%[^`]`%511c", cmd, from, tab, end) > 2 ||
      sscanf(Qrystr, "%s %s \"%[^\"]\"%511c", cmd, from, tab, end) > 2)
    qc = "`";
  else if (sscanf(Qrystr, "%s %s %s%511c", cmd, from, tab, end) > 2)
    qc = (Quoted) ? "`" : "";
  else {
    strcpy(g->Message, "Cannot use this DELETE command");
    return RC_FX;
  } // endif sscanf

  assert(!stricmp(cmd, "delete") && !stricmp(from, "from"));
  strcat(strcat(strcat(strcpy(Query, "DELETE FROM "), qc), Tabname), qc);

  if (*end)
    strcat(Query, end);

  return RC_OK;
  } // end of MakeDelete
#endif // 0

/***********************************************************************/
/*  XCV GetMaxSize: returns the maximum number of rows in the table.   */
/***********************************************************************/
int TDBMYSQL::GetMaxSize(PGLOBAL g)
  {
  if (MaxSize < 0) {
#if 0
    if (MakeSelect(g))
      return -2;

    if (!Myc.Connected()) {
      if (Myc.Open(g, Host, Database, User, Pwd, Port))
        return -1;

      } // endif connected

    if ((MaxSize = Myc.GetResultSize(g, Query)) < 0) {
      Myc.Close();
      return -3;
      } // endif MaxSize

    // FIXME: Columns should be known when Info calls GetMaxSize
    if (!Columns)
      Query = NULL;     // Must be remade when columns are known
#endif // 0

    // Return 0 in mode DELETE in case of delete all.
    MaxSize = (Mode == MODE_DELETE) ? 0 : 10;   // To make MySQL happy
    } // endif MaxSize

  return MaxSize;
  } // end of GetMaxSize

/***********************************************************************/
/*  This a fake routine as ROWID does not exist in MySQL.              */
/***********************************************************************/
int TDBMYSQL::RowNumber(PGLOBAL g, bool b)
  {
  return N;
  } // end of RowNumber

/***********************************************************************/
/*  Return 0 in mode UPDATE to tell that the update is done.           */
/***********************************************************************/
int TDBMYSQL::GetProgMax(PGLOBAL g)
  {
  return (Mode == MODE_UPDATE) ? 0 : GetMaxSize(g);
  } // end of GetProgMax

/***********************************************************************/
/*  MySQL Bind Parameter function.                                     */
/***********************************************************************/
int TDBMYSQL::BindColumns(PGLOBAL g)
  {
#if defined(MYSQL_PREPARED_STATEMENTS)
  if (Prep) {
    Bind = (MYSQL_BIND*)PlugSubAlloc(g, NULL, Nparm * sizeof(MYSQL_BIND));

    for (PMYCOL colp = (PMYCOL)Columns; colp; colp = (PMYCOL)colp->Next)
      colp->InitBind(g);

    return Myc.BindParams(g, Bind);
    } // endif prep
#endif   // MYSQL_PREPARED_STATEMENTS

  return RC_OK;
  } // end of BindColumns

/***********************************************************************/
/*  MySQL Access Method opening routine.                               */
/***********************************************************************/
bool TDBMYSQL::OpenDB(PGLOBAL g)
  {
  if (Use == USE_OPEN) {
    /*******************************************************************/
    /*  Table already open, just replace it at its beginning.          */
    /*******************************************************************/
    Myc.Rewind();
    return false;
    } // endif use

  /*********************************************************************/
  /*  Open a MySQL connection for this table.                          */
  /*  Note: this may not be the proper way to do. Perhaps it is better */
  /*  to test whether a connection is already open for this server     */
  /*  and if so to allocate just a new result set. But this only for   */
  /*  servers allowing concurency in getting results ???               */
  /*********************************************************************/
  if (!Myc.Connected()) {
    if (Myc.Open(g, Host, Database, User, Pwd, Port))
      return true;

    } // endif Connected

  /*********************************************************************/
  /*  Take care of DATE columns.                                       */
  /*********************************************************************/
  for (PMYCOL colp = (PMYCOL)Columns; colp; colp = (PMYCOL)colp->Next)
    if (colp->Buf_Type == TYPE_DATE)
      // Format must match DATETIME MySQL type
      ((DTVAL*)colp->GetValue())->SetFormat(g, "YYYY-MM-DD hh:mm:ss", 19);

  /*********************************************************************/
  /*  Allocate whatever is used for getting results.                   */
  /*********************************************************************/
  if (Mode == MODE_READ || Mode == MODE_READX) {
    MakeSelect(g, Mode == MODE_READX);
    m_Rc = (Mode == MODE_READ) ? Myc.ExecSQL(g, Query) : RC_OK;

#if 0
    if (!Myc.m_Res || !Myc.m_Fields) {
      sprintf(g->Message, "%s result", (Myc.m_Res) ? "Void" : "No");
      Myc.Close();
      return true;
      } // endif m_Res
#endif // 0

    if (!m_Rc && Srcdef)
      if (SetColumnRanks(g))
        return true;

  } else if (Mode == MODE_INSERT) {
    if (Srcdef) {
      strcpy(g->Message, "No insert into anonym views");
      return true;
      } // endif Srcdef

    if (!MakeInsert(g)) {
#if defined(MYSQL_PREPARED_STATEMENTS)
      int n = (Prep) ? Myc.PrepareSQL(g, Query) : Nparm;

      if (Nparm != n) {
        if (n >= 0)          // Other errors return negative values
          strcpy(g->Message, MSG(BAD_PARM_COUNT));

      } else
#endif   // MYSQL_PREPARED_STATEMENTS
        m_Rc = BindColumns(g);

      } // endif MakeInsert

    if (m_Rc != RC_FX) {
      char cmd[64];
      int  w;

      sprintf(cmd, "ALTER TABLE `%s` DISABLE KEYS", Tabname);
      m_Rc = Myc.ExecSQL(g, cmd, &w);
      } // endif m_Rc

  } else
//  m_Rc = (Mode == MODE_DELETE) ? MakeDelete(g) : MakeUpdate(g);
    m_Rc = MakeCommand(g);

  if (m_Rc == RC_FX) {
    Myc.Close();
    return true;
    } // endif rc

  Use = USE_OPEN;
  return false;
  } // end of OpenDB

/***********************************************************************/
/*  Set the rank of columns in the result set.                         */
/***********************************************************************/
bool TDBMYSQL::SetColumnRanks(PGLOBAL g)
  {
  for (PCOL colp = Columns; colp; colp = colp->GetNext())
    if (((PMYCOL)colp)->FindRank(g))
      return true;

  return false;
  } // end of SetColumnRanks

/***********************************************************************/
/*  Called by Parent table to make the columns of a View.              */
/***********************************************************************/
PCOL TDBMYSQL::MakeFieldColumn(PGLOBAL g, char *name)
  {
  int          n;
  MYSQL_FIELD *fld;
  PCOL         cp, colp = NULL;

  for (n = 0; n < Myc.m_Fields; n++) {
    fld = &Myc.m_Res->fields[n];

    if (!stricmp(name, fld->name)) {
      colp = new(g) MYSQLCOL(fld, this, n);

      if (colp->InitValue(g))
        return NULL;

      if (!Columns)
        Columns = colp;
      else for (cp = Columns; cp; cp = cp->GetNext())
        if (!cp->GetNext()) {
          cp->SetNext(colp);
          break;
          } // endif Next

      break;
      } // endif name

    } // endfor n

  if (!colp)
    sprintf(g->Message, "Column %s is not in view", name);

  return colp;
  } // end of MakeFieldColumn

/***********************************************************************/
/*  Called by Pivot tables to find default column names in a View      */
/*  as the name of last field not equal to the passed name.            */
/***********************************************************************/
char *TDBMYSQL::FindFieldColumn(char *name)
  {
  int          n;
  MYSQL_FIELD *fld;
  char        *cp = NULL;

  for (n = Myc.m_Fields - 1; n >= 0; n--) {
    fld = &Myc.m_Res->fields[n];

    if (!name || stricmp(name, fld->name)) {
      cp = fld->name;
      break;
      } // endif name

    } // endfor n

  return cp;
  } // end of FindFieldColumn

/***********************************************************************/
/*  Send an UPDATE or DELETE command to the remote server.             */
/***********************************************************************/
int TDBMYSQL::SendCommand(PGLOBAL g)
  {
  int w;

  if (Myc.ExecSQLcmd(g, Query, &w) == RC_NF) {
    AftRows = Myc.m_Afrw;
    sprintf(g->Message, "%s: %d affected rows", Tabname, AftRows);
    PushWarning(g, this, 0);    // 0 means a Note

    if (trace)
      htrc("%s\n", g->Message);

    if (w && Myc.ExecSQL(g, "SHOW WARNINGS") == RC_OK) {
      // We got warnings from the remote server
      while (Myc.Fetch(g, -1) == RC_OK) {
        sprintf(g->Message, "%s: (%s) %s", Tabname,
                Myc.GetCharField(1), Myc.GetCharField(2));
        PushWarning(g, this);
        } // endwhile Fetch

      Myc.FreeResult();
      } // endif w

    return RC_EF;               // Nothing else to do
  } else
    return RC_FX;               // Error

  } // end of SendCommand

/***********************************************************************/
/*  Data Base indexed read routine for MYSQL access method.            */
/***********************************************************************/
bool TDBMYSQL::ReadKey(PGLOBAL g, OPVAL op, const void *key, int len)
{
  int  oldlen = strlen(Query);

  if (op == OP_NEXT)
    return false;
  else if (op == OP_FIRST) {
    if (To_CondFil)
      strcat(strcat(Query, " WHERE "), To_CondFil->Body);

  } else {
    if (Myc.m_Res)
      Myc.FreeResult();

    To_Def->GetHandler()->MakeKeyWhere(g, Query, op, "`", key, len);

    if (To_CondFil)
      strcat(strcat(strcat(Query, " AND ("), To_CondFil->Body), ")");

  } // endif's op

  m_Rc = Myc.ExecSQL(g, Query);
  Query[oldlen] = 0;
  return false;
} // end of ReadKey

/***********************************************************************/
/*  Data Base read routine for MYSQL access method.                    */
/***********************************************************************/
int TDBMYSQL::ReadDB(PGLOBAL g)
  {
  int rc;

  if (trace > 1)
    htrc("MySQL ReadDB: R%d Mode=%d key=%p link=%p Kindex=%p\n",
          GetTdb_No(), Mode, To_Key_Col, To_Link, To_Kindex);

  if (Mode == MODE_UPDATE || Mode == MODE_DELETE)
    return SendCommand(g);

  /*********************************************************************/
  /*  Now start the reading process.                                   */
  /*  Here is the place to fetch the line.                             */
  /*********************************************************************/
  N++;
  Fetched = ((rc = Myc.Fetch(g, -1)) == RC_OK);

  if (trace > 1)
    htrc(" Read: rc=%d\n", rc);

  return rc;
  } // end of ReadDB

/***********************************************************************/
/*  WriteDB: Data Base write routine for MYSQL access methods.         */
/***********************************************************************/
int TDBMYSQL::WriteDB(PGLOBAL g)
  {
#if defined(MYSQL_PREPARED_STATEMENTS)
  if (Prep)
    return Myc.ExecStmt(g);
#endif   // MYSQL_PREPARED_STATEMENTS

  // Statement was not prepared, we must construct and execute
  // an insert query for each line to insert
  int  rc;
  char buf[64];

  strcpy(Qbuf, Query);

  // Make the Insert command value list
  for (PCOL colp = Columns; colp; colp = colp->GetNext()) {
    if (!colp->GetValue()->IsNull()) {
      if (colp->GetResultType() == TYPE_STRING ||
          colp->GetResultType() == TYPE_DATE)
        strcat(Qbuf, "'");

      strcat(Qbuf, colp->GetValue()->GetCharString(buf));

      if (colp->GetResultType() == TYPE_STRING ||
          colp->GetResultType() == TYPE_DATE)
        strcat(Qbuf, "'");

    } else
      strcat(Qbuf, "NULL");

    strcat(Qbuf, (colp->GetNext()) ? "," : ")");
    } // endfor colp

  Myc.m_Rows = -1;      // To execute the query
  rc = Myc.ExecSQL(g, Qbuf);
  return (rc == RC_NF) ? RC_OK : rc;      // RC_NF is Ok
  } // end of WriteDB

/***********************************************************************/
/*  Data Base delete all routine for MYSQL access methods.             */
/***********************************************************************/
int TDBMYSQL::DeleteDB(PGLOBAL g, int irc)
  {
  if (irc == RC_FX)
    // Send the DELETE (all) command to the remote table
    return (SendCommand(g) == RC_FX) ? RC_FX : RC_OK;
  else
    return RC_OK;                 // Ignore

  } // end of DeleteDB

/***********************************************************************/
/*  Data Base close routine for MySQL access method.                   */
/***********************************************************************/
void TDBMYSQL::CloseDB(PGLOBAL g)
  {
  if (Myc.Connected()) {
    if (Mode == MODE_INSERT) {
      char cmd[64];
      int  w;
      PDBUSER dup = PlgGetUser(g);

      dup->Step = "Enabling indexes";
      sprintf(cmd, "ALTER TABLE `%s` ENABLE KEYS", Tabname);
      Myc.m_Rows = -1;      // To execute the query
      m_Rc = Myc.ExecSQL(g, cmd, &w);
      } // endif m_Rc

    Myc.Close();
    } // endif Myc

  if (trace)
    htrc("MySQL CloseDB: closing %s rc=%d\n", Name, m_Rc);

  } // end of CloseDB

// ------------------------ MYSQLCOL functions --------------------------

/***********************************************************************/
/*  MYSQLCOL public constructor.                                       */
/***********************************************************************/
MYSQLCOL::MYSQLCOL(PCOLDEF cdp, PTDB tdbp, PCOL cprec, int i, PSZ am)
        : COLBLK(cdp, tdbp, i)
  {
  if (cprec) {
    Next = cprec->GetNext();
    cprec->SetNext(this);
  } else {
    Next = tdbp->GetColumns();
    tdbp->SetColumns(this);
  } // endif cprec

  // Set additional MySQL access method information for column.
  Precision = Long = cdp->GetLong();
  Bind = NULL;
  To_Val = NULL;
  Slen = 0;
  Rank = -1;            // Not known yet

  if (trace)
    htrc(" making new %sCOL C%d %s at %p\n", am, Index, Name, this);

  } // end of MYSQLCOL constructor

/***********************************************************************/
/*  MYSQLCOL public constructor.                                       */
/***********************************************************************/
MYSQLCOL::MYSQLCOL(MYSQL_FIELD *fld, PTDB tdbp, int i, PSZ am)
        : COLBLK(NULL, tdbp, i)
  {
  const char *chset = get_charset_name(fld->charsetnr);
  char  v = (!strcmp(chset, "binary")) ? 'B' : 0;

  Name = fld->name;
  Opt = 0;
  Precision = Long = fld->length;
  Buf_Type = MYSQLtoPLG(fld->type, &v);
  strcpy(Format.Type, GetFormatType(Buf_Type));
  Format.Length = Long;
  Format.Prec = fld->decimals;
  ColUse = U_P;
  Nullable = !IS_NOT_NULL(fld->flags);

  // Set additional MySQL access method information for column.
  Bind = NULL;
  To_Val = NULL;
  Slen = 0;
  Rank = i;

  if (trace)
    htrc(" making new %sCOL C%d %s at %p\n", am, Index, Name, this);

  } // end of MYSQLCOL constructor

/***********************************************************************/
/*  MYSQLCOL constructor used for copying columns.                     */
/*  tdbp is the pointer to the new table descriptor.                   */
/***********************************************************************/
MYSQLCOL::MYSQLCOL(MYSQLCOL *col1, PTDB tdbp) : COLBLK(col1, tdbp)
  {
  Long = col1->Long;
  Bind = NULL;
  To_Val = NULL;
  Slen = col1->Slen;
  Rank = col1->Rank;
  } // end of MYSQLCOL copy constructor

/***********************************************************************/
/*  FindRank: Find the rank of this column in the result set.          */
/***********************************************************************/
bool MYSQLCOL::FindRank(PGLOBAL g)
{
  int    n;
  MYSQLC myc = ((PTDBMY)To_Tdb)->Myc;

  for (n = 0; n < myc.m_Fields; n++)
    if (!stricmp(Name, myc.m_Res->fields[n].name)) {
      Rank = n;
      return false;
      } // endif Name

  sprintf(g->Message, "Column %s not in result set", Name);
  return true;
} // end of FindRank

/***********************************************************************/
/*  SetBuffer: prepare a column block for write operation.             */
/***********************************************************************/
bool MYSQLCOL::SetBuffer(PGLOBAL g, PVAL value, bool ok, bool check)
  {
  if (!(To_Val = value)) {
    sprintf(g->Message, MSG(VALUE_ERROR), Name);
    return true;
  } else if (Buf_Type == value->GetType()) {
    // Values are of the (good) column type
    if (Buf_Type == TYPE_DATE) {
      // If any of the date values is formatted
      // output format must be set for the receiving table
      if (GetDomain() || ((DTVAL *)value)->IsFormatted())
        goto newval;          // This will make a new value;

    } else if (Buf_Type == TYPE_DOUBLE)
      // Float values must be written with the correct (column) precision
      // Note: maybe this should be forced by ShowValue instead of this ?
      value->SetPrec(GetScale());

    Value = value;            // Directly access the external value
  } else {
    // Values are not of the (good) column type
    if (check) {
      sprintf(g->Message, MSG(TYPE_VALUE_ERR), Name,
              GetTypeName(Buf_Type), GetTypeName(value->GetType()));
      return true;
      } // endif check

 newval:
    if (InitValue(g))         // Allocate the matching value block
      return true;

  } // endif's Value, Buf_Type

  // Because Colblk's have been made from a copy of the original TDB in
  // case of Update, we must reset them to point to the original one.
  if (To_Tdb->GetOrig())
    To_Tdb = (PTDB)To_Tdb->GetOrig();

  // Set the Column
  Status = (ok) ? BUF_EMPTY : BUF_NO;
  return false;
  } // end of SetBuffer

/***********************************************************************/
/*  InitBind: Initialize the bind structure according to type.         */
/***********************************************************************/
void MYSQLCOL::InitBind(PGLOBAL g)
  {
  PTDBMY tdbp = (PTDBMY)To_Tdb;

  assert(tdbp->Bind && Rank < tdbp->Nparm);

  Bind = &tdbp->Bind[Rank];
  memset(Bind, 0, sizeof(MYSQL_BIND));

  if (Buf_Type == TYPE_DATE) {
    Bind->buffer_type = PLGtoMYSQL(TYPE_STRING, false);
    Bind->buffer = (char *)PlugSubAlloc(g,NULL, 20);
    Bind->buffer_length = 20;
    Bind->length = &Slen;
  } else {
    Bind->buffer_type = PLGtoMYSQL(Buf_Type, false);
    Bind->buffer = (char *)Value->GetTo_Val();
    Bind->buffer_length = Value->GetClen();
    Bind->length = (IsTypeChar(Buf_Type)) ? &Slen : NULL;
  } // endif Buf_Type

  } // end of InitBind

/***********************************************************************/
/*  ReadColumn:                                                        */
/***********************************************************************/
void MYSQLCOL::ReadColumn(PGLOBAL g)
  {
  char  *p, *buf, tim[20];
  int    rc;
  PTDBMY tdbp = (PTDBMY)To_Tdb;

  /*********************************************************************/
  /*  If physical fetching of the line was deferred, do it now.        */
  /*********************************************************************/
  if (!tdbp->Fetched)
    if ((rc = tdbp->Myc.Fetch(g, tdbp->N)) != RC_OK) {
      if (rc == RC_EF)
        sprintf(g->Message, MSG(INV_DEF_READ), rc);

      longjmp(g->jumper[g->jump_level], 11);
    } else
      tdbp->Fetched = true;

  if ((buf = ((PTDBMY)To_Tdb)->Myc.GetCharField(Rank))) {
    if (trace > 1)
      htrc("MySQL ReadColumn: name=%s buf=%s\n", Name, buf);

    // TODO: have a true way to differenciate temporal values
    if (Buf_Type == TYPE_DATE && strlen(buf) == 8)
      // This is a TIME value
      p = strcat(strcpy(tim, "1970-01-01 "), buf);
    else
      p = buf;

    if (Value->SetValue_char(p, strlen(p))) {
      sprintf(g->Message, "Out of range value for column %s at row %d",
              Name, tdbp->RowNumber(g));
      PushWarning(g, tdbp);
      } // endif SetValue_char

  } else {
    if (Nullable)
      Value->SetNull(true);

    Value->Reset();              // Null value
  } // endif buf

  } // end of ReadColumn

/***********************************************************************/
/*  WriteColumn: make sure the bind buffer is updated.                 */
/***********************************************************************/
void MYSQLCOL::WriteColumn(PGLOBAL g)
  {
  /*********************************************************************/
  /*  Do convert the column value if necessary.                        */
  /*********************************************************************/
  if (Value != To_Val)
    Value->SetValue_pval(To_Val, false);   // Convert the inserted value

#if defined(MYSQL_PREPARED_STATEMENTS)
  if (((PTDBMY)To_Tdb)->Prep) {
    if (Buf_Type == TYPE_DATE) {
      Value->ShowValue((char *)Bind->buffer, (int)Bind->buffer_length);
      Slen = strlen((char *)Bind->buffer);
    } else if (IsTypeChar(Buf_Type))
      Slen = strlen(Value->GetCharValue());

    } // endif Prep
#endif   // MYSQL_PREPARED_STATEMENTS

  } // end of WriteColumn

/* ------------------------------------------------------------------- */

/***********************************************************************/
/*  Implementation of the TDBMYEXC class.                              */
/***********************************************************************/
TDBMYEXC::TDBMYEXC(PMYDEF tdp) : TDBMYSQL(tdp)
{
  Cmdlist = NULL;
  Cmdcol = NULL;
  Shw = false;
  Havew = false;
  Isw = false;
  Warnings = 0;
  Mxr = tdp->Mxr;
  Nerr = 0;
} // end of TDBMYEXC constructor

TDBMYEXC::TDBMYEXC(PGLOBAL g, PTDBMYX tdbp) : TDBMYSQL(g, tdbp)
{
  Cmdlist = tdbp->Cmdlist;
  Cmdcol = tdbp->Cmdcol;
  Shw = tdbp->Shw;
  Havew = tdbp->Havew;
  Isw = tdbp->Isw;
  Mxr = tdbp->Mxr;
  Nerr = tdbp->Nerr;
} // end of TDBMYEXC copy constructor

// Is this really useful ???
PTDB TDBMYEXC::CopyOne(PTABS t)
  {
  PTDB    tp;
  PCOL    cp1, cp2;
  PGLOBAL g = t->G;

  tp = new(g) TDBMYEXC(g, this);

  for (cp1 = Columns; cp1; cp1 = cp1->GetNext()) {
    cp2 = new(g) MYXCOL((PMYXCOL)cp1, tp);

    NewPointer(t, cp1, cp2);
    } // endfor cp1

  return tp;
  } // end of CopyOne

/***********************************************************************/
/*  Allocate MYSQL column description block.                           */
/***********************************************************************/
PCOL TDBMYEXC::MakeCol(PGLOBAL g, PCOLDEF cdp, PCOL cprec, int n)
  {
  PMYXCOL colp = new(g) MYXCOL(cdp, this, cprec, n);

  if (!colp->Flag)
    Cmdcol = colp->GetName();

  return colp;
  } // end of MakeCol

/***********************************************************************/
/*  MakeCMD: make the SQL statement to send to MYSQL connection.       */
/***********************************************************************/
PCMD TDBMYEXC::MakeCMD(PGLOBAL g)
  {
  PCMD xcmd = NULL;

  if (To_CondFil) {
    if (Cmdcol) {
      if (!stricmp(Cmdcol, To_CondFil->Body) &&
          (To_CondFil->Op == OP_EQ || To_CondFil->Op == OP_IN)) {
        xcmd = To_CondFil->Cmds;
      } else
        strcpy(g->Message, "Invalid command specification filter");

    } else
      strcpy(g->Message, "No command column in select list");

  } else if (!Srcdef)
    strcpy(g->Message, "No Srcdef default command");
  else
    xcmd = new(g) CMD(g, Srcdef);

  return xcmd;
  } // end of MakeCMD

/***********************************************************************/
/*  EXC GetMaxSize: returns the maximum number of rows in the table.   */
/***********************************************************************/
int TDBMYEXC::GetMaxSize(PGLOBAL g)
  {
  if (MaxSize < 0) {
    MaxSize = 10;                 // a guess
    } // endif MaxSize

  return MaxSize;
  } // end of GetMaxSize

/***********************************************************************/
/*  MySQL Exec Access Method opening routine.                          */
/***********************************************************************/
bool TDBMYEXC::OpenDB(PGLOBAL g)
  {
  if (Use == USE_OPEN) {
    strcpy(g->Message, "Multiple execution is not allowed");
    return true;
    } // endif use

  /*********************************************************************/
  /*  Open a MySQL connection for this table.                          */
  /*  Note: this may not be the proper way to do. Perhaps it is better */
  /*  to test whether a connection is already open for this server     */
  /*  and if so to allocate just a new result set. But this only for   */
  /*  servers allowing concurency in getting results ???               */
  /*********************************************************************/
  if (!Myc.Connected())
    if (Myc.Open(g, Host, Database, User, Pwd, Port))
      return true;

  Use = USE_OPEN;       // Do it now in case we are recursively called

  if (Mode != MODE_READ && Mode != MODE_READX) {
    strcpy(g->Message, "No INSERT/DELETE/UPDATE of MYSQL EXEC tables");
    return true;
    } // endif Mode

  /*********************************************************************/
  /*  Get the command to execute.                                      */
  /*********************************************************************/
  if (!(Cmdlist = MakeCMD(g))) {
    Myc.Close();
    return true;
    } // endif Query

  return false;
  } // end of OpenDB

/***********************************************************************/
/*  Data Base read routine for MYSQL access method.                    */
/***********************************************************************/
int TDBMYEXC::ReadDB(PGLOBAL g)
  {
  if (Havew) {
    // Process result set from SHOW WARNINGS
    if (Myc.Fetch(g, -1) != RC_OK) {
      Myc.FreeResult();
      Havew = Isw = false;
    } else {
      N++;
      Isw = true;
      return RC_OK;
    } // endif Fetch

    } // endif m_Res

  if (Cmdlist) {
    // Process query to send
    int rc;

    do {
      Query = Cmdlist->Cmd;

      switch (rc = Myc.ExecSQLcmd(g, Query, &Warnings)) {
        case RC_NF:
          AftRows = Myc.m_Afrw;
          strcpy(g->Message, "Affected rows");
          break;
        case RC_OK:
          AftRows = Myc.m_Fields;
          strcpy(g->Message, "Result set columns");
          break;
        case RC_FX:
          AftRows = Myc.m_Afrw;
          Nerr++;
          break;
        case RC_INFO:
          Shw = true;
        } // endswitch rc

      Cmdlist = (Nerr > Mxr) ? NULL : Cmdlist->Next;
      } while (rc == RC_INFO);

    if (Shw && Warnings)
      Havew = (Myc.ExecSQL(g, "SHOW WARNINGS") == RC_OK);

    ++N;
    return RC_OK;
  } else
    return RC_EF;

  } // end of ReadDB

/***********************************************************************/
/*  WriteDB: Data Base write routine for Exec MYSQL access methods.    */
/***********************************************************************/
int TDBMYEXC::WriteDB(PGLOBAL g)
  {
  strcpy(g->Message, "EXEC MYSQL tables are read only");
  return RC_FX;
  } // end of WriteDB

// ------------------------- MYXCOL functions ---------------------------

/***********************************************************************/
/*  MYXCOL public constructor.                                         */
/***********************************************************************/
MYXCOL::MYXCOL(PCOLDEF cdp, PTDB tdbp, PCOL cprec, int i, PSZ am)
      : MYSQLCOL(cdp, tdbp, cprec, i, am)
  {
  // Set additional EXEC MYSQL access method information for column.
  Flag = cdp->GetOffset();
  } // end of MYSQLCOL constructor

/***********************************************************************/
/*  MYSQLCOL public constructor.                                       */
/***********************************************************************/
MYXCOL::MYXCOL(MYSQL_FIELD *fld, PTDB tdbp, int i, PSZ am)
      : MYSQLCOL(fld, tdbp, i, am)
  {
  if (trace)
    htrc(" making new %sCOL C%d %s at %p\n", am, Index, Name, this);

  } // end of MYSQLCOL constructor

/***********************************************************************/
/*  MYXCOL constructor used for copying columns.                       */
/*  tdbp is the pointer to the new table descriptor.                   */
/***********************************************************************/
MYXCOL::MYXCOL(MYXCOL *col1, PTDB tdbp) : MYSQLCOL(col1, tdbp)
  {
  Flag = col1->Flag;
  } // end of MYXCOL copy constructor

/***********************************************************************/
/*  ReadColumn:                                                        */
/***********************************************************************/
void MYXCOL::ReadColumn(PGLOBAL g)
  {
  PTDBMYX tdbp = (PTDBMYX)To_Tdb;

  if (tdbp->Isw) {
    char *buf = NULL;

    if (Flag < 3) {
      buf = tdbp->Myc.GetCharField(Flag);
      Value->SetValue_psz(buf);
    } else
      Value->Reset();

  } else
    switch (Flag) {
      case  0: Value->SetValue_psz(tdbp->Query);    break;
      case  1: Value->SetValue(tdbp->AftRows);      break;
      case  2: Value->SetValue_psz(g->Message);     break;
      case  3: Value->SetValue(tdbp->Warnings);     break;
      default: Value->SetValue_psz("Invalid Flag"); break;
      } // endswitch Flag

  } // end of ReadColumn

/***********************************************************************/
/*  WriteColumn: should never be called.                               */
/***********************************************************************/
void MYXCOL::WriteColumn(PGLOBAL g)
  {
  assert(false);
  } // end of WriteColumn

/* ---------------------------TDBMCL class --------------------------- */

/***********************************************************************/
/*  TDBMCL class constructor.                                          */
/***********************************************************************/
TDBMCL::TDBMCL(PMYDEF tdp) : TDBCAT(tdp)
  {
  Host = tdp->Hostname;
  Db   = tdp->Database;
  Tab  = tdp->Tabname;
  User = tdp->Username;
  Pwd  = tdp->Password;
  Port = tdp->Portnumber;
  } // end of TDBMCL constructor

/***********************************************************************/
/*  GetResult: Get the list the MYSQL table columns.                   */
/***********************************************************************/
PQRYRES TDBMCL::GetResult(PGLOBAL g)
  {
  return MyColumns(g, NULL, Host, Db, User, Pwd, Tab, NULL, Port, false);
  } // end of GetResult<|MERGE_RESOLUTION|>--- conflicted
+++ resolved
@@ -190,14 +190,8 @@
         return true;
 
     } else
-<<<<<<< HEAD
-      // Otherwise, straight server name,
-      // use tablename of federatedx table as remote table name
-      Tabname= Name;
-=======
       // Otherwise, straight server name, 
       Tabname = (b) ? GetStringCatInfo(g, "Tabname", Name) : NULL;
->>>>>>> c1973c80
 
     if (trace)
       htrc("server: %s  Tabname: %s", url, Tabname);
