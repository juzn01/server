# Copyright (c) 2006, 2010, Oracle and/or its affiliates. All rights reserved.
#
# This program is free software; you can redistribute it and/or modify
# it under the terms of the GNU General Public License as published by
# the Free Software Foundation; version 2 of the License.
#
# This program is distributed in the hope that it will be useful,
# but WITHOUT ANY WARRANTY; without even the implied warranty of
# MERCHANTABILITY or FITNESS FOR A PARTICULAR PURPOSE.  See the
# GNU General Public License for more details.
#
# You should have received a copy of the GNU General Public License
# along with this program; if not, write to the Free Software
# Foundation, Inc., 51 Franklin St, Fifth Floor, Boston, MA  02110-1301 USA

SET(CONNECT_PLUGIN_STATIC  "connect")
SET(CONNECT_PLUGIN_DYNAMIC "connect")

SET(CONNECT_SOURCES
ha_connect.cc connect.cc user_connect.cc mycat.cc
fmdlex.c osutil.c rcmsg.c rcmsg.h
array.cpp blkfil.cpp colblk.cpp csort.cpp
filamap.cpp filamdbf.cpp filamfix.cpp filamgz.cpp filamtxt.cpp filter.cpp
json.cpp jsonudf.cpp maputil.cpp myconn.cpp myutil.cpp plgdbutl.cpp plugutil.cpp
reldef.cpp tabcol.cpp tabdos.cpp tabext.cpp tabfix.cpp tabfmt.cpp tabjson.cpp
table.cpp tabmul.cpp tabmysql.cpp taboccur.cpp tabpivot.cpp tabsys.cpp tabtbl.cpp
tabutil.cpp tabvir.cpp tabxcl.cpp valblk.cpp value.cpp xindex.cpp xobject.cpp

array.h blkfil.h block.h catalog.h checklvl.h colblk.h connect.h csort.h
engmsg.h filamap.h filamdbf.h filamfix.h filamgz.h filamtxt.h
filter.h global.h ha_connect.h inihandl.h json.h jsonudf.h maputil.h msgid.h
mycat.h myconn.h myutil.h os.h osutil.h plgcnx.h plgdbsem.h preparse.h reldef.h
resource.h tabcol.h tabdos.h tabext.h tabfix.h tabfmt.h tabjson.h tabmul.h
tabmysql.h taboccur.h tabpivot.h tabsys.h tabtbl.h tabutil.h tabvir.h tabxcl.h
user_connect.h valblk.h value.h xindex.h xobject.h xtable.h)

#
# Definitions that are shared for all OSes
#
add_definitions( -DMARIADB -DFORCE_INIT_OF_VARS -Dconnect_EXPORTS)
add_definitions( -DHUGE_SUPPORT -DGZ_SUPPORT -DPIVOT_SUPPORT -DUSE_TRY )


#
# OS specific C flags, definitions and source files.
#
IF(UNIX)
  if(CMAKE_CXX_COMPILER_ID MATCHES "GNU|Clang")
  # Bar: -Wfatal-errors removed (does not present in gcc on solaris10)
  if(WITH_WARNINGS)
    add_definitions(-Wall -Wextra -Wmissing-declarations)
    #message(STATUS "CONNECT: GCC: All warnings enabled")
  else()
    add_definitions(-Wall -Wmissing-declarations)
    add_definitions(-Wno-write-strings)
    add_definitions(-Wno-unused-variable)
    # Bar: -Wno-unused-but-set-variables commented (does not present on sol10)
    # add_definitions(-Wno-unused-but-set-variable)
    add_definitions(-Wno-unused-value)
    add_definitions(-Wno-unused-function)
    add_definitions(-Wno-parentheses)
    #add_definitions(-Wno-missing-declarations)
    # Bar: -Wno-int-to-pointer-cast commended (does not present in gcc on sol10)
    # add_definitions(-Wno-int-to-pointer-cast)
    # Bar: -Wno-narrowing commented (does not present in gcc on solaris10)
    # add_definitions(-Wno-narrowing)

# This switch is for pure C only:
#   add_definitions(-Wno-implicit-function-declaration)
# These switches are for C++ only
#   add_definitions(-Wno-reorder)

    #message(STATUS "CONNECT: GCC: Some warnings disabled")
  endif(WITH_WARNINGS)
  endif()

  add_definitions( -DUNIX -DLINUX -DUBUNTU )

  SET(CMAKE_CXX_FLAGS "${CMAKE_CXX_FLAGS} -fpermissive -fexceptions -fPIC ")
  get_property(inc_dirs DIRECTORY PROPERTY INCLUDE_DIRECTORIES)
  SET(CONNECT_SOURCES ${CONNECT_SOURCES} inihandl.c)
  SET(IPHLPAPI_LIBRARY "")
ELSE(NOT UNIX)
  SET(CONNECT_SOURCES ${CONNECT_SOURCES}
  tabwmi.cpp tabwmi.h tabmac.cpp tabmac.h macutil.cpp macutil.h)
  # Add exception handling to the CONNECT project)
  SET(CMAKE_CXX_FLAGS "${CMAKE_CXX_FLAGS} /EHsc")
  SET(IPHLPAPI_LIBRARY iphlpapi.lib)
ENDIF(UNIX)


#
# VCT: the VEC format might be not supported in future versions
#

OPTION(CONNECT_WITH_VCT "Compile CONNECT storage engine with VCT support" ON)

IF(CONNECT_WITH_VCT)
  SET(CONNECT_SOURCES ${CONNECT_SOURCES} filamvct.cpp tabvct.cpp filamvct.h tabvct.h)
  add_definitions(-DVCT_SUPPORT)
ENDIF(CONNECT_WITH_VCT)


#
# XML
#

OPTION(CONNECT_WITH_LIBXML2 "Compile CONNECT storage engine with LIBXML2 support" ON)

IF(CONNECT_WITH_LIBXML2)
  IF(WIN32)
    #
    # NOTE: when switching to static linking of libxml2
    # make sure to define LIBXML_STATIC.
    #
    # Adding some typical places to search in
    SET(PC_LIBXML_INCLUDE_DIRS
        C:/libxml2/include
        C:/libxml/include
        D:/libxml/include)
    SET(PC_LIBXML_LIBRARY_DIRS
        C:/libxml2/lib
        C:/libxml/lib
        D:/libxml/lib)
  ENDIF(WIN32)
  FIND_PACKAGE(LibXml2)
  IF (LIBXML2_FOUND)
    INCLUDE_DIRECTORIES(${LIBXML2_INCLUDE_DIR})
    SET(XML_LIBRARY  ${LIBXML2_LIBRARIES})
    SET(CONNECT_SOURCES ${CONNECT_SOURCES} libdoc.cpp libdoc.h)
    add_definitions(-DLIBXML2_SUPPORT)
  ENDIF(LIBXML2_FOUND)
ENDIF(CONNECT_WITH_LIBXML2)


IF(WIN32)
  # /MP option of the Microsoft compiler does not work well with COM #import
  string(REPLACE "/MP" "" CMAKE_C_FLAGS "${CMAKE_C_FLAGS}")
  string(REPLACE "/MP" "" CMAKE_CXX_FLAGS "${CMAKE_CXX_FLAGS}")

  OPTION(CONNECT_WITH_MSXML "Compile CONNECT storage engine with MSXML support" ON)
  IF(CONNECT_WITH_MSXML)
    add_definitions(-DMSX6 -DDOMDOC_SUPPORT)
    message(STATUS "MSXML library version: msxml6")
    SET(MSXML_FOUND 1)
    SET(CONNECT_SOURCES ${CONNECT_SOURCES} domdoc.cpp domdoc.h)
  ENDIF(CONNECT_WITH_MSXML)
ENDIF(WIN32)

IF(LIBXML2_FOUND OR MSXML_FOUND)
  SET(CONNECT_SOURCES ${CONNECT_SOURCES}
  tabxml.cpp tabxml.h plgxml.cpp plgxml.h)
ENDIF()

#
# MySQL is now included unconditionnally
#

IF(NOT UNIX)
  #
  # TODO: remove this
  # change to use "#include "../../include/mysql.h" in the sources.
  INCLUDE_DIRECTORIES("../../include/mysql")
ENDIF(NOT UNIX)


#
# ODBC
#

OPTION(CONNECT_WITH_ODBC "Compile CONNECT storage engine with ODBC support" ON)

IF(CONNECT_WITH_ODBC)
  if(UNIX)
    # Note, we currently detect unixODBC only on Linux.
    # TODO: detect iODBC as well. Simply adding "iodbc" into NAMES in
    # find_library does not work on machines with both unixODBC and iODBC
    # installed, because it finds headers from unixODBC while libraries
    # from iODBC. We could search for 'isql.h' instead of 'sql.h' so
    # the library 'libodbc' gets compiled with 'isql.h' and
    # the library 'libiodbc' gets compiled with 'sql'h.
    # This will also need changes in the sources (e.g. #include <isql.h>).

    find_path(ODBC_INCLUDE_DIR sql.h
    /usr/include
    /usr/include/odbc
    /usr/local/include
    /usr/local/include/odbc
    /usr/local/odbc/include
    #"C:/Program Files/ODBC/include"
    #"C:/Program Files/Microsoft SDKs/Windows/v7.0A/include"
    #"C:/Program Files/Microsoft SDKs/Windows/v6.0a/include"
    #"C:/Program Files (x86)/Microsoft SDKs/Windows/v7.0A/include"
    DOC "Specify the directory containing sql.h."
    )

    find_library(ODBC_LIBRARY
    NAMES odbc odbcinst odbc32
    PATHS
    /usr/lib
    /usr/lib/odbc
    /usr/local/lib
    /usr/local/lib/odbc
    /usr/local/odbc/lib
    #"C:/Program Files/ODBC/lib"
    #"C:/ODBC/lib/debug"
    #"C:/Program Files/Microsoft SDKs/Windows/v7.0A/Lib"
    #"C:/Program Files/Microsoft SDKs/Windows/v6.0A/Lib"
    #"C:/Program Files (x86)/Microsoft SDKs/Windows/v7.0A/Lib"
    DOC "Specify the ODBC driver manager library here."
    )

    mark_as_advanced(ODBC_LIBRARY ODBC_INCLUDE_DIR)

    IF(ODBC_INCLUDE_DIR AND ODBC_LIBRARY)
      set(CMAKE_REQUIRED_LIBRARIES ${ODBC_LIBRARY})
      set(CMAKE_REQUIRED_INCLUDES ${ODBC_INCLUDE_DIR})
      CHECK_CXX_SOURCE_COMPILES(
"
#include <stdio.h>
#include <sql.h>
#include <sqlext.h>
typedef long BOOL;   /* this fails with iODBC */
int main() {
  SQLULEN rowofs= 0; /* this fails on older unixODBC */
  SQLExtendedFetch(NULL, 0, 0, &rowofs, NULL);
  return 0;
}
" ODBC_OK)
    ENDIF()

    IF(ODBC_OK)
      INCLUDE_DIRECTORIES(${ODBC_INCLUDE_DIR})
      add_definitions(-DODBC_SUPPORT)
      SET(CONNECT_SOURCES ${CONNECT_SOURCES} tabodbc.cpp odbconn.cpp)
    ELSE()
      SET(ODBC_LIBRARY "")
    ENDIF()
  ELSE(NOT UNIX)
    add_definitions(-DODBC_SUPPORT)
    SET(ODBC_LIBRARY odbc32.lib odbccp32.lib)
    SET(CONNECT_SOURCES ${CONNECT_SOURCES}
    tabodbc.cpp tabodbc.h odbccat.h odbconn.cpp odbconn.h)
  ENDIF(UNIX)
ENDIF(CONNECT_WITH_ODBC)

#
# JDBC with MongoDB Java Driver included but disabled
#
OPTION(CONNECT_WITH_MONGO "Compile CONNECT storage engine with MONGO support" ON)
OPTION(CONNECT_WITH_JDBC "Compile CONNECT storage engine with JDBC support" ON)

IF(CONNECT_WITH_JDBC)
  FIND_PACKAGE(Java 1.6)
  FIND_PACKAGE(JNI)
  IF (JAVA_FOUND AND JNI_FOUND)
    INCLUDE(UseJava)
    INCLUDE_DIRECTORIES(${JAVA_INCLUDE_PATH})
    INCLUDE_DIRECTORIES(${JAVA_INCLUDE_PATH2})
    # SET(JDBC_LIBRARY ${JAVA_JVM_LIBRARY}) will be dynamically linked
    SET(CONNECT_SOURCES ${CONNECT_SOURCES}
    javaconn.cpp jdbconn.cpp tabjdbc.cpp
    jdbccat.h javaconn.h jdbconn.h tabjdbc.h
    JdbcInterface.java ApacheInterface.java MariadbInterface.java
    MysqlInterface.java OracleInterface.java PostgresqlInterface.java
    JavaWrappers.jar)
    add_definitions(-DJDBC_SUPPORT)
    IF(CONNECT_WITH_MONGO)
      SET(CONNECT_SOURCES ${CONNECT_SOURCES}
      jmgfam.cpp jmgoconn.cpp mongo.cpp tabjmg.cpp
      jmgfam.h jmgoconn.h mongo.h tabjmg.h
      Mongo2Interface.java Mongo3Interface.java)
      add_definitions(-DMONGO_SUPPORT)
    ENDIF()
  ELSE()
    SET(JDBC_LIBRARY "")
  ENDIF()
ENDIF(CONNECT_WITH_JDBC)

#
# ZIP
#

OPTION(CONNECT_WITH_ZIP "Compile CONNECT storage engine with ZIP support" ON)

IF(CONNECT_WITH_ZIP)
  SET(CONNECT_SOURCES ${CONNECT_SOURCES} filamzip.cpp tabzip.cpp unzip.c ioapi.c zip.c
    filamzip.h tabzip.h ioapi.h unzip.h zip.h)
  add_definitions(-DZIP_SUPPORT -DNOCRYPT)
ENDIF(CONNECT_WITH_ZIP)

#
# MONGO C Driver (CMAKE NOT YET WORKING)
#

#IF(CONNECT_WITH_MONGO)
#  IF(WIN32)
#    # Adding some typical places to search in
#    SET(PC_MONGO_INCLUDE_DIRS
#        C:/mongo-c-driver/include
#        D:/mongo-c-driver/include)
#    SET(PC_MONGO_LIBRARY_DIRS
#        C:/mongo-c-driver/lib
#        D:/mongo-c-driver/lib)
#  ENDIF(WIN32)
#  FIND_PACKAGE(libmongoc 1.7)
#  IF (MONGO_FOUND)
#    INCLUDE_DIRECTORIES(${MONGO_INCLUDE_DIR})
#    SET(MONGO_LIBRARY   ${MONGO_LIBRARIES})
#    SET(CONNECT_SOURCES ${CONNECT_SOURCES}
#    cmgoconn.cpp cmgfam.cpp tabcmg.cpp
#    cmgoconn.h cmgfam.h tabcmg.h)
#    add_definitions(-DCMGO_SUPPORT)
#    IF (NOT JAVA_FOUND AND JNI_FOUND)
#      SET(CONNECT_SOURCES ${CONNECT_SOURCES} mongo.cpp mongo.h)
#      add_definitions(-DMONGO_SUPPORT)
#    ENDIF (NOT JAVA_FOUND AND JNI_FOUND)
#  ENDIF(MONGO_FOUND)
#ENDIF(CONNECT_WITH_MONGO)


#
# XMAP
#

OPTION(CONNECT_WITH_XMAP "Compile CONNECT storage engine with index file mapping support" ON)

IF(CONNECT_WITH_XMAP)
  add_definitions(-DXMAP)
ENDIF(CONNECT_WITH_XMAP)

#
# Plugin definition
#

MYSQL_ADD_PLUGIN(connect ${CONNECT_SOURCES}
  STORAGE_ENGINE
  COMPONENT connect-engine
  RECOMPILE_FOR_EMBEDDED
#  LINK_LIBRARIES ${ZLIB_LIBRARY} ${XML_LIBRARY} ${ICONV_LIBRARY} $(MONGO_LIBRARY)
  LINK_LIBRARIES ${ZLIB_LIBRARY} ${XML_LIBRARY} ${ICONV_LIBRARY}
                 ${ODBC_LIBRARY} ${JDBC_LIBRARY} ${IPHLPAPI_LIBRARY})

IF(NOT TARGET connect)
  RETURN()
ENDIF()

# Install some extra files that belong to connect engine
IF(WIN32)
  # install ha_connect.lib
  GET_TARGET_PROPERTY(CONNECT_LOCATION connect LOCATION)
  STRING(REPLACE "dll" "lib" CONNECT_LIB ${CONNECT_LOCATION})
  IF(CMAKE_CONFIGURATION_TYPES)
    STRING(REPLACE "${CMAKE_CFG_INTDIR}" "\${CMAKE_INSTALL_CONFIG_NAME}"
      CONNECT_LIB ${CONNECT_LIB})
  ENDIF()
  INSTALL(FILES ${CONNECT_LIB}
    DESTINATION ${INSTALL_PLUGINDIR} COMPONENT connect-engine)
ENDIF(WIN32)

IF(CONNECT_WITH_JDBC AND JAVA_FOUND AND JNI_FOUND)
  # TODO: Find how to compile and install the java wrapper classes
  # Find required libraries and include directories
  SET (JAVA_SOURCES JdbcInterface.java)
  add_jar(JdbcInterface ${JAVA_SOURCES})
  INSTALL(FILES
    ${CMAKE_CURRENT_SOURCE_DIR}/JavaWrappers.jar
    ${CMAKE_CURRENT_BINARY_DIR}/JdbcInterface.jar
    DESTINATION ${INSTALL_PLUGINDIR} COMPONENT connect-engine)
ENDIF()
<<<<<<< HEAD


=======
>>>>>>> 01209de7
<|MERGE_RESOLUTION|>--- conflicted
+++ resolved
@@ -270,7 +270,7 @@
       jmgfam.cpp jmgoconn.cpp mongo.cpp tabjmg.cpp
       jmgfam.h jmgoconn.h mongo.h tabjmg.h
       Mongo2Interface.java Mongo3Interface.java)
-      add_definitions(-DMONGO_SUPPORT)
+      add_definitions(-DMONGO_SUPPORT -DMONGO_ENABLED=0)
     ENDIF()
   ELSE()
     SET(JDBC_LIBRARY "")
@@ -368,8 +368,3 @@
     ${CMAKE_CURRENT_BINARY_DIR}/JdbcInterface.jar
     DESTINATION ${INSTALL_PLUGINDIR} COMPONENT connect-engine)
 ENDIF()
-<<<<<<< HEAD
-
-
-=======
->>>>>>> 01209de7
