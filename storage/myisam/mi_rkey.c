/* Copyright (C) 2000-2006 MySQL AB

   This program is free software; you can redistribute it and/or modify
   it under the terms of the GNU General Public License as published by
   the Free Software Foundation; version 2 of the License.

   This program is distributed in the hope that it will be useful,
   but WITHOUT ANY WARRANTY; without even the implied warranty of
   MERCHANTABILITY or FITNESS FOR A PARTICULAR PURPOSE.  See the
   GNU General Public License for more details.

   You should have received a copy of the GNU General Public License
   along with this program; if not, write to the Free Software
   Foundation, Inc., 59 Temple Place, Suite 330, Boston, MA  02111-1307  USA */

/* Read record based on a key */

#include "myisamdef.h"
#include "rt_index.h"

	/* Read a record using key */
	/* Ordinary search_flag is 0 ; Give error if no record with key */

int mi_rkey(MI_INFO *info, byte *buf, int inx, const byte *key,
            ulonglong keypart_map, enum ha_rkey_function search_flag)
{
  uchar *key_buff;
  MYISAM_SHARE *share=info->s;
  MI_KEYDEF *keyinfo;
  HA_KEYSEG *last_used_keyseg;
  uint pack_key_length, use_key_length, nextflag;
  DBUG_ENTER("mi_rkey");
<<<<<<< HEAD
  DBUG_PRINT("enter", ("base: 0x%lx  buf: 0x%lx  inx: %d  search_flag: %d",
                       (long) info, (long) buf, inx, search_flag));
=======
  DBUG_PRINT("enter", ("base: %lx  buf: %lx  inx: %d  keyparts %lx search_flag: %d",
                       (long) info, (long) buf, inx, keypart_map, search_flag));
>>>>>>> cf712680

  if ((inx = _mi_check_index(info,inx)) < 0)
    DBUG_RETURN(my_errno);

  info->update&= (HA_STATE_CHANGED | HA_STATE_ROW_CHANGED);
  info->last_key_func= search_flag;
  keyinfo= share->keyinfo + inx;

  if (info->once_flags & USE_PACKED_KEYS)
  {
    info->once_flags&= ~USE_PACKED_KEYS;	/* Reset flag */
    /*
      key is already packed!;  This happens when we are using a MERGE TABLE
    */
    key_buff=info->lastkey+info->s->base.max_key_length;
    pack_key_length= keypart_map;
    bmove(key_buff, key, pack_key_length);
    last_used_keyseg= 0;
  }
  else
  {
    DBUG_ASSERT(keypart_map);
    /* Save the packed key for later use in the second buffer of lastkey. */
    key_buff=info->lastkey+info->s->base.max_key_length;
    pack_key_length=_mi_pack_key(info,(uint) inx, key_buff, (uchar*) key,
				 keypart_map, &last_used_keyseg);
    /* Save packed_key_length for use by the MERGE engine. */
    info->pack_key_length= pack_key_length;
    DBUG_EXECUTE("key",_mi_print_key(DBUG_FILE, keyinfo->seg,
				     key_buff, pack_key_length););
  }

  if (fast_mi_readinfo(info))
    goto err;

  if (share->concurrent_insert)
    rw_rdlock(&share->key_root_lock[inx]);

  nextflag=myisam_read_vec[search_flag];
  use_key_length=pack_key_length;
  if (!(nextflag & (SEARCH_FIND | SEARCH_NO_FIND | SEARCH_LAST)))
    use_key_length=USE_WHOLE_KEY;

  switch (info->s->keyinfo[inx].key_alg) {
#ifdef HAVE_RTREE_KEYS
  case HA_KEY_ALG_RTREE:
    if (rtree_find_first(info,inx,key_buff,use_key_length,nextflag) < 0)
    {
      mi_print_error(info->s, HA_ERR_CRASHED);
      my_errno=HA_ERR_CRASHED;
      goto err;
    }
    break;
#endif
  case HA_KEY_ALG_BTREE:
  default:
    if (!_mi_search(info, keyinfo, key_buff, use_key_length,
                    myisam_read_vec[search_flag], info->s->state.key_root[inx]))
    {
      /*
        If we searching for a partial key (or using >, >=, < or <=) and
        the data is outside of the data file, we need to continue searching
        for the first key inside the data file
      */
      if (info->lastpos >= info->state->data_file_length &&
          (search_flag != HA_READ_KEY_EXACT ||
           last_used_keyseg != keyinfo->seg + keyinfo->keysegs))
      {
        do
        {
          uint not_used[2];
          /*
            Skip rows that are inserted by other threads since we got a lock
            Note that this can only happen if we are not searching after an
            full length exact key, because the keys are sorted
            according to position
          */
          if  (_mi_search_next(info, keyinfo, info->lastkey,
                               info->lastkey_length,
                               myisam_readnext_vec[search_flag],
                               info->s->state.key_root[inx]))
            break;
          /*
            Check that the found key does still match the search.
            _mi_search_next() delivers the next key regardless of its
            value.
          */
          if (search_flag == HA_READ_KEY_EXACT &&
              ha_key_cmp(keyinfo->seg, key_buff, info->lastkey, use_key_length,
                         SEARCH_FIND, not_used))
          {
            my_errno= HA_ERR_KEY_NOT_FOUND;
            info->lastpos= HA_OFFSET_ERROR;
            break;
          }
        } while (info->lastpos >= info->state->data_file_length);
      }
    }
  }
  if (share->concurrent_insert)
    rw_unlock(&share->key_root_lock[inx]);

  /* Calculate length of the found key;  Used by mi_rnext_same */
  if ((keyinfo->flag & HA_VAR_LENGTH_KEY) && last_used_keyseg &&
      info->lastpos != HA_OFFSET_ERROR)
    info->last_rkey_length= _mi_keylength_part(keyinfo, info->lastkey,
					       last_used_keyseg);
  else
    info->last_rkey_length= pack_key_length;

  /* Check if we don't want to have record back, only error message */
  if (!buf)
    DBUG_RETURN(info->lastpos == HA_OFFSET_ERROR ? my_errno : 0);

  if (!(*info->read_record)(info,info->lastpos,buf))
  {
    info->update|= HA_STATE_AKTIV;		/* Record is read */
    DBUG_RETURN(0);
  }

  info->lastpos = HA_OFFSET_ERROR;		/* Didn't find key */

  /* Store last used key as a base for read next */
  memcpy(info->lastkey,key_buff,pack_key_length);
  info->last_rkey_length= pack_key_length;
  bzero((char*) info->lastkey+pack_key_length,info->s->base.rec_reflength);
  info->lastkey_length=pack_key_length+info->s->base.rec_reflength;

  if (search_flag == HA_READ_AFTER_KEY)
    info->update|=HA_STATE_NEXT_FOUND;		/* Previous gives last row */
err:
  DBUG_RETURN(my_errno);
} /* _mi_rkey */<|MERGE_RESOLUTION|>--- conflicted
+++ resolved
@@ -30,13 +30,8 @@
   HA_KEYSEG *last_used_keyseg;
   uint pack_key_length, use_key_length, nextflag;
   DBUG_ENTER("mi_rkey");
-<<<<<<< HEAD
   DBUG_PRINT("enter", ("base: 0x%lx  buf: 0x%lx  inx: %d  search_flag: %d",
                        (long) info, (long) buf, inx, search_flag));
-=======
-  DBUG_PRINT("enter", ("base: %lx  buf: %lx  inx: %d  keyparts %lx search_flag: %d",
-                       (long) info, (long) buf, inx, keypart_map, search_flag));
->>>>>>> cf712680
 
   if ((inx = _mi_check_index(info,inx)) < 0)
     DBUG_RETURN(my_errno);
