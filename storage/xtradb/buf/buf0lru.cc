--- conflicted
+++ resolved
@@ -1567,47 +1567,9 @@
 
 	}
 
-<<<<<<< HEAD
-	if (n_iterations > 20) {
-		ut_print_timestamp(stderr);
-		fprintf(stderr,
-			"  InnoDB: Warning: difficult to find free blocks in\n"
-			"InnoDB: the buffer pool (%lu search iterations)!\n"
-			"InnoDB: %lu failed attempts to flush a page!"
-			" Consider\n"
-			"InnoDB: increasing the buffer pool size.\n"
-			"InnoDB: It is also possible that"
-			" in your Unix version\n"
-			"InnoDB: fsync is very slow, or"
-			" completely frozen inside\n"
-			"InnoDB: the OS kernel. Then upgrading to"
-			" a newer version\n"
-			"InnoDB: of your operating system may help."
-			" Look at the\n"
-			"InnoDB: number of fsyncs in diagnostic info below.\n"
-			"InnoDB: Pending flushes (fsync) log: %lu;"
-			" buffer pool: %lu\n"
-			"InnoDB: %lu OS file reads, %lu OS file writes,"
-			" %lu OS fsyncs\n"
-			"InnoDB: Starting InnoDB Monitor to print further\n"
-			"InnoDB: diagnostics to the standard output.\n",
-			(ulong) n_iterations,
-			(ulong)	flush_failures,
-			(ulong) fil_n_pending_log_flushes,
-			(ulong) fil_n_pending_tablespace_flushes,
-			(ulong) os_n_file_reads, (ulong) os_n_file_writes,
-			(ulong) os_n_fsyncs);
-
-		mon_value_was = srv_print_innodb_monitor;
-		started_monitor = TRUE;
-		srv_print_innodb_monitor = TRUE;
-		os_event_set(srv_monitor_event);
-	}
-=======
 	buf_LRU_handle_lack_of_free_blocks(n_iterations, started_ms,
 					   flush_failures, &mon_value_was,
 					   &started_monitor);
->>>>>>> 8d69ce7b
 
 	/* If we have scanned the whole LRU and still are unable to
 	find a free block then we should sleep here to let the
