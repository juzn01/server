--source include/have_rocksdb.inc

create table t1 (id int primary key, value int, value2 varchar(100), index(value)) engine=rocksdb;

insert into t1 values (1,1,1),(2,2,2),(3,3,3),(4,4,4),(5,5,5),(6,6,6),(8,8,8),(9,9,9),(10,10,10);

# insert
begin;
insert into t1 values (11,11,11);
--source transaction_select.inc
rollback;

# insert in the middle
begin;
insert into t1 values (7,7,7);
--source transaction_select.inc
rollback;

# update non-index column by primary key
begin;
update t1 set value2=100 where id=1;
--source transaction_select.inc
rollback;

# update secondary key by primary key
begin;
update t1 set value=100 where id=1;
--source transaction_select.inc
rollback;

# update primary key by primary key
begin;
update t1 set id=100 where id=1;
--source transaction_select.inc
rollback;

# update non-index column key by secondary key
begin;
update t1 set value2=100 where value=1;
--source transaction_select.inc
rollback;

# update secondary key by secondary key
begin;
update t1 set value=100 where value=1;
--source transaction_select.inc
rollback;

# update primary key by secondary key
begin;
update t1 set id=100 where value=1;
--source transaction_select.inc
rollback;

# update non-index column by non-index column
begin;
update t1 set value2=100 where value2=1;
--source transaction_select.inc
rollback;

# update secondary key by non-index column
begin;
update t1 set value=100 where value2=1;
--source transaction_select.inc
rollback;

# update primary key column by non-index column
begin;
update t1 set id=100 where value2=1;
--source transaction_select.inc
rollback;


# delete by primary key
begin;
delete from t1 where id=1;
--source transaction_select.inc
rollback;

# delete by secondary key
begin;
delete from t1 where value=1;
--source transaction_select.inc
rollback;

# delete by non-index column
begin;
delete from t1 where value2=1;
--source transaction_select.inc
rollback;

# mixed
begin;
insert into t1 values (11,11,11);
insert into t1 values (12,12,12);
insert into t1 values (13,13,13);
delete from t1 where id=9;
delete from t1 where value=8;
update t1 set id=100 where value2=5;
update t1 set value=103 where value=4;
update t1 set id=115 where id=3;
--source transaction_select.inc
rollback;

drop table t1;

--echo #
--echo #  #802: MyRocks: Statement rollback doesnt work correctly for nested statements
--echo #
create table t1 (a varchar(100)) engine=rocksdb;
create table t2(a int) engine=rocksdb;
insert into t2 values (1), (2);

create table t3(a varchar(100)) engine=rocksdb;

delimiter //;
create function func() returns varchar(100) deterministic 
begin
  insert into t3 values ('func-called');
  set @a= (select a from t2);
  return 'func-returned';
end;//
delimiter ;//

begin;
--error ER_SUBQUERY_NO_1_ROW 
insert into t1 values (func());
select * from t1;
--echo # The following must not produce 'func-called':
select * from t3;

rollback;
drop function func;
drop table t1,t2,t3;
<<<<<<< HEAD
=======

--echo #
--echo # MDEV-16710: Slave SQL: Could not execute Update_rows_v1 event with RocksDB and triggers
--echo # Issue#857: MyRocks: Incorrect behavior when multiple statements fail inside a transaction
--echo #
CREATE TABLE t1 (a INT PRIMARY KEY) ENGINE=RocksDB;
INSERT INTO t1 VALUES (1);

CREATE TABLE t2 (b INT PRIMARY KEY) ENGINE=RocksDB;

CREATE TRIGGER tr AFTER INSERT ON t2 FOR EACH ROW INSERT INTO non_existing_table VALUES (NULL);

BEGIN;
DELETE FROM t1;
--error 0,ER_NO_SUCH_TABLE
INSERT INTO t2 VALUES (1);
--error 0,ER_NO_SUCH_TABLE
INSERT INTO t2 VALUES (2);
--echo # Must return empty result:
SELECT * FROM t1;
COMMIT;

drop table t1,t2;
>>>>>>> faa4d8f8
<|MERGE_RESOLUTION|>--- conflicted
+++ resolved
@@ -132,8 +132,6 @@
 rollback;
 drop function func;
 drop table t1,t2,t3;
-<<<<<<< HEAD
-=======
 
 --echo #
 --echo # MDEV-16710: Slave SQL: Could not execute Update_rows_v1 event with RocksDB and triggers
@@ -157,4 +155,3 @@
 COMMIT;
 
 drop table t1,t2;
->>>>>>> faa4d8f8
