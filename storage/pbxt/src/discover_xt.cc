/* Copyright (c) 2008 PrimeBase Technologies GmbH, Germany
 * Derived from code Copyright (C) 2000-2004 MySQL AB
 *
 * PrimeBase XT
 *
 * This program is free software; you can redistribute it and/or modify
 * it under the terms of the GNU General Public License as published by
 * the Free Software Foundation; either version 2 of the License, or
 * (at your option) any later version.
 *
 * This program is distributed in the hope that it will be useful,
 * but WITHOUT ANY WARRANTY; without even the implied warranty of
 * MERCHANTABILITY or FITNESS FOR A PARTICULAR PURPOSE.  See the
 * GNU General Public License for more details.
 *
 * You should have received a copy of the GNU General Public License
 * along with this program; if not, write to the Free Software
 * Foundation, Inc., 59 Temple Place, Suite 330, Boston, MA 02111-1307 USA
 *
 *  Created by Leslie on 8/27/08.
 *
 */

#include "xt_config.h"

#ifndef DRIZZLED
#include "mysql_priv.h"
#include "item_create.h"
#include <m_ctype.h>
#else
#include <drizzled/session.h>
#include <drizzled/server_includes.h>
#include <drizzled/sql_base.h>
#include <drizzled/statement/alter_table.h>
#include <algorithm>
#include <sstream>
#endif

#include "strutil_xt.h"
#include "ha_pbxt.h"
#include "discover_xt.h"
#include "ha_xtsys.h"

#ifndef DRIZZLED
#if MYSQL_VERSION_ID >= 50404
#define DOT_STR(x)			x.str
#else
#define DOT_STR(x)			x
#endif
#endif

//#ifndef DRIZZLED
#define LOCK_OPEN_HACK_REQUIRED
//#endif // DRIZZLED

#ifdef LOCK_OPEN_HACK_REQUIRED
#ifdef DRIZZLED

using namespace drizzled;
using namespace std;

#define mysql_create_table_no_lock hacked_mysql_create_table_no_lock

namespace drizzled {

int rea_create_table(Session *session, const char *path,
                     const char *db, const char *table_name,
                     message::Table *table_proto,
                     HA_CREATE_INFO *create_info,
                     List<CreateField> &create_field,
                     uint32_t key_count,KEY *key_info);
}

static uint32_t build_tmptable_filename(Session* session,
                                        char *buff, size_t bufflen)
{
  uint32_t length;
  ostringstream path_str, post_tmpdir_str;
  string tmp;

  path_str << drizzle_tmpdir;
  post_tmpdir_str << "/" << TMP_FILE_PREFIX << current_pid;
  post_tmpdir_str << session->thread_id << session->tmp_table++;
  tmp= post_tmpdir_str.str();

  transform(tmp.begin(), tmp.end(), tmp.begin(), ::tolower);

  path_str << tmp;

  if (bufflen < path_str.str().length())
    length= 0;
  else
    length= unpack_filename(buff, path_str.str().c_str());

  return length;
}

static bool mysql_create_table_no_lock(Session *session,
                                const char *db, const char *table_name,
                                HA_CREATE_INFO *create_info,
                                message::Table *table_proto,
                                AlterInfo *alter_info,
                                bool internal_tmp_table,
                                uint32_t select_field_count)
{
  char          path[FN_REFLEN];
  uint32_t          path_length;
  uint          db_options, key_count;
  KEY           *key_info_buffer;
  Cursor        *file;
  bool          error= true;
  /* Check for duplicate fields and check type of table to create */
  if (!alter_info->create_list.elements)
  {
    my_message(ER_TABLE_MUST_HAVE_COLUMNS, ER(ER_TABLE_MUST_HAVE_COLUMNS),
               MYF(0));
    return true;
  }
  assert(strcmp(table_name,table_proto->name().c_str())==0);
  if (check_engine(session, table_name, create_info))
    return true;
  db_options= create_info->table_options;
  if (create_info->row_type == ROW_TYPE_DYNAMIC)
    db_options|=HA_OPTION_PACK_RECORD;
  
  /*if (!(file= create_info->db_type->getCursor((TableShare*) 0, session->mem_root)))
  {
    my_error(ER_OUTOFMEMORY, MYF(0), sizeof(Cursor));
    return true;
  }*/

  /* PMC - Done to avoid getting the partition handler by mistake! */
  if (!(file= new (session->mem_root) ha_xtsys(pbxt_hton, NULL)))
  {
    my_error(ER_OUTOFMEMORY, MYF(0), sizeof(Cursor));
    return true;
  }

  set_table_default_charset(create_info, (char*) db);

  if (mysql_prepare_create_table(session, 
                                 create_info,
                                 table_proto,
                                 alter_info,
                                 internal_tmp_table,
                                 &db_options, file,
                                 &key_info_buffer, &key_count,
                                 select_field_count))
    goto err;

      /* Check if table exists */
  if (create_info->options & HA_LEX_CREATE_TMP_TABLE)
  {
    path_length= build_tmptable_filename(session, path, sizeof(path));
  }
  else
  {
 #ifdef FN_DEVCHAR
    /* check if the table name contains FN_DEVCHAR when defined */
    if (strchr(table_name, FN_DEVCHAR))
    {
      my_error(ER_WRONG_TABLE_NAME, MYF(0), table_name);
      return true;
    }
#endif
    path_length= build_table_filename(path, sizeof(path), db, table_name, internal_tmp_table);
  }

  /* Check if table already exists */
  if ((create_info->options & HA_LEX_CREATE_TMP_TABLE) &&
      session->find_temporary_table(db, table_name))
  {
    if (create_info->options & HA_LEX_CREATE_IF_NOT_EXISTS)
    {
      create_info->table_existed= 1;            // Mark that table existed
      push_warning_printf(session, DRIZZLE_ERROR::WARN_LEVEL_NOTE,
                          ER_TABLE_EXISTS_ERROR, ER(ER_TABLE_EXISTS_ERROR),
                          table_name);
      error= 0;
      goto err;
    }
    my_error(ER_TABLE_EXISTS_ERROR, MYF(0), table_name);
    goto err;
  }

  //pthread_mutex_lock(&LOCK_open); /* CREATE TABLE (some confussion on naming, double check) */
  if (!internal_tmp_table && !(create_info->options & HA_LEX_CREATE_TMP_TABLE))
  {
    if (plugin::StorageEngine::getTableDefinition(*session,
                                                  path, 
                                                  db,
                                                  table_name,
                                                  internal_tmp_table) == EEXIST)
    {
      if (create_info->options & HA_LEX_CREATE_IF_NOT_EXISTS)
      {
        error= false;
        push_warning_printf(session, DRIZZLE_ERROR::WARN_LEVEL_NOTE,
                            ER_TABLE_EXISTS_ERROR, ER(ER_TABLE_EXISTS_ERROR),
                            table_name);
        create_info->table_existed= 1;          // Mark that table existed
      }
      else
        my_error(ER_TABLE_EXISTS_ERROR,MYF(0),table_name);

      goto unlock_and_end;
    }
    /*
 *       We don't assert here, but check the result, because the table could be
 *             in the table definition cache and in the same time the .frm could be
 *                   missing from the disk, in case of manual intervention which deletes
 *                         the .frm file. The user has to use FLUSH TABLES; to clear the cache.
 *                               Then she could create the table. This case is pretty obscure and
 *                                     therefore we don't introduce a new error message only for it.
 *                                         */
    if (TableShare::getShare(db, table_name))
    {
      my_error(ER_TABLE_EXISTS_ERROR, MYF(0), table_name);
      goto unlock_and_end;
    }
  }
  /*
 *     Check that table with given name does not already
 *         exist in any storage engine. In such a case it should
 *             be discovered and the error ER_TABLE_EXISTS_ERROR be returned
 *                 unless user specified CREATE TABLE IF EXISTS
 *                     The LOCK_open mutex has been locked to make sure no
 *                         one else is attempting to discover the table. Since
 *                             it's not on disk as a frm file, no one could be using it!
 *                               */
  if (!(create_info->options & HA_LEX_CREATE_TMP_TABLE))
  {
    bool create_if_not_exists =
      create_info->options & HA_LEX_CREATE_IF_NOT_EXISTS;

    char table_path[FN_REFLEN];
    uint32_t          table_path_length;

    table_path_length= build_table_filename(table_path, sizeof(table_path),
                                            db, table_name, false);

    int retcode= plugin::StorageEngine::getTableDefinition(*session,
                                                           table_path, 
                                                           db,
                                                           table_name,
                                                           false);
    switch (retcode)
    {
      case ENOENT:
        /* Normal case, no table exists. we can go and create it */
        break;
      case EEXIST:
        if (create_if_not_exists)
        {
          error= false;
          push_warning_printf(session, DRIZZLE_ERROR::WARN_LEVEL_NOTE,
                              ER_TABLE_EXISTS_ERROR, ER(ER_TABLE_EXISTS_ERROR),
                              table_name);
          create_info->table_existed= 1;                // Mark that table existed
          goto unlock_and_end;
        }
        my_error(ER_TABLE_EXISTS_ERROR,MYF(0),table_name);
        goto unlock_and_end;
      default:
        my_error(retcode, MYF(0),table_name);
        goto unlock_and_end;
    }
  }

  session->set_proc_info("creating table");
  create_info->table_existed= 0;                // Mark that table is created

  create_info->table_options=db_options;

  if (rea_create_table(session, path, db, table_name,
                       table_proto,
                       create_info, alter_info->create_list,
                       key_count, key_info_buffer))
    goto unlock_and_end;

  if (create_info->options & HA_LEX_CREATE_TMP_TABLE)
  {
    /* Open table and put in temporary table list */
    if (!(session->open_temporary_table(path, db, table_name, 1, OTM_OPEN)))
    {
      (void) session->rm_temporary_table(create_info->db_type, path);
      goto unlock_and_end;
    }
  }

  /*
 *     Don't write statement if:
 *         - It is an internal temporary table,
 *             - Row-based logging is used and it we are creating a temporary table, or
 *                 - The binary log is not open.
 *                     Otherwise, the statement shall be binlogged.
 *                        */
  if (!internal_tmp_table &&
      ((!(create_info->options & HA_LEX_CREATE_TMP_TABLE))))
    write_bin_log(session, session->query, session->query_length);
  error= false;
unlock_and_end:
  //pthread_mutex_unlock(&LOCK_open);

err:
  session->set_proc_info("After create");
  delete file;
  return(error);
}

#else // MySQL case
///////////////////////////////
/*
 * Unfortunately I cannot use the standard mysql_create_table_no_lock() because it will lock "LOCK_open"
 * which has already been locked while the server is performing table discovery. So I have added this hack 
 * in here to create my own version. The following macros will make the changes I need to get it to work.
 * The actual function code has been copied here without changes.
 *
 * Its almost enough to make you want to cry. :(
*/
//-----------------------------

#ifdef pthread_mutex_lock
#undef pthread_mutex_lock
#endif

#ifdef pthread_mutex_unlock
#undef pthread_mutex_unlock
#endif

#define mysql_create_table_no_lock hacked_mysql_create_table_no_lock
#define pthread_mutex_lock(l)
#define pthread_mutex_unlock(l)

#define check_engine(t, n, c) (0)
#define set_table_default_charset(t, c, d)

void calculate_interval_lengths(CHARSET_INFO *cs, TYPELIB *interval,
                                uint32 *max_length, uint32 *tot_length);

uint build_tmptable_filename(THD* thd, char *buff, size_t bufflen);
uint build_table_filename(char *buff, size_t bufflen, const char *db,
                          const char *table_name, const char *ext, uint flags);

//////////////////////////////////////////////////////////
////// START OF CUT AND PASTES FROM  sql_table.cc ////////
//////////////////////////////////////////////////////////

// sort_keys() cut and pasted directly from sql_table.cc. 
static int sort_keys(KEY *a, KEY *b)
{
  ulong a_flags= a->flags, b_flags= b->flags;
  
  if (a_flags & HA_NOSAME)
  {
    if (!(b_flags & HA_NOSAME))
      return -1;
    if ((a_flags ^ b_flags) & HA_NULL_PART_KEY)
    {
      /* Sort NOT NULL keys before other keys */
      return (a_flags & HA_NULL_PART_KEY) ? 1 : -1;
    }
    if (a->name == primary_key_name)
      return -1;
    if (b->name == primary_key_name)
      return 1;
    /* Sort keys don't containing partial segments before others */
    if ((a_flags ^ b_flags) & HA_KEY_HAS_PART_KEY_SEG)
      return (a_flags & HA_KEY_HAS_PART_KEY_SEG) ? 1 : -1;
  }
  else if (b_flags & HA_NOSAME)
    return 1;					// Prefer b

  if ((a_flags ^ b_flags) & HA_FULLTEXT)
  {
    return (a_flags & HA_FULLTEXT) ? 1 : -1;
  }
  /*
    Prefer original key order.	usable_key_parts contains here
    the original key position.
  */
  return ((a->usable_key_parts < b->usable_key_parts) ? -1 :
	  (a->usable_key_parts > b->usable_key_parts) ? 1 :
	  0);
}

// check_if_keyname_exists() cut and pasted directly from sql_table.cc. 
static bool
check_if_keyname_exists(const char *name, KEY *start, KEY *end)
{
  for (KEY *key=start ; key != end ; key++)
    if (!my_strcasecmp(system_charset_info,name,key->name))
      return 1;
  return 0;
}

// make_unique_key_name() cut and pasted directly from sql_table.cc. 
static char *
make_unique_key_name(const char *field_name,KEY *start,KEY *end)
{
  char buff[MAX_FIELD_NAME],*buff_end;

  if (!check_if_keyname_exists(field_name,start,end) &&
      my_strcasecmp(system_charset_info,field_name,primary_key_name))
    return (char*) field_name;			// Use fieldname
  buff_end=strmake(buff,field_name, sizeof(buff)-4);

  /*
    Only 3 chars + '\0' left, so need to limit to 2 digit
    This is ok as we can't have more than 100 keys anyway
  */
  for (uint i=2 ; i< 100; i++)
  {
    *buff_end= '_';
    int10_to_str(i, buff_end+1, 10);
    if (!check_if_keyname_exists(buff,start,end))
      return sql_strdup(buff);
  }
  return (char*) "not_specified";		// Should never happen
}


// prepare_blob_field() cut and pasted directly from sql_table.cc. 
static bool prepare_blob_field(THD *thd, Create_field *sql_field)
{
  DBUG_ENTER("prepare_blob_field");

  if (sql_field->length > MAX_FIELD_VARCHARLENGTH &&
      !(sql_field->flags & BLOB_FLAG))
  {
    /* Convert long VARCHAR columns to TEXT or BLOB */
    char warn_buff[MYSQL_ERRMSG_SIZE];

    if (sql_field->def || (thd->variables.sql_mode & (MODE_STRICT_TRANS_TABLES |
                                                      MODE_STRICT_ALL_TABLES)))
    {
      my_error(ER_TOO_BIG_FIELDLENGTH, MYF(0), sql_field->field_name,
               MAX_FIELD_VARCHARLENGTH / sql_field->charset->mbmaxlen);
      DBUG_RETURN(1);
    }
    sql_field->sql_type= MYSQL_TYPE_BLOB;
    sql_field->flags|= BLOB_FLAG;
    sprintf(warn_buff, ER(ER_AUTO_CONVERT), sql_field->field_name,
            (sql_field->charset == &my_charset_bin) ? "VARBINARY" : "VARCHAR",
            (sql_field->charset == &my_charset_bin) ? "BLOB" : "TEXT");
    push_warning(thd, MYSQL_ERROR::WARN_LEVEL_NOTE, ER_AUTO_CONVERT,
                 warn_buff);
  }
    
  if ((sql_field->flags & BLOB_FLAG) && sql_field->length)
  {
    if (sql_field->sql_type == MYSQL_TYPE_BLOB)
    {
      /* The user has given a length to the blob column */
      sql_field->sql_type= get_blob_type_from_length(sql_field->length);
      sql_field->pack_length= calc_pack_length(sql_field->sql_type, 0);
    }
    sql_field->length= 0;
  }
  DBUG_RETURN(0);
}

//////////////////////////////
// mysql_prepare_create_table() cut and pasted directly from sql_table.cc.
static int
mysql_prepare_create_table(THD *thd, HA_CREATE_INFO *create_info,
                           Alter_info *alter_info,
                           bool tmp_table,
                           uint *db_options,
                           handler *file, KEY **key_info_buffer,
                           uint *key_count, int select_field_count)
{
  const char	*key_name;
  Create_field	*sql_field,*dup_field;
  uint		field,null_fields,blob_columns,max_key_length;
  ulong		record_offset= 0;
  KEY		*key_info;
  KEY_PART_INFO *key_part_info;
  int		timestamps= 0, timestamps_with_niladic= 0;
  int		field_no,dup_no;
  int		select_field_pos,auto_increment=0;
  List_iterator<Create_field> it(alter_info->create_list);
  List_iterator<Create_field> it2(alter_info->create_list);
  uint total_uneven_bit_length= 0;
  DBUG_ENTER("mysql_prepare_create_table");

  select_field_pos= alter_info->create_list.elements - select_field_count;
  null_fields=blob_columns=0;
  create_info->varchar= 0;
  max_key_length= file->max_key_length();

  for (field_no=0; (sql_field=it++) ; field_no++)
  {
    CHARSET_INFO *save_cs;

    /*
      Initialize length from its original value (number of characters),
      which was set in the parser. This is necessary if we're
      executing a prepared statement for the second time.
    */
    sql_field->length= sql_field->char_length;
    if (!sql_field->charset)
      sql_field->charset= create_info->default_table_charset;
    /*
      table_charset is set in ALTER TABLE if we want change character set
      for all varchar/char columns.
      But the table charset must not affect the BLOB fields, so don't
      allow to change my_charset_bin to somethig else.
    */
    if (create_info->table_charset && sql_field->charset != &my_charset_bin)
      sql_field->charset= create_info->table_charset;

    save_cs= sql_field->charset;
    if ((sql_field->flags & BINCMP_FLAG) &&
	!(sql_field->charset= get_charset_by_csname(sql_field->charset->csname,
						    MY_CS_BINSORT,MYF(0))))
    {
      char tmp[64];
      strmake(strmake(tmp, save_cs->csname, sizeof(tmp)-4),
              STRING_WITH_LEN("_bin"));
      my_error(ER_UNKNOWN_COLLATION, MYF(0), tmp);
      DBUG_RETURN(TRUE);
    }

    /*
      Convert the default value from client character
      set into the column character set if necessary.
    */
    if (sql_field->def && 
        save_cs != sql_field->def->collation.collation &&
        (sql_field->sql_type == MYSQL_TYPE_VAR_STRING ||
         sql_field->sql_type == MYSQL_TYPE_STRING ||
         sql_field->sql_type == MYSQL_TYPE_SET ||
         sql_field->sql_type == MYSQL_TYPE_ENUM))
    {
      /*
        Starting from 5.1 we work here with a copy of Create_field
        created by the caller, not with the instance that was
        originally created during parsing. It's OK to create
        a temporary item and initialize with it a member of the
        copy -- this item will be thrown away along with the copy
        at the end of execution, and thus not introduce a dangling
        pointer in the parsed tree of a prepared statement or a
        stored procedure statement.
      */
      sql_field->def= sql_field->def->safe_charset_converter(save_cs);

      if (sql_field->def == NULL)
      {
        /* Could not convert */
        my_error(ER_INVALID_DEFAULT, MYF(0), sql_field->field_name);
        DBUG_RETURN(TRUE);
      }
    }

    if (sql_field->sql_type == MYSQL_TYPE_SET ||
        sql_field->sql_type == MYSQL_TYPE_ENUM)
    {
      uint32 dummy;
      CHARSET_INFO *cs= sql_field->charset;
      TYPELIB *interval= sql_field->interval;

      /*
        Create typelib from interval_list, and if necessary
        convert strings from client character set to the
        column character set.
      */
      if (!interval)
      {
        /*
          Create the typelib in runtime memory - we will free the
          occupied memory at the same time when we free this
          sql_field -- at the end of execution.
        */
        interval= sql_field->interval= typelib(thd->mem_root,
                                               sql_field->interval_list);
        List_iterator<String> int_it(sql_field->interval_list);
        String conv, *tmp;
        char comma_buf[2];
        int comma_length= cs->cset->wc_mb(cs, ',', (uchar*) comma_buf,
                                          (uchar*) comma_buf + 
                                          sizeof(comma_buf));
        DBUG_ASSERT(comma_length > 0);
        for (uint i= 0; (tmp= int_it++); i++)
        {
          uint lengthsp;
          if (String::needs_conversion(tmp->length(), tmp->charset(),
                                       cs, &dummy))
          {
            uint cnv_errs;
            conv.copy(tmp->ptr(), tmp->length(), tmp->charset(), cs, &cnv_errs);
            interval->type_names[i]= strmake_root(thd->mem_root, conv.ptr(),
                                                  conv.length());
            interval->type_lengths[i]= conv.length();
          }

          // Strip trailing spaces.
          lengthsp= cs->cset->lengthsp(cs, interval->type_names[i],
                                       interval->type_lengths[i]);
          interval->type_lengths[i]= lengthsp;
          ((uchar *)interval->type_names[i])[lengthsp]= '\0';
          if (sql_field->sql_type == MYSQL_TYPE_SET)
          {
            if (cs->coll->instr(cs, interval->type_names[i], 
                                interval->type_lengths[i], 
                                comma_buf, comma_length, NULL, 0))
            {
              my_error(ER_ILLEGAL_VALUE_FOR_TYPE, MYF(0), "set", tmp->ptr());
              DBUG_RETURN(TRUE);
            }
          }
        }
        sql_field->interval_list.empty(); // Don't need interval_list anymore
      }

      if (sql_field->sql_type == MYSQL_TYPE_SET)
      {
        uint32 field_length;
        if (sql_field->def != NULL)
        {
          char *not_used;
          uint not_used2;
          bool not_found= 0;
          String str, *def= sql_field->def->val_str(&str);
          if (def == NULL) /* SQL "NULL" maps to NULL */
          {
            if ((sql_field->flags & NOT_NULL_FLAG) != 0)
            {
              my_error(ER_INVALID_DEFAULT, MYF(0), sql_field->field_name);
              DBUG_RETURN(TRUE);
            }

            /* else, NULL is an allowed value */
            (void) find_set(interval, NULL, 0,
                            cs, &not_used, &not_used2, &not_found);
          }
          else /* not NULL */
          {
            (void) find_set(interval, def->ptr(), def->length(),
                            cs, &not_used, &not_used2, &not_found);
          }

          if (not_found)
          {
            my_error(ER_INVALID_DEFAULT, MYF(0), sql_field->field_name);
            DBUG_RETURN(TRUE);
          }
        }
        calculate_interval_lengths(cs, interval, &dummy, &field_length);
        sql_field->length= field_length + (interval->count - 1);
      }
      else  /* MYSQL_TYPE_ENUM */
      {
        uint32 field_length;
        DBUG_ASSERT(sql_field->sql_type == MYSQL_TYPE_ENUM);
        if (sql_field->def != NULL)
        {
          String str, *def= sql_field->def->val_str(&str);
          if (def == NULL) /* SQL "NULL" maps to NULL */
          {
            if ((sql_field->flags & NOT_NULL_FLAG) != 0)
            {
              my_error(ER_INVALID_DEFAULT, MYF(0), sql_field->field_name);
              DBUG_RETURN(TRUE);
            }

            /* else, the defaults yield the correct length for NULLs. */
          } 
          else /* not NULL */
          {
            def->length(cs->cset->lengthsp(cs, def->ptr(), def->length()));
            if (find_type2(interval, def->ptr(), def->length(), cs) == 0) /* not found */
            {
              my_error(ER_INVALID_DEFAULT, MYF(0), sql_field->field_name);
              DBUG_RETURN(TRUE);
            }
          }
        }
        calculate_interval_lengths(cs, interval, &field_length, &dummy);
        sql_field->length= field_length;
      }
      set_if_smaller(sql_field->length, MAX_FIELD_WIDTH-1);
    }

    if (sql_field->sql_type == MYSQL_TYPE_BIT)
    { 
      sql_field->pack_flag= FIELDFLAG_NUMBER;
      if (file->ha_table_flags() & HA_CAN_BIT_FIELD)
        total_uneven_bit_length+= sql_field->length & 7;
      else
        sql_field->pack_flag|= FIELDFLAG_TREAT_BIT_AS_CHAR;
    }

    sql_field->create_length_to_internal_length();
    if (prepare_blob_field(thd, sql_field))
      DBUG_RETURN(TRUE);

    if (!(sql_field->flags & NOT_NULL_FLAG))
      null_fields++;

    if (check_column_name(sql_field->field_name))
    {
      my_error(ER_WRONG_COLUMN_NAME, MYF(0), sql_field->field_name);
      DBUG_RETURN(TRUE);
    }

    /* Check if we have used the same field name before */
    for (dup_no=0; (dup_field=it2++) != sql_field; dup_no++)
    {
      if (my_strcasecmp(system_charset_info,
			sql_field->field_name,
			dup_field->field_name) == 0)
      {
	/*
	  If this was a CREATE ... SELECT statement, accept a field
	  redefinition if we are changing a field in the SELECT part
	*/
	if (field_no < select_field_pos || dup_no >= select_field_pos)
	{
	  my_error(ER_DUP_FIELDNAME, MYF(0), sql_field->field_name);
	  DBUG_RETURN(TRUE);
	}
	else
	{
	  /* Field redefined */
	  sql_field->def=		dup_field->def;
	  sql_field->sql_type=		dup_field->sql_type;
	  sql_field->charset=		(dup_field->charset ?
					 dup_field->charset :
					 create_info->default_table_charset);
	  sql_field->length=		dup_field->char_length;
          sql_field->pack_length=	dup_field->pack_length;
          sql_field->key_length=	dup_field->key_length;
	  sql_field->decimals=		dup_field->decimals;
	  sql_field->create_length_to_internal_length();
	  sql_field->unireg_check=	dup_field->unireg_check;
          /* 
            We're making one field from two, the result field will have
            dup_field->flags as flags. If we've incremented null_fields
            because of sql_field->flags, decrement it back.
          */
          if (!(sql_field->flags & NOT_NULL_FLAG))
            null_fields--;
	  sql_field->flags=		dup_field->flags;
          sql_field->interval=          dup_field->interval;
	  it2.remove();			// Remove first (create) definition
	  select_field_pos--;
	  break;
	}
      }
    }
    /* Don't pack rows in old tables if the user has requested this */
    if ((sql_field->flags & BLOB_FLAG) ||
	(sql_field->sql_type == MYSQL_TYPE_VARCHAR &&
         create_info->row_type != ROW_TYPE_FIXED))
      (*db_options)|= HA_OPTION_PACK_RECORD;
    it2.rewind();
  }

  /* record_offset will be increased with 'length-of-null-bits' later */
  record_offset= 0;
  null_fields+= total_uneven_bit_length;

  it.rewind();
  while ((sql_field=it++))
  {
    DBUG_ASSERT(sql_field->charset != 0);

    if (prepare_create_field(sql_field, &blob_columns, 
			     &timestamps, &timestamps_with_niladic,
			     file->ha_table_flags()))
      DBUG_RETURN(TRUE);
    if (sql_field->sql_type == MYSQL_TYPE_VARCHAR)
      create_info->varchar= TRUE;
    sql_field->offset= record_offset;
    if (MTYP_TYPENR(sql_field->unireg_check) == Field::NEXT_NUMBER)
      auto_increment++;
    record_offset+= sql_field->pack_length;
  }
  if (timestamps_with_niladic > 1)
  {
    my_message(ER_TOO_MUCH_AUTO_TIMESTAMP_COLS,
               ER(ER_TOO_MUCH_AUTO_TIMESTAMP_COLS), MYF(0));
    DBUG_RETURN(TRUE);
  }
  if (auto_increment > 1)
  {
    my_message(ER_WRONG_AUTO_KEY, ER(ER_WRONG_AUTO_KEY), MYF(0));
    DBUG_RETURN(TRUE);
  }
  if (auto_increment &&
      (file->ha_table_flags() & HA_NO_AUTO_INCREMENT))
  {
    my_message(ER_TABLE_CANT_HANDLE_AUTO_INCREMENT,
               ER(ER_TABLE_CANT_HANDLE_AUTO_INCREMENT), MYF(0));
    DBUG_RETURN(TRUE);
  }

  if (blob_columns && (file->ha_table_flags() & HA_NO_BLOBS))
  {
    my_message(ER_TABLE_CANT_HANDLE_BLOB, ER(ER_TABLE_CANT_HANDLE_BLOB),
               MYF(0));
    DBUG_RETURN(TRUE);
  }

  /* Create keys */

  List_iterator<Key> key_iterator(alter_info->key_list);
  List_iterator<Key> key_iterator2(alter_info->key_list);
  uint key_parts=0, fk_key_count=0;
  bool primary_key=0,unique_key=0;
  Key *key, *key2;
  uint tmp, key_number;
  /* special marker for keys to be ignored */
  static char ignore_key[1];

  /* Calculate number of key segements */
  *key_count= 0;
  
  while ((key=key_iterator++))
  {
    DBUG_PRINT("info", ("key name: '%s'  type: %d", key->DOT_STR(name) ? key->DOT_STR(name) :
                        "(none)" , key->type));
    LEX_STRING key_name_str;
    if (key->type == Key::FOREIGN_KEY)
    {
      fk_key_count++;
      Foreign_key *fk_key= (Foreign_key*) key;
      if (fk_key->ref_columns.elements &&
	  fk_key->ref_columns.elements != fk_key->columns.elements)
      {
        my_error(ER_WRONG_FK_DEF, MYF(0),
                 (fk_key->DOT_STR(name) ?  fk_key->DOT_STR(name) : "foreign key without name"),
                 ER(ER_KEY_REF_DO_NOT_MATCH_TABLE_REF));
	DBUG_RETURN(TRUE);
      }
      continue;
    }
    (*key_count)++;
    tmp=file->max_key_parts();
    if (key->columns.elements > tmp)
    {
      my_error(ER_TOO_MANY_KEY_PARTS,MYF(0),tmp);
      DBUG_RETURN(TRUE);
    }
    key_name_str.str= (char*) key->DOT_STR(name);
    key_name_str.length= key->DOT_STR(name) ? strlen(key->DOT_STR(name)) : 0;
    if (check_string_char_length(&key_name_str, "", NAME_CHAR_LEN,
                                 system_charset_info, 1))
    {
      my_error(ER_TOO_LONG_IDENT, MYF(0), key->DOT_STR(name));
      DBUG_RETURN(TRUE);
    }
    key_iterator2.rewind ();
    if (key->type != Key::FOREIGN_KEY)
    {
      while ((key2 = key_iterator2++) != key)
      {
	/*
          foreign_key_prefix(key, key2) returns 0 if key or key2, or both, is
          'generated', and a generated key is a prefix of the other key.
          Then we do not need the generated shorter key.
        */
        if ((key2->type != Key::FOREIGN_KEY &&
             key2->DOT_STR(name) != ignore_key &&
             !foreign_key_prefix(key, key2)))
        {
          /* TODO: issue warning message */
          /* mark that the generated key should be ignored */
          if (!key2->generated ||
              (key->generated && key->columns.elements <
               key2->columns.elements))
            key->DOT_STR(name)= ignore_key;
          else
          {
            key2->DOT_STR(name)= ignore_key;
            key_parts-= key2->columns.elements;
            (*key_count)--;
          }
          break;
        }
      }
    }
    if (key->DOT_STR(name) != ignore_key)
      key_parts+=key->columns.elements;
    else
      (*key_count)--;
    if (key->DOT_STR(name) && !tmp_table && (key->type != Key::PRIMARY) &&
	!my_strcasecmp(system_charset_info,key->DOT_STR(name),primary_key_name))
    {
      my_error(ER_WRONG_NAME_FOR_INDEX, MYF(0), key->DOT_STR(name));
      DBUG_RETURN(TRUE);
    }
  }
  tmp=file->max_keys();
  if (*key_count > tmp)
  {
    my_error(ER_TOO_MANY_KEYS,MYF(0),tmp);
    DBUG_RETURN(TRUE);
  }

  (*key_info_buffer)= key_info= (KEY*) sql_calloc(sizeof(KEY) * (*key_count));
  key_part_info=(KEY_PART_INFO*) sql_calloc(sizeof(KEY_PART_INFO)*key_parts);
  if (!*key_info_buffer || ! key_part_info)
    DBUG_RETURN(TRUE);				// Out of memory

  key_iterator.rewind();
  key_number=0;
  for (; (key=key_iterator++) ; key_number++)
  {
    uint key_length=0;
    Key_part_spec *column;

    if (key->DOT_STR(name) == ignore_key)
    {
      /* ignore redundant keys */
      do
	key=key_iterator++;
      while (key && key->DOT_STR(name) == ignore_key);
      if (!key)
	break;
    }

    switch (key->type) {
    case Key::MULTIPLE:
	key_info->flags= 0;
	break;
    case Key::FULLTEXT:
	key_info->flags= HA_FULLTEXT;
	if ((key_info->parser_name= &key->key_create_info.parser_name)->str)
          key_info->flags|= HA_USES_PARSER;
        else
          key_info->parser_name= 0;
	break;
    case Key::SPATIAL:
#ifdef HAVE_SPATIAL
	key_info->flags= HA_SPATIAL;
	break;
#else
	my_error(ER_FEATURE_DISABLED, MYF(0),
                 sym_group_geom.name, sym_group_geom.needed_define);
	DBUG_RETURN(TRUE);
#endif
    case Key::FOREIGN_KEY:
      key_number--;				// Skip this key
      continue;
    default:
      key_info->flags = HA_NOSAME;
      break;
    }
    if (key->generated)
      key_info->flags|= HA_GENERATED_KEY;

    key_info->key_parts=(uint8) key->columns.elements;
    key_info->key_part=key_part_info;
    key_info->usable_key_parts= key_number;
    key_info->algorithm= key->key_create_info.algorithm;

    if (key->type == Key::FULLTEXT)
    {
      if (!(file->ha_table_flags() & HA_CAN_FULLTEXT))
      {
	my_message(ER_TABLE_CANT_HANDLE_FT, ER(ER_TABLE_CANT_HANDLE_FT),
                   MYF(0));
	DBUG_RETURN(TRUE);
      }
    }
    /*
       Make SPATIAL to be RTREE by default
       SPATIAL only on BLOB or at least BINARY, this
       actually should be replaced by special GEOM type
       in near future when new frm file is ready
       checking for proper key parts number:
    */

    /* TODO: Add proper checks if handler supports key_type and algorithm */
    if (key_info->flags & HA_SPATIAL)
    {
      if (!(file->ha_table_flags() & HA_CAN_RTREEKEYS))
      {
        my_message(ER_TABLE_CANT_HANDLE_SPKEYS, ER(ER_TABLE_CANT_HANDLE_SPKEYS),
                   MYF(0));
        DBUG_RETURN(TRUE);
      }
      if (key_info->key_parts != 1)
      {
	my_error(ER_WRONG_ARGUMENTS, MYF(0), "SPATIAL INDEX");
	DBUG_RETURN(TRUE);
      }
    }
    else if (key_info->algorithm == HA_KEY_ALG_RTREE)
    {
#ifdef HAVE_RTREE_KEYS
      if ((key_info->key_parts & 1) == 1)
      {
	my_error(ER_WRONG_ARGUMENTS, MYF(0), "RTREE INDEX");
	DBUG_RETURN(TRUE);
      }
      /* TODO: To be deleted */
      my_error(ER_NOT_SUPPORTED_YET, MYF(0), "RTREE INDEX");
      DBUG_RETURN(TRUE);
#else
      my_error(ER_FEATURE_DISABLED, MYF(0),
               sym_group_rtree.name, sym_group_rtree.needed_define);
      DBUG_RETURN(TRUE);
#endif
    }

    /* Take block size from key part or table part */
    /*
      TODO: Add warning if block size changes. We can't do it here, as
      this may depend on the size of the key
    */
    key_info->block_size= (key->key_create_info.block_size ?
                           key->key_create_info.block_size :
                           create_info->key_block_size);

    if (key_info->block_size)
      key_info->flags|= HA_USES_BLOCK_SIZE;

    List_iterator<Key_part_spec> cols(key->columns), cols2(key->columns);
    CHARSET_INFO *ft_key_charset=0;  // for FULLTEXT
    for (uint column_nr=0 ; (column=cols++) ; column_nr++)
    {
      uint length;
      Key_part_spec *dup_column;

      it.rewind();
      field=0;
      while ((sql_field=it++) &&
	     my_strcasecmp(system_charset_info,
			   column->DOT_STR(field_name),
			   sql_field->field_name))
	field++;
      if (!sql_field)
      {
	my_error(ER_KEY_COLUMN_DOES_NOT_EXITS, MYF(0), column->field_name);
	DBUG_RETURN(TRUE);
      }
      while ((dup_column= cols2++) != column)
      {
        if (!my_strcasecmp(system_charset_info,
	     	           column->DOT_STR(field_name), dup_column->DOT_STR(field_name)))
	{
	  my_printf_error(ER_DUP_FIELDNAME,
			  ER(ER_DUP_FIELDNAME),MYF(0),
			  column->field_name);
	  DBUG_RETURN(TRUE);
	}
      }
      cols2.rewind();
      if (key->type == Key::FULLTEXT)
      {
	if ((sql_field->sql_type != MYSQL_TYPE_STRING &&
	     sql_field->sql_type != MYSQL_TYPE_VARCHAR &&
	     !f_is_blob(sql_field->pack_flag)) ||
	    sql_field->charset == &my_charset_bin ||
	    sql_field->charset->mbminlen > 1 || // ucs2 doesn't work yet
	    (ft_key_charset && sql_field->charset != ft_key_charset))
	{
	    my_error(ER_BAD_FT_COLUMN, MYF(0), column->field_name);
	    DBUG_RETURN(-1);
	}
	ft_key_charset=sql_field->charset;
	/*
	  for fulltext keys keyseg length is 1 for blobs (it's ignored in ft
	  code anyway, and 0 (set to column width later) for char's. it has
	  to be correct col width for char's, as char data are not prefixed
	  with length (unlike blobs, where ft code takes data length from a
	  data prefix, ignoring column->length).
	*/
	column->length=test(f_is_blob(sql_field->pack_flag));
      }
      else
      {
	column->length*= sql_field->charset->mbmaxlen;

        if (key->type == Key::SPATIAL && column->length)
        {
          my_error(ER_WRONG_SUB_KEY, MYF(0));
	  DBUG_RETURN(TRUE);
	}

	if (f_is_blob(sql_field->pack_flag) ||
            (f_is_geom(sql_field->pack_flag) && key->type != Key::SPATIAL))
	{
	  if (!(file->ha_table_flags() & HA_CAN_INDEX_BLOBS))
	  {
	    my_error(ER_BLOB_USED_AS_KEY, MYF(0), column->field_name);
	    DBUG_RETURN(TRUE);
	  }
          if (f_is_geom(sql_field->pack_flag) && sql_field->geom_type ==
              Field::GEOM_POINT)
            column->length= 25;
	  if (!column->length)
	  {
	    my_error(ER_BLOB_KEY_WITHOUT_LENGTH, MYF(0), column->field_name);
	    DBUG_RETURN(TRUE);
	  }
	}
#ifdef HAVE_SPATIAL
	if (key->type == Key::SPATIAL)
	{
	  if (!column->length)
	  {
	    /*
              4 is: (Xmin,Xmax,Ymin,Ymax), this is for 2D case
              Lately we'll extend this code to support more dimensions
	    */
	    column->length= 4*sizeof(double);
	  }
	}
#endif
	if (!(sql_field->flags & NOT_NULL_FLAG))
	{
	  if (key->type == Key::PRIMARY)
	  {
	    /* Implicitly set primary key fields to NOT NULL for ISO conf. */
	    sql_field->flags|= NOT_NULL_FLAG;
	    sql_field->pack_flag&= ~FIELDFLAG_MAYBE_NULL;
            null_fields--;
	  }
	  else
          {
            key_info->flags|= HA_NULL_PART_KEY;
            if (!(file->ha_table_flags() & HA_NULL_IN_KEY))
            {
              my_error(ER_NULL_COLUMN_IN_INDEX, MYF(0), column->field_name);
              DBUG_RETURN(TRUE);
            }
            if (key->type == Key::SPATIAL)
            {
              my_message(ER_SPATIAL_CANT_HAVE_NULL,
                         ER(ER_SPATIAL_CANT_HAVE_NULL), MYF(0));
              DBUG_RETURN(TRUE);
            }
          }
	}
	if (MTYP_TYPENR(sql_field->unireg_check) == Field::NEXT_NUMBER)
	{
	  if (column_nr == 0 || (file->ha_table_flags() & HA_AUTO_PART_KEY))
	    auto_increment--;			// Field is used
	}
      }

      key_part_info->fieldnr= field;
      key_part_info->offset=  (uint16) sql_field->offset;
      key_part_info->key_type=sql_field->pack_flag;
      length= sql_field->key_length;

      if (column->length)
      {
	if (f_is_blob(sql_field->pack_flag))
	{
	  if ((length=column->length) > max_key_length ||
	      length > file->max_key_part_length())
	  {
	    length=min(max_key_length, file->max_key_part_length());
	    if (key->type == Key::MULTIPLE)
	    {
	      /* not a critical problem */
	      char warn_buff[MYSQL_ERRMSG_SIZE];
	      my_snprintf(warn_buff, sizeof(warn_buff), ER(ER_TOO_LONG_KEY),
			  length);
	      push_warning(thd, MYSQL_ERROR::WARN_LEVEL_WARN,
			   ER_TOO_LONG_KEY, warn_buff);
              /* Align key length to multibyte char boundary */
              length-= length % sql_field->charset->mbmaxlen;
	    }
	    else
	    {
	      my_error(ER_TOO_LONG_KEY,MYF(0),length);
	      DBUG_RETURN(TRUE);
	    }
	  }
	}
	else if (!f_is_geom(sql_field->pack_flag) &&
		  (column->length > length ||
                   !Field::type_can_have_key_part (sql_field->sql_type) ||
		   ((f_is_packed(sql_field->pack_flag) ||
		     ((file->ha_table_flags() & HA_NO_PREFIX_CHAR_KEYS) &&
		      (key_info->flags & HA_NOSAME))) &&
		    column->length != length)))
	{
	  my_message(ER_WRONG_SUB_KEY, ER(ER_WRONG_SUB_KEY), MYF(0));
	  DBUG_RETURN(TRUE);
	}
	else if (!(file->ha_table_flags() & HA_NO_PREFIX_CHAR_KEYS))
	  length=column->length;
      }
      else if (length == 0)
      {
	my_error(ER_WRONG_KEY_COLUMN, MYF(0), column->field_name);
	  DBUG_RETURN(TRUE);
      }
      if (length > file->max_key_part_length() && key->type != Key::FULLTEXT)
      {
        length= file->max_key_part_length();
	if (key->type == Key::MULTIPLE)
	{
	  /* not a critical problem */
	  char warn_buff[MYSQL_ERRMSG_SIZE];
	  my_snprintf(warn_buff, sizeof(warn_buff), ER(ER_TOO_LONG_KEY),
		      length);
	  push_warning(thd, MYSQL_ERROR::WARN_LEVEL_WARN,
		       ER_TOO_LONG_KEY, warn_buff);
          /* Align key length to multibyte char boundary */
          length-= length % sql_field->charset->mbmaxlen;
	}
	else
	{
	  my_error(ER_TOO_LONG_KEY,MYF(0),length);
	  DBUG_RETURN(TRUE);
	}
      }
      key_part_info->length=(uint16) length;
      /* Use packed keys for long strings on the first column */
      if (!((*db_options) & HA_OPTION_NO_PACK_KEYS) &&
	  (length >= KEY_DEFAULT_PACK_LENGTH &&
	   (sql_field->sql_type == MYSQL_TYPE_STRING ||
	    sql_field->sql_type == MYSQL_TYPE_VARCHAR ||
	    sql_field->pack_flag & FIELDFLAG_BLOB)))
      {
	if ((column_nr == 0 && (sql_field->pack_flag & FIELDFLAG_BLOB)) ||
            sql_field->sql_type == MYSQL_TYPE_VARCHAR)
	  key_info->flags|= HA_BINARY_PACK_KEY | HA_VAR_LENGTH_KEY;
	else
	  key_info->flags|= HA_PACK_KEY;
      }
      /* Check if the key segment is partial, set the key flag accordingly */
      if (length != sql_field->key_length)
        key_info->flags|= HA_KEY_HAS_PART_KEY_SEG;

      key_length+=length;
      key_part_info++;

      /* Create the key name based on the first column (if not given) */
      if (column_nr == 0)
      {
	if (key->type == Key::PRIMARY)
	{
	  if (primary_key)
	  {
	    my_message(ER_MULTIPLE_PRI_KEY, ER(ER_MULTIPLE_PRI_KEY),
                       MYF(0));
	    DBUG_RETURN(TRUE);
	  }
	  key_name=primary_key_name;
	  primary_key=1;
	}
	else if (!(key_name = key->DOT_STR(name)))
	  key_name=make_unique_key_name(sql_field->field_name,
					*key_info_buffer, key_info);
	if (check_if_keyname_exists(key_name, *key_info_buffer, key_info))
	{
	  my_error(ER_DUP_KEYNAME, MYF(0), key_name);
	  DBUG_RETURN(TRUE);
	}
	key_info->name=(char*) key_name;
      }
    }
    if (!key_info->name || check_column_name(key_info->name))
    {
      my_error(ER_WRONG_NAME_FOR_INDEX, MYF(0), key_info->name);
      DBUG_RETURN(TRUE);
    }
    if (!(key_info->flags & HA_NULL_PART_KEY))
      unique_key=1;
    key_info->key_length=(uint16) key_length;
    if (key_length > max_key_length && key->type != Key::FULLTEXT)
    {
      my_error(ER_TOO_LONG_KEY,MYF(0),max_key_length);
      DBUG_RETURN(TRUE);
    }
    key_info++;
  }
  if (!unique_key && !primary_key &&
      (file->ha_table_flags() & HA_REQUIRE_PRIMARY_KEY))
  {
    my_message(ER_REQUIRES_PRIMARY_KEY, ER(ER_REQUIRES_PRIMARY_KEY), MYF(0));
    DBUG_RETURN(TRUE);
  }
  if (auto_increment > 0)
  {
    my_message(ER_WRONG_AUTO_KEY, ER(ER_WRONG_AUTO_KEY), MYF(0));
    DBUG_RETURN(TRUE);
  }
  /* Sort keys in optimized order */
  my_qsort((uchar*) *key_info_buffer, *key_count, sizeof(KEY),
	   (qsort_cmp) sort_keys);
  create_info->null_bits= null_fields;

  /* Check fields. */
  it.rewind();
  while ((sql_field=it++))
  {
    Field::utype type= (Field::utype) MTYP_TYPENR(sql_field->unireg_check);

    if (thd->variables.sql_mode & MODE_NO_ZERO_DATE &&
        !sql_field->def &&
        sql_field->sql_type == MYSQL_TYPE_TIMESTAMP &&
        (sql_field->flags & NOT_NULL_FLAG) &&
        (type == Field::NONE || type == Field::TIMESTAMP_UN_FIELD))
    {
      /*
        An error should be reported if:
          - NO_ZERO_DATE SQL mode is active;
          - there is no explicit DEFAULT clause (default column value);
          - this is a TIMESTAMP column;
          - the column is not NULL;
          - this is not the DEFAULT CURRENT_TIMESTAMP column.

        In other words, an error should be reported if
          - NO_ZERO_DATE SQL mode is active;
          - the column definition is equivalent to
            'column_name TIMESTAMP DEFAULT 0'.
      */

      my_error(ER_INVALID_DEFAULT, MYF(0), sql_field->field_name);
      DBUG_RETURN(TRUE);
    }
  }

  DBUG_RETURN(FALSE);
}

//////////////////////////////
// mysql_create_table_no_lock() cut and pasted directly from sql_table.cc. (I did make is static after copying it.)

static bool mysql_create_table_no_lock(THD *thd,
                                const char *db, const char *table_name,
                                HA_CREATE_INFO *create_info,
                                Alter_info *alter_info,
                                bool internal_tmp_table,
                                uint select_field_count)
{
  char			path[FN_REFLEN];
  uint          path_length;
  const char	*alias;
  uint			db_options, key_count;
  KEY			*key_info_buffer;
  handler		*file;
  bool			error= TRUE;
  DBUG_ENTER("mysql_create_table_no_lock");
  DBUG_PRINT("enter", ("db: '%s'  table: '%s'  tmp: %d",
                       db, table_name, internal_tmp_table));


  /* Check for duplicate fields and check type of table to create */
  if (!alter_info->create_list.elements)
  {
    my_message(ER_TABLE_MUST_HAVE_COLUMNS, ER(ER_TABLE_MUST_HAVE_COLUMNS),
               MYF(0));
    DBUG_RETURN(TRUE);
  }
  if (check_engine(thd, table_name, create_info))
    DBUG_RETURN(TRUE);
  db_options= create_info->table_options;
  if (create_info->row_type == ROW_TYPE_DYNAMIC)
    db_options|=HA_OPTION_PACK_RECORD;
  alias= table_case_name(create_info, table_name);

  /* PMC - Done to avoid getting the partition handler by mistake! */
  if (!(file= new (thd->mem_root) ha_xtsys(pbxt_hton, NULL)))
  {
    mem_alloc_error(sizeof(handler));
    DBUG_RETURN(TRUE);
  }

  set_table_default_charset(thd, create_info, (char*) db);

  if (mysql_prepare_create_table(thd, create_info, alter_info,
                                 internal_tmp_table,
                                 &db_options, file,
                                 &key_info_buffer, &key_count,
                                 select_field_count))
    goto err;

      /* Check if table exists */
  if (create_info->options & HA_LEX_CREATE_TMP_TABLE)
  {
    path_length= build_tmptable_filename(thd, path, sizeof(path));
    create_info->table_options|=HA_CREATE_DELAY_KEY_WRITE;
  }
  else  
  {
 #ifdef FN_DEVCHAR
    /* check if the table name contains FN_DEVCHAR when defined */
    if (strchr(alias, FN_DEVCHAR))
    {
      my_error(ER_WRONG_TABLE_NAME, MYF(0), alias);
      DBUG_RETURN(TRUE);
    }
#endif
    path_length= build_table_filename(path, sizeof(path), db, alias, reg_ext,
                                      internal_tmp_table ? FN_IS_TMP : 0);
  }

  /* Check if table already exists */
  if ((create_info->options & HA_LEX_CREATE_TMP_TABLE) &&
      find_temporary_table(thd, db, table_name))
  {
    if (create_info->options & HA_LEX_CREATE_IF_NOT_EXISTS)
    {
      create_info->table_existed= 1;		// Mark that table existed
      push_warning_printf(thd, MYSQL_ERROR::WARN_LEVEL_NOTE,
                          ER_TABLE_EXISTS_ERROR, ER(ER_TABLE_EXISTS_ERROR),
                          alias);
      error= 0;
      goto err;
    }
    my_error(ER_TABLE_EXISTS_ERROR, MYF(0), alias);
    goto err;
  }

  pthread_mutex_lock(&LOCK_open);
  if (!internal_tmp_table && !(create_info->options & HA_LEX_CREATE_TMP_TABLE))
  {
    if (!access(path,F_OK))
    {
      if (create_info->options & HA_LEX_CREATE_IF_NOT_EXISTS)
        goto warn;
      my_error(ER_TABLE_EXISTS_ERROR,MYF(0),table_name);
      goto unlock_and_end;
    }
    /*
      We don't assert here, but check the result, because the table could be
      in the table definition cache and in the same time the .frm could be
      missing from the disk, in case of manual intervention which deletes
      the .frm file. The user has to use FLUSH TABLES; to clear the cache.
      Then she could create the table. This case is pretty obscure and
      therefore we don't introduce a new error message only for it.
    */
    if (get_cached_table_share(db, alias))
    {
      my_error(ER_TABLE_EXISTS_ERROR, MYF(0), table_name);
      goto unlock_and_end;
    }
  }

  /*
    Check that table with given name does not already
    exist in any storage engine. In such a case it should
    be discovered and the error ER_TABLE_EXISTS_ERROR be returned
    unless user specified CREATE TABLE IF EXISTS
    The LOCK_open mutex has been locked to make sure no
    one else is attempting to discover the table. Since
    it's not on disk as a frm file, no one could be using it!
  */
  if (!(create_info->options & HA_LEX_CREATE_TMP_TABLE))
  {
    bool create_if_not_exists =
      create_info->options & HA_LEX_CREATE_IF_NOT_EXISTS;
    int retcode = ha_table_exists_in_engine(thd, db, table_name);
    DBUG_PRINT("info", ("exists_in_engine: %u",retcode));
    switch (retcode)
    {
      case HA_ERR_NO_SUCH_TABLE:
        /* Normal case, no table exists. we can go and create it */
        break;
      case HA_ERR_TABLE_EXIST:
        DBUG_PRINT("info", ("Table existed in handler"));

        if (create_if_not_exists)
          goto warn;
        my_error(ER_TABLE_EXISTS_ERROR,MYF(0),table_name);
        goto unlock_and_end;
        break;
      default:
        DBUG_PRINT("info", ("error: %u from storage engine", retcode));
        my_error(retcode, MYF(0),table_name);
        goto unlock_and_end;
    }
  }

  thd_proc_info(thd, "creating table");
  create_info->table_existed= 0;		// Mark that table is created

  create_info->table_options=db_options;

  path[path_length - reg_ext_length]= '\0'; // Remove .frm extension
  if (rea_create_table(thd, path, db, table_name,
                       create_info, alter_info->create_list,
                       key_count, key_info_buffer, file))
    goto unlock_and_end;

  if (create_info->options & HA_LEX_CREATE_TMP_TABLE)
  {
    /* Open table and put in temporary table list */
#if MYSQL_VERSION_ID >= 50404
    if (!(open_temporary_table(thd, path, db, table_name, 1, OTM_OPEN)))
#else
    if (!(open_temporary_table(thd, path, db, table_name, 1)))
#endif
    {
#if MYSQL_VERSION_ID >= 50404
      (void) rm_temporary_table(create_info->db_type, path, false);
#else
      (void) rm_temporary_table(create_info->db_type, path);
#endif
      goto unlock_and_end;
    }
    thd->thread_specific_used= TRUE;
  }

  /*
    Don't write statement if:
    - It is an internal temporary table,
    - Row-based logging is used and it we are creating a temporary table, or
    - The binary log is not open.
    Otherwise, the statement shall be binlogged.
   */
  /* PBXT 1.0.09e
   * Firstly we had a compile problem with MySQL 5.1.42 and
   * the write_bin_log() call below:
   * discover_xt.cc:1259: error: argument of type 'char* (Statement::)()' does not match 'const char*'
   * 
   * And secondly, we should no write the BINLOG anyway because this is
   * an internal PBXT system table.
   *
   * So I am just commenting out the code altogether.
  if (!internal_tmp_table &&
      (!thd->current_stmt_binlog_row_based ||
       (thd->current_stmt_binlog_row_based &&
        !(create_info->options & HA_LEX_CREATE_TMP_TABLE))))
    write_bin_log(thd, TRUE, thd->query, thd->query_length);
   */
  error= FALSE;
unlock_and_end:
  pthread_mutex_unlock(&LOCK_open);

err:
  thd_proc_info(thd, "After create");
  delete file;
  DBUG_RETURN(error);

warn:
  error= FALSE;
  push_warning_printf(thd, MYSQL_ERROR::WARN_LEVEL_NOTE,
                      ER_TABLE_EXISTS_ERROR, ER(ER_TABLE_EXISTS_ERROR),
                      alias);
  create_info->table_existed= 1;		// Mark that table existed
  goto unlock_and_end;
}

////////////////////////////////////////////////////////
////// END OF CUT AND PASTES FROM  sql_table.cc ////////
////////////////////////////////////////////////////////

#endif // DRIZZLED
#endif // LOCK_OPEN_HACK_REQUIRED

//------------------------------
int xt_create_table_frm(handlerton *hton, THD* thd, const char *db, const char *name, DT_FIELD_INFO *info, DT_KEY_INFO *XT_UNUSED(keys), xtBool skip_existing)
{
#ifdef DRIZZLED
#define MYLEX_CREATE_INFO create_info
#else
#define MYLEX_CREATE_INFO mylex.create_info 
#endif

#ifdef DRIZZLED
	drizzled::statement::AlterTable *stmt = new drizzled::statement::AlterTable(thd);
	HA_CREATE_INFO create_info;
	//AlterInfo alter_info;
	drizzled::message::Table table_proto;

	static const char *ext = ".dfe";
	static const int ext_len = 4;

	table_proto.mutable_engine()->mutable_name()->assign("PBXT");
#else
	static const char *ext = ".frm";
	static const int ext_len = 4;
#endif
	int err = 1;
	char field_length_buffer[12], *field_length_ptr;
	LEX  *save_lex= thd->lex, mylex;

	memset(&MYLEX_CREATE_INFO, 0, sizeof(HA_CREATE_INFO));

	thd->lex = &mylex;
	lex_start(thd);
#ifdef DRIZZLED
        mylex.statement = stmt;
#endif
	
	/* setup the create info */
	MYLEX_CREATE_INFO.db_type = hton;

#ifndef DRIZZLED 
	mylex.create_info.frm_only = 1;
#endif
 	MYLEX_CREATE_INFO.default_table_charset = system_charset_info;
	
	/* setup the column info. */
	while (info->field_name) {		
		 LEX_STRING field_name, comment;		 
		 field_name.str = (char*)(info->field_name);
		 field_name.length = strlen(info->field_name);
		 
		 comment.str = (char*)(info->comment);
		 comment.length = strlen(info->comment);
		 			
		 if (info->field_length) {
			sprintf(field_length_buffer, "%d", info->field_length);
			field_length_ptr = field_length_buffer;
		 } else 
			field_length_ptr = NULL;

#ifdef DRIZZLED
		if (add_field_to_list(thd, &field_name, info->field_type, field_length_ptr, info->field_decimal_length,
			info->field_flags,
            COLUMN_FORMAT_TYPE_FIXED,
		    NULL /*default_value*/, NULL /*on_update_value*/, &comment, NULL /*change*/,
            NULL /*interval_list*/, info->field_charset))
#else
		if (add_field_to_list(thd, &field_name, info->field_type, field_length_ptr, info->field_decimal_length,
			info->field_flags,
#if MYSQL_VERSION_ID >= 50404
				HA_SM_DISK,
				COLUMN_FORMAT_TYPE_FIXED,
#endif
		       NULL /*default_value*/, NULL /*on_update_value*/, &comment, NULL /*change*/, 
<<<<<<< HEAD
		       NULL /*interval_list*/, info->field_charset, 0 /*uint_geom_type*/, 
		       NULL /*vcol_info*/, NULL /* create options */))
=======
		       NULL /*interval_list*/, info->field_charset, 0 /*uint_geom_type*/
#if defined(MARIADB_BASE_VERSION) && MYSQL_VERSION_ID > 50200
		       , NULL /*vcol_info*/, NULL /* create options */
#endif
		       )) 
>>>>>>> fb4d6597
#endif
			goto error;


		info++;
	}

	if (skip_existing) {
		size_t db_len = strlen(db);
		size_t name_len = strlen(name);
		size_t len = db_len + 1 + name_len + ext_len + 1;
		char *path = (char *)xt_malloc_ns(len);
		memcpy(path, db, db_len);
		memcpy(path + db_len + 1, name, name_len);
		memcpy(path + db_len + 1 + name_len, ext, ext_len);
		path[db_len] = XT_DIR_CHAR;
		path[len - 1] = '\0';
		xtBool exists = xt_fs_exists(path);
		xt_free_ns(path);
		if (exists)
			goto noerror;
	}
	
	/* Create an internal temp table */
#ifdef DRIZZLED
    table_proto.set_name(name);
    table_proto.set_type(drizzled::message::Table::STANDARD);

	if (mysql_create_table_no_lock(thd, db, name, &create_info, &table_proto, &stmt->alter_info, 1, 0)) 
		goto error;
#else
#ifdef WITH_PARTITION_STORAGE_ENGINE
	partition_info *part_info;

	part_info = thd->work_part_info;
	thd->work_part_info = NULL;
#endif
	if (mysql_create_table_no_lock(thd, db, name, &mylex.create_info, &mylex.alter_info, 1, 0)) 
		goto error;
#ifdef WITH_PARTITION_STORAGE_ENGINE
	thd->work_part_info = part_info;
#endif
#endif

	noerror:
	err = 0;

	error:
	lex_end(&mylex);
	thd->lex = save_lex;
	return err;
}
<|MERGE_RESOLUTION|>--- conflicted
+++ resolved
@@ -1622,16 +1622,11 @@
 				COLUMN_FORMAT_TYPE_FIXED,
 #endif
 		       NULL /*default_value*/, NULL /*on_update_value*/, &comment, NULL /*change*/, 
-<<<<<<< HEAD
-		       NULL /*interval_list*/, info->field_charset, 0 /*uint_geom_type*/, 
-		       NULL /*vcol_info*/, NULL /* create options */))
-=======
 		       NULL /*interval_list*/, info->field_charset, 0 /*uint_geom_type*/
 #if defined(MARIADB_BASE_VERSION) && MYSQL_VERSION_ID > 50200
 		       , NULL /*vcol_info*/, NULL /* create options */
 #endif
 		       )) 
->>>>>>> fb4d6597
 #endif
 			goto error;
 
