--- conflicted
+++ resolved
@@ -1,3 +1,4 @@
+
 %define mysql_version		@VERSION@
 
 # use "rpmbuild --with static" or "rpm --define '_with_static 1'" (for RPM 3.x)
@@ -215,16 +216,9 @@
 sh -c  "PATH=\"${MYSQL_BUILD_PATH:-$PATH}\" \
 	CC=\"${CC:-$MYSQL_BUILD_CC}\" \
 	CXX=\"${CXX:-$MYSQL_BUILD_CXX}\" \
-<<<<<<< HEAD
 	CFLAGS=\"$CFLAGS\" \
 	CXXFLAGS=\"$CXXFLAGS\" \
-=======
-	CFLAGS=\"${MYSQL_BUILD_CFLAGS:-$RPM_OPT_FLAGS}\" \
-	CXXFLAGS=\"${MYSQL_BUILD_CXXFLAGS:-$RPM_OPT_FLAGS \
-	          -felide-constructors -fno-exceptions -fno-rtti \
-		  }\" \
 	LDFLAGS=\"$MYSQL_BUILD_LDFLAGS\" \
->>>>>>> 291d8745
 	./configure \
  	    $* \
 	    --with-mysqld-ldflags='-static' \
@@ -717,7 +711,10 @@
 # itself - note that they must be ordered by date (important when
 # merging BK trees)
 %changelog 
-<<<<<<< HEAD
+* Sat Apr 01 2006 Kent Boortz <kent@mysql.com>
+
+- Set $LDFLAGS from $MYSQL_BUILD_LDFLAGS
+
 * Wed Mar 07 2006 Kent Boortz <kent@mysql.com>
 
 - Changed product name from "Community Edition" to "Community Server"
@@ -726,13 +723,6 @@
 
 - Fast mutexes is now disabled by default, but should be
   used in Linux builds.
-=======
-* Sat Apr 01 2006 Kent Boortz <kent@mysql.com>
-
-- Set $LDFLAGS from $MYSQL_BUILD_LDFLAGS
-
-* Fri Mar 03 2006 Kent Boortz <kent@mysql.com>
->>>>>>> 291d8745
 
 * Mon Feb 20 2006 Kent Boortz <kent@mysql.com>
 
