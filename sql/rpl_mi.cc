--- conflicted
+++ resolved
@@ -32,13 +32,9 @@
 Master_info::Master_info(bool is_slave_recovery)
   :Slave_reporting_capability("I/O"),
    ssl(0), ssl_verify_server_cert(0), fd(-1), io_thd(0), inited(0),
-<<<<<<< HEAD
-   abort_slave(0),slave_running(0), slave_run_id(0),
+   rli(is_slave_recovery), abort_slave(0), slave_running(0),
+   slave_run_id(0), sync_counter(0),
    heartbeat_period(0), received_heartbeats(0), master_id(0)
-=======
-   rli(is_slave_recovery), abort_slave(0), slave_running(0),
-   slave_run_id(0), sync_counter(0)
->>>>>>> 6cd105ad
 {
   host[0] = 0; user[0] = 0; password[0] = 0;
   ssl_ca[0]= 0; ssl_capath[0]= 0; ssl_cert[0]= 0;
@@ -438,10 +434,12 @@
     When we come to this place in code, relay log may or not be initialized;
     the caller is responsible for setting 'flush_relay_log_cache' accordingly.
   */
-<<<<<<< HEAD
-  if (flush_relay_log_cache &&
-      flush_io_cache(mi->rli.relay_log.get_log_file()))
-    DBUG_RETURN(2);
+  if (flush_relay_log_cache)
+  {
+    IO_CACHE *log_file= mi->rli.relay_log.get_log_file();
+    if (flush_io_cache(log_file))
+      DBUG_RETURN(2);
+  }
   
   /*
     produce a line listing the total number and all the ignored server_id:s
@@ -465,15 +463,7 @@
                             " %lu", s_id));
     }
   }
-=======
-  if (flush_relay_log_cache)
-  {
-    IO_CACHE *log_file= mi->rli.relay_log.get_log_file();
-    if (flush_io_cache(log_file))
-      DBUG_RETURN(2);
-  }
-
->>>>>>> 6cd105ad
+
   /*
     We flushed the relay log BEFORE the master.info file, because if we crash
     now, we will get a duplicate event in the relay log at restart. If we
@@ -500,14 +490,9 @@
               mi->host, mi->user,
               mi->password, mi->port, mi->connect_retry,
               (int)(mi->ssl), mi->ssl_ca, mi->ssl_capath, mi->ssl_cert,
-<<<<<<< HEAD
               mi->ssl_cipher, mi->ssl_key, mi->ssl_verify_server_cert,
               heartbeat_buf, ignore_server_ids_buf);
-
   my_free(ignore_server_ids_buf, MYF(0));
-  DBUG_RETURN(-flush_io_cache(file));
-=======
-              mi->ssl_cipher, mi->ssl_key, mi->ssl_verify_server_cert);
   err= flush_io_cache(file);
   if (sync_masterinfo_period && !err && 
       ++(mi->sync_counter) >= sync_masterinfo_period)
@@ -516,7 +501,6 @@
     mi->sync_counter= 0;
   }
   DBUG_RETURN(-err);
->>>>>>> 6cd105ad
 }
 
 
