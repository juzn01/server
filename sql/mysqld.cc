/* Copyright (c) 2000, 2012, Oracle and/or its affiliates.
   Copyright (c) 2008, 2012, Monty Program Ab

   This program is free software; you can redistribute it and/or modify
   it under the terms of the GNU General Public License as published by
   the Free Software Foundation; version 2 of the License.

   This program is distributed in the hope that it will be useful,
   but WITHOUT ANY WARRANTY; without even the implied warranty of
   MERCHANTABILITY or FITNESS FOR A PARTICULAR PURPOSE.  See the
   GNU General Public License for more details.

   You should have received a copy of the GNU General Public License
   along with this program; if not, write to the Free Software
   Foundation, Inc., 59 Temple Place, Suite 330, Boston, MA  02111-1307  USA */

#include "my_global.h"                          /* NO_EMBEDDED_ACCESS_CHECKS */
#include "sql_priv.h"
#include "unireg.h"
#include <signal.h>
#ifndef __WIN__
#include <netdb.h>        // getservbyname, servent
#endif
#include "sql_parse.h"    // test_if_data_home_dir
#include "sql_cache.h"    // query_cache, query_cache_*
#include "sql_locale.h"   // MY_LOCALES, my_locales, my_locale_by_name
#include "sql_show.h"     // free_status_vars, add_status_vars,
                          // reset_status_vars
#include "strfunc.h"      // find_set_from_flags
#include "parse_file.h"   // File_parser_dummy_hook
#include "sql_db.h"       // my_dboptions_cache_free
                          // my_dboptions_cache_init
#include "sql_table.h"    // release_ddl_log, execute_ddl_log_recovery
#include "sql_connect.h"  // free_max_user_conn, init_max_user_conn,
                          // handle_one_connection
#include "sql_time.h"     // known_date_time_formats,
                          // get_date_time_format_str,
                          // date_time_format_make
#include "tztime.h"       // my_tz_free, my_tz_init, my_tz_SYSTEM
#include "hostname.h"     // hostname_cache_free, hostname_cache_init
#include "sql_acl.h"      // acl_free, grant_free, acl_init,
                          // grant_init
#include "sql_base.h"     // table_def_free, table_def_init,
                          // cached_open_tables,
                          // cached_table_definitions
#include "sql_test.h"     // mysql_print_status
#include "item_create.h"  // item_create_cleanup, item_create_init
#include "sql_servers.h"  // servers_free, servers_init
#include "init.h"         // unireg_init
#include "derror.h"       // init_errmessage
#include "derror.h"       // init_errmessage
#include "des_key_file.h" // load_des_key_file
#include "sql_manager.h"  // stop_handle_manager, start_handle_manager
#include "sql_expression_cache.h" // subquery_cache_miss, subquery_cache_hit

#include <m_ctype.h>
#include <my_dir.h>
#include <my_bit.h>
#include "slave.h"
#include "rpl_mi.h"
#include "sql_repl.h"
#include "rpl_filter.h"
#include "client_settings.h"
#include "repl_failsafe.h"
#include <sql_common.h>
#include <my_stacktrace.h>
#include "mysqld_suffix.h"
#include "mysys_err.h"
#include "events.h"
#include "sql_audit.h"
#include "probes_mysql.h"
#include "scheduler.h"
#include <waiting_threads.h>
#include "debug_sync.h"
#include "sql_callback.h"
#include "threadpool.h"

#ifdef WITH_PERFSCHEMA_STORAGE_ENGINE
#include "../storage/perfschema/pfs_server.h"
#endif /* WITH_PERFSCHEMA_STORAGE_ENGINE */

#include "keycaches.h"
#include "../storage/myisam/ha_myisam.h"
#include "set_var.h"

#include "rpl_injector.h"

#include "rpl_handler.h"

#ifdef HAVE_SYS_PRCTL_H
#include <sys/prctl.h>
#endif

#include <thr_alarm.h>
#include <ft_global.h>
#include <errmsg.h>
#include "sp_rcontext.h"
#include "sp_cache.h"
#include "sql_reload.h"  // reload_acl_and_cache

#ifdef HAVE_POLL_H
#include <poll.h>
#endif

#define mysqld_charset &my_charset_latin1

/* We have HAVE_valgrind below as this speeds up the shutdown of MySQL */

#if defined(HAVE_DEC_3_2_THREADS) || defined(SIGNALS_DONT_BREAK_READ) || defined(HAVE_valgrind) && defined(__linux__)
#define HAVE_CLOSE_SERVER_SOCK 1
#endif

extern "C" {					// Because of SCO 3.2V4.2
#include <errno.h>
#include <sys/stat.h>
#ifndef __GNU_LIBRARY__
#define __GNU_LIBRARY__				// Skip warnings in getopt.h
#endif
#include <my_getopt.h>
#ifdef HAVE_SYSENT_H
#include <sysent.h>
#endif
#ifdef HAVE_PWD_H
#include <pwd.h>				// For getpwent
#endif
#ifdef HAVE_GRP_H
#include <grp.h>
#endif
#include <my_net.h>

#if !defined(__WIN__)
#include <sys/resource.h>
#ifdef HAVE_SYS_UN_H
#include <sys/un.h>
#endif
#ifdef HAVE_SELECT_H
#include <select.h>
#endif
#ifdef HAVE_SYS_SELECT_H
#include <sys/select.h>
#endif
#include <sys/utsname.h>
#endif /* __WIN__ */

#include <my_libwrap.h>

#ifdef HAVE_SYS_MMAN_H
#include <sys/mman.h>
#endif

#ifdef __WIN__ 
#include <crtdbg.h>
#endif

#ifdef HAVE_SOLARIS_LARGE_PAGES
#include <sys/mman.h>
#if defined(__sun__) && defined(__GNUC__) && defined(__cplusplus) \
    && defined(_XOPEN_SOURCE)
extern int getpagesizes(size_t *, int);
extern int getpagesizes2(size_t *, int);
extern int memcntl(caddr_t, size_t, int, caddr_t, int, int);
#endif /* __sun__ ... */
#endif /* HAVE_SOLARIS_LARGE_PAGES */

#ifdef _AIX41
int initgroups(const char *,unsigned int);
#endif

#if defined(__FreeBSD__) && defined(HAVE_IEEEFP_H) && !defined(HAVE_FEDISABLEEXCEPT)
#include <ieeefp.h>
#ifdef HAVE_FP_EXCEPT				// Fix type conflict
typedef fp_except fp_except_t;
#endif
#endif /* __FreeBSD__ && HAVE_IEEEFP_H && !HAVE_FEDISABLEEXCEPT */
#ifdef HAVE_SYS_FPU_H
/* for IRIX to use set_fpc_csr() */
#include <sys/fpu.h>
#endif
#ifdef HAVE_FPU_CONTROL_H
#include <fpu_control.h>
#endif
#if defined(__i386__) && !defined(HAVE_FPU_CONTROL_H)
# define fpu_control_t unsigned int
# define _FPU_EXTENDED 0x300
# define _FPU_DOUBLE 0x200
# if defined(__GNUC__) || (defined(__SUNPRO_CC) && __SUNPRO_CC >= 0x590)
#  define _FPU_GETCW(cw) asm volatile ("fnstcw %0" : "=m" (*&cw))
#  define _FPU_SETCW(cw) asm volatile ("fldcw %0" : : "m" (*&cw))
# else
#  define _FPU_GETCW(cw) (cw= 0)
#  define _FPU_SETCW(cw)
# endif
#endif

#ifndef HAVE_FCNTL
#define fcntl(X,Y,Z) 0
#endif

extern "C" my_bool reopen_fstreams(const char *filename,
                                   FILE *outstream, FILE *errstream);

inline void setup_fpu()
{
#if defined(__FreeBSD__) && defined(HAVE_IEEEFP_H) && !defined(HAVE_FEDISABLEEXCEPT)
  /* We can't handle floating point exceptions with threads, so disable
     this on freebsd
     Don't fall for overflow, underflow,divide-by-zero or loss of precision.
     fpsetmask() is deprecated in favor of fedisableexcept() in C99.
  */
#if defined(FP_X_DNML)
  fpsetmask(~(FP_X_INV | FP_X_DNML | FP_X_OFL | FP_X_UFL | FP_X_DZ |
	      FP_X_IMP));
#else
  fpsetmask(~(FP_X_INV |             FP_X_OFL | FP_X_UFL | FP_X_DZ |
              FP_X_IMP));
#endif /* FP_X_DNML */
#endif /* __FreeBSD__ && HAVE_IEEEFP_H && !HAVE_FEDISABLEEXCEPT */

#ifdef HAVE_FEDISABLEEXCEPT
  fedisableexcept(FE_ALL_EXCEPT);
#endif

#ifdef HAVE_FESETROUND
    /* Set FPU rounding mode to "round-to-nearest" */
  fesetround(FE_TONEAREST);
#endif /* HAVE_FESETROUND */

  /*
    x86 (32-bit) requires FPU precision to be explicitly set to 64 bit
    (double precision) for portable results of floating point operations.
    However, there is no need to do so if compiler is using SSE2 for floating
    point, double values will be stored and processed in 64 bits anyway.
  */
#if defined(__i386__) && !defined(__SSE2_MATH__)
#if defined(_WIN32)
#if !defined(_WIN64)
  _control87(_PC_53, MCW_PC);
#endif /* !_WIN64 */
#else /* !_WIN32 */
  fpu_control_t cw;
  _FPU_GETCW(cw);
  cw= (cw & ~_FPU_EXTENDED) | _FPU_DOUBLE;
  _FPU_SETCW(cw);
#endif /* _WIN32 && */
#endif /* __i386__ */

#if defined(__sgi) && defined(HAVE_SYS_FPU_H)
  /* Enable denormalized DOUBLE values support for IRIX */
  union fpc_csr n;
  n.fc_word = get_fpc_csr();
  n.fc_struct.flush = 0;
  set_fpc_csr(n.fc_word);
#endif
}

} /* cplusplus */

#define MYSQL_KILL_SIGNAL SIGTERM

#include <my_pthread.h>			// For thr_setconcurency()

#ifdef SOLARIS
extern "C" int gethostname(char *name, int namelen);
#endif

extern "C" sig_handler handle_fatal_signal(int sig);

#if defined(__linux__)
#define ENABLE_TEMP_POOL 1
#else
#define ENABLE_TEMP_POOL 0
#endif

/* Constants */

const char *show_comp_option_name[]= {"YES", "NO", "DISABLED"};

static const char *tc_heuristic_recover_names[]=
{
  "COMMIT", "ROLLBACK", NullS
};
static TYPELIB tc_heuristic_recover_typelib=
{
  array_elements(tc_heuristic_recover_names)-1,"",
  tc_heuristic_recover_names, NULL
};

const char *first_keyword= "first", *binary_keyword= "BINARY";
const char *my_localhost= "localhost", *delayed_user= "DELAYED";

bool opt_large_files= sizeof(my_off_t) > 4;
static my_bool opt_autocommit; ///< for --autocommit command-line option

/*
  Used with --help for detailed option
*/
static my_bool opt_verbose= 0;

arg_cmp_func Arg_comparator::comparator_matrix[6][2] =
{{&Arg_comparator::compare_string,     &Arg_comparator::compare_e_string},
 {&Arg_comparator::compare_real,       &Arg_comparator::compare_e_real},
 {&Arg_comparator::compare_int_signed, &Arg_comparator::compare_e_int},
 {&Arg_comparator::compare_row,        &Arg_comparator::compare_e_row},
 {&Arg_comparator::compare_decimal,    &Arg_comparator::compare_e_decimal},
 {&Arg_comparator::compare_datetime,   &Arg_comparator::compare_e_datetime}};

/* static variables */

#ifdef HAVE_PSI_INTERFACE
#if (defined(_WIN32) || defined(HAVE_SMEM)) && !defined(EMBEDDED_LIBRARY)
static PSI_thread_key key_thread_handle_con_namedpipes;
static PSI_cond_key key_COND_handler_count;
#endif /* _WIN32 || HAVE_SMEM && !EMBEDDED_LIBRARY */

#if defined(HAVE_SMEM) && !defined(EMBEDDED_LIBRARY)
static PSI_thread_key key_thread_handle_con_sharedmem;
#endif /* HAVE_SMEM && !EMBEDDED_LIBRARY */

#if (defined(_WIN32) || defined(HAVE_SMEM)) && !defined(EMBEDDED_LIBRARY)
static PSI_thread_key key_thread_handle_con_sockets;
#endif /* _WIN32 || HAVE_SMEM && !EMBEDDED_LIBRARY */

#ifdef __WIN__
static PSI_thread_key key_thread_handle_shutdown;
#endif /* __WIN__ */

#if defined (HAVE_OPENSSL) && !defined(HAVE_YASSL)
static PSI_rwlock_key key_rwlock_openssl;
#endif
#endif /* HAVE_PSI_INTERFACE */

#ifdef HAVE_NPTL
volatile sig_atomic_t ld_assume_kernel_is_set= 0;
#endif

/* the default log output is log tables */
static bool lower_case_table_names_used= 0;
static bool max_long_data_size_used= false;
static bool volatile select_thread_in_use, signal_thread_in_use;
static volatile bool ready_to_exit;
static my_bool opt_debugging= 0, opt_external_locking= 0, opt_console= 0;
static my_bool opt_short_log_format= 0;
static uint kill_cached_threads, wake_thread;
ulong max_used_connections;
static volatile ulong cached_thread_count= 0;
static char *mysqld_user, *mysqld_chroot;
static char *default_character_set_name;
static char *character_set_filesystem_name;
static char *lc_messages;
static char *lc_time_names_name;
static char *my_bind_addr_str;
static char *default_collation_name;
char *default_storage_engine;
static char compiled_default_collation_name[]= MYSQL_DEFAULT_COLLATION_NAME;
static I_List<THD> thread_cache;
static bool binlog_format_used= false;
LEX_STRING opt_init_connect, opt_init_slave;
static mysql_cond_t COND_thread_cache, COND_flush_thread_cache;
static DYNAMIC_ARRAY all_options;

/* Global variables */

bool opt_bin_log, opt_ignore_builtin_innodb= 0;
my_bool opt_log, opt_slow_log, debug_assert_if_crashed_table= 0, opt_help= 0, opt_abort;
ulonglong log_output_options;
my_bool opt_userstat_running;
my_bool opt_log_queries_not_using_indexes= 0;
bool opt_error_log= IF_WIN(1,0);
bool opt_disable_networking=0, opt_skip_show_db=0;
bool opt_skip_name_resolve=0;
my_bool opt_character_set_client_handshake= 1;
bool server_id_supplied = 0;
bool opt_endinfo, using_udf_functions;
my_bool locked_in_memory;
bool opt_using_transactions;
bool volatile abort_loop;
bool volatile shutdown_in_progress;
uint volatile global_disable_checkpoint;
#if defined(_WIN32) && !defined(EMBEDDED_LIBRARY)
ulong slow_start_timeout;
#endif
/*
  True if the bootstrap thread is running. Protected by LOCK_thread_count,
  just like thread_count.
  Used in bootstrap() function to determine if the bootstrap thread
  has completed. Note, that we can't use 'thread_count' instead,
  since in 5.1, in presence of the Event Scheduler, there may be
  event threads running in parallel, so it's impossible to know
  what value of 'thread_count' is a sign of completion of the
  bootstrap thread.

  At the same time, we can't start the event scheduler after
  bootstrap either, since we want to be able to process event-related
  SQL commands in the init file and in --bootstrap mode.
*/
bool in_bootstrap= FALSE;
/**
   @brief 'grant_option' is used to indicate if privileges needs
   to be checked, in which case the lock, LOCK_grant, is used
   to protect access to the grant table.
   @note This flag is dropped in 5.1
   @see grant_init()
 */
bool volatile grant_option;

my_bool opt_skip_slave_start = 0; ///< If set, slave is not autostarted
my_bool opt_reckless_slave = 0;
my_bool opt_enable_named_pipe= 0;
my_bool opt_local_infile, opt_slave_compressed_protocol;
my_bool opt_safe_user_create = 0;
my_bool opt_show_slave_auth_info;
my_bool opt_log_slave_updates= 0;
my_bool opt_replicate_annotate_row_events= 0;
char *opt_slave_skip_errors;

/*
  Legacy global handlerton. These will be removed (please do not add more).
*/
handlerton *heap_hton;
handlerton *myisam_hton;
handlerton *partition_hton;

my_bool read_only= 0, opt_readonly= 0;
my_bool use_temp_pool, relay_log_purge;
my_bool relay_log_recovery;
my_bool opt_sync_frm, opt_allow_suspicious_udfs;
my_bool opt_secure_auth= 0;
char* opt_secure_file_priv;
my_bool opt_log_slow_admin_statements= 0;
my_bool opt_log_slow_slave_statements= 0;
my_bool lower_case_file_system= 0;
my_bool opt_large_pages= 0;
my_bool opt_super_large_pages= 0;
my_bool opt_myisam_use_mmap= 0;
uint   opt_large_page_size= 0;
#if defined(ENABLED_DEBUG_SYNC)
MYSQL_PLUGIN_IMPORT uint    opt_debug_sync_timeout= 0;
#endif /* defined(ENABLED_DEBUG_SYNC) */
my_bool opt_old_style_user_limits= 0, trust_function_creators= 0;
ulong opt_replicate_events_marked_for_skip;

/*
  True if there is at least one per-hour limit for some user, so we should
  check them before each query (and possibly reset counters when hour is
  changed). False otherwise.
*/
volatile bool mqh_used = 0;
my_bool opt_noacl;
my_bool sp_automatic_privileges= 1;

ulong opt_binlog_rows_event_max_size;
my_bool opt_master_verify_checksum= 0;
my_bool opt_slave_sql_verify_checksum= 1;
const char *binlog_format_names[]= {"MIXED", "STATEMENT", "ROW", NullS};
#ifdef HAVE_INITGROUPS
volatile sig_atomic_t calling_initgroups= 0; /**< Used in SIGSEGV handler. */
#endif
uint mysqld_port, test_flags, select_errors, dropping_tables, ha_open_options;
uint mysqld_extra_port;
uint mysqld_port_timeout;
ulong delay_key_write_options;
uint protocol_version;
uint lower_case_table_names;
ulong tc_heuristic_recover= 0;
uint volatile thread_count;
int32 thread_running;
ulong thread_created;
ulong back_log, connect_timeout, concurrency, server_id;
ulong table_cache_size, table_def_size;
ulong what_to_log;
ulong slow_launch_time, slave_open_temp_tables;
ulong open_files_limit, max_binlog_size, max_relay_log_size;
ulong slave_trans_retries;
uint  slave_net_timeout;
ulong slave_exec_mode_options;
ulonglong slave_type_conversions_options;
ulong thread_cache_size=0;
ulonglong binlog_cache_size=0;
ulonglong max_binlog_cache_size=0;
ulonglong binlog_stmt_cache_size=0;
ulonglong  max_binlog_stmt_cache_size=0;
ulonglong query_cache_size=0;
ulong refresh_version;  /* Increments on each reload */
query_id_t global_query_id;
my_atomic_rwlock_t global_query_id_lock;
my_atomic_rwlock_t thread_running_lock;
ulong aborted_threads, aborted_connects;
ulong delayed_insert_timeout, delayed_insert_limit, delayed_queue_size;
ulong delayed_insert_threads, delayed_insert_writes, delayed_rows_in_use;
ulong delayed_insert_errors,flush_time;
ulong specialflag=0;
ulong binlog_cache_use= 0, binlog_cache_disk_use= 0;
ulong binlog_stmt_cache_use= 0, binlog_stmt_cache_disk_use= 0;
ulong max_connections, max_connect_errors;
ulong extra_max_connections;
ulonglong denied_connections;
my_decimal decimal_zero;

/*
  Maximum length of parameter value which can be set through
  mysql_send_long_data() call.
*/
ulong max_long_data_size;

/* Limits for internal temporary tables (MyISAM or Aria) */
uint internal_tmp_table_max_key_length;
uint internal_tmp_table_max_key_segments;

bool max_user_connections_checking=0;
/**
  Limit of the total number of prepared statements in the server.
  Is necessary to protect the server against out-of-memory attacks.
*/
ulong max_prepared_stmt_count;
/**
  Current total number of prepared statements in the server. This number
  is exact, and therefore may not be equal to the difference between
  `com_stmt_prepare' and `com_stmt_close' (global status variables), as
  the latter ones account for all registered attempts to prepare
  a statement (including unsuccessful ones).  Prepared statements are
  currently connection-local: if the same SQL query text is prepared in
  two different connections, this counts as two distinct prepared
  statements.
*/
ulong prepared_stmt_count=0;
ulong thread_id=1L,current_pid;
ulong slow_launch_threads = 0;
uint sync_binlog_period= 0, sync_relaylog_period= 0,
     sync_relayloginfo_period= 0, sync_masterinfo_period= 0;
ulong expire_logs_days = 0;
ulong rpl_recovery_rank=0;
/**
  Soft upper limit for number of sp_head objects that can be stored
  in the sp_cache for one connection.
*/
ulong stored_program_cache_size= 0;

const double log_10[] = {
  1e000, 1e001, 1e002, 1e003, 1e004, 1e005, 1e006, 1e007, 1e008, 1e009,
  1e010, 1e011, 1e012, 1e013, 1e014, 1e015, 1e016, 1e017, 1e018, 1e019,
  1e020, 1e021, 1e022, 1e023, 1e024, 1e025, 1e026, 1e027, 1e028, 1e029,
  1e030, 1e031, 1e032, 1e033, 1e034, 1e035, 1e036, 1e037, 1e038, 1e039,
  1e040, 1e041, 1e042, 1e043, 1e044, 1e045, 1e046, 1e047, 1e048, 1e049,
  1e050, 1e051, 1e052, 1e053, 1e054, 1e055, 1e056, 1e057, 1e058, 1e059,
  1e060, 1e061, 1e062, 1e063, 1e064, 1e065, 1e066, 1e067, 1e068, 1e069,
  1e070, 1e071, 1e072, 1e073, 1e074, 1e075, 1e076, 1e077, 1e078, 1e079,
  1e080, 1e081, 1e082, 1e083, 1e084, 1e085, 1e086, 1e087, 1e088, 1e089,
  1e090, 1e091, 1e092, 1e093, 1e094, 1e095, 1e096, 1e097, 1e098, 1e099,
  1e100, 1e101, 1e102, 1e103, 1e104, 1e105, 1e106, 1e107, 1e108, 1e109,
  1e110, 1e111, 1e112, 1e113, 1e114, 1e115, 1e116, 1e117, 1e118, 1e119,
  1e120, 1e121, 1e122, 1e123, 1e124, 1e125, 1e126, 1e127, 1e128, 1e129,
  1e130, 1e131, 1e132, 1e133, 1e134, 1e135, 1e136, 1e137, 1e138, 1e139,
  1e140, 1e141, 1e142, 1e143, 1e144, 1e145, 1e146, 1e147, 1e148, 1e149,
  1e150, 1e151, 1e152, 1e153, 1e154, 1e155, 1e156, 1e157, 1e158, 1e159,
  1e160, 1e161, 1e162, 1e163, 1e164, 1e165, 1e166, 1e167, 1e168, 1e169,
  1e170, 1e171, 1e172, 1e173, 1e174, 1e175, 1e176, 1e177, 1e178, 1e179,
  1e180, 1e181, 1e182, 1e183, 1e184, 1e185, 1e186, 1e187, 1e188, 1e189,
  1e190, 1e191, 1e192, 1e193, 1e194, 1e195, 1e196, 1e197, 1e198, 1e199,
  1e200, 1e201, 1e202, 1e203, 1e204, 1e205, 1e206, 1e207, 1e208, 1e209,
  1e210, 1e211, 1e212, 1e213, 1e214, 1e215, 1e216, 1e217, 1e218, 1e219,
  1e220, 1e221, 1e222, 1e223, 1e224, 1e225, 1e226, 1e227, 1e228, 1e229,
  1e230, 1e231, 1e232, 1e233, 1e234, 1e235, 1e236, 1e237, 1e238, 1e239,
  1e240, 1e241, 1e242, 1e243, 1e244, 1e245, 1e246, 1e247, 1e248, 1e249,
  1e250, 1e251, 1e252, 1e253, 1e254, 1e255, 1e256, 1e257, 1e258, 1e259,
  1e260, 1e261, 1e262, 1e263, 1e264, 1e265, 1e266, 1e267, 1e268, 1e269,
  1e270, 1e271, 1e272, 1e273, 1e274, 1e275, 1e276, 1e277, 1e278, 1e279,
  1e280, 1e281, 1e282, 1e283, 1e284, 1e285, 1e286, 1e287, 1e288, 1e289,
  1e290, 1e291, 1e292, 1e293, 1e294, 1e295, 1e296, 1e297, 1e298, 1e299,
  1e300, 1e301, 1e302, 1e303, 1e304, 1e305, 1e306, 1e307, 1e308
};

time_t server_start_time, flush_status_time;

char mysql_home[FN_REFLEN], pidfile_name[FN_REFLEN], system_time_zone[30];
char *default_tz_name;
char log_error_file[FN_REFLEN], glob_hostname[FN_REFLEN], *opt_log_basename;
char mysql_real_data_home[FN_REFLEN],
     lc_messages_dir[FN_REFLEN], reg_ext[FN_EXTLEN],
     mysql_charsets_dir[FN_REFLEN],
     *opt_init_file, *opt_tc_log_file;
char *lc_messages_dir_ptr, *log_error_file_ptr;
char mysql_unpacked_real_data_home[FN_REFLEN];
int mysql_unpacked_real_data_home_len;
uint mysql_real_data_home_len, mysql_data_home_len= 1;
uint reg_ext_length;
const key_map key_map_empty(0);
key_map key_map_full(0);                        // Will be initialized later

DATE_TIME_FORMAT global_date_format, global_datetime_format, global_time_format;
Time_zone *default_tz;

char *mysql_data_home= const_cast<char*>(".");
const char *mysql_real_data_home_ptr= mysql_real_data_home;
char server_version[SERVER_VERSION_LENGTH];
char *mysqld_unix_port, *opt_mysql_tmpdir;
ulong thread_handling;

/** name of reference on left expression in rewritten IN subquery */
const char *in_left_expr_name= "<left expr>";
/** name of additional condition */
const char *in_additional_cond= "<IN COND>";
const char *in_having_cond= "<IN HAVING>";

/* classes for comparation parsing/processing */
Eq_creator eq_creator;
Ne_creator ne_creator;
Gt_creator gt_creator;
Lt_creator lt_creator;
Ge_creator ge_creator;
Le_creator le_creator;

MYSQL_FILE *bootstrap_file;
int bootstrap_error;

I_List<THD> threads;
Rpl_filter* rpl_filter;
Rpl_filter* binlog_filter;

struct system_variables global_system_variables;
struct system_variables max_system_variables;
struct system_status_var global_status_var;

MY_TMPDIR mysql_tmpdir_list;
MY_BITMAP temp_pool;

CHARSET_INFO *system_charset_info, *files_charset_info ;
CHARSET_INFO *national_charset_info, *table_alias_charset;
CHARSET_INFO *character_set_filesystem;
CHARSET_INFO *error_message_charset_info;

MY_LOCALE *my_default_lc_messages;
MY_LOCALE *my_default_lc_time_names;

SHOW_COMP_OPTION have_ssl, have_symlink, have_dlopen, have_query_cache;
SHOW_COMP_OPTION have_geometry, have_rtree_keys;
SHOW_COMP_OPTION have_crypt, have_compress;
SHOW_COMP_OPTION have_profiling;

/* Thread specific variables */

pthread_key(MEM_ROOT**,THR_MALLOC);
pthread_key(THD*, THR_THD);
mysql_mutex_t LOCK_thread_count;
mysql_mutex_t
  LOCK_status, LOCK_error_log, LOCK_short_uuid_generator,
  LOCK_delayed_insert, LOCK_delayed_status, LOCK_delayed_create,
  LOCK_crypt,
  LOCK_global_system_variables,
  LOCK_user_conn, LOCK_slave_list, LOCK_active_mi,
  LOCK_connection_count, LOCK_error_messages;

mysql_mutex_t LOCK_stats, LOCK_global_user_client_stats,
              LOCK_global_table_stats, LOCK_global_index_stats;

/**
  The below lock protects access to two global server variables:
  max_prepared_stmt_count and prepared_stmt_count. These variables
  set the limit and hold the current total number of prepared statements
  in the server, respectively. As PREPARE/DEALLOCATE rate in a loaded
  server may be fairly high, we need a dedicated lock.
*/
mysql_mutex_t LOCK_prepared_stmt_count;
#ifdef HAVE_OPENSSL
mysql_mutex_t LOCK_des_key_file;
#endif
mysql_rwlock_t LOCK_grant, LOCK_sys_init_connect, LOCK_sys_init_slave;
mysql_rwlock_t LOCK_system_variables_hash;
mysql_cond_t COND_thread_count;
pthread_t signal_thread;
pthread_attr_t connection_attrib;
mysql_mutex_t LOCK_server_started;
mysql_cond_t COND_server_started;

int mysqld_server_started= 0;

File_parser_dummy_hook file_parser_dummy_hook;

/* replication parameters, if master_host is not NULL, we are a slave */
uint report_port= MYSQL_PORT;
ulong master_retry_count=0;
char *master_info_file;
char *relay_log_info_file, *report_user, *report_password, *report_host;
char *opt_relay_logname = 0, *opt_relaylog_index_name=0;
char *opt_logname, *opt_slow_logname, *opt_bin_logname;

/* Static variables */

<<<<<<< HEAD
my_bool opt_stack_trace;
static volatile sig_atomic_t kill_in_progress;

=======
static volatile sig_atomic_t kill_in_progress;
my_bool opt_stack_trace;
>>>>>>> 0881ceea
my_bool opt_expect_abort= 0;
static my_bool opt_bootstrap, opt_myisam_log;
static int cleanup_done;
static ulong opt_specialflag;
static char *opt_binlog_index_name;
char *mysql_home_ptr, *pidfile_name_ptr;
/** Initial command line arguments (count), after load_defaults().*/
static int defaults_argc;
/**
  Initial command line arguments (arguments), after load_defaults().
  This memory is allocated by @c load_defaults() and should be freed
  using @c free_defaults().
  Do not modify defaults_argc / defaults_argv,
  use remaining_argc / remaining_argv instead to parse the command
  line arguments in multiple steps.
*/
static char **defaults_argv;
/** Remaining command line arguments (count), filtered by handle_options().*/
static int remaining_argc;
/** Remaining command line arguments (arguments), filtered by handle_options().*/
static char **remaining_argv;

int orig_argc;
char **orig_argv;

#ifdef HAVE_PSI_INTERFACE
#ifdef HAVE_MMAP
PSI_mutex_key key_PAGE_lock, key_LOCK_sync, key_LOCK_active, key_LOCK_pool;
#endif /* HAVE_MMAP */

#ifdef HAVE_OPENSSL
PSI_mutex_key key_LOCK_des_key_file;
#endif /* HAVE_OPENSSL */

PSI_mutex_key key_BINLOG_LOCK_index, key_BINLOG_LOCK_prep_xids,
  key_delayed_insert_mutex, key_hash_filo_lock, key_LOCK_active_mi,
  key_LOCK_connection_count, key_LOCK_crypt, key_LOCK_delayed_create,
  key_LOCK_delayed_insert, key_LOCK_delayed_status, key_LOCK_error_log,
  key_LOCK_gdl, key_LOCK_global_system_variables,
  key_LOCK_manager,
  key_LOCK_prepared_stmt_count,
  key_LOCK_rpl_status, key_LOCK_server_started, key_LOCK_status,
  key_LOCK_system_variables_hash, key_LOCK_table_share, key_LOCK_thd_data,
  key_LOCK_user_conn, key_LOCK_uuid_short_generator, key_LOG_LOCK_log,
  key_master_info_data_lock, key_master_info_run_lock,
  key_master_info_sleep_lock,
  key_mutex_slave_reporting_capability_err_lock, key_relay_log_info_data_lock,
  key_relay_log_info_log_space_lock, key_relay_log_info_run_lock,
  key_relay_log_info_sleep_lock,
  key_structure_guard_mutex, key_TABLE_SHARE_LOCK_ha_data,
  key_LOCK_error_messages, key_LOG_INFO_lock, key_LOCK_thread_count,
  key_PARTITION_LOCK_auto_inc;
PSI_mutex_key key_RELAYLOG_LOCK_index;

PSI_mutex_key key_LOCK_stats,
  key_LOCK_global_user_client_stats, key_LOCK_global_table_stats,
  key_LOCK_global_index_stats,
  key_LOCK_wakeup_ready;

PSI_mutex_key key_LOCK_prepare_ordered, key_LOCK_commit_ordered;

static PSI_mutex_info all_server_mutexes[]=
{
#ifdef HAVE_MMAP
  { &key_PAGE_lock, "PAGE::lock", 0},
  { &key_LOCK_sync, "TC_LOG_MMAP::LOCK_sync", 0},
  { &key_LOCK_active, "TC_LOG_MMAP::LOCK_active", 0},
  { &key_LOCK_pool, "TC_LOG_MMAP::LOCK_pool", 0},
#endif /* HAVE_MMAP */

#ifdef HAVE_OPENSSL
  { &key_LOCK_des_key_file, "LOCK_des_key_file", PSI_FLAG_GLOBAL},
#endif /* HAVE_OPENSSL */

  { &key_BINLOG_LOCK_index, "MYSQL_BIN_LOG::LOCK_index", 0},
  { &key_BINLOG_LOCK_prep_xids, "MYSQL_BIN_LOG::LOCK_prep_xids", 0},
  { &key_RELAYLOG_LOCK_index, "MYSQL_RELAY_LOG::LOCK_index", 0},
  { &key_delayed_insert_mutex, "Delayed_insert::mutex", 0},
  { &key_hash_filo_lock, "hash_filo::lock", 0},
  { &key_LOCK_active_mi, "LOCK_active_mi", PSI_FLAG_GLOBAL},
  { &key_LOCK_connection_count, "LOCK_connection_count", PSI_FLAG_GLOBAL},
  { &key_LOCK_crypt, "LOCK_crypt", PSI_FLAG_GLOBAL},
  { &key_LOCK_delayed_create, "LOCK_delayed_create", PSI_FLAG_GLOBAL},
  { &key_LOCK_delayed_insert, "LOCK_delayed_insert", PSI_FLAG_GLOBAL},
  { &key_LOCK_delayed_status, "LOCK_delayed_status", PSI_FLAG_GLOBAL},
  { &key_LOCK_error_log, "LOCK_error_log", PSI_FLAG_GLOBAL},
  { &key_LOCK_gdl, "LOCK_gdl", PSI_FLAG_GLOBAL},
  { &key_LOCK_global_system_variables, "LOCK_global_system_variables", PSI_FLAG_GLOBAL},
  { &key_LOCK_manager, "LOCK_manager", PSI_FLAG_GLOBAL},
  { &key_LOCK_prepared_stmt_count, "LOCK_prepared_stmt_count", PSI_FLAG_GLOBAL},
  { &key_LOCK_rpl_status, "LOCK_rpl_status", PSI_FLAG_GLOBAL},
  { &key_LOCK_server_started, "LOCK_server_started", PSI_FLAG_GLOBAL},
  { &key_LOCK_status, "LOCK_status", PSI_FLAG_GLOBAL},
  { &key_LOCK_system_variables_hash, "LOCK_system_variables_hash", PSI_FLAG_GLOBAL},
  { &key_LOCK_table_share, "LOCK_table_share", PSI_FLAG_GLOBAL},
  { &key_LOCK_stats, "LOCK_stats", PSI_FLAG_GLOBAL},
  { &key_LOCK_global_user_client_stats, "LOCK_global_user_client_stats", PSI_FLAG_GLOBAL},
  { &key_LOCK_global_table_stats, "LOCK_global_table_stats", PSI_FLAG_GLOBAL},
  { &key_LOCK_global_index_stats, "LOCK_global_index_stats", PSI_FLAG_GLOBAL},
  { &key_LOCK_wakeup_ready, "THD::LOCK_wakeup_ready", 0},
  { &key_LOCK_thd_data, "THD::LOCK_thd_data", 0},
  { &key_LOCK_user_conn, "LOCK_user_conn", PSI_FLAG_GLOBAL},
  { &key_LOCK_uuid_short_generator, "LOCK_uuid_short_generator", PSI_FLAG_GLOBAL},
  { &key_LOG_LOCK_log, "LOG::LOCK_log", 0},
  { &key_master_info_data_lock, "Master_info::data_lock", 0},
  { &key_master_info_run_lock, "Master_info::run_lock", 0},
  { &key_master_info_sleep_lock, "Master_info::sleep_lock", 0},
  { &key_mutex_slave_reporting_capability_err_lock, "Slave_reporting_capability::err_lock", 0},
  { &key_relay_log_info_data_lock, "Relay_log_info::data_lock", 0},
  { &key_relay_log_info_log_space_lock, "Relay_log_info::log_space_lock", 0},
  { &key_relay_log_info_run_lock, "Relay_log_info::run_lock", 0},
  { &key_relay_log_info_sleep_lock, "Relay_log_info::sleep_lock", 0},
  { &key_structure_guard_mutex, "Query_cache::structure_guard_mutex", 0},
  { &key_TABLE_SHARE_LOCK_ha_data, "TABLE_SHARE::LOCK_ha_data", 0},
  { &key_LOCK_error_messages, "LOCK_error_messages", PSI_FLAG_GLOBAL},
  { &key_LOCK_prepare_ordered, "LOCK_prepare_ordered", PSI_FLAG_GLOBAL},
  { &key_LOCK_commit_ordered, "LOCK_commit_ordered", PSI_FLAG_GLOBAL},
  { &key_LOG_INFO_lock, "LOG_INFO::lock", 0},
  { &key_LOCK_thread_count, "LOCK_thread_count", PSI_FLAG_GLOBAL},
  { &key_PARTITION_LOCK_auto_inc, "HA_DATA_PARTITION::LOCK_auto_inc", 0}
};

PSI_rwlock_key key_rwlock_LOCK_grant, key_rwlock_LOCK_logger,
  key_rwlock_LOCK_sys_init_connect, key_rwlock_LOCK_sys_init_slave,
  key_rwlock_LOCK_system_variables_hash, key_rwlock_query_cache_query_lock;

static PSI_rwlock_info all_server_rwlocks[]=
{
#if defined (HAVE_OPENSSL) && !defined(HAVE_YASSL)
  { &key_rwlock_openssl, "CRYPTO_dynlock_value::lock", 0},
#endif
  { &key_rwlock_LOCK_grant, "LOCK_grant", PSI_FLAG_GLOBAL},
  { &key_rwlock_LOCK_logger, "LOGGER::LOCK_logger", 0},
  { &key_rwlock_LOCK_sys_init_connect, "LOCK_sys_init_connect", PSI_FLAG_GLOBAL},
  { &key_rwlock_LOCK_sys_init_slave, "LOCK_sys_init_slave", PSI_FLAG_GLOBAL},
  { &key_rwlock_LOCK_system_variables_hash, "LOCK_system_variables_hash", PSI_FLAG_GLOBAL},
  { &key_rwlock_query_cache_query_lock, "Query_cache_query::lock", 0}
};

#ifdef HAVE_MMAP
PSI_cond_key key_PAGE_cond, key_COND_active, key_COND_pool;
#endif /* HAVE_MMAP */

PSI_cond_key key_BINLOG_COND_prep_xids, key_BINLOG_update_cond,
  key_COND_cache_status_changed, key_COND_manager,
  key_COND_rpl_status, key_COND_server_started,
  key_delayed_insert_cond, key_delayed_insert_cond_client,
  key_item_func_sleep_cond, key_master_info_data_cond,
  key_master_info_start_cond, key_master_info_stop_cond,
  key_master_info_sleep_cond,
  key_relay_log_info_data_cond, key_relay_log_info_log_space_cond,
  key_relay_log_info_start_cond, key_relay_log_info_stop_cond,
  key_relay_log_info_sleep_cond,
  key_TABLE_SHARE_cond, key_user_level_lock_cond,
  key_COND_thread_count, key_COND_thread_cache, key_COND_flush_thread_cache,
  key_BINLOG_COND_queue_busy;
PSI_cond_key key_RELAYLOG_update_cond, key_COND_wakeup_ready;
PSI_cond_key key_RELAYLOG_COND_queue_busy;
PSI_cond_key key_TC_LOG_MMAP_COND_queue_busy;

static PSI_cond_info all_server_conds[]=
{
#if (defined(_WIN32) || defined(HAVE_SMEM)) && !defined(EMBEDDED_LIBRARY)
  { &key_COND_handler_count, "COND_handler_count", PSI_FLAG_GLOBAL},
#endif /* _WIN32 || HAVE_SMEM && !EMBEDDED_LIBRARY */
#ifdef HAVE_MMAP
  { &key_PAGE_cond, "PAGE::cond", 0},
  { &key_COND_active, "TC_LOG_MMAP::COND_active", 0},
  { &key_COND_pool, "TC_LOG_MMAP::COND_pool", 0},
  { &key_TC_LOG_MMAP_COND_queue_busy, "TC_LOG_MMAP::COND_queue_busy", 0},
#endif /* HAVE_MMAP */
  { &key_BINLOG_COND_prep_xids, "MYSQL_BIN_LOG::COND_prep_xids", 0},
  { &key_BINLOG_update_cond, "MYSQL_BIN_LOG::update_cond", 0},
  { &key_BINLOG_COND_queue_busy, "MYSQL_BIN_LOG::COND_queue_busy", 0},
  { &key_RELAYLOG_update_cond, "MYSQL_RELAY_LOG::update_cond", 0},
  { &key_RELAYLOG_COND_queue_busy, "MYSQL_RELAY_LOG::COND_queue_busy", 0},
  { &key_COND_wakeup_ready, "THD::COND_wakeup_ready", 0},
  { &key_COND_cache_status_changed, "Query_cache::COND_cache_status_changed", 0},
  { &key_COND_manager, "COND_manager", PSI_FLAG_GLOBAL},
  { &key_COND_rpl_status, "COND_rpl_status", PSI_FLAG_GLOBAL},
  { &key_COND_server_started, "COND_server_started", PSI_FLAG_GLOBAL},
  { &key_delayed_insert_cond, "Delayed_insert::cond", 0},
  { &key_delayed_insert_cond_client, "Delayed_insert::cond_client", 0},
  { &key_item_func_sleep_cond, "Item_func_sleep::cond", 0},
  { &key_master_info_data_cond, "Master_info::data_cond", 0},
  { &key_master_info_start_cond, "Master_info::start_cond", 0},
  { &key_master_info_stop_cond, "Master_info::stop_cond", 0},
  { &key_master_info_sleep_cond, "Master_info::sleep_cond", 0},
  { &key_relay_log_info_data_cond, "Relay_log_info::data_cond", 0},
  { &key_relay_log_info_log_space_cond, "Relay_log_info::log_space_cond", 0},
  { &key_relay_log_info_start_cond, "Relay_log_info::start_cond", 0},
  { &key_relay_log_info_stop_cond, "Relay_log_info::stop_cond", 0},
  { &key_relay_log_info_sleep_cond, "Relay_log_info::sleep_cond", 0},
  { &key_TABLE_SHARE_cond, "TABLE_SHARE::cond", 0},
  { &key_user_level_lock_cond, "User_level_lock::cond", 0},
  { &key_COND_thread_count, "COND_thread_count", PSI_FLAG_GLOBAL},
  { &key_COND_thread_cache, "COND_thread_cache", PSI_FLAG_GLOBAL},
  { &key_COND_flush_thread_cache, "COND_flush_thread_cache", PSI_FLAG_GLOBAL}
};

PSI_thread_key key_thread_bootstrap, key_thread_delayed_insert,
  key_thread_handle_manager, key_thread_main,
  key_thread_one_connection, key_thread_signal_hand;

static PSI_thread_info all_server_threads[]=
{
#if (defined(_WIN32) || defined(HAVE_SMEM)) && !defined(EMBEDDED_LIBRARY)
  { &key_thread_handle_con_namedpipes, "con_named_pipes", PSI_FLAG_GLOBAL},
#endif /* _WIN32 || HAVE_SMEM && !EMBEDDED_LIBRARY */

#if defined(HAVE_SMEM) && !defined(EMBEDDED_LIBRARY)
  { &key_thread_handle_con_sharedmem, "con_shared_mem", PSI_FLAG_GLOBAL},
#endif /* HAVE_SMEM && !EMBEDDED_LIBRARY */

#if (defined(_WIN32) || defined(HAVE_SMEM)) && !defined(EMBEDDED_LIBRARY)
  { &key_thread_handle_con_sockets, "con_sockets", PSI_FLAG_GLOBAL},
#endif /* _WIN32 || HAVE_SMEM && !EMBEDDED_LIBRARY */

#ifdef __WIN__
  { &key_thread_handle_shutdown, "shutdown", PSI_FLAG_GLOBAL},
#endif /* __WIN__ */

  { &key_thread_bootstrap, "bootstrap", PSI_FLAG_GLOBAL},
  { &key_thread_delayed_insert, "delayed_insert", 0},
  { &key_thread_handle_manager, "manager", PSI_FLAG_GLOBAL},
  { &key_thread_main, "main", PSI_FLAG_GLOBAL},
  { &key_thread_one_connection, "one_connection", 0},
  { &key_thread_signal_hand, "signal_handler", PSI_FLAG_GLOBAL}
};

PSI_file_key key_file_binlog, key_file_binlog_index, key_file_casetest,
  key_file_dbopt, key_file_des_key_file, key_file_ERRMSG, key_select_to_file,
  key_file_fileparser, key_file_frm, key_file_global_ddl_log, key_file_load,
  key_file_loadfile, key_file_log_event_data, key_file_log_event_info,
  key_file_master_info, key_file_misc, key_file_partition,
  key_file_pid, key_file_relay_log_info, key_file_send_file, key_file_tclog,
  key_file_trg, key_file_trn, key_file_init;
PSI_file_key key_file_query_log, key_file_slow_log;
PSI_file_key key_file_relaylog, key_file_relaylog_index;

static PSI_file_info all_server_files[]=
{
  { &key_file_binlog, "binlog", 0},
  { &key_file_binlog_index, "binlog_index", 0},
  { &key_file_relaylog, "relaylog", 0},
  { &key_file_relaylog_index, "relaylog_index", 0},
  { &key_file_casetest, "casetest", 0},
  { &key_file_dbopt, "dbopt", 0},
  { &key_file_des_key_file, "des_key_file", 0},
  { &key_file_ERRMSG, "ERRMSG", 0},
  { &key_select_to_file, "select_to_file", 0},
  { &key_file_fileparser, "file_parser", 0},
  { &key_file_frm, "FRM", 0},
  { &key_file_global_ddl_log, "global_ddl_log", 0},
  { &key_file_load, "load", 0},
  { &key_file_loadfile, "LOAD_FILE", 0},
  { &key_file_log_event_data, "log_event_data", 0},
  { &key_file_log_event_info, "log_event_info", 0},
  { &key_file_master_info, "master_info", 0},
  { &key_file_misc, "misc", 0},
  { &key_file_partition, "partition", 0},
  { &key_file_pid, "pid", 0},
  { &key_file_query_log, "query_log", 0},
  { &key_file_relay_log_info, "relay_log_info", 0},
  { &key_file_send_file, "send_file", 0},
  { &key_file_slow_log, "slow_log", 0},
  { &key_file_tclog, "tclog", 0},
  { &key_file_trg, "trigger_name", 0},
  { &key_file_trn, "trigger", 0},
  { &key_file_init, "init", 0}
};

/**
  Initialise all the performance schema instrumentation points
  used by the server.
*/
void init_server_psi_keys(void)
{
  const char* category= "sql";
  int count;

  if (PSI_server == NULL)
    return;

  count= array_elements(all_server_mutexes);
  PSI_server->register_mutex(category, all_server_mutexes, count);

  count= array_elements(all_server_rwlocks);
  PSI_server->register_rwlock(category, all_server_rwlocks, count);

  count= array_elements(all_server_conds);
  PSI_server->register_cond(category, all_server_conds, count);

  count= array_elements(all_server_threads);
  PSI_server->register_thread(category, all_server_threads, count);

  count= array_elements(all_server_files);
  PSI_server->register_file(category, all_server_files, count);
}

#endif /* HAVE_PSI_INTERFACE */

/*
  Since buffered_option_error_reporter is only used currently
  for parsing performance schema options, this code is not needed
  when the performance schema is not compiled in.
*/
#ifdef WITH_PERFSCHEMA_STORAGE_ENGINE
/**
  A log message for the error log, buffered in memory.
  Log messages are temporarily buffered when generated before the error log
  is initialized, and then printed once the error log is ready.
*/
class Buffered_log : public Sql_alloc
{
public:
  Buffered_log(enum loglevel level, const char *message);

  ~Buffered_log()
  {}

  void print(void);

private:
  /** Log message level. */
  enum loglevel m_level;
  /** Log message text. */
  String m_message;
};

/**
  Constructor.
  @param level          the message log level
  @param message        the message text
*/
Buffered_log::Buffered_log(enum loglevel level, const char *message)
  : m_level(level), m_message()
{
  m_message.copy(message, strlen(message), &my_charset_latin1);
}

/**
  Print a buffered log to the real log file.
*/
void Buffered_log::print()
{
  /*
    Since messages are buffered, they can be printed out
    of order with other entries in the log.
    Add "Buffered xxx" to the message text to prevent confusion.
  */
  switch(m_level)
  {
  case ERROR_LEVEL:
    sql_print_error("Buffered error: %s\n", m_message.c_ptr_safe());
    break;
  case WARNING_LEVEL:
    sql_print_warning("Buffered warning: %s\n", m_message.c_ptr_safe());
    break;
  case INFORMATION_LEVEL:
    /*
      Messages printed as "information" still end up in the mysqld *error* log,
      but with a [Note] tag instead of an [ERROR] tag.
      While this is probably fine for a human reading the log,
      it is upsetting existing automated scripts used to parse logs,
      because such scripts are likely to not already handle [Note] properly.
      INFORMATION_LEVEL messages are simply silenced, on purpose,
      to avoid un needed verbosity.
    */
    break;
  }
}

/**
  Collection of all the buffered log messages.
*/
class Buffered_logs
{
public:
  Buffered_logs()
  {}

  ~Buffered_logs()
  {}

  void init();
  void cleanup();

  void buffer(enum loglevel m_level, const char *msg);
  void print();
private:
  /**
    Memory root to use to store buffered logs.
    This memory root lifespan is between init and cleanup.
    Once the buffered logs are printed, they are not needed anymore,
    and all the memory used is reclaimed.
  */
  MEM_ROOT m_root;
  /** List of buffered log messages. */
  List<Buffered_log> m_list;
};

void Buffered_logs::init()
{
  init_alloc_root(&m_root, 1024, 0);
}

void Buffered_logs::cleanup()
{
  m_list.delete_elements();
  free_root(&m_root, MYF(0));
}

/**
  Add a log message to the buffer.
*/
void Buffered_logs::buffer(enum loglevel level, const char *msg)
{
  /*
    Do not let Sql_alloc::operator new(size_t) allocate memory,
    there is no memory root associated with the main() thread.
    Give explicitly the proper memory root to use to
    Sql_alloc::operator new(size_t, MEM_ROOT *) instead.
  */
  Buffered_log *log= new (&m_root) Buffered_log(level, msg);
  if (log)
    m_list.push_back(log, &m_root);
}

/**
  Print buffered log messages.
*/
void Buffered_logs::print()
{
  Buffered_log *log;
  List_iterator_fast<Buffered_log> it(m_list);
  while ((log= it++))
    log->print();
}

/** Logs reported before a logger is available. */
static Buffered_logs buffered_logs;

#ifndef EMBEDDED_LIBRARY
/**
  Error reporter that buffer log messages.
  @param level          log message level
  @param format         log message format string
*/
C_MODE_START
static void buffered_option_error_reporter(enum loglevel level,
                                           const char *format, ...)
{
  va_list args;
  char buffer[1024];

  va_start(args, format);
  my_vsnprintf(buffer, sizeof(buffer), format, args);
  va_end(args);
  buffered_logs.buffer(level, buffer);
}
C_MODE_END
#endif /* !EMBEDDED_LIBRARY */
#endif /* WITH_PERFSCHEMA_STORAGE_ENGINE */

static my_socket unix_sock, base_ip_sock, extra_ip_sock;
struct my_rnd_struct sql_rand; ///< used by sql_class.cc:THD::THD()

#ifndef EMBEDDED_LIBRARY
struct passwd *user_info;
static pthread_t select_thread;
#endif

/* OS specific variables */

#ifdef __WIN__
#undef	 getpid
#include <process.h>

static mysql_cond_t COND_handler_count;
static uint handler_count;
static bool start_mode=0, use_opt_args;
static int opt_argc;
static char **opt_argv;

#if !defined(EMBEDDED_LIBRARY)
static HANDLE hEventShutdown;
static char shutdown_event_name[40];
#include "nt_servc.h"
static	 NTService  Service;	      ///< Service object for WinNT
#endif /* EMBEDDED_LIBRARY */
#endif /* __WIN__ */

#ifdef _WIN32
static char pipe_name[512];
static SECURITY_ATTRIBUTES saPipeSecurity;
static SECURITY_DESCRIPTOR sdPipeDescriptor;
static HANDLE hPipe = INVALID_HANDLE_VALUE;
#endif

#ifndef EMBEDDED_LIBRARY
bool mysqld_embedded=0;
#else
bool mysqld_embedded=1;
#endif

static my_bool plugins_are_initialized= FALSE;

#ifndef DBUG_OFF
static const char* default_dbug_option;
#endif
static const char *current_dbug_option="disabled";
#ifdef HAVE_LIBWRAP
const char *libwrapName= NULL;
int allow_severity = LOG_INFO;
int deny_severity = LOG_WARNING;
#endif
#ifdef HAVE_QUERY_CACHE
ulong query_cache_min_res_unit= QUERY_CACHE_MIN_RESULT_DATA_SIZE;
Query_cache query_cache;
#endif
#ifdef HAVE_SMEM
char *shared_memory_base_name= default_shared_memory_base_name;
my_bool opt_enable_shared_memory;
HANDLE smem_event_connect_request= 0;
#endif

my_bool opt_use_ssl  = 0;
char *opt_ssl_ca= NULL, *opt_ssl_capath= NULL, *opt_ssl_cert= NULL,
     *opt_ssl_cipher= NULL, *opt_ssl_key= NULL;

static scheduler_functions thread_scheduler_struct, extra_thread_scheduler_struct;
scheduler_functions *thread_scheduler= &thread_scheduler_struct,
                    *extra_thread_scheduler= &extra_thread_scheduler_struct;

#ifdef HAVE_OPENSSL
#include <openssl/crypto.h>
#ifndef HAVE_YASSL
typedef struct CRYPTO_dynlock_value
{
  mysql_rwlock_t lock;
} openssl_lock_t;

static openssl_lock_t *openssl_stdlocks;
static openssl_lock_t *openssl_dynlock_create(const char *, int);
static void openssl_dynlock_destroy(openssl_lock_t *, const char *, int);
static void openssl_lock_function(int, int, const char *, int);
static void openssl_lock(int, openssl_lock_t *, const char *, int);
static unsigned long openssl_id_function();
#endif
char *des_key_file;
#ifndef EMBEDDED_LIBRARY
struct st_VioSSLFd *ssl_acceptor_fd;
#endif
#endif /* HAVE_OPENSSL */

/**
  Number of currently active user connections. The variable is protected by
  LOCK_connection_count.
*/
uint connection_count= 0, extra_connection_count= 0;

/* Function declarations */

pthread_handler_t signal_hand(void *arg);
static int mysql_init_variables(void);
static int get_options(int *argc_ptr, char ***argv_ptr);
static bool add_terminator(DYNAMIC_ARRAY *options);
extern "C" my_bool mysqld_get_one_option(int, const struct my_option *, char *);
static int init_thread_environment();
static char *get_relative_path(const char *path);
static int fix_paths(void);
void handle_connections_sockets();
#ifdef _WIN32
pthread_handler_t handle_connections_sockets_thread(void *arg);
#endif
pthread_handler_t kill_server_thread(void *arg);
static void bootstrap(MYSQL_FILE *file);
static bool read_init_file(char *file_name);
#ifdef _WIN32
pthread_handler_t handle_connections_namedpipes(void *arg);
#endif
#ifdef HAVE_SMEM
pthread_handler_t handle_connections_shared_memory(void *arg);
#endif
pthread_handler_t handle_slave(void *arg);
static void clean_up(bool print_message);
static int test_if_case_insensitive(const char *dir_name);

#ifndef EMBEDDED_LIBRARY
static void usage(void);
static void start_signal_handler(void);
static void close_server_sock();
static void clean_up_mutexes(void);
static void wait_for_signal_thread_to_end(void);
static void create_pid_file();
static void mysqld_exit(int exit_code) __attribute__((noreturn));
#endif
static void end_ssl();


#ifndef EMBEDDED_LIBRARY
/****************************************************************************
** Code to end mysqld
****************************************************************************/

static void close_connections(void)
{
#ifdef EXTRA_DEBUG
  int count=0;
#endif
  DBUG_ENTER("close_connections");

  /* Clear thread cache */
  kill_cached_threads++;
  flush_thread_cache();

  /* kill connection thread */
#if !defined(__WIN__)
  DBUG_PRINT("quit", ("waiting for select thread: 0x%lx",
                      (ulong) select_thread));
  mysql_mutex_lock(&LOCK_thread_count);

  while (select_thread_in_use)
  {
    struct timespec abstime;
    int error;
    LINT_INIT(error);
    DBUG_PRINT("info",("Waiting for select thread"));

#ifndef DONT_USE_THR_ALARM
    if (pthread_kill(select_thread, thr_client_alarm))
      break;					// allready dead
#endif
    set_timespec(abstime, 2);
    for (uint tmp=0 ; tmp < 10 && select_thread_in_use; tmp++)
    {
      error= mysql_cond_timedwait(&COND_thread_count, &LOCK_thread_count,
                                  &abstime);
      if (error != EINTR)
	break;
    }
#ifdef EXTRA_DEBUG
    if (error != 0 && error != ETIMEDOUT && !count++)
      sql_print_error("Got error %d from mysql_cond_timedwait", error);
#endif
    close_server_sock();
  }
  mysql_mutex_unlock(&LOCK_thread_count);
#endif /* __WIN__ */


  /* Abort listening to new connections */
  DBUG_PRINT("quit",("Closing sockets"));
  if (!opt_disable_networking )
  {
    if (base_ip_sock != INVALID_SOCKET)
    {
      (void) shutdown(base_ip_sock, SHUT_RDWR);
      (void) closesocket(base_ip_sock);
      base_ip_sock= INVALID_SOCKET;
    }
    if (extra_ip_sock != INVALID_SOCKET)
    {
      (void) shutdown(extra_ip_sock, SHUT_RDWR);
      (void) closesocket(extra_ip_sock);
      extra_ip_sock= INVALID_SOCKET;
    }
  }
#ifdef _WIN32
  if (hPipe != INVALID_HANDLE_VALUE && opt_enable_named_pipe)
  {
    HANDLE temp;
    DBUG_PRINT("quit", ("Closing named pipes") );

    /* Create connection to the handle named pipe handler to break the loop */
    if ((temp = CreateFile(pipe_name,
			   GENERIC_READ | GENERIC_WRITE,
			   0,
			   NULL,
			   OPEN_EXISTING,
			   0,
			   NULL )) != INVALID_HANDLE_VALUE)
    {
      WaitNamedPipe(pipe_name, 1000);
      DWORD dwMode = PIPE_READMODE_BYTE | PIPE_WAIT;
      SetNamedPipeHandleState(temp, &dwMode, NULL, NULL);
      CancelIo(temp);
      DisconnectNamedPipe(temp);
      CloseHandle(temp);
    }
  }
#endif
#ifdef HAVE_SYS_UN_H
  if (unix_sock != INVALID_SOCKET)
  {
    (void) shutdown(unix_sock, SHUT_RDWR);
    (void) closesocket(unix_sock);
    (void) unlink(mysqld_unix_port);
    unix_sock= INVALID_SOCKET;
  }
#endif
  end_thr_alarm(0);			 // Abort old alarms.

  /*
    First signal all threads that it's time to die
    This will give the threads some time to gracefully abort their
    statements and inform their clients that the server is about to die.
  */

  THD *tmp;
  mysql_mutex_lock(&LOCK_thread_count); // For unlink from list

  I_List_iterator<THD> it(threads);
  while ((tmp=it++))
  {
    DBUG_PRINT("quit",("Informing thread %ld that it's time to die",
		       tmp->thread_id));
    /* We skip slave threads & scheduler on this first loop through. */
    if (tmp->slave_thread)
      continue;

    tmp->killed= KILL_SERVER_HARD;
    MYSQL_CALLBACK(thread_scheduler, post_kill_notification, (tmp));
    mysql_mutex_lock(&tmp->LOCK_thd_data);
    if (tmp->mysys_var)
    {
      tmp->mysys_var->abort=1;
      mysql_mutex_lock(&tmp->mysys_var->mutex);
      if (tmp->mysys_var->current_cond)
      {
        uint i;
        for (i=0; i < 2; i++)
        {
          int ret= mysql_mutex_trylock(tmp->mysys_var->current_mutex);
          mysql_cond_broadcast(tmp->mysys_var->current_cond);
          if (!ret)
          {
            /* Thread has surely got the signal, unlock and abort */
            mysql_mutex_unlock(tmp->mysys_var->current_mutex);
            break;
          }
          sleep(1);
        }
      }
      mysql_mutex_unlock(&tmp->mysys_var->mutex);
    }
    mysql_mutex_unlock(&tmp->LOCK_thd_data);
  }
  mysql_mutex_unlock(&LOCK_thread_count); // For unlink from list

  Events::deinit();
  end_slave();

  /* Give threads time to die. */
  for (int i= 0; thread_count && i < 100; i++)
    my_sleep(20000);

  /*
    Force remaining threads to die by closing the connection to the client
    This will ensure that threads that are waiting for a command from the
    client on a blocking read call are aborted.
  */

  for (;;)
  {
    DBUG_PRINT("quit",("Locking LOCK_thread_count"));
    mysql_mutex_lock(&LOCK_thread_count); // For unlink from list
    if (!(tmp=threads.get()))
    {
      DBUG_PRINT("quit",("Unlocking LOCK_thread_count"));
      mysql_mutex_unlock(&LOCK_thread_count);
      break;
    }
#ifndef __bsdi__				// Bug in BSDI kernel
    if (tmp->vio_ok())
    {
      if (global_system_variables.log_warnings)
        sql_print_warning(ER_DEFAULT(ER_FORCING_CLOSE),my_progname,
                          tmp->thread_id,
                          (tmp->main_security_ctx.user ?
                           tmp->main_security_ctx.user : ""));
      close_connection(tmp,ER_SERVER_SHUTDOWN);
    }
#endif
    DBUG_PRINT("quit",("Unlocking LOCK_thread_count"));
    mysql_mutex_unlock(&LOCK_thread_count);
  }
  /* All threads has now been aborted */
  DBUG_PRINT("quit",("Waiting for threads to die (count=%u)",thread_count));
  mysql_mutex_lock(&LOCK_thread_count);
  while (thread_count)
  {
    mysql_cond_wait(&COND_thread_count, &LOCK_thread_count);
    DBUG_PRINT("quit",("One thread died (count=%u)",thread_count));
  }
  mysql_mutex_unlock(&LOCK_thread_count);

  DBUG_PRINT("quit",("close_connections thread"));
  DBUG_VOID_RETURN;
}


#ifdef HAVE_CLOSE_SERVER_SOCK
static void close_socket(my_socket sock, const char *info)
{
  DBUG_ENTER("close_socket");

  if (sock != INVALID_SOCKET)
  {
    DBUG_PRINT("info", ("calling shutdown on %s socket", info));
    (void) shutdown(sock, SHUT_RDWR);
#if defined(__NETWARE__)
    /*
      The following code is disabled for normal systems as it causes MySQL
      to hang on AIX 4.3 during shutdown
    */
    DBUG_PRINT("info", ("calling closesocket on %s socket", info));
    (void) closesocket(tmp_sock);
#endif
  }
  DBUG_VOID_RETURN;
}
#endif


static void close_server_sock()
{
#ifdef HAVE_CLOSE_SERVER_SOCK
  DBUG_ENTER("close_server_sock");

  close_socket(base_ip_sock, "TCP/IP");
  close_socket(extra_ip_sock, "TCP/IP");
  close_socket(unix_sock, "unix/IP");

  if (unix_sock != INVALID_SOCKET)
    (void) unlink(mysqld_unix_port);
  base_ip_sock= extra_ip_sock= unix_sock= INVALID_SOCKET;

  DBUG_VOID_RETURN;
#endif
}

#endif /*EMBEDDED_LIBRARY*/


void kill_mysql(void)
{
  DBUG_ENTER("kill_mysql");

#if defined(SIGNALS_DONT_BREAK_READ) && !defined(EMBEDDED_LIBRARY)
  abort_loop=1;					// Break connection loops
  close_server_sock();				// Force accept to wake up
#endif

#if defined(__WIN__)
#if !defined(EMBEDDED_LIBRARY)
  {
    if (!SetEvent(hEventShutdown))
    {
      DBUG_PRINT("error",("Got error: %ld from SetEvent",GetLastError()));
    }
    /*
      or:
      HANDLE hEvent=OpenEvent(0, FALSE, "MySqlShutdown");
      SetEvent(hEventShutdown);
      CloseHandle(hEvent);
    */
  }
#endif
#elif defined(HAVE_PTHREAD_KILL)
  if (pthread_kill(signal_thread, MYSQL_KILL_SIGNAL))
  {
    DBUG_PRINT("error",("Got error %d from pthread_kill",errno)); /* purecov: inspected */
  }
#elif !defined(SIGNALS_DONT_BREAK_READ)
  kill(current_pid, MYSQL_KILL_SIGNAL);
#endif
  DBUG_PRINT("quit",("After pthread_kill"));
  shutdown_in_progress=1;			// Safety if kill didn't work
#ifdef SIGNALS_DONT_BREAK_READ
  if (!kill_in_progress)
  {
    pthread_t tmp;
    abort_loop=1;
    if (mysql_thread_create(0, /* Not instrumented */
                            &tmp, &connection_attrib, kill_server_thread,
                            (void*) 0))
      sql_print_error("Can't create thread to kill server");
  }
#endif
  DBUG_VOID_RETURN;
}

/**
  Force server down. Kill all connections and threads and exit.

  @param  sig_ptr       Signal number that caused kill_server to be called.

  @note
    A signal number of 0 mean that the function was not called
    from a signal handler and there is thus no signal to block
    or stop, we just want to kill the server.
*/

#if !defined(__WIN__)
static void *kill_server(void *sig_ptr)
#define RETURN_FROM_KILL_SERVER return 0
#else
static void __cdecl kill_server(int sig_ptr)
#define RETURN_FROM_KILL_SERVER return
#endif
{
  DBUG_ENTER("kill_server");
#ifndef EMBEDDED_LIBRARY
  int sig=(int) (long) sig_ptr;			// This is passed a int
  // if there is a signal during the kill in progress, ignore the other
  if (kill_in_progress)				// Safety
  {
    DBUG_LEAVE;
    RETURN_FROM_KILL_SERVER;
  }
  kill_in_progress=TRUE;
  abort_loop=1;					// This should be set
  if (sig != 0) // 0 is not a valid signal number
    my_sigset(sig, SIG_IGN);                    /* purify inspected */
  if (sig == MYSQL_KILL_SIGNAL || sig == 0)
    sql_print_information(ER_DEFAULT(ER_NORMAL_SHUTDOWN),my_progname);
  else
    sql_print_error(ER_DEFAULT(ER_GOT_SIGNAL),my_progname,sig); /* purecov: inspected */

#ifdef HAVE_SMEM
  /*
    Send event to smem_event_connect_request for aborting
  */
  if (opt_enable_shared_memory)
  {
    if (!SetEvent(smem_event_connect_request))
    {
      DBUG_PRINT("error",
                 ("Got error: %ld from SetEvent of smem_event_connect_request",
                  GetLastError()));
    }
  }
#endif

  close_connections();
  if (sig != MYSQL_KILL_SIGNAL &&
      sig != 0)
    unireg_abort(1);				/* purecov: inspected */
  else
    unireg_end();

  /* purecov: begin deadcode */
  DBUG_LEAVE;                                   // Must match DBUG_ENTER()
  my_thread_end();
  pthread_exit(0);
  /* purecov: end */

  RETURN_FROM_KILL_SERVER;                      // Avoid compiler warnings

#else /* EMBEDDED_LIBRARY*/

  DBUG_LEAVE;
  RETURN_FROM_KILL_SERVER;

#endif /* EMBEDDED_LIBRARY */
}


#if defined(USE_ONE_SIGNAL_HAND)
pthread_handler_t kill_server_thread(void *arg __attribute__((unused)))
{
  my_thread_init();				// Initialize new thread
  kill_server(0);
  /* purecov: begin deadcode */
  my_thread_end();
  pthread_exit(0);
  return 0;
  /* purecov: end */
}
#endif


extern "C" sig_handler print_signal_warning(int sig)
{
  if (global_system_variables.log_warnings)
    sql_print_warning("Got signal %d from thread %ld", sig,my_thread_id());
#ifdef SIGNAL_HANDLER_RESET_ON_DELIVERY
  my_sigset(sig,print_signal_warning);		/* int. thread system calls */
#endif
#if !defined(__WIN__)
  if (sig == SIGALRM)
    alarm(2);					/* reschedule alarm */
#endif
}

#ifndef EMBEDDED_LIBRARY

static void init_error_log_mutex()
{
  mysql_mutex_init(key_LOCK_error_log, &LOCK_error_log, MY_MUTEX_INIT_FAST);
}


static void clean_up_error_log_mutex()
{
  mysql_mutex_destroy(&LOCK_error_log);
}


/**
  cleanup all memory and end program nicely.

    If SIGNALS_DONT_BREAK_READ is defined, this function is called
    by the main thread. To get MySQL to shut down nicely in this case
    (Mac OS X) we have to call exit() instead if pthread_exit().

  @note
    This function never returns.
*/
void unireg_end(void)
{
  clean_up(1);
  my_thread_end();
#if defined(SIGNALS_DONT_BREAK_READ)
  exit(0);
#else
  pthread_exit(0);				// Exit is in main thread
#endif
}


extern "C" void unireg_abort(int exit_code)
{
  DBUG_ENTER("unireg_abort");

  if (opt_help)
    usage();
  if (exit_code)
    sql_print_error("Aborting\n");
  clean_up(!opt_abort && (exit_code || !opt_bootstrap)); /* purecov: inspected */
  DBUG_PRINT("quit",("done with cleanup in unireg_abort"));
  mysqld_exit(exit_code);
}

static void mysqld_exit(int exit_code)
{
  /*
    Important note: we wait for the signal thread to end,
    but if a kill -15 signal was sent, the signal thread did
    spawn the kill_server_thread thread, which is running concurrently.
  */
  wait_for_signal_thread_to_end();
  mysql_audit_finalize();
  clean_up_mutexes();
  clean_up_error_log_mutex();
  my_end((opt_endinfo ? MY_CHECK_ERROR | MY_GIVE_INFO : 0));
  shutdown_performance_schema();        // we do it as late as possible
  exit(exit_code); /* purecov: inspected */
}

#endif /* !EMBEDDED_LIBRARY */

void clean_up(bool print_message)
{
  DBUG_PRINT("exit",("clean_up"));
  if (cleanup_done++)
    return; /* purecov: inspected */

  close_active_mi();
  stop_handle_manager();
  release_ddl_log();

  /*
    make sure that handlers finish up
    what they have that is dependent on the binlog
  */
  ha_binlog_end(current_thd);

  logger.cleanup_base();

  injector::free_instance();
  mysql_bin_log.cleanup();

#ifdef HAVE_REPLICATION
  if (use_slave_mask)
    bitmap_free(&slave_error_mask);
#endif
  my_tz_free();
  my_dboptions_cache_free();
#ifndef NO_EMBEDDED_ACCESS_CHECKS
  servers_free(1);
  acl_free(1);
  grant_free();
#endif
  query_cache_destroy();
  hostname_cache_free();
  item_user_lock_free();
  lex_free();				/* Free some memory */
  item_create_cleanup();
  free_charsets();
  if (!opt_noacl)
  {
#ifdef HAVE_DLOPEN
    udf_free();
#endif
  }
  table_def_start_shutdown();
  plugin_shutdown();
  ha_end();
  if (tc_log)
    tc_log->close();
  delegates_destroy();
  xid_cache_free();
  table_def_free();
  mdl_destroy();
  key_caches.delete_elements((void (*)(const char*, uchar*)) free_key_cache);
  wt_end();
  multi_keycache_free();
  sp_cache_end();
  free_status_vars();
  end_thr_alarm(1);			/* Free allocated memory */
  my_free_open_file_info();
  if (defaults_argv)
    free_defaults(defaults_argv);
  free_tmpdir(&mysql_tmpdir_list);
  bitmap_free(&temp_pool);
  free_max_user_conn();
  free_global_user_stats();
  free_global_client_stats();
  free_global_table_stats();
  free_global_index_stats();
  delete_dynamic(&all_options);
#ifdef HAVE_REPLICATION
  end_slave_list();
#endif
  my_uuid_end();
  delete binlog_filter;
  delete rpl_filter;
  end_ssl();
  vio_end();
  my_regex_end();
#if defined(ENABLED_DEBUG_SYNC)
  /* End the debug sync facility. See debug_sync.cc. */
  debug_sync_end();
#endif /* defined(ENABLED_DEBUG_SYNC) */

#if !defined(EMBEDDED_LIBRARY)
  if (!opt_bootstrap)
    mysql_file_delete(key_file_pid, pidfile_name, MYF(0)); // This may not always exist
#endif
  if (print_message && my_default_lc_messages && server_start_time)
    sql_print_information(ER_DEFAULT(ER_SHUTDOWN_COMPLETE),my_progname);
  cleanup_errmsgs();
  MYSQL_CALLBACK(thread_scheduler, end, ());
  mysql_library_end();
  finish_client_errs();
  (void) my_error_unregister(ER_ERROR_FIRST, ER_ERROR_LAST); // finish server errs
  DBUG_PRINT("quit", ("Error messages freed"));
  /* Tell main we are ready */
  logger.cleanup_end();
  sys_var_end();
  my_atomic_rwlock_destroy(&global_query_id_lock);
  my_atomic_rwlock_destroy(&thread_running_lock);
  mysql_mutex_lock(&LOCK_thread_count);
  DBUG_PRINT("quit", ("got thread count lock"));
  ready_to_exit=1;
  /* do the broadcast inside the lock to ensure that my_end() is not called */
  mysql_cond_broadcast(&COND_thread_count);
  mysql_mutex_unlock(&LOCK_thread_count);

  /*
    The following lines may never be executed as the main thread may have
    killed us
  */
  DBUG_PRINT("quit", ("done with cleanup"));
} /* clean_up */


#ifndef EMBEDDED_LIBRARY

/**
  This is mainly needed when running with purify, but it's still nice to
  know that all child threads have died when mysqld exits.
*/
static void wait_for_signal_thread_to_end()
{
  uint i;
  /*
    Wait up to 10 seconds for signal thread to die. We use this mainly to
    avoid getting warnings that my_thread_end has not been called
  */
  for (i= 0 ; i < 100 && signal_thread_in_use; i++)
  {
    if (pthread_kill(signal_thread, MYSQL_KILL_SIGNAL) == ESRCH)
      break;
    my_sleep(100);				// Give it time to die
  }
}
#endif /*EMBEDDED_LIBRARY*/

static void clean_up_mutexes()
{
  DBUG_ENTER("clean_up_mutexes");
  mysql_rwlock_destroy(&LOCK_grant);
  mysql_mutex_destroy(&LOCK_thread_count);
  mysql_mutex_destroy(&LOCK_status);
  mysql_mutex_destroy(&LOCK_delayed_insert);
  mysql_mutex_destroy(&LOCK_delayed_status);
  mysql_mutex_destroy(&LOCK_delayed_create);
  mysql_mutex_destroy(&LOCK_crypt);
  mysql_mutex_destroy(&LOCK_user_conn);
  mysql_mutex_destroy(&LOCK_connection_count);
  mysql_mutex_destroy(&LOCK_stats);
  mysql_mutex_destroy(&LOCK_global_user_client_stats);
  mysql_mutex_destroy(&LOCK_global_table_stats);
  mysql_mutex_destroy(&LOCK_global_index_stats);
#ifdef HAVE_OPENSSL
  mysql_mutex_destroy(&LOCK_des_key_file);
#ifndef HAVE_YASSL
  for (int i= 0; i < CRYPTO_num_locks(); ++i)
    mysql_rwlock_destroy(&openssl_stdlocks[i].lock);
  OPENSSL_free(openssl_stdlocks);
#endif /* HAVE_YASSL */
#endif /* HAVE_OPENSSL */
#ifdef HAVE_REPLICATION
  mysql_mutex_destroy(&LOCK_rpl_status);
  mysql_cond_destroy(&COND_rpl_status);
#endif /* HAVE_REPLICATION */
  mysql_mutex_destroy(&LOCK_active_mi);
  mysql_rwlock_destroy(&LOCK_sys_init_connect);
  mysql_rwlock_destroy(&LOCK_sys_init_slave);
  mysql_mutex_destroy(&LOCK_global_system_variables);
  mysql_rwlock_destroy(&LOCK_system_variables_hash);
  mysql_mutex_destroy(&LOCK_short_uuid_generator);
  mysql_mutex_destroy(&LOCK_prepared_stmt_count);
  mysql_mutex_destroy(&LOCK_error_messages);
  mysql_cond_destroy(&COND_thread_count);
  mysql_cond_destroy(&COND_thread_cache);
  mysql_cond_destroy(&COND_flush_thread_cache);
  mysql_mutex_destroy(&LOCK_server_started);
  mysql_cond_destroy(&COND_server_started);
  mysql_mutex_destroy(&LOCK_prepare_ordered);
  mysql_mutex_destroy(&LOCK_commit_ordered);
  DBUG_VOID_RETURN;
}


/****************************************************************************
** Init IP and UNIX socket
****************************************************************************/

#ifndef EMBEDDED_LIBRARY
static void set_ports()
{
  char	*env;
  if (!mysqld_port && !opt_disable_networking)
  {					// Get port if not from commandline
    mysqld_port= MYSQL_PORT;

    /*
      if builder specifically requested a default port, use that
      (even if it coincides with our factory default).
      only if they didn't do we check /etc/services (and, failing
      on that, fall back to the factory default of 3306).
      either default can be overridden by the environment variable
      MYSQL_TCP_PORT, which in turn can be overridden with command
      line options.
    */

#if MYSQL_PORT_DEFAULT == 0
    struct  servent *serv_ptr;
    if ((serv_ptr= getservbyname("mysql", "tcp")))
      mysqld_port= ntohs((u_short) serv_ptr->s_port); /* purecov: inspected */
#endif
    if ((env = getenv("MYSQL_TCP_PORT")))
      mysqld_port= (uint) atoi(env);		/* purecov: inspected */
  }
  if (!mysqld_unix_port)
  {
#ifdef __WIN__
    mysqld_unix_port= (char*) MYSQL_NAMEDPIPE;
#else
    mysqld_unix_port= (char*) MYSQL_UNIX_ADDR;
#endif
    if ((env = getenv("MYSQL_UNIX_PORT")))
      mysqld_unix_port= env;			/* purecov: inspected */
  }
}

/* Change to run as another user if started with --user */

static struct passwd *check_user(const char *user)
{
#if !defined(__WIN__)
  struct passwd *tmp_user_info;
  uid_t user_id= geteuid();

  // Don't bother if we aren't superuser
  if (user_id)
  {
    if (user)
    {
      /* Don't give a warning, if real user is same as given with --user */
      /* purecov: begin tested */
      tmp_user_info= getpwnam(user);
      if ((!tmp_user_info || user_id != tmp_user_info->pw_uid) &&
	  global_system_variables.log_warnings)
        sql_print_warning(
                    "One can only use the --user switch if running as root\n");
      /* purecov: end */
    }
    return NULL;
  }
  if (!user)
  {
    if (!opt_bootstrap)
    {
      sql_print_error("Fatal error: Please read \"Security\" section of the manual to find out how to run mysqld as root!\n");
      unireg_abort(1);
    }
    return NULL;
  }
  /* purecov: begin tested */
  if (!strcmp(user,"root"))
    return NULL;                        // Avoid problem with dynamic libraries

  if (!(tmp_user_info= getpwnam(user)))
  {
    // Allow a numeric uid to be used
    const char *pos;
    for (pos= user; my_isdigit(mysqld_charset,*pos); pos++) ;
    if (*pos)                                   // Not numeric id
      goto err;
    if (!(tmp_user_info= getpwuid(atoi(user))))
      goto err;
  }
  return tmp_user_info;
  /* purecov: end */

err:
  sql_print_error("Fatal error: Can't change to run as user '%s' ;  Please check that the user exists!\n",user);
  unireg_abort(1);

#ifdef PR_SET_DUMPABLE
  if (test_flags & TEST_CORE_ON_SIGNAL)
  {
    /* inform kernel that process is dumpable */
    (void) prctl(PR_SET_DUMPABLE, 1);
  }
#endif

#endif
  return NULL;
}

static void set_user(const char *user, struct passwd *user_info_arg)
{
  /* purecov: begin tested */
#if !defined(__WIN__)
  DBUG_ASSERT(user_info_arg != 0);
#ifdef HAVE_INITGROUPS
  /*
    We can get a SIGSEGV when calling initgroups() on some systems when NSS
    is configured to use LDAP and the server is statically linked.  We set
    calling_initgroups as a flag to the SIGSEGV handler that is then used to
    output a specific message to help the user resolve this problem.
  */
  calling_initgroups= 1;
  initgroups((char*) user, user_info_arg->pw_gid);
  calling_initgroups= 0;
#endif
  if (setgid(user_info_arg->pw_gid) == -1)
  {
    sql_perror("setgid");
    unireg_abort(1);
  }
  if (setuid(user_info_arg->pw_uid) == -1)
  {
    sql_perror("setuid");
    unireg_abort(1);
  }
#endif
  /* purecov: end */
}


static void set_effective_user(struct passwd *user_info_arg)
{
#if !defined(__WIN__)
  DBUG_ASSERT(user_info_arg != 0);
  if (setregid((gid_t)-1, user_info_arg->pw_gid) == -1)
  {
    sql_perror("setregid");
    unireg_abort(1);
  }
  if (setreuid((uid_t)-1, user_info_arg->pw_uid) == -1)
  {
    sql_perror("setreuid");
    unireg_abort(1);
  }
#endif
}


/** Change root user if started with @c --chroot . */
static void set_root(const char *path)
{
#if !defined(__WIN__)
  if (chroot(path) == -1)
  {
    sql_perror("chroot");
    unireg_abort(1);
  }
  my_setwd("/", MYF(0));
#endif
}

/**
   Activate usage of a tcp port
*/

static my_socket activate_tcp_port(uint port)
{
  struct addrinfo *ai, *a;
  struct addrinfo hints;
  int error;
  int	arg;
  char port_buf[NI_MAXSERV];
  my_socket ip_sock= INVALID_SOCKET;
  DBUG_ENTER("activate_tcp_port");
  DBUG_PRINT("general",("IP Socket is %d",port));

  bzero(&hints, sizeof (hints));
  hints.ai_flags= AI_PASSIVE;
  hints.ai_socktype= SOCK_STREAM;
  hints.ai_family= AF_UNSPEC;

  my_snprintf(port_buf, NI_MAXSERV, "%d", port);
  error= getaddrinfo(my_bind_addr_str, port_buf, &hints, &ai);
  if (error != 0)
  {
    DBUG_PRINT("error",("Got error: %d from getaddrinfo()", error));
    sql_perror(ER_DEFAULT(ER_IPSOCK_ERROR));  /* purecov: tested */
    unireg_abort(1);				/* purecov: tested */
  }

  for (a= ai; a != NULL; a= a->ai_next)
  {
    ip_sock= socket(a->ai_family, a->ai_socktype, a->ai_protocol);
    if (ip_sock != INVALID_SOCKET)
      break;
  }

  if (ip_sock == INVALID_SOCKET)
  {
    DBUG_PRINT("error",("Got error: %d from socket()",socket_errno));
    sql_perror(ER_DEFAULT(ER_IPSOCK_ERROR));  /* purecov: tested */
    unireg_abort(1);				/* purecov: tested */
  }

#ifndef __WIN__
  /*
    We should not use SO_REUSEADDR on windows as this would enable a
    user to open two mysqld servers with the same TCP/IP port.
  */
  arg= 1;
  (void) setsockopt(ip_sock,SOL_SOCKET,SO_REUSEADDR,(char*)&arg,sizeof(arg));
#endif /* __WIN__ */

#ifdef IPV6_V6ONLY
   /*
     For interoperability with older clients, IPv6 socket should
     listen on both IPv6 and IPv4 wildcard addresses.
     Turn off IPV6_V6ONLY option.

     NOTE: this will work starting from Windows Vista only.
     On Windows XP dual stack is not available, so it will not
     listen on the corresponding IPv4-address.
   */
  if (a->ai_family == AF_INET6)
  {
    arg= 0;
    (void) setsockopt(ip_sock, IPPROTO_IPV6, IPV6_V6ONLY, (char*)&arg,
              sizeof(arg));
  }
#endif
  /*
    Sometimes the port is not released fast enough when stopping and
    restarting the server. This happens quite often with the test suite
    on busy Linux systems. Retry to bind the address at these intervals:
    Sleep intervals: 1, 2, 4,  6,  9, 13, 17, 22, ...
    Retry at second: 1, 3, 7, 13, 22, 35, 52, 74, ...
    Limit the sequence by mysqld_port_timeout (set --port-open-timeout=#).
  */
  int ret;
  uint waited, retry, this_wait;
  for (waited= 0, retry= 1; ; retry++, waited+= this_wait)
  {
    if (((ret= bind(ip_sock, a->ai_addr, a->ai_addrlen)) >= 0 ) ||
        (socket_errno != SOCKET_EADDRINUSE) ||
        (waited >= mysqld_port_timeout))
      break;
    sql_print_information("Retrying bind on TCP/IP port %u", port);
    this_wait= retry * retry / 3 + 1;
    sleep(this_wait);
  }
  freeaddrinfo(ai);
  if (ret < 0)
  {
    char buff[100];
    sprintf(buff, "Can't start server: Bind on TCP/IP port. Got error: %d",
            (int) socket_errno);
    sql_perror(buff);
    sql_print_error("Do you already have another mysqld server running on "
                    "port: %u ?", port);
    unireg_abort(1);
  }
  if (listen(ip_sock,(int) back_log) < 0)
  {
    sql_perror("Can't start server: listen() on TCP/IP port");
    sql_print_error("listen() on TCP/IP failed with error %d",
                    socket_errno);
    unireg_abort(1);
  }
  DBUG_RETURN(ip_sock);
}

static void network_init(void)
{
#ifdef HAVE_SYS_UN_H
  struct sockaddr_un	UNIXaddr;
#endif
  int	arg;
  DBUG_ENTER("network_init");

  if (MYSQL_CALLBACK_ELSE(thread_scheduler, init, (), 0))
    unireg_abort(1);			/* purecov: inspected */

  set_ports();

  if (!opt_disable_networking && !opt_bootstrap)
  {
    if (mysqld_port)
      base_ip_sock= activate_tcp_port(mysqld_port);
    if (mysqld_extra_port)
      extra_ip_sock= activate_tcp_port(mysqld_extra_port);
  }

#ifdef _WIN32
  /* create named pipe */
  if (Service.IsNT() && mysqld_unix_port[0] && !opt_bootstrap &&
      opt_enable_named_pipe)
  {

    strxnmov(pipe_name, sizeof(pipe_name)-1, "\\\\.\\pipe\\",
	     mysqld_unix_port, NullS);
    bzero((char*) &saPipeSecurity, sizeof(saPipeSecurity));
    bzero((char*) &sdPipeDescriptor, sizeof(sdPipeDescriptor));
    if (!InitializeSecurityDescriptor(&sdPipeDescriptor,
				      SECURITY_DESCRIPTOR_REVISION))
    {
      sql_perror("Can't start server : Initialize security descriptor");
      unireg_abort(1);
    }
    if (!SetSecurityDescriptorDacl(&sdPipeDescriptor, TRUE, NULL, FALSE))
    {
      sql_perror("Can't start server : Set security descriptor");
      unireg_abort(1);
    }
    saPipeSecurity.nLength = sizeof(SECURITY_ATTRIBUTES);
    saPipeSecurity.lpSecurityDescriptor = &sdPipeDescriptor;
    saPipeSecurity.bInheritHandle = FALSE;
    if ((hPipe= CreateNamedPipe(pipe_name,
				PIPE_ACCESS_DUPLEX|FILE_FLAG_OVERLAPPED,
				PIPE_TYPE_BYTE |
				PIPE_READMODE_BYTE |
				PIPE_WAIT,
				PIPE_UNLIMITED_INSTANCES,
				(int) global_system_variables.net_buffer_length,
				(int) global_system_variables.net_buffer_length,
				NMPWAIT_USE_DEFAULT_WAIT,
				&saPipeSecurity)) == INVALID_HANDLE_VALUE)
      {
	LPVOID lpMsgBuf;
	int error=GetLastError();
	FormatMessage(FORMAT_MESSAGE_ALLOCATE_BUFFER |
		      FORMAT_MESSAGE_FROM_SYSTEM,
		      NULL, error, MAKELANGID(LANG_NEUTRAL, SUBLANG_DEFAULT),
		      (LPTSTR) &lpMsgBuf, 0, NULL );
	sql_perror((char *)lpMsgBuf);
	LocalFree(lpMsgBuf);
	unireg_abort(1);
      }
  }
#endif

#if defined(HAVE_SYS_UN_H)
  /*
  ** Create the UNIX socket
  */
  if (mysqld_unix_port[0] && !opt_bootstrap)
  {
    DBUG_PRINT("general",("UNIX Socket is %s",mysqld_unix_port));

    if (strlen(mysqld_unix_port) > (sizeof(UNIXaddr.sun_path) - 1))
    {
      sql_print_error("The socket file path is too long (> %u): %s",
                      (uint) sizeof(UNIXaddr.sun_path) - 1, mysqld_unix_port);
      unireg_abort(1);
    }
    if ((unix_sock= socket(AF_UNIX, SOCK_STREAM, 0)) < 0)
    {
      sql_perror("Can't start server : UNIX Socket "); /* purecov: inspected */
      unireg_abort(1);				/* purecov: inspected */
    }
    bzero((char*) &UNIXaddr, sizeof(UNIXaddr));
    UNIXaddr.sun_family = AF_UNIX;
    strmov(UNIXaddr.sun_path, mysqld_unix_port);
    (void) unlink(mysqld_unix_port);
    arg= 1;
    (void) setsockopt(unix_sock,SOL_SOCKET,SO_REUSEADDR,(char*)&arg,
		      sizeof(arg));
    umask(0);
    if (bind(unix_sock, reinterpret_cast<struct sockaddr *>(&UNIXaddr),
	     sizeof(UNIXaddr)) < 0)
    {
      sql_perror("Can't start server : Bind on unix socket"); /* purecov: tested */
      sql_print_error("Do you already have another mysqld server running on socket: %s ?",mysqld_unix_port);
      unireg_abort(1);					/* purecov: tested */
    }
    umask(((~my_umask) & 0666));
#if defined(S_IFSOCK) && defined(SECURE_SOCKETS)
    (void) chmod(mysqld_unix_port,S_IFSOCK);	/* Fix solaris 2.6 bug */
#endif
    if (listen(unix_sock,(int) back_log) < 0)
      sql_print_warning("listen() on Unix socket failed with error %d",
		      socket_errno);
  }
#endif
  DBUG_PRINT("info",("server started"));
  DBUG_VOID_RETURN;
}


/**
  Close a connection.

  @param thd        Thread handle.
  @param sql_errno  The error code to send before disconnect.

  @note
    For the connection that is doing shutdown, this is called twice
*/
void close_connection(THD *thd, uint sql_errno)
{
  DBUG_ENTER("close_connection");

  if (sql_errno)
    net_send_error(thd, sql_errno, ER_DEFAULT(sql_errno), NULL);

  thd->print_aborted_warning(3, sql_errno ? ER_DEFAULT(sql_errno)
                                          : "CLOSE_CONNECTION");

  thd->disconnect();

  MYSQL_CONNECTION_DONE((int) sql_errno, thd->thread_id);

  if (MYSQL_CONNECTION_DONE_ENABLED())
  {
    sleep(0); /* Workaround to avoid tailcall optimisation */
  }
  MYSQL_AUDIT_NOTIFY_CONNECTION_DISCONNECT(thd, sql_errno);
  DBUG_VOID_RETURN;
}
#endif /* EMBEDDED_LIBRARY */


/** Called when mysqld is aborted with ^C */
/* ARGSUSED */
extern "C" sig_handler end_mysqld_signal(int sig __attribute__((unused)))
{
  DBUG_ENTER("end_mysqld_signal");
  /* Don't call kill_mysql() if signal thread is not running */
  if (signal_thread_in_use)
    kill_mysql();                          // Take down mysqld nicely
  DBUG_VOID_RETURN;				/* purecov: deadcode */
}


/*
  Cleanup THD object

  SYNOPSIS
    thd_cleanup()
    thd		 Thread handler
*/

void thd_cleanup(THD *thd)
{
  thd->cleanup();
}

/*
  Decrease number of connections

  SYNOPSIS
    dec_connection_count()
*/

void dec_connection_count(THD *thd)
{
  mysql_mutex_lock(&LOCK_connection_count);
  (*thd->scheduler->connection_count)--;
  mysql_mutex_unlock(&LOCK_connection_count);
}


/*
  Delete the THD object and decrease number of threads

  SYNOPSIS
    delete_thd()
    thd		 Thread handler
*/

void delete_thd(THD *thd)
{
  thread_count--;
  delete thd;
}


/*
  Unlink thd from global list of available connections and free thd

  SYNOPSIS
    unlink_thd()
    thd		 Thread handler

  NOTES
    LOCK_thread_count is locked and left locked
*/

void unlink_thd(THD *thd)
{
  DBUG_ENTER("unlink_thd");
  DBUG_PRINT("enter", ("thd: 0x%lx", (long) thd));

  thd_cleanup(thd);
  dec_connection_count(thd);
  mysql_mutex_lock(&LOCK_thread_count);
  /*
    Used by binlog_reset_master.  It would be cleaner to use
    DEBUG_SYNC here, but that's not possible because the THD's debug
    sync feature has been shut down at this point.
  */
  DBUG_EXECUTE_IF("sleep_after_lock_thread_count_before_delete_thd", sleep(5););
  delete_thd(thd);
  DBUG_VOID_RETURN;
}


/*
  Store thread in cache for reuse by new connections

  SYNOPSIS
    cache_thread()

  NOTES
    LOCK_thread_count has to be locked

  RETURN
    0  Thread was not put in cache
    1  Thread is to be reused by new connection.
       (ie, caller should return, not abort with pthread_exit())
*/


static bool cache_thread()
{
  mysql_mutex_assert_owner(&LOCK_thread_count);
  if (cached_thread_count < thread_cache_size &&
      ! abort_loop && !kill_cached_threads)
  {
    /* Don't kill the thread, just put it in cache for reuse */
    DBUG_PRINT("info", ("Adding thread to cache"));
    cached_thread_count++;

#ifdef HAVE_PSI_INTERFACE
    /*
      Delete the instrumentation for the job that just completed,
      before parking this pthread in the cache (blocked on COND_thread_cache).
    */
    if (likely(PSI_server != NULL))
      PSI_server->delete_current_thread();
#endif

    while (!abort_loop && ! wake_thread && ! kill_cached_threads)
      mysql_cond_wait(&COND_thread_cache, &LOCK_thread_count);
    cached_thread_count--;
    if (kill_cached_threads)
      mysql_cond_signal(&COND_flush_thread_cache);
    if (wake_thread)
    {
      THD *thd;
      wake_thread--;
      thd= thread_cache.get();
      thd->thread_stack= (char*) &thd;          // For store_globals
      (void) thd->store_globals();

#ifdef HAVE_PSI_INTERFACE
      /*
        Create new instrumentation for the new THD job,
        and attach it to this running pthread.
      */
      if (likely(PSI_server != NULL))
      {
        PSI_thread *psi= PSI_server->new_thread(key_thread_one_connection,
                                                thd, thd->thread_id);
        if (likely(psi != NULL))
          PSI_server->set_thread(psi);
      }
#endif

      /*
        THD::mysys_var::abort is associated with physical thread rather
        than with THD object. So we need to reset this flag before using
        this thread for handling of new THD object/connection.
      */
      thd->mysys_var->abort= 0;
      thd->thr_create_utime= microsecond_interval_timer();
      thd->start_utime= thd->thr_create_utime;
      threads.append(thd);
      return(1);
    }
  }
  return(0);
}


/*
  End thread for the current connection

  SYNOPSIS
    one_thread_per_connection_end()
    thd		  Thread handler
    put_in_cache  Store thread in cache, if there is room in it
                  Normally this is true in all cases except when we got
                  out of resources initializing the current thread

  NOTES
    If thread is cached, we will wait until thread is scheduled to be
    reused and then we will return.
    If thread is not cached, we end the thread.

  RETURN
    0    Signal to handle_one_connection to reuse connection
*/

bool one_thread_per_connection_end(THD *thd, bool put_in_cache)
{
  DBUG_ENTER("one_thread_per_connection_end");
  unlink_thd(thd);
  /* Mark that current_thd is not valid anymore */
  my_pthread_setspecific_ptr(THR_THD,  0);
  if (put_in_cache)
    put_in_cache= cache_thread();
  mysql_mutex_unlock(&LOCK_thread_count);
  if (put_in_cache)
    DBUG_RETURN(0);                             // Thread is reused

  /* It's safe to broadcast outside a lock (COND... is not deleted here) */
  DBUG_PRINT("signal", ("Broadcasting COND_thread_count"));
  DBUG_LEAVE;                                   // Must match DBUG_ENTER()
  my_thread_end();
  mysql_cond_broadcast(&COND_thread_count);

  pthread_exit(0);
  return 0;                                     // Avoid compiler warnings
}


void flush_thread_cache()
{
  mysql_mutex_lock(&LOCK_thread_count);
  kill_cached_threads++;
  while (cached_thread_count)
  {
    mysql_cond_broadcast(&COND_thread_cache);
    mysql_cond_wait(&COND_flush_thread_cache, &LOCK_thread_count);
  }
  kill_cached_threads--;
  mysql_mutex_unlock(&LOCK_thread_count);
}


/******************************************************************************
  Setup a signal thread with handles all signals.
  Because Linux doesn't support schemas use a mutex to check that
  the signal thread is ready before continuing
******************************************************************************/

#if defined(__WIN__)


/*
  On Windows, we use native SetConsoleCtrlHandler for handle events like Ctrl-C
  with graceful shutdown.
  Also, we do not use signal(), but SetUnhandledExceptionFilter instead - as it
  provides possibility to pass the exception to just-in-time debugger, collect
  dumps and potentially also the exception and thread context used to output
  callstack.
*/

static BOOL WINAPI console_event_handler( DWORD type ) 
{
  DBUG_ENTER("console_event_handler");
#ifndef EMBEDDED_LIBRARY
  if(type == CTRL_C_EVENT)
  {
     /*
       Do not shutdown before startup is finished and shutdown
       thread is initialized. Otherwise there is a race condition 
       between main thread doing initialization and CTRL-C thread doing
       cleanup, which can result into crash.
     */
#ifndef EMBEDDED_LIBRARY
     if(hEventShutdown)
       kill_mysql();
     else
#endif
       sql_print_warning("CTRL-C ignored during startup");
     DBUG_RETURN(TRUE);
  }
#endif
  DBUG_RETURN(FALSE);
}




#ifdef DEBUG_UNHANDLED_EXCEPTION_FILTER
#define DEBUGGER_ATTACH_TIMEOUT 120
/*
  Wait for debugger to attach and break into debugger. If debugger is
  not attached, resume after timeout.
*/
static void wait_for_debugger(int timeout_sec)
{
   if(!IsDebuggerPresent())
   {
     int i;
     printf("Waiting for debugger to attach, pid=%u\n",GetCurrentProcessId());
     fflush(stdout);
     for(i= 0; i < timeout_sec; i++)
     {
       Sleep(1000);
       if(IsDebuggerPresent())
       {
         /* Break into debugger */
         __debugbreak();
         return;
       }
     }
     printf("pid=%u, debugger not attached after %d seconds, resuming\n",GetCurrentProcessId(),
       timeout_sec);
     fflush(stdout);
   }
}
#endif /* DEBUG_UNHANDLED_EXCEPTION_FILTER */

LONG WINAPI my_unhandler_exception_filter(EXCEPTION_POINTERS *ex_pointers)
{
   static BOOL first_time= TRUE;
   if(!first_time)
   {
     /*
       This routine can be called twice, typically
       when detaching in JIT debugger.
       Return EXCEPTION_EXECUTE_HANDLER to terminate process.
     */
     return EXCEPTION_EXECUTE_HANDLER;
   }
   first_time= FALSE;
#ifdef DEBUG_UNHANDLED_EXCEPTION_FILTER
   /*
    Unfortunately there is no clean way to debug unhandled exception filters,
    as debugger does not stop there(also documented in MSDN) 
    To overcome, one could put a MessageBox, but this will not work in service.
    Better solution is to print error message and sleep some minutes 
    until debugger is attached
  */
  wait_for_debugger(DEBUGGER_ATTACH_TIMEOUT);
#endif /* DEBUG_UNHANDLED_EXCEPTION_FILTER */
  __try
  {
    my_set_exception_pointers(ex_pointers);
    handle_fatal_signal(ex_pointers->ExceptionRecord->ExceptionCode);
  }
  __except(EXCEPTION_EXECUTE_HANDLER)
  {
    DWORD written;
    const char msg[] = "Got exception in exception handler!\n";
    WriteFile(GetStdHandle(STD_OUTPUT_HANDLE),msg, sizeof(msg)-1, 
      &written,NULL);
  }
  /*
    Return EXCEPTION_CONTINUE_SEARCH to give JIT debugger
    (drwtsn32 or vsjitdebugger) possibility to attach,
    if JIT debugger is configured.
    Windows Error reporting might generate a dump here.
  */
  return EXCEPTION_CONTINUE_SEARCH;
}


static void init_signals(void)
{
  if(opt_console)
    SetConsoleCtrlHandler(console_event_handler,TRUE);

    /* Avoid MessageBox()es*/
  _CrtSetReportMode(_CRT_WARN, _CRTDBG_MODE_FILE);
  _CrtSetReportFile(_CRT_WARN, _CRTDBG_FILE_STDERR);
  _CrtSetReportMode(_CRT_ERROR, _CRTDBG_MODE_FILE);
  _CrtSetReportFile(_CRT_ERROR, _CRTDBG_FILE_STDERR);
  _CrtSetReportMode(_CRT_ASSERT, _CRTDBG_MODE_FILE);
  _CrtSetReportFile(_CRT_ASSERT, _CRTDBG_FILE_STDERR);

   /*
     Do not use SEM_NOGPFAULTERRORBOX in the following SetErrorMode (),
     because it would prevent JIT debugger and Windows error reporting
     from working. We need WER or JIT-debugging, since our own unhandled
     exception filter is not guaranteed to work in all situation
     (like heap corruption or stack overflow)
   */
  SetErrorMode(SetErrorMode(0) | SEM_FAILCRITICALERRORS
                               | SEM_NOOPENFILEERRORBOX);
  SetUnhandledExceptionFilter(my_unhandler_exception_filter);
}


static void start_signal_handler(void)
{
#ifndef EMBEDDED_LIBRARY
  // Save vm id of this process
  if (!opt_bootstrap)
    create_pid_file();
#endif /* EMBEDDED_LIBRARY */
}


static void check_data_home(const char *path)
{}

#endif /* __WIN__ */

#ifdef HAVE_LINUXTHREADS
#define UNSAFE_DEFAULT_LINUX_THREADS 200
#endif


#if BACKTRACE_DEMANGLE
#include <cxxabi.h>
extern "C" char *my_demangle(const char *mangled_name, int *status)
{
  return abi::__cxa_demangle(mangled_name, NULL, NULL, status);
}
#endif


/*
  pthread_attr_setstacksize() without so much platform-dependency

  Return: The actual stack size if possible.
*/

#ifndef EMBEDDED_LIBRARY
static size_t my_setstacksize(pthread_attr_t *attr, size_t stacksize)
{
  size_t guard_size __attribute__((unused))= 0;

#if defined(__ia64__) || defined(__ia64)
  /*
    On IA64, half of the requested stack size is used for "normal stack"
    and half for "register stack".  The space measured by check_stack_overrun
    is the "normal stack", so double the request to make sure we have the
    caller-expected amount of normal stack.

    NOTE: there is no guarantee that the register stack can't grow faster
    than normal stack, so it's very unclear that we won't dump core due to
    stack overrun despite check_stack_overrun's efforts.  Experimentation
    shows that in the execution_constants test, the register stack grows
    less than half as fast as normal stack, but perhaps other scenarios are
    less forgiving.  If it turns out that more space is needed for the
    register stack, that could be forced (rather inefficiently) by using a
    multiplier higher than 2 here.
  */
  stacksize *= 2;
#endif

  /*
    On many machines, the "guard space" is subtracted from the requested
    stack size, and that space is quite large on some platforms.  So add
    it to our request, if we can find out what it is.
  */
#ifdef HAVE_PTHREAD_ATTR_GETGUARDSIZE
  if (pthread_attr_getguardsize(attr, &guard_size))
    guard_size = 0;		/* if can't find it out, treat as 0 */
#endif

  pthread_attr_setstacksize(attr, stacksize + guard_size);

  /* Retrieve actual stack size if possible */
#ifdef HAVE_PTHREAD_ATTR_GETSTACKSIZE
  {
    size_t real_stack_size= 0;
    /* We must ignore real_stack_size = 0 as Solaris 2.9 can return 0 here */
    if (pthread_attr_getstacksize(attr, &real_stack_size) == 0 &&
	real_stack_size > guard_size)
    {
      real_stack_size -= guard_size;
      if (real_stack_size < stacksize)
      {
	if (global_system_variables.log_warnings)
          sql_print_warning("Asked for %zu thread stack, but got %zu",
                            stacksize, real_stack_size);
	stacksize= real_stack_size;
      }
    }
  }
#endif /* !EMBEDDED_LIBRARY */

#if defined(__ia64__) || defined(__ia64)
  stacksize /= 2;
#endif
  return stacksize;
}
#endif


#if !defined(__WIN__)
#ifndef SA_RESETHAND
#define SA_RESETHAND 0
#endif /* SA_RESETHAND */
#ifndef SA_NODEFER
#define SA_NODEFER 0
#endif /* SA_NODEFER */

#ifndef EMBEDDED_LIBRARY

static void init_signals(void)
{
  sigset_t set;
  struct sigaction sa;
  DBUG_ENTER("init_signals");

  my_sigset(THR_SERVER_ALARM,print_signal_warning); // Should never be called!

  if (opt_stack_trace || (test_flags & TEST_CORE_ON_SIGNAL))
  {
    sa.sa_flags = SA_RESETHAND | SA_NODEFER;
    sigemptyset(&sa.sa_mask);
    sigprocmask(SIG_SETMASK,&sa.sa_mask,NULL);

    my_init_stacktrace();
#if defined(__amiga__)
    sa.sa_handler=(void(*)())handle_fatal_signal;
#else
    sa.sa_handler=handle_fatal_signal;
#endif
    sigaction(SIGSEGV, &sa, NULL);
    sigaction(SIGABRT, &sa, NULL);
#ifdef SIGBUS
    sigaction(SIGBUS, &sa, NULL);
#endif
    sigaction(SIGILL, &sa, NULL);
    sigaction(SIGFPE, &sa, NULL);
  }

#ifdef HAVE_GETRLIMIT
  if (test_flags & TEST_CORE_ON_SIGNAL)
  {
    /* Change limits so that we will get a core file */
    STRUCT_RLIMIT rl;
    rl.rlim_cur = rl.rlim_max = (rlim_t) RLIM_INFINITY;
    if (setrlimit(RLIMIT_CORE, &rl) && global_system_variables.log_warnings)
      sql_print_warning("setrlimit could not change the size of core files to 'infinity';  We may not be able to generate a core file on signals");
  }
#endif
  (void) sigemptyset(&set);
  my_sigset(SIGPIPE,SIG_IGN);
  sigaddset(&set,SIGPIPE);
#ifndef IGNORE_SIGHUP_SIGQUIT
  sigaddset(&set,SIGQUIT);
  sigaddset(&set,SIGHUP);
#endif
  sigaddset(&set,SIGTERM);

  /* Fix signals if blocked by parents (can happen on Mac OS X) */
  sigemptyset(&sa.sa_mask);
  sa.sa_flags = 0;
  sa.sa_handler = print_signal_warning;
  sigaction(SIGTERM, &sa, (struct sigaction*) 0);
  sa.sa_flags = 0;
  sa.sa_handler = print_signal_warning;
  sigaction(SIGHUP, &sa, (struct sigaction*) 0);
#ifdef SIGTSTP
  sigaddset(&set,SIGTSTP);
#endif
  if (thd_lib_detected != THD_LIB_LT)
    sigaddset(&set,THR_SERVER_ALARM);
  if (test_flags & TEST_SIGINT)
  {
    /* Allow SIGINT to break mysqld. This is for debugging with --gdb */
    my_sigset(SIGINT, end_mysqld_signal);
    sigdelset(&set, SIGINT);
  }
  else
    sigaddset(&set,SIGINT);

  sigprocmask(SIG_SETMASK,&set,NULL);
  pthread_sigmask(SIG_SETMASK,&set,NULL);
  DBUG_VOID_RETURN;
}


static void start_signal_handler(void)
{
  int error;
  pthread_attr_t thr_attr;
  DBUG_ENTER("start_signal_handler");

  (void) pthread_attr_init(&thr_attr);
#if !defined(HAVE_DEC_3_2_THREADS)
  pthread_attr_setscope(&thr_attr,PTHREAD_SCOPE_SYSTEM);
  (void) pthread_attr_setdetachstate(&thr_attr,PTHREAD_CREATE_DETACHED);
  (void) my_setstacksize(&thr_attr,my_thread_stack_size);
#endif

  mysql_mutex_lock(&LOCK_thread_count);
  if ((error= mysql_thread_create(key_thread_signal_hand,
                                  &signal_thread, &thr_attr, signal_hand, 0)))
  {
    sql_print_error("Can't create interrupt-thread (error %d, errno: %d)",
		    error,errno);
    exit(1);
  }
  mysql_cond_wait(&COND_thread_count, &LOCK_thread_count);
  mysql_mutex_unlock(&LOCK_thread_count);

  (void) pthread_attr_destroy(&thr_attr);
  DBUG_VOID_RETURN;
}


/** This threads handles all signals and alarms. */
/* ARGSUSED */
pthread_handler_t signal_hand(void *arg __attribute__((unused)))
{
  sigset_t set;
  int sig;
  my_thread_init();				// Init new thread
  DBUG_ENTER("signal_hand");
  signal_thread_in_use= 1;

  /*
    Setup alarm handler
    This should actually be '+ max_number_of_slaves' instead of +10,
    but the +10 should be quite safe.
  */
  init_thr_alarm(thread_scheduler->max_threads + extra_max_connections +
		 global_system_variables.max_insert_delayed_threads + 10);
  if (test_flags & TEST_SIGINT)
  {
    /* Allow SIGINT to break mysqld. This is for debugging with --gdb */
    (void) sigemptyset(&set);
    (void) sigaddset(&set,SIGINT);
    (void) pthread_sigmask(SIG_UNBLOCK,&set,NULL);
  }
  (void) sigemptyset(&set);			// Setup up SIGINT for debug
#ifdef USE_ONE_SIGNAL_HAND
  (void) sigaddset(&set,THR_SERVER_ALARM);	// For alarms
#endif
#ifndef IGNORE_SIGHUP_SIGQUIT
  (void) sigaddset(&set,SIGQUIT);
  (void) sigaddset(&set,SIGHUP);
#endif
  (void) sigaddset(&set,SIGTERM);
  (void) sigaddset(&set,SIGTSTP);

  /* Save pid to this process (or thread on Linux) */
  if (!opt_bootstrap)
    create_pid_file();

  /*
    signal to start_signal_handler that we are ready
    This works by waiting for start_signal_handler to free mutex,
    after which we signal it that we are ready.
    At this pointer there is no other threads running, so there
    should not be any other mysql_cond_signal() calls.
  */
  mysql_mutex_lock(&LOCK_thread_count);
  mysql_mutex_unlock(&LOCK_thread_count);
  mysql_cond_broadcast(&COND_thread_count);

  (void) pthread_sigmask(SIG_BLOCK,&set,NULL);
  for (;;)
  {
    int error;					// Used when debugging
    if (shutdown_in_progress && !abort_loop)
    {
      sig= SIGTERM;
      error=0;
    }
    else
      while ((error=my_sigwait(&set,&sig)) == EINTR) ;
    if (cleanup_done)
    {
      DBUG_PRINT("quit",("signal_handler: calling my_thread_end()"));
      my_thread_end();
      DBUG_LEAVE;                               // Must match DBUG_ENTER()
      signal_thread_in_use= 0;
      pthread_exit(0);				// Safety
      return 0;                                 // Avoid compiler warnings
    }
    switch (sig) {
    case SIGTERM:
    case SIGQUIT:
    case SIGKILL:
#ifdef EXTRA_DEBUG
      sql_print_information("Got signal %d to shutdown mysqld",sig);
#endif
      /* switch to the old log message processing */
      logger.set_handlers(LOG_FILE, opt_slow_log ? LOG_FILE:LOG_NONE,
                          opt_log ? LOG_FILE:LOG_NONE);
      DBUG_PRINT("info",("Got signal: %d  abort_loop: %d",sig,abort_loop));
      if (!abort_loop)
      {
	abort_loop=1;				// mark abort for threads
#ifdef HAVE_PSI_INTERFACE
        /* Delete the instrumentation for the signal thread */
        if (likely(PSI_server != NULL))
          PSI_server->delete_current_thread();
#endif
#ifdef USE_ONE_SIGNAL_HAND
	pthread_t tmp;
        if (mysql_thread_create(0, /* Not instrumented */
                                &tmp, &connection_attrib, kill_server_thread,
                                (void*) &sig))
	  sql_print_error("Can't create thread to kill server");
#else
	kill_server((void*) sig);	// MIT THREAD has a alarm thread
#endif
      }
      break;
    case SIGHUP:
      if (!abort_loop)
      {
        int not_used;
	mysql_print_status();		// Print some debug info
	reload_acl_and_cache((THD*) 0,
			     (REFRESH_LOG | REFRESH_TABLES | REFRESH_FAST |
			      REFRESH_GRANT |
			      REFRESH_THREADS | REFRESH_HOSTS),
			     (TABLE_LIST*) 0, &not_used); // Flush logs
      }
      /* reenable logs after the options were reloaded */
      if (log_output_options & LOG_NONE)
      {
        logger.set_handlers(LOG_FILE,
                            opt_slow_log ? LOG_TABLE : LOG_NONE,
                            opt_log ? LOG_TABLE : LOG_NONE);
      }
      else
      {
        logger.set_handlers(LOG_FILE,
                            opt_slow_log ? log_output_options : LOG_NONE,
                            opt_log ? log_output_options : LOG_NONE);
      }
      break;
#ifdef USE_ONE_SIGNAL_HAND
    case THR_SERVER_ALARM:
      process_alarm(sig);			// Trigger alarms.
      break;
#endif
    default:
#ifdef EXTRA_DEBUG
      sql_print_warning("Got signal: %d  error: %d",sig,error); /* purecov: tested */
#endif
      break;					/* purecov: tested */
    }
  }
  return(0);					/* purecov: deadcode */
}

static void check_data_home(const char *path)
{}

#endif /*!EMBEDDED_LIBRARY*/
#endif	/* __WIN__*/


/**
  All global error messages are sent here where the first one is stored
  for the client.
*/
/* ARGSUSED */
extern "C" void my_message_sql(uint error, const char *str, myf MyFlags);

void my_message_sql(uint error, const char *str, myf MyFlags)
{
  THD *thd= current_thd;
  MYSQL_ERROR::enum_warning_level level;
  sql_print_message_func func;

  DBUG_ENTER("my_message_sql");
  DBUG_PRINT("error", ("error: %u  message: '%s'  Flag: %d", error, str, MyFlags));

  DBUG_ASSERT(str != NULL);
  DBUG_ASSERT(error != 0);

  mysql_audit_general(thd, MYSQL_AUDIT_GENERAL_ERROR, error, str);
  if (MyFlags & ME_JUST_INFO)
  {
    level= MYSQL_ERROR::WARN_LEVEL_NOTE;
    func= sql_print_information;
  }
  else if (MyFlags & ME_JUST_WARNING)
  {
    level= MYSQL_ERROR::WARN_LEVEL_WARN;
    func= sql_print_warning;
  }
  else
  {
    level= MYSQL_ERROR::WARN_LEVEL_ERROR;
    func= sql_print_error;
  }

  if (thd)
  {
    if (MyFlags & ME_FATALERROR)
      thd->is_fatal_error= 1;
    (void) thd->raise_condition(error, NULL, level, str);
  }

  /* When simulating OOM, skip writing to error log to avoid mtr errors */
  DBUG_EXECUTE_IF("simulate_out_of_memory", DBUG_VOID_RETURN;);

  if (!thd || thd->log_all_errors || (MyFlags & ME_NOREFRESH))
    (*func)("%s: %s", my_progname_short, str); /* purecov: inspected */
  DBUG_VOID_RETURN;
}


#ifndef EMBEDDED_LIBRARY
extern "C" void *my_str_malloc_mysqld(size_t size);
extern "C" void my_str_free_mysqld(void *ptr);

void *my_str_malloc_mysqld(size_t size)
{
  return my_malloc(size, MYF(MY_FAE));
}


void my_str_free_mysqld(void *ptr)
{
  my_free(ptr);
}
#endif /* EMBEDDED_LIBRARY */


#ifdef __WIN__

pthread_handler_t handle_shutdown(void *arg)
{
  MSG msg;
  my_thread_init();

  /* this call should create the message queue for this thread */
  PeekMessage(&msg, NULL, 1, 65534,PM_NOREMOVE);
#if !defined(EMBEDDED_LIBRARY)
  if (WaitForSingleObject(hEventShutdown,INFINITE)==WAIT_OBJECT_0)
#endif /* EMBEDDED_LIBRARY */
     kill_server(MYSQL_KILL_SIGNAL);
  return 0;
}
#endif

const char *load_default_groups[]= {
#ifdef WITH_NDBCLUSTER_STORAGE_ENGINE
"mysql_cluster",
#endif
"mysqld", "server", MYSQL_BASE_VERSION,
"mariadb", MARIADB_BASE_VERSION,
"client-server",
0, 0};

#if defined(__WIN__) && !defined(EMBEDDED_LIBRARY)
static const int load_default_groups_sz=
sizeof(load_default_groups)/sizeof(load_default_groups[0]);
#endif


#ifndef EMBEDDED_LIBRARY
static
int
check_enough_stack_size()
{
  uchar stack_top;

  return check_stack_overrun(current_thd, STACK_MIN_SIZE,
                             &stack_top);
}
#endif


/**
  Initialize one of the global date/time format variables.

  @param format_type		What kind of format should be supported
  @param var_ptr		Pointer to variable that should be updated

  @retval
    0 ok
  @retval
    1 error
*/

static bool init_global_datetime_format(timestamp_type format_type,
                                        DATE_TIME_FORMAT *format)
{
  /*
    Get command line option
    format->format.str is already set by my_getopt
  */
  format->format.length= strlen(format->format.str);

  if (parse_date_time_format(format_type, format))
  {
    fprintf(stderr, "Wrong date/time format specifier: %s\n",
            format->format.str);
    return true;
  }
  return false;
}

SHOW_VAR com_status_vars[]= {
  {"admin_commands",       (char*) offsetof(STATUS_VAR, com_other), SHOW_LONG_STATUS},
  {"assign_to_keycache",   (char*) offsetof(STATUS_VAR, com_stat[(uint) SQLCOM_ASSIGN_TO_KEYCACHE]), SHOW_LONG_STATUS},
  {"alter_db",             (char*) offsetof(STATUS_VAR, com_stat[(uint) SQLCOM_ALTER_DB]), SHOW_LONG_STATUS},
  {"alter_db_upgrade",     (char*) offsetof(STATUS_VAR, com_stat[(uint) SQLCOM_ALTER_DB_UPGRADE]), SHOW_LONG_STATUS},
  {"alter_event",          (char*) offsetof(STATUS_VAR, com_stat[(uint) SQLCOM_ALTER_EVENT]), SHOW_LONG_STATUS},
  {"alter_function",       (char*) offsetof(STATUS_VAR, com_stat[(uint) SQLCOM_ALTER_FUNCTION]), SHOW_LONG_STATUS},
  {"alter_procedure",      (char*) offsetof(STATUS_VAR, com_stat[(uint) SQLCOM_ALTER_PROCEDURE]), SHOW_LONG_STATUS},
  {"alter_server",         (char*) offsetof(STATUS_VAR, com_stat[(uint) SQLCOM_ALTER_SERVER]), SHOW_LONG_STATUS},
  {"alter_table",          (char*) offsetof(STATUS_VAR, com_stat[(uint) SQLCOM_ALTER_TABLE]), SHOW_LONG_STATUS},
  {"alter_tablespace",     (char*) offsetof(STATUS_VAR, com_stat[(uint) SQLCOM_ALTER_TABLESPACE]), SHOW_LONG_STATUS},
  {"analyze",              (char*) offsetof(STATUS_VAR, com_stat[(uint) SQLCOM_ANALYZE]), SHOW_LONG_STATUS},
  {"begin",                (char*) offsetof(STATUS_VAR, com_stat[(uint) SQLCOM_BEGIN]), SHOW_LONG_STATUS},
  {"binlog",               (char*) offsetof(STATUS_VAR, com_stat[(uint) SQLCOM_BINLOG_BASE64_EVENT]), SHOW_LONG_STATUS},
  {"call_procedure",       (char*) offsetof(STATUS_VAR, com_stat[(uint) SQLCOM_CALL]), SHOW_LONG_STATUS},
  {"change_db",            (char*) offsetof(STATUS_VAR, com_stat[(uint) SQLCOM_CHANGE_DB]), SHOW_LONG_STATUS},
  {"change_master",        (char*) offsetof(STATUS_VAR, com_stat[(uint) SQLCOM_CHANGE_MASTER]), SHOW_LONG_STATUS},
  {"check",                (char*) offsetof(STATUS_VAR, com_stat[(uint) SQLCOM_CHECK]), SHOW_LONG_STATUS},
  {"checksum",             (char*) offsetof(STATUS_VAR, com_stat[(uint) SQLCOM_CHECKSUM]), SHOW_LONG_STATUS},
  {"commit",               (char*) offsetof(STATUS_VAR, com_stat[(uint) SQLCOM_COMMIT]), SHOW_LONG_STATUS},
  {"create_db",            (char*) offsetof(STATUS_VAR, com_stat[(uint) SQLCOM_CREATE_DB]), SHOW_LONG_STATUS},
  {"create_event",         (char*) offsetof(STATUS_VAR, com_stat[(uint) SQLCOM_CREATE_EVENT]), SHOW_LONG_STATUS},
  {"create_function",      (char*) offsetof(STATUS_VAR, com_stat[(uint) SQLCOM_CREATE_SPFUNCTION]), SHOW_LONG_STATUS},
  {"create_index",         (char*) offsetof(STATUS_VAR, com_stat[(uint) SQLCOM_CREATE_INDEX]), SHOW_LONG_STATUS},
  {"create_procedure",     (char*) offsetof(STATUS_VAR, com_stat[(uint) SQLCOM_CREATE_PROCEDURE]), SHOW_LONG_STATUS},
  {"create_server",        (char*) offsetof(STATUS_VAR, com_stat[(uint) SQLCOM_CREATE_SERVER]), SHOW_LONG_STATUS},
  {"create_table",         (char*) offsetof(STATUS_VAR, com_stat[(uint) SQLCOM_CREATE_TABLE]), SHOW_LONG_STATUS},
  {"create_trigger",       (char*) offsetof(STATUS_VAR, com_stat[(uint) SQLCOM_CREATE_TRIGGER]), SHOW_LONG_STATUS},
  {"create_udf",           (char*) offsetof(STATUS_VAR, com_stat[(uint) SQLCOM_CREATE_FUNCTION]), SHOW_LONG_STATUS},
  {"create_user",          (char*) offsetof(STATUS_VAR, com_stat[(uint) SQLCOM_CREATE_USER]), SHOW_LONG_STATUS},
  {"create_view",          (char*) offsetof(STATUS_VAR, com_stat[(uint) SQLCOM_CREATE_VIEW]), SHOW_LONG_STATUS},
  {"dealloc_sql",          (char*) offsetof(STATUS_VAR, com_stat[(uint) SQLCOM_DEALLOCATE_PREPARE]), SHOW_LONG_STATUS},
  {"delete",               (char*) offsetof(STATUS_VAR, com_stat[(uint) SQLCOM_DELETE]), SHOW_LONG_STATUS},
  {"delete_multi",         (char*) offsetof(STATUS_VAR, com_stat[(uint) SQLCOM_DELETE_MULTI]), SHOW_LONG_STATUS},
  {"do",                   (char*) offsetof(STATUS_VAR, com_stat[(uint) SQLCOM_DO]), SHOW_LONG_STATUS},
  {"drop_db",              (char*) offsetof(STATUS_VAR, com_stat[(uint) SQLCOM_DROP_DB]), SHOW_LONG_STATUS},
  {"drop_event",           (char*) offsetof(STATUS_VAR, com_stat[(uint) SQLCOM_DROP_EVENT]), SHOW_LONG_STATUS},
  {"drop_function",        (char*) offsetof(STATUS_VAR, com_stat[(uint) SQLCOM_DROP_FUNCTION]), SHOW_LONG_STATUS},
  {"drop_index",           (char*) offsetof(STATUS_VAR, com_stat[(uint) SQLCOM_DROP_INDEX]), SHOW_LONG_STATUS},
  {"drop_procedure",       (char*) offsetof(STATUS_VAR, com_stat[(uint) SQLCOM_DROP_PROCEDURE]), SHOW_LONG_STATUS},
  {"drop_server",          (char*) offsetof(STATUS_VAR, com_stat[(uint) SQLCOM_DROP_SERVER]), SHOW_LONG_STATUS},
  {"drop_table",           (char*) offsetof(STATUS_VAR, com_stat[(uint) SQLCOM_DROP_TABLE]), SHOW_LONG_STATUS},
  {"drop_trigger",         (char*) offsetof(STATUS_VAR, com_stat[(uint) SQLCOM_DROP_TRIGGER]), SHOW_LONG_STATUS},
  {"drop_user",            (char*) offsetof(STATUS_VAR, com_stat[(uint) SQLCOM_DROP_USER]), SHOW_LONG_STATUS},
  {"drop_view",            (char*) offsetof(STATUS_VAR, com_stat[(uint) SQLCOM_DROP_VIEW]), SHOW_LONG_STATUS},
  {"empty_query",          (char*) offsetof(STATUS_VAR, com_stat[(uint) SQLCOM_EMPTY_QUERY]), SHOW_LONG_STATUS},
  {"execute_sql",          (char*) offsetof(STATUS_VAR, com_stat[(uint) SQLCOM_EXECUTE]), SHOW_LONG_STATUS},
  {"flush",                (char*) offsetof(STATUS_VAR, com_stat[(uint) SQLCOM_FLUSH]), SHOW_LONG_STATUS},
  {"grant",                (char*) offsetof(STATUS_VAR, com_stat[(uint) SQLCOM_GRANT]), SHOW_LONG_STATUS},
  {"ha_close",             (char*) offsetof(STATUS_VAR, com_stat[(uint) SQLCOM_HA_CLOSE]), SHOW_LONG_STATUS},
  {"ha_open",              (char*) offsetof(STATUS_VAR, com_stat[(uint) SQLCOM_HA_OPEN]), SHOW_LONG_STATUS},
  {"ha_read",              (char*) offsetof(STATUS_VAR, com_stat[(uint) SQLCOM_HA_READ]), SHOW_LONG_STATUS},
  {"help",                 (char*) offsetof(STATUS_VAR, com_stat[(uint) SQLCOM_HELP]), SHOW_LONG_STATUS},
  {"insert",               (char*) offsetof(STATUS_VAR, com_stat[(uint) SQLCOM_INSERT]), SHOW_LONG_STATUS},
  {"insert_select",        (char*) offsetof(STATUS_VAR, com_stat[(uint) SQLCOM_INSERT_SELECT]), SHOW_LONG_STATUS},
  {"install_plugin",       (char*) offsetof(STATUS_VAR, com_stat[(uint) SQLCOM_INSTALL_PLUGIN]), SHOW_LONG_STATUS},
  {"kill",                 (char*) offsetof(STATUS_VAR, com_stat[(uint) SQLCOM_KILL]), SHOW_LONG_STATUS},
  {"load",                 (char*) offsetof(STATUS_VAR, com_stat[(uint) SQLCOM_LOAD]), SHOW_LONG_STATUS},
  {"lock_tables",          (char*) offsetof(STATUS_VAR, com_stat[(uint) SQLCOM_LOCK_TABLES]), SHOW_LONG_STATUS},
  {"optimize",             (char*) offsetof(STATUS_VAR, com_stat[(uint) SQLCOM_OPTIMIZE]), SHOW_LONG_STATUS},
  {"preload_keys",         (char*) offsetof(STATUS_VAR, com_stat[(uint) SQLCOM_PRELOAD_KEYS]), SHOW_LONG_STATUS},
  {"prepare_sql",          (char*) offsetof(STATUS_VAR, com_stat[(uint) SQLCOM_PREPARE]), SHOW_LONG_STATUS},
  {"purge",                (char*) offsetof(STATUS_VAR, com_stat[(uint) SQLCOM_PURGE]), SHOW_LONG_STATUS},
  {"purge_before_date",    (char*) offsetof(STATUS_VAR, com_stat[(uint) SQLCOM_PURGE_BEFORE]), SHOW_LONG_STATUS},
  {"release_savepoint",    (char*) offsetof(STATUS_VAR, com_stat[(uint) SQLCOM_RELEASE_SAVEPOINT]), SHOW_LONG_STATUS},
  {"rename_table",         (char*) offsetof(STATUS_VAR, com_stat[(uint) SQLCOM_RENAME_TABLE]), SHOW_LONG_STATUS},
  {"rename_user",          (char*) offsetof(STATUS_VAR, com_stat[(uint) SQLCOM_RENAME_USER]), SHOW_LONG_STATUS},
  {"repair",               (char*) offsetof(STATUS_VAR, com_stat[(uint) SQLCOM_REPAIR]), SHOW_LONG_STATUS},
  {"replace",              (char*) offsetof(STATUS_VAR, com_stat[(uint) SQLCOM_REPLACE]), SHOW_LONG_STATUS},
  {"replace_select",       (char*) offsetof(STATUS_VAR, com_stat[(uint) SQLCOM_REPLACE_SELECT]), SHOW_LONG_STATUS},
  {"reset",                (char*) offsetof(STATUS_VAR, com_stat[(uint) SQLCOM_RESET]), SHOW_LONG_STATUS},
  {"resignal",             (char*) offsetof(STATUS_VAR, com_stat[(uint) SQLCOM_RESIGNAL]), SHOW_LONG_STATUS},
  {"revoke",               (char*) offsetof(STATUS_VAR, com_stat[(uint) SQLCOM_REVOKE]), SHOW_LONG_STATUS},
  {"revoke_all",           (char*) offsetof(STATUS_VAR, com_stat[(uint) SQLCOM_REVOKE_ALL]), SHOW_LONG_STATUS},
  {"rollback",             (char*) offsetof(STATUS_VAR, com_stat[(uint) SQLCOM_ROLLBACK]), SHOW_LONG_STATUS},
  {"rollback_to_savepoint",(char*) offsetof(STATUS_VAR, com_stat[(uint) SQLCOM_ROLLBACK_TO_SAVEPOINT]), SHOW_LONG_STATUS},
  {"savepoint",            (char*) offsetof(STATUS_VAR, com_stat[(uint) SQLCOM_SAVEPOINT]), SHOW_LONG_STATUS},
  {"select",               (char*) offsetof(STATUS_VAR, com_stat[(uint) SQLCOM_SELECT]), SHOW_LONG_STATUS},
  {"set_option",           (char*) offsetof(STATUS_VAR, com_stat[(uint) SQLCOM_SET_OPTION]), SHOW_LONG_STATUS},
  {"signal",               (char*) offsetof(STATUS_VAR, com_stat[(uint) SQLCOM_SIGNAL]), SHOW_LONG_STATUS},
  {"show_authors",         (char*) offsetof(STATUS_VAR, com_stat[(uint) SQLCOM_SHOW_AUTHORS]), SHOW_LONG_STATUS},
  {"show_binlog_events",   (char*) offsetof(STATUS_VAR, com_stat[(uint) SQLCOM_SHOW_BINLOG_EVENTS]), SHOW_LONG_STATUS},
  {"show_binlogs",         (char*) offsetof(STATUS_VAR, com_stat[(uint) SQLCOM_SHOW_BINLOGS]), SHOW_LONG_STATUS},
  {"show_charsets",        (char*) offsetof(STATUS_VAR, com_stat[(uint) SQLCOM_SHOW_CHARSETS]), SHOW_LONG_STATUS},
  {"show_client_statistics",    (char*) offsetof(STATUS_VAR, com_stat[(uint) SQLCOM_SHOW_CLIENT_STATS]), SHOW_LONG_STATUS},
  {"show_collations",      (char*) offsetof(STATUS_VAR, com_stat[(uint) SQLCOM_SHOW_COLLATIONS]), SHOW_LONG_STATUS},
  {"show_contributors",    (char*) offsetof(STATUS_VAR, com_stat[(uint) SQLCOM_SHOW_CONTRIBUTORS]), SHOW_LONG_STATUS},
  {"show_create_db",       (char*) offsetof(STATUS_VAR, com_stat[(uint) SQLCOM_SHOW_CREATE_DB]), SHOW_LONG_STATUS},
  {"show_create_event",    (char*) offsetof(STATUS_VAR, com_stat[(uint) SQLCOM_SHOW_CREATE_EVENT]), SHOW_LONG_STATUS},
  {"show_create_func",     (char*) offsetof(STATUS_VAR, com_stat[(uint) SQLCOM_SHOW_CREATE_FUNC]), SHOW_LONG_STATUS},
  {"show_create_proc",     (char*) offsetof(STATUS_VAR, com_stat[(uint) SQLCOM_SHOW_CREATE_PROC]), SHOW_LONG_STATUS},
  {"show_create_table",    (char*) offsetof(STATUS_VAR, com_stat[(uint) SQLCOM_SHOW_CREATE]), SHOW_LONG_STATUS},
  {"show_create_trigger",  (char*) offsetof(STATUS_VAR, com_stat[(uint) SQLCOM_SHOW_CREATE_TRIGGER]), SHOW_LONG_STATUS},
  {"show_databases",       (char*) offsetof(STATUS_VAR, com_stat[(uint) SQLCOM_SHOW_DATABASES]), SHOW_LONG_STATUS},
  {"show_engine_logs",     (char*) offsetof(STATUS_VAR, com_stat[(uint) SQLCOM_SHOW_ENGINE_LOGS]), SHOW_LONG_STATUS},
  {"show_engine_mutex",    (char*) offsetof(STATUS_VAR, com_stat[(uint) SQLCOM_SHOW_ENGINE_MUTEX]), SHOW_LONG_STATUS},
  {"show_engine_status",   (char*) offsetof(STATUS_VAR, com_stat[(uint) SQLCOM_SHOW_ENGINE_STATUS]), SHOW_LONG_STATUS},
  {"show_events",          (char*) offsetof(STATUS_VAR, com_stat[(uint) SQLCOM_SHOW_EVENTS]), SHOW_LONG_STATUS},
  {"show_errors",          (char*) offsetof(STATUS_VAR, com_stat[(uint) SQLCOM_SHOW_ERRORS]), SHOW_LONG_STATUS},
  {"show_fields",          (char*) offsetof(STATUS_VAR, com_stat[(uint) SQLCOM_SHOW_FIELDS]), SHOW_LONG_STATUS},
#ifndef DBUG_OFF
  {"show_function_code",   (char*) offsetof(STATUS_VAR, com_stat[(uint) SQLCOM_SHOW_FUNC_CODE]), SHOW_LONG_STATUS},
#endif
  {"show_function_status", (char*) offsetof(STATUS_VAR, com_stat[(uint) SQLCOM_SHOW_STATUS_FUNC]), SHOW_LONG_STATUS},
  {"show_grants",          (char*) offsetof(STATUS_VAR, com_stat[(uint) SQLCOM_SHOW_GRANTS]), SHOW_LONG_STATUS},
  {"show_keys",            (char*) offsetof(STATUS_VAR, com_stat[(uint) SQLCOM_SHOW_KEYS]), SHOW_LONG_STATUS},
  {"show_index_statistics",     (char*) offsetof(STATUS_VAR, com_stat[(uint) SQLCOM_SHOW_INDEX_STATS]), SHOW_LONG_STATUS},
  {"show_master_status",   (char*) offsetof(STATUS_VAR, com_stat[(uint) SQLCOM_SHOW_MASTER_STAT]), SHOW_LONG_STATUS},
  {"show_open_tables",     (char*) offsetof(STATUS_VAR, com_stat[(uint) SQLCOM_SHOW_OPEN_TABLES]), SHOW_LONG_STATUS},
  {"show_plugins",         (char*) offsetof(STATUS_VAR, com_stat[(uint) SQLCOM_SHOW_PLUGINS]), SHOW_LONG_STATUS},
  {"show_privileges",      (char*) offsetof(STATUS_VAR, com_stat[(uint) SQLCOM_SHOW_PRIVILEGES]), SHOW_LONG_STATUS},
#ifndef DBUG_OFF
  {"show_procedure_code",  (char*) offsetof(STATUS_VAR, com_stat[(uint) SQLCOM_SHOW_PROC_CODE]), SHOW_LONG_STATUS},
#endif
  {"show_procedure_status",(char*) offsetof(STATUS_VAR, com_stat[(uint) SQLCOM_SHOW_STATUS_PROC]), SHOW_LONG_STATUS},
  {"show_processlist",     (char*) offsetof(STATUS_VAR, com_stat[(uint) SQLCOM_SHOW_PROCESSLIST]), SHOW_LONG_STATUS},
  {"show_profile",         (char*) offsetof(STATUS_VAR, com_stat[(uint) SQLCOM_SHOW_PROFILE]), SHOW_LONG_STATUS},
  {"show_profiles",        (char*) offsetof(STATUS_VAR, com_stat[(uint) SQLCOM_SHOW_PROFILES]), SHOW_LONG_STATUS},
  {"show_relaylog_events", (char*) offsetof(STATUS_VAR, com_stat[(uint) SQLCOM_SHOW_RELAYLOG_EVENTS]), SHOW_LONG_STATUS},
  {"show_slave_hosts",     (char*) offsetof(STATUS_VAR, com_stat[(uint) SQLCOM_SHOW_SLAVE_HOSTS]), SHOW_LONG_STATUS},
  {"show_slave_status",    (char*) offsetof(STATUS_VAR, com_stat[(uint) SQLCOM_SHOW_SLAVE_STAT]), SHOW_LONG_STATUS},
  {"show_status",          (char*) offsetof(STATUS_VAR, com_stat[(uint) SQLCOM_SHOW_STATUS]), SHOW_LONG_STATUS},
  {"show_storage_engines", (char*) offsetof(STATUS_VAR, com_stat[(uint) SQLCOM_SHOW_STORAGE_ENGINES]), SHOW_LONG_STATUS},
  {"show_table_statistics",     (char*) offsetof(STATUS_VAR, com_stat[(uint) SQLCOM_SHOW_TABLE_STATS]), SHOW_LONG_STATUS},
  {"show_table_status",    (char*) offsetof(STATUS_VAR, com_stat[(uint) SQLCOM_SHOW_TABLE_STATUS]), SHOW_LONG_STATUS},
  {"show_tables",          (char*) offsetof(STATUS_VAR, com_stat[(uint) SQLCOM_SHOW_TABLES]), SHOW_LONG_STATUS},
  {"show_triggers",        (char*) offsetof(STATUS_VAR, com_stat[(uint) SQLCOM_SHOW_TRIGGERS]), SHOW_LONG_STATUS},
  {"show_user_statistics",      (char*) offsetof(STATUS_VAR, com_stat[(uint) SQLCOM_SHOW_USER_STATS]), SHOW_LONG_STATUS},
  {"show_variables",       (char*) offsetof(STATUS_VAR, com_stat[(uint) SQLCOM_SHOW_VARIABLES]), SHOW_LONG_STATUS},
  {"show_warnings",        (char*) offsetof(STATUS_VAR, com_stat[(uint) SQLCOM_SHOW_WARNS]), SHOW_LONG_STATUS},
  {"slave_start",          (char*) offsetof(STATUS_VAR, com_stat[(uint) SQLCOM_SLAVE_START]), SHOW_LONG_STATUS},
  {"slave_stop",           (char*) offsetof(STATUS_VAR, com_stat[(uint) SQLCOM_SLAVE_STOP]), SHOW_LONG_STATUS},
  {"stmt_close",           (char*) offsetof(STATUS_VAR, com_stmt_close), SHOW_LONG_STATUS},
  {"stmt_execute",         (char*) offsetof(STATUS_VAR, com_stmt_execute), SHOW_LONG_STATUS},
  {"stmt_fetch",           (char*) offsetof(STATUS_VAR, com_stmt_fetch), SHOW_LONG_STATUS},
  {"stmt_prepare",         (char*) offsetof(STATUS_VAR, com_stmt_prepare), SHOW_LONG_STATUS},
  {"stmt_reprepare",       (char*) offsetof(STATUS_VAR, com_stmt_reprepare), SHOW_LONG_STATUS},
  {"stmt_reset",           (char*) offsetof(STATUS_VAR, com_stmt_reset), SHOW_LONG_STATUS},
  {"stmt_send_long_data",  (char*) offsetof(STATUS_VAR, com_stmt_send_long_data), SHOW_LONG_STATUS},
  {"truncate",             (char*) offsetof(STATUS_VAR, com_stat[(uint) SQLCOM_TRUNCATE]), SHOW_LONG_STATUS},
  {"uninstall_plugin",     (char*) offsetof(STATUS_VAR, com_stat[(uint) SQLCOM_UNINSTALL_PLUGIN]), SHOW_LONG_STATUS},
  {"unlock_tables",        (char*) offsetof(STATUS_VAR, com_stat[(uint) SQLCOM_UNLOCK_TABLES]), SHOW_LONG_STATUS},
  {"update",               (char*) offsetof(STATUS_VAR, com_stat[(uint) SQLCOM_UPDATE]), SHOW_LONG_STATUS},
  {"update_multi",         (char*) offsetof(STATUS_VAR, com_stat[(uint) SQLCOM_UPDATE_MULTI]), SHOW_LONG_STATUS},
  {"xa_commit",            (char*) offsetof(STATUS_VAR, com_stat[(uint) SQLCOM_XA_COMMIT]),SHOW_LONG_STATUS},
  {"xa_end",               (char*) offsetof(STATUS_VAR, com_stat[(uint) SQLCOM_XA_END]),SHOW_LONG_STATUS},
  {"xa_prepare",           (char*) offsetof(STATUS_VAR, com_stat[(uint) SQLCOM_XA_PREPARE]),SHOW_LONG_STATUS},
  {"xa_recover",           (char*) offsetof(STATUS_VAR, com_stat[(uint) SQLCOM_XA_RECOVER]),SHOW_LONG_STATUS},
  {"xa_rollback",          (char*) offsetof(STATUS_VAR, com_stat[(uint) SQLCOM_XA_ROLLBACK]),SHOW_LONG_STATUS},
  {"xa_start",             (char*) offsetof(STATUS_VAR, com_stat[(uint) SQLCOM_XA_START]),SHOW_LONG_STATUS},
  {NullS, NullS, SHOW_LONG}
};

static int init_common_variables()
{
  umask(((~my_umask) & 0666));
  my_decimal_set_zero(&decimal_zero); // set decimal_zero constant;

  tzset();			// Set tzname

  sf_leaking_memory= 0; // no memory leaks from now on

  max_system_variables.pseudo_thread_id= (ulong)~0;
  server_start_time= flush_status_time= my_time(0);

  rpl_filter= new Rpl_filter;
  binlog_filter= new Rpl_filter;
  if (!rpl_filter || !binlog_filter)
  {
    sql_perror("Could not allocate replication and binlog filters");
    return 1;
  }

  if (init_thread_environment() ||
      mysql_init_variables())
    return 1;

#ifdef HAVE_TZNAME
  {
    struct tm tm_tmp;
    localtime_r(&server_start_time,&tm_tmp);
    strmake(system_time_zone, tzname[tm_tmp.tm_isdst != 0 ? 1 : 0],
            sizeof(system_time_zone)-1);

 }
#endif
  /*
    We set SYSTEM time zone as reasonable default and
    also for failure of my_tz_init() and bootstrap mode.
    If user explicitly set time zone with --default-time-zone
    option we will change this value in my_tz_init().
  */
  global_system_variables.time_zone= my_tz_SYSTEM;

#ifdef HAVE_PSI_INTERFACE
  /*
    Complete the mysql_bin_log initialization.
    Instrumentation keys are known only after the performance schema initialization,
    and can not be set in the MYSQL_BIN_LOG constructor (called before main()).
  */
  mysql_bin_log.set_psi_keys(key_BINLOG_LOCK_index,
                             key_BINLOG_update_cond,
                             key_file_binlog,
                             key_file_binlog_index,
                             key_BINLOG_COND_queue_busy);
#endif

  /*
    Init mutexes for the global MYSQL_BIN_LOG objects.
    As safe_mutex depends on what MY_INIT() does, we can't init the mutexes of
    global MYSQL_BIN_LOGs in their constructors, because then they would be
    inited before MY_INIT(). So we do it here.
  */
  mysql_bin_log.init_pthread_objects();

  /* TODO: remove this when my_time_t is 64 bit compatible */
  if (!IS_TIME_T_VALID_FOR_TIMESTAMP(server_start_time))
  {
    sql_print_error("This MySQL server doesn't support dates later then 2038");
    return 1;
  }

  if (gethostname(glob_hostname,sizeof(glob_hostname)) < 0)
  {
    /*
      Get hostname of computer (used by 'show variables') and as default
      basename for the pid file if --log-basename is not given.
    */
    strmake(glob_hostname, STRING_WITH_LEN("localhost"));
    sql_print_warning("gethostname failed, using '%s' as hostname",
                        glob_hostname);
    opt_log_basename= const_cast<char *>("mysql");
  }
  else
    opt_log_basename= glob_hostname;

  if (!*pidfile_name)
  {
    strmake(pidfile_name, opt_log_basename, sizeof(pidfile_name)-5);
    strmov(fn_ext(pidfile_name),".pid");		// Add proper extension
  }

  /*
    The default-storage-engine entry in my_long_options should have a
    non-null default value. It was earlier intialized as
    (longlong)"MyISAM" in my_long_options but this triggered a
    compiler error in the Sun Studio 12 compiler. As a work-around we
    set the def_value member to 0 in my_long_options and initialize it
    to the correct value here.

    From MySQL 5.5 onwards, the default storage engine is InnoDB
    (except in the embedded server, where the default continues to
    be MyISAM)
  */
#ifndef WITH_INNOBASE_STORAGE_ENGINE
  default_storage_engine= const_cast<char *>("MyISAM");
#else
  default_storage_engine= const_cast<char *>("InnoDB");
#endif

  /*
    Add server status variables to the dynamic list of
    status variables that is shown by SHOW STATUS.
    Later, in plugin_init, and mysql_install_plugin
    new entries could be added to that list.
  */
  if (add_status_vars(status_vars))
    return 1; // an error was already reported

#ifndef DBUG_OFF
  /*
    We have few debug-only commands in com_status_vars, only visible in debug
    builds. for simplicity we enable the assert only in debug builds

    There are 8 Com_ variables which don't have corresponding SQLCOM_ values:
    (TODO strictly speaking they shouldn't be here, should not have Com_ prefix
    that is. Perhaps Stmt_ ? Comstmt_ ? Prepstmt_ ?)

      Com_admin_commands       => com_other
      Com_stmt_close           => com_stmt_close
      Com_stmt_execute         => com_stmt_execute
      Com_stmt_fetch           => com_stmt_fetch
      Com_stmt_prepare         => com_stmt_prepare
      Com_stmt_reprepare       => com_stmt_reprepare
      Com_stmt_reset           => com_stmt_reset
      Com_stmt_send_long_data  => com_stmt_send_long_data

    With this correction the number of Com_ variables (number of elements in
    the array, excluding the last element - terminator) must match the number
    of SQLCOM_ constants.
  */
  compile_time_assert(sizeof(com_status_vars)/sizeof(com_status_vars[0]) - 1 ==
                     SQLCOM_END + 8);
#endif

  if (get_options(&remaining_argc, &remaining_argv))
    return 1;
  set_server_version();

#ifndef EMBEDDED_LIBRARY
  if (opt_abort && !opt_verbose)
    unireg_abort(0);
#endif /*!EMBEDDED_LIBRARY*/

  DBUG_PRINT("info",("%s  Ver %s for %s on %s\n",my_progname,
		     server_version, SYSTEM_TYPE,MACHINE_TYPE));

#ifdef HAVE_LARGE_PAGES
  /* Initialize large page size */
  if (opt_large_pages && (opt_large_page_size= my_get_large_page_size()))
  {
      DBUG_PRINT("info", ("Large page set, large_page_size = %d",
                 opt_large_page_size));
      my_use_large_pages= 1;
      my_large_page_size= opt_large_page_size;
  }
  else
  {
    opt_large_pages= 0;
    /* 
       Either not configured to use large pages or Linux haven't
       been compiled with large page support
    */
  }
#endif /* HAVE_LARGE_PAGES */
#ifdef HAVE_SOLARIS_LARGE_PAGES
#define LARGE_PAGESIZE (4*1024*1024)  /* 4MB */
#define SUPER_LARGE_PAGESIZE (256*1024*1024)  /* 256MB */
  if (opt_large_pages)
  {
  /*
    tell the kernel that we want to use 4/256MB page for heap storage
    and also for the stack. We use 4 MByte as default and if the
    super-large-page is set we increase it to 256 MByte. 256 MByte
    is for server installations with GBytes of RAM memory where
    the MySQL Server will have page caches and other memory regions
    measured in a number of GBytes.
    We use as big pages as possible which isn't bigger than the above
    desired page sizes.
  */
   int nelem;
   size_t max_desired_page_size;
   if (opt_super_large_pages)
     max_desired_page_size= SUPER_LARGE_PAGESIZE;
   else
     max_desired_page_size= LARGE_PAGESIZE;
   nelem = getpagesizes(NULL, 0);
   if (nelem > 0)
   {
     size_t *pagesize = (size_t *) malloc(sizeof(size_t) * nelem);
     if (pagesize != NULL && getpagesizes(pagesize, nelem) > 0)
     {
       size_t max_page_size= 0;
       for (int i= 0; i < nelem; i++)
       {
         if (pagesize[i] > max_page_size &&
             pagesize[i] <= max_desired_page_size)
            max_page_size= pagesize[i];
       }
       free(pagesize);
       if (max_page_size > 0)
       {
         struct memcntl_mha mpss;

         mpss.mha_cmd= MHA_MAPSIZE_BSSBRK;
         mpss.mha_pagesize= max_page_size;
         mpss.mha_flags= 0;
         memcntl(NULL, 0, MC_HAT_ADVISE, (caddr_t)&mpss, 0, 0);
         mpss.mha_cmd= MHA_MAPSIZE_STACK;
         memcntl(NULL, 0, MC_HAT_ADVISE, (caddr_t)&mpss, 0, 0);
       }
     }
   }
  }
#endif /* HAVE_SOLARIS_LARGE_PAGES */

  /* connections and databases needs lots of files */
  {
    uint files, wanted_files, max_open_files;

    /* MyISAM requires two file handles per table. */
    wanted_files= (10 + max_connections + extra_max_connections +
                   table_cache_size*2);
    /*
      We are trying to allocate no less than max_connections*5 file
      handles (i.e. we are trying to set the limit so that they will
      be available).  In addition, we allocate no less than how much
      was already allocated.  However below we report a warning and
      recompute values only if we got less file handles than were
      explicitly requested.  No warning and re-computation occur if we
      can't get max_connections*5 but still got no less than was
      requested (value of wanted_files).
    */
    max_open_files= max(max(wanted_files,
                            (max_connections + extra_max_connections)*5),
                        open_files_limit);
    files= my_set_max_open_files(max_open_files);

    if (files < wanted_files)
    {
      if (!open_files_limit)
      {
        /*
          If we have requested too much file handles than we bring
          max_connections in supported bounds.
        */
        max_connections= (ulong) min(files-10-TABLE_OPEN_CACHE_MIN*2,
                                     max_connections);
        /*
          Decrease table_cache_size according to max_connections, but
          not below TABLE_OPEN_CACHE_MIN.  Outer min() ensures that we
          never increase table_cache_size automatically (that could
          happen if max_connections is decreased above).
        */
        table_cache_size= (ulong) min(max((files-10-max_connections)/2,
                                          TABLE_OPEN_CACHE_MIN),
                                      table_cache_size);
	DBUG_PRINT("warning",
		   ("Changed limits: max_open_files: %u  max_connections: %ld  table_cache: %ld",
		    files, max_connections, table_cache_size));
	if (global_system_variables.log_warnings)
	  sql_print_warning("Changed limits: max_open_files: %u  max_connections: %ld  table_cache: %ld",
			files, max_connections, table_cache_size);
      }
      else if (global_system_variables.log_warnings)
	sql_print_warning("Could not increase number of max_open_files to more than %u (request: %u)", files, wanted_files);
    }
    open_files_limit= files;
  }
  unireg_init(opt_specialflag); /* Set up extern variabels */
  if (!(my_default_lc_messages=
        my_locale_by_name(lc_messages)))
  {
    sql_print_error("Unknown locale: '%s'", lc_messages);
    return 1;
  }
  global_system_variables.lc_messages= my_default_lc_messages;
  if (init_errmessage())	/* Read error messages from file */
    return 1;
  init_client_errs();
  mysql_library_init(unused,unused,unused); /* for replication */
  lex_init();
  if (item_create_init())
    return 1;
  item_init();
#ifndef EMBEDDED_LIBRARY
  my_regex_init(&my_charset_latin1, check_enough_stack_size);
#else
  my_regex_init(&my_charset_latin1, NULL);
#endif
  /*
    Process a comma-separated character set list and choose
    the first available character set. This is mostly for
    test purposes, to be able to start "mysqld" even if
    the requested character set is not available (see bug#18743).
  */
  for (;;)
  {
    char *next_character_set_name= strchr(default_character_set_name, ',');
    if (next_character_set_name)
      *next_character_set_name++= '\0';
    if (!(default_charset_info=
          get_charset_by_csname(default_character_set_name,
                                MY_CS_PRIMARY, MYF(MY_WME))))
    {
      if (next_character_set_name)
      {
        default_character_set_name= next_character_set_name;
        default_collation_name= 0;          // Ignore collation
      }
      else
        return 1;                           // Eof of the list
    }
    else
      break;
  }

  if (default_collation_name)
  {
    CHARSET_INFO *default_collation;
    default_collation= get_charset_by_name(default_collation_name, MYF(0));
    if (!default_collation)
    {
      sql_print_error(ER_DEFAULT(ER_UNKNOWN_COLLATION), default_collation_name);
      return 1;
    }
    if (!my_charset_same(default_charset_info, default_collation))
    {
      sql_print_error(ER_DEFAULT(ER_COLLATION_CHARSET_MISMATCH),
		      default_collation_name,
		      default_charset_info->csname);
      return 1;
    }
    default_charset_info= default_collation;
  }
  /* Set collactions that depends on the default collation */
  global_system_variables.collation_server=	 default_charset_info;
  global_system_variables.collation_database=	 default_charset_info;
  global_system_variables.collation_connection=  default_charset_info;
  global_system_variables.character_set_results= default_charset_info;
  global_system_variables.character_set_client=  default_charset_info;

  if (!(character_set_filesystem=
        get_charset_by_csname(character_set_filesystem_name,
                              MY_CS_PRIMARY, MYF(MY_WME))))
    return 1;
  global_system_variables.character_set_filesystem= character_set_filesystem;

  if (!(my_default_lc_time_names=
        my_locale_by_name(lc_time_names_name)))
  {
    sql_print_error("Unknown locale: '%s'", lc_time_names_name);
    return 1;
  }
  global_system_variables.lc_time_names= my_default_lc_time_names;

  /* check log options and issue warnings if needed */
  if (opt_log && opt_logname && *opt_logname &&
      !(log_output_options & (LOG_FILE | LOG_NONE)))
    sql_print_warning("Although a path was specified for the "
                      "--log option, log tables are used. "
                      "To enable logging to files use the --log-output option.");

  if (opt_slow_log && opt_slow_logname && *opt_slow_logname &&
      !(log_output_options & (LOG_FILE | LOG_NONE)))
    sql_print_warning("Although a path was specified for the "
                      "--log-slow-queries option, log tables are used. "
                      "To enable logging to files use the --log-output=file option.");

  if (!opt_logname || !*opt_logname)
    make_default_log_name(&opt_logname, ".log", false);
  if (!opt_slow_logname || !*opt_slow_logname)
    make_default_log_name(&opt_slow_logname, "-slow.log", false);

#if defined(ENABLED_DEBUG_SYNC)
  /* Initialize the debug sync facility. See debug_sync.cc. */
  if (debug_sync_init())
    return 1; /* purecov: tested */
#endif /* defined(ENABLED_DEBUG_SYNC) */

#if (ENABLE_TEMP_POOL)
  if (use_temp_pool && bitmap_init(&temp_pool,0,1024,1))
    return 1;
#else
  use_temp_pool= 0;
#endif

  if (my_dboptions_cache_init())
    return 1;

  /*
    Ensure that lower_case_table_names is set on system where we have case
    insensitive names.  If this is not done the users MyISAM tables will
    get corrupted if accesses with names of different case.
  */
  DBUG_PRINT("info", ("lower_case_table_names: %d", lower_case_table_names));
  lower_case_file_system= test_if_case_insensitive(mysql_real_data_home);
  if (!lower_case_table_names && lower_case_file_system == 1)
  {
    if (lower_case_table_names_used)
    {
      if (global_system_variables.log_warnings)
	sql_print_warning("\
You have forced lower_case_table_names to 0 through a command-line \
option, even though your file system '%s' is case insensitive.  This means \
that you can corrupt a MyISAM table by accessing it with different cases. \
You should consider changing lower_case_table_names to 1 or 2",
			mysql_real_data_home);
    }
    else
    {
      if (global_system_variables.log_warnings)
	sql_print_warning("Setting lower_case_table_names=2 because file system for %s is case insensitive", mysql_real_data_home);
      lower_case_table_names= 2;
    }
  }
  else if (lower_case_table_names == 2 &&
           !(lower_case_file_system= (lower_case_file_system == 1)))
  {
    if (global_system_variables.log_warnings)
      sql_print_warning("lower_case_table_names was set to 2, even though your "
                        "the file system '%s' is case sensitive.  Now setting "
                        "lower_case_table_names to 0 to avoid future problems.",
			mysql_real_data_home);
    lower_case_table_names= 0;
  }
  else
  {
    lower_case_file_system= (lower_case_file_system == 1);
  }

  /* Reset table_alias_charset, now that lower_case_table_names is set. */
  table_alias_charset= (lower_case_table_names ?
			files_charset_info :
			&my_charset_bin);

  return 0;
}


static int init_thread_environment()
{
  mysql_mutex_init(key_LOCK_thread_count, &LOCK_thread_count, MY_MUTEX_INIT_FAST);
  mysql_mutex_init(key_LOCK_status, &LOCK_status, MY_MUTEX_INIT_FAST);
  mysql_mutex_init(key_LOCK_delayed_insert,
                   &LOCK_delayed_insert, MY_MUTEX_INIT_FAST);
  mysql_mutex_init(key_LOCK_delayed_status,
                   &LOCK_delayed_status, MY_MUTEX_INIT_FAST);
  mysql_mutex_init(key_LOCK_delayed_create,
                   &LOCK_delayed_create, MY_MUTEX_INIT_SLOW);
  mysql_mutex_init(key_LOCK_crypt, &LOCK_crypt, MY_MUTEX_INIT_FAST);
  mysql_mutex_init(key_LOCK_user_conn, &LOCK_user_conn, MY_MUTEX_INIT_FAST);
  mysql_mutex_init(key_LOCK_active_mi, &LOCK_active_mi, MY_MUTEX_INIT_FAST);
  mysql_mutex_init(key_LOCK_global_system_variables,
                   &LOCK_global_system_variables, MY_MUTEX_INIT_FAST);
  mysql_rwlock_init(key_rwlock_LOCK_system_variables_hash,
                    &LOCK_system_variables_hash);
  mysql_mutex_init(key_LOCK_prepared_stmt_count,
                   &LOCK_prepared_stmt_count, MY_MUTEX_INIT_FAST);
  mysql_mutex_init(key_LOCK_error_messages,
                   &LOCK_error_messages, MY_MUTEX_INIT_FAST);
  mysql_mutex_init(key_LOCK_uuid_short_generator,
                   &LOCK_short_uuid_generator, MY_MUTEX_INIT_FAST);
  mysql_mutex_init(key_LOCK_connection_count,
                   &LOCK_connection_count, MY_MUTEX_INIT_FAST);
  mysql_mutex_init(key_LOCK_stats, &LOCK_stats, MY_MUTEX_INIT_FAST);
  mysql_mutex_init(key_LOCK_global_user_client_stats,
                   &LOCK_global_user_client_stats, MY_MUTEX_INIT_FAST);
  mysql_mutex_init(key_LOCK_global_table_stats,
                   &LOCK_global_table_stats, MY_MUTEX_INIT_FAST);
  mysql_mutex_init(key_LOCK_global_index_stats,
                   &LOCK_global_index_stats, MY_MUTEX_INIT_FAST);
  mysql_mutex_init(key_LOCK_prepare_ordered, &LOCK_prepare_ordered,
                   MY_MUTEX_INIT_SLOW);
  mysql_mutex_init(key_LOCK_commit_ordered, &LOCK_commit_ordered,
                   MY_MUTEX_INIT_SLOW);

#ifdef HAVE_OPENSSL
  mysql_mutex_init(key_LOCK_des_key_file,
                   &LOCK_des_key_file, MY_MUTEX_INIT_FAST);
#ifndef HAVE_YASSL
  openssl_stdlocks= (openssl_lock_t*) OPENSSL_malloc(CRYPTO_num_locks() *
                                                     sizeof(openssl_lock_t));
  for (int i= 0; i < CRYPTO_num_locks(); ++i)
    mysql_rwlock_init(key_rwlock_openssl, &openssl_stdlocks[i].lock);
  CRYPTO_set_dynlock_create_callback(openssl_dynlock_create);
  CRYPTO_set_dynlock_destroy_callback(openssl_dynlock_destroy);
  CRYPTO_set_dynlock_lock_callback(openssl_lock);
  CRYPTO_set_locking_callback(openssl_lock_function);
  CRYPTO_set_id_callback(openssl_id_function);
#endif
#endif
  mysql_rwlock_init(key_rwlock_LOCK_sys_init_connect, &LOCK_sys_init_connect);
  mysql_rwlock_init(key_rwlock_LOCK_sys_init_slave, &LOCK_sys_init_slave);
  mysql_rwlock_init(key_rwlock_LOCK_grant, &LOCK_grant);
  mysql_cond_init(key_COND_thread_count, &COND_thread_count, NULL);
  mysql_cond_init(key_COND_thread_cache, &COND_thread_cache, NULL);
  mysql_cond_init(key_COND_flush_thread_cache, &COND_flush_thread_cache, NULL);
#ifdef HAVE_REPLICATION
  mysql_mutex_init(key_LOCK_rpl_status, &LOCK_rpl_status, MY_MUTEX_INIT_FAST);
  mysql_cond_init(key_COND_rpl_status, &COND_rpl_status, NULL);
#endif
  mysql_mutex_init(key_LOCK_server_started,
                   &LOCK_server_started, MY_MUTEX_INIT_FAST);
  mysql_cond_init(key_COND_server_started, &COND_server_started, NULL);
  sp_cache_init();
#ifdef HAVE_EVENT_SCHEDULER
  Events::init_mutexes();
#endif
  /* Parameter for threads created for connections */
  (void) pthread_attr_init(&connection_attrib);
  (void) pthread_attr_setdetachstate(&connection_attrib,
				     PTHREAD_CREATE_DETACHED);
  pthread_attr_setscope(&connection_attrib, PTHREAD_SCOPE_SYSTEM);

  if (pthread_key_create(&THR_THD,NULL) ||
      pthread_key_create(&THR_MALLOC,NULL))
  {
    sql_print_error("Can't create thread-keys");
    return 1;
  }
  return 0;
}


#if defined(HAVE_OPENSSL) && !defined(HAVE_YASSL)
static unsigned long openssl_id_function()
{
  return (unsigned long) pthread_self();
}


static openssl_lock_t *openssl_dynlock_create(const char *file, int line)
{
  openssl_lock_t *lock= new openssl_lock_t;
  mysql_rwlock_init(key_rwlock_openssl, &lock->lock);
  return lock;
}


static void openssl_dynlock_destroy(openssl_lock_t *lock, const char *file,
				    int line)
{
  mysql_rwlock_destroy(&lock->lock);
  delete lock;
}


static void openssl_lock_function(int mode, int n, const char *file, int line)
{
  if (n < 0 || n > CRYPTO_num_locks())
  {
    /* Lock number out of bounds. */
    sql_print_error("Fatal: OpenSSL interface problem (n = %d)", n);
    abort();
  }
  openssl_lock(mode, &openssl_stdlocks[n], file, line);
}


static void openssl_lock(int mode, openssl_lock_t *lock, const char *file,
			 int line)
{
  int err;
  char const *what;

  switch (mode) {
  case CRYPTO_LOCK|CRYPTO_READ:
    what = "read lock";
    err= mysql_rwlock_rdlock(&lock->lock);
    break;
  case CRYPTO_LOCK|CRYPTO_WRITE:
    what = "write lock";
    err= mysql_rwlock_wrlock(&lock->lock);
    break;
  case CRYPTO_UNLOCK|CRYPTO_READ:
  case CRYPTO_UNLOCK|CRYPTO_WRITE:
    what = "unlock";
    err= mysql_rwlock_unlock(&lock->lock);
    break;
  default:
    /* Unknown locking mode. */
    sql_print_error("Fatal: OpenSSL interface problem (mode=0x%x)", mode);
    abort();
  }
  if (err)
  {
    sql_print_error("Fatal: can't %s OpenSSL lock", what);
    abort();
  }
}
#endif /* HAVE_OPENSSL */


static void init_ssl()
{
#if defined(HAVE_OPENSSL) && !defined(EMBEDDED_LIBRARY)
  if (opt_use_ssl)
  {
    enum enum_ssl_init_error error= SSL_INITERR_NOERROR;

    /* having ssl_acceptor_fd != 0 signals the use of SSL */
    ssl_acceptor_fd= new_VioSSLAcceptorFd(opt_ssl_key, opt_ssl_cert,
					  opt_ssl_ca, opt_ssl_capath,
					  opt_ssl_cipher, &error);
    DBUG_PRINT("info",("ssl_acceptor_fd: 0x%lx", (long) ssl_acceptor_fd));
    if (!ssl_acceptor_fd)
    {
      sql_print_warning("Failed to setup SSL");
      sql_print_warning("SSL error: %s", sslGetErrString(error));
      opt_use_ssl = 0;
      have_ssl= SHOW_OPTION_DISABLED;
    }
  }
  else
  {
    have_ssl= SHOW_OPTION_DISABLED;
  }
  if (des_key_file)
    load_des_key_file(des_key_file);
#endif /* HAVE_OPENSSL && ! EMBEDDED_LIBRARY */
}


static void end_ssl()
{
#ifdef HAVE_OPENSSL
#ifndef EMBEDDED_LIBRARY
  if (ssl_acceptor_fd)
  {
    free_vio_ssl_acceptor_fd(ssl_acceptor_fd);
    ssl_acceptor_fd= 0;
  }
#endif /* ! EMBEDDED_LIBRARY */
#endif /* HAVE_OPENSSL */
}

#ifdef _WIN32
/**
  Registers a file to be collected when Windows Error Reporting creates a crash 
  report.

  @note only works on Vista and later, since WerRegisterFile() is not available
  on earlier Windows.
*/
#include <werapi.h>
static void add_file_to_crash_report(char *file)
{
  /* Load WerRegisterFile function dynamically.*/
  HRESULT (WINAPI *pWerRegisterFile)(PCWSTR, WER_REGISTER_FILE_TYPE, DWORD)
    =(HRESULT (WINAPI *) (PCWSTR, WER_REGISTER_FILE_TYPE, DWORD))
    GetProcAddress(GetModuleHandle("kernel32"),"WerRegisterFile");

  if (pWerRegisterFile)
  {
    wchar_t wfile[MAX_PATH+1]= {0};
    if (mbstowcs(wfile, file, MAX_PATH) != (size_t)-1)
    {
      pWerRegisterFile(wfile, WerRegFileTypeOther, WER_FILE_ANONYMOUS_DATA);
    }
  }
}
#endif

static int init_server_components()
{
  DBUG_ENTER("init_server_components");
  /*
    We need to call each of these following functions to ensure that
    all things are initialized so that unireg_abort() doesn't fail
  */
  mdl_init();
  if (table_def_init() | hostname_cache_init())
    unireg_abort(1);

  query_cache_set_min_res_unit(query_cache_min_res_unit);
  query_cache_init();
  query_cache_resize(query_cache_size);
  my_rnd_init(&sql_rand,(ulong) server_start_time,(ulong) server_start_time/2);
  setup_fpu();
  init_thr_lock();
  my_uuid_init((ulong) (my_rnd(&sql_rand))*12345,12345);
#ifdef HAVE_REPLICATION
  init_slave_list();
#endif
  wt_init();

  /* Setup logs */

  /*
    Enable old-fashioned error log, except when the user has requested
    help information. Since the implementation of plugin server
    variables the help output is now written much later.
  */
  if (opt_error_log && !opt_abort)
  {
    if (!log_error_file_ptr[0])
      fn_format(log_error_file, pidfile_name, mysql_data_home, ".err",
                MY_REPLACE_EXT); /* replace '.<domain>' by '.err', bug#4997 */
    else
      fn_format(log_error_file, log_error_file_ptr, mysql_data_home, ".err",
                MY_UNPACK_FILENAME | MY_SAFE_PATH);
    /*
      _ptr may have been set to my_disabled_option or "" if no argument was
      passed, but we need to show the real name in SHOW VARIABLES:
    */
    log_error_file_ptr= log_error_file;
    if (!log_error_file[0])
      opt_error_log= 0;                         // Too long file name
    else
    {
      my_bool res;
#ifndef EMBEDDED_LIBRARY
      res= reopen_fstreams(log_error_file, stdout, stderr);
#else
      res= reopen_fstreams(log_error_file, NULL, stderr);
#endif

      if (!res)
        setbuf(stderr, NULL);

#ifdef _WIN32
      /* Add error log to windows crash reporting. */
      add_file_to_crash_report(log_error_file);
#endif
    }
  }

  /* set up the hook before initializing plugins which may use it */
  error_handler_hook= my_message_sql;
  proc_info_hook= set_thd_proc_info;

#ifdef WITH_PERFSCHEMA_STORAGE_ENGINE
  /*
    Parsing the performance schema command line option may have reported
    warnings/information messages.
    Now that the logger is finally available, and redirected
    to the proper file when the --log--error option is used,
    print the buffered messages to the log.
  */
  buffered_logs.print();
  buffered_logs.cleanup();
#endif /* WITH_PERFSCHEMA_STORAGE_ENGINE */

  if (xid_cache_init())
  {
    sql_print_error("Out of memory");
    unireg_abort(1);
  }

  /*
    initialize delegates for extension observers, errors have already
    been reported in the function
  */
  if (delegates_init())
    unireg_abort(1);

  /* need to configure logging before initializing storage engines */
  if (opt_log_slave_updates && !opt_bin_log)
  {
    sql_print_warning("You need to use --log-bin to make "
                    "--log-slave-updates work.");
  }
  if (!opt_bin_log && binlog_format_used)
    sql_print_warning("You need to use --log-bin to make "
                      "--binlog-format work.");

  /* Check that we have not let the format to unspecified at this point */
  DBUG_ASSERT((uint)global_system_variables.binlog_format <=
              array_elements(binlog_format_names)-1);

#ifdef HAVE_REPLICATION
  if (opt_log_slave_updates && replicate_same_server_id)
  {
    if (opt_bin_log)
    {
      sql_print_error("using --replicate-same-server-id in conjunction with \
--log-slave-updates is impossible, it would lead to infinite loops in this \
server.");
      unireg_abort(1);
    }
    else
      sql_print_warning("using --replicate-same-server-id in conjunction with \
--log-slave-updates would lead to infinite loops in this server. However this \
will be ignored as the --log-bin option is not defined.");
  }
#endif

  if (opt_bin_log)
  {
    /* Reports an error and aborts, if the --log-bin's path 
       is a directory.*/
    if (opt_bin_logname && 
        opt_bin_logname[strlen(opt_bin_logname) - 1] == FN_LIBCHAR)
    {
      sql_print_error("Path '%s' is a directory name, please specify \
a file name for --log-bin option", opt_bin_logname);
      unireg_abort(1);
    }

    /* Reports an error and aborts, if the --log-bin-index's path 
       is a directory.*/
    if (opt_binlog_index_name && 
        opt_binlog_index_name[strlen(opt_binlog_index_name) - 1] 
        == FN_LIBCHAR)
    {
      sql_print_error("Path '%s' is a directory name, please specify \
a file name for --log-bin-index option", opt_binlog_index_name);
      unireg_abort(1);
    }

    char buf[FN_REFLEN];
    const char *ln;
    ln= mysql_bin_log.generate_name(opt_bin_logname, "-bin", 1, buf);
    if (!opt_bin_logname && !opt_binlog_index_name)
    {
      /*
        User didn't give us info to name the binlog index file.
        Picking `hostname`-bin.index like did in 4.x, causes replication to
        fail if the hostname is changed later. So, we would like to instead
        require a name. But as we don't want to break many existing setups, we
        only give warning, not error.
      */
      sql_print_warning("No argument was provided to --log-bin and "
                        "neither --log-basename or --log-bin-index where "
                        "used;  This may cause repliction to break when this "
                        "server acts as a master and has its hostname "
                        "changed! Please use '--log-basename=%s' or "
                        "'--log-bin=%s' to avoid this problem.",
                        opt_log_basename, ln);
    }
    if (ln == buf)
    {
      opt_bin_logname= my_once_strdup(buf, MYF(MY_WME));
    }
    if (mysql_bin_log.open_index_file(opt_binlog_index_name, ln, TRUE))
    {
      unireg_abort(1);
    }
  }

  /* call ha_init_key_cache() on all key caches to init them */
  process_key_caches(&ha_init_key_cache, 0);

  init_global_table_stats();
  init_global_index_stats();

  /* Allow storage engine to give real error messages */
  if (ha_init_errors())
    DBUG_RETURN(1);

  if (plugin_init(&remaining_argc, remaining_argv,
                  (opt_noacl ? PLUGIN_INIT_SKIP_PLUGIN_TABLE : 0) |
                  (opt_abort ? PLUGIN_INIT_SKIP_INITIALIZATION : 0)))
  {
    sql_print_error("Failed to initialize plugins.");
    unireg_abort(1);
  }
  plugins_are_initialized= TRUE;  /* Don't separate from init function */

  have_csv= plugin_status(STRING_WITH_LEN("csv"),
                          MYSQL_STORAGE_ENGINE_PLUGIN);
  have_ndbcluster= plugin_status(STRING_WITH_LEN("ndbcluster"),
                                 MYSQL_STORAGE_ENGINE_PLUGIN);
  have_partitioning= plugin_status(STRING_WITH_LEN("partition"),
                                   MYSQL_STORAGE_ENGINE_PLUGIN);

  /* we do want to exit if there are any other unknown options */
  if (remaining_argc > 1)
  {
    int ho_error;
    struct my_option no_opts[]=
    {
      {0, 0, 0, 0, 0, 0, GET_NO_ARG, NO_ARG, 0, 0, 0, 0, 0, 0}
    };
    /*
      We need to eat any 'loose' arguments first before we conclude
      that there are unprocessed options.
    */
    my_getopt_skip_unknown= 0;

    if ((ho_error= handle_options(&remaining_argc, &remaining_argv, no_opts,
                                  mysqld_get_one_option)))
      unireg_abort(ho_error);
    /* Add back the program name handle_options removes */
    remaining_argc++;
    remaining_argv--;
    my_getopt_skip_unknown= TRUE;

    if (remaining_argc > 1)
    {
      fprintf(stderr, "%s: Too many arguments (first extra is '%s').\n",
              my_progname, remaining_argv[1]);
      unireg_abort(1);
    }
  }

  if (opt_abort)
    unireg_abort(0);

  /* if the errmsg.sys is not loaded, terminate to maintain behaviour */
  if (!DEFAULT_ERRMSGS[0][0])
    unireg_abort(1);  

  /* We have to initialize the storage engines before CSV logging */
  if (ha_init())
  {
    sql_print_error("Can't init databases");
    unireg_abort(1);
  }

  if (opt_bootstrap)
    log_output_options= LOG_FILE;
  else
    logger.init_log_tables();

  if (log_output_options & LOG_NONE)
  {
    /*
      Issue a warining if there were specified additional options to the
      log-output along with NONE. Probably this wasn't what user wanted.
    */
    if ((log_output_options & LOG_NONE) && (log_output_options & ~LOG_NONE))
      sql_print_warning("There were other values specified to "
                        "log-output besides NONE. Disabling slow "
                        "and general logs anyway.");
    logger.set_handlers(LOG_FILE, LOG_NONE, LOG_NONE);
  }
  else
  {
    /* fall back to the log files if tables are not present */
    LEX_STRING csv_name={C_STRING_WITH_LEN("csv")};
    if (!plugin_is_ready(&csv_name, MYSQL_STORAGE_ENGINE_PLUGIN))
    {
      /* purecov: begin inspected */
      sql_print_error("CSV engine is not present, falling back to the "
                      "log files");
      log_output_options= (log_output_options & ~LOG_TABLE) | LOG_FILE;
      /* purecov: end */
    }

    logger.set_handlers(LOG_FILE, opt_slow_log ? log_output_options:LOG_NONE,
                        opt_log ? log_output_options:LOG_NONE);
  }

  /*
    Set the default storage engine
  */
  LEX_STRING name= { default_storage_engine, strlen(default_storage_engine) };
  plugin_ref plugin;
  handlerton *hton;
  if ((plugin= ha_resolve_by_name(0, &name)))
    hton= plugin_data(plugin, handlerton*);
  else
  {
    sql_print_error("Unknown/unsupported storage engine: %s",
                    default_storage_engine);
    unireg_abort(1);
  }
  if (!ha_storage_engine_is_enabled(hton))
  {
    if (!opt_bootstrap)
    {
      sql_print_error("Default storage engine (%s) is not available",
                      default_storage_engine);
      unireg_abort(1);
    }
    DBUG_ASSERT(global_system_variables.table_plugin);
  }
  else
  {
    /*
      Need to unlock as global_system_variables.table_plugin
      was acquired during plugin_init()
    */
    mysql_mutex_lock(&LOCK_global_system_variables);
    plugin_unlock(0, global_system_variables.table_plugin);
    global_system_variables.table_plugin= plugin;
    mysql_mutex_unlock(&LOCK_global_system_variables);
  }
#if defined(WITH_ARIA_STORAGE_ENGINE) && defined(USE_ARIA_FOR_TMP_TABLES)
  if (!ha_storage_engine_is_enabled(maria_hton) && !opt_bootstrap)
  {
    sql_print_error("Aria engine is not enabled or did not start. The Aria engine must be enabled to continue as mysqld was configured with --with-aria-tmp-tables");
    unireg_abort(1);
  }
  internal_tmp_table_max_key_length=   maria_max_key_length();
  internal_tmp_table_max_key_segments= maria_max_key_segments();
#else
  internal_tmp_table_max_key_length=   myisam_max_key_length();
  internal_tmp_table_max_key_segments= myisam_max_key_segments();
#endif

  tc_log= (total_ha_2pc > 1 ? (opt_bin_log  ?
                               (TC_LOG *) &mysql_bin_log :
                               (TC_LOG *) &tc_log_mmap) :
           (TC_LOG *) &tc_log_dummy);

  if (tc_log->open(opt_bin_log ? opt_bin_logname : opt_tc_log_file))
  {
    sql_print_error("Can't init tc log");
    unireg_abort(1);
  }

  if (ha_recover(0))
  {
    unireg_abort(1);
  }

  if (opt_bin_log && mysql_bin_log.open(opt_bin_logname, LOG_BIN, 0,
                                        WRITE_CACHE, 0, max_binlog_size, 0, TRUE))
    unireg_abort(1);

#ifdef HAVE_REPLICATION
  if (opt_bin_log && expire_logs_days)
  {
    time_t purge_time= server_start_time - expire_logs_days*24*60*60;
    if (purge_time >= 0)
      mysql_bin_log.purge_logs_before_date(purge_time);
  }
#endif

  if (opt_myisam_log)
    (void) mi_log(1);

#if defined(HAVE_MLOCKALL) && defined(MCL_CURRENT) && !defined(EMBEDDED_LIBRARY)
  if (locked_in_memory && !getuid())
  {
    if (setreuid((uid_t)-1, 0) == -1)
    {                        // this should never happen
      sql_perror("setreuid");
      unireg_abort(1);
    }
    if (mlockall(MCL_CURRENT))
    {
      if (global_system_variables.log_warnings)
	sql_print_warning("Failed to lock memory. Errno: %d\n",errno);
      locked_in_memory= 0;
    }
    if (user_info)
      set_user(mysqld_user, user_info);
  }
  else
#endif
    locked_in_memory=0;

  ft_init_stopwords();

  init_max_user_conn();
  init_update_queries();
  init_global_user_stats();
  init_global_client_stats();
  DBUG_RETURN(0);
}


#ifndef EMBEDDED_LIBRARY

static void create_shutdown_thread()
{
#ifdef __WIN__
  hEventShutdown=CreateEvent(0, FALSE, FALSE, shutdown_event_name);
  pthread_t hThread;
  if (mysql_thread_create(key_thread_handle_shutdown,
                          &hThread, &connection_attrib, handle_shutdown, 0))
    sql_print_warning("Can't create thread to handle shutdown requests");

  // On "Stop Service" we have to do regular shutdown
  Service.SetShutdownEvent(hEventShutdown);
#endif /* __WIN__ */
}

#endif /* EMBEDDED_LIBRARY */


#if (defined(_WIN32) || defined(HAVE_SMEM)) && !defined(EMBEDDED_LIBRARY)
static void handle_connections_methods()
{
  pthread_t hThread;
  DBUG_ENTER("handle_connections_methods");
  if (hPipe == INVALID_HANDLE_VALUE &&
      (!have_tcpip || opt_disable_networking) &&
      !opt_enable_shared_memory)
  {
    sql_print_error("TCP/IP, --shared-memory, or --named-pipe should be configured on NT OS");
    unireg_abort(1);				// Will not return
  }

  mysql_mutex_lock(&LOCK_thread_count);
  mysql_cond_init(key_COND_handler_count, &COND_handler_count, NULL);
  handler_count=0;
  if (hPipe != INVALID_HANDLE_VALUE)
  {
    handler_count++;
    if (mysql_thread_create(key_thread_handle_con_namedpipes,
                            &hThread, &connection_attrib,
                            handle_connections_namedpipes, 0))
    {
      sql_print_warning("Can't create thread to handle named pipes");
      handler_count--;
    }
  }
  if (have_tcpip && !opt_disable_networking)
  {
    handler_count++;
    if (mysql_thread_create(key_thread_handle_con_sockets,
                            &hThread, &connection_attrib,
                            handle_connections_sockets_thread, 0))
    {
      sql_print_warning("Can't create thread to handle TCP/IP");
      handler_count--;
    }
  }
#ifdef HAVE_SMEM
  if (opt_enable_shared_memory)
  {
    handler_count++;
    if (mysql_thread_create(key_thread_handle_con_sharedmem,
                            &hThread, &connection_attrib,
                            handle_connections_shared_memory, 0))
    {
      sql_print_warning("Can't create thread to handle shared memory");
      handler_count--;
    }
  }
#endif

  while (handler_count > 0)
    mysql_cond_wait(&COND_handler_count, &LOCK_thread_count);
  mysql_mutex_unlock(&LOCK_thread_count);
  DBUG_VOID_RETURN;
}

void decrement_handler_count()
{
  mysql_mutex_lock(&LOCK_thread_count);
  handler_count--;
  mysql_cond_signal(&COND_handler_count);
  mysql_mutex_unlock(&LOCK_thread_count);
  my_thread_end();
}
#else
#define decrement_handler_count()
#endif /* defined(_WIN32) || defined(HAVE_SMEM) */


#ifndef EMBEDDED_LIBRARY
#ifndef DBUG_OFF
/*
  Debugging helper function to keep the locale database
  (see sql_locale.cc) and max_month_name_length and
  max_day_name_length variable values in consistent state.
*/
static void test_lc_time_sz()
{
  DBUG_ENTER("test_lc_time_sz");
  for (MY_LOCALE **loc= my_locales; *loc; loc++)
  {
    uint max_month_len= 0;
    uint max_day_len = 0;
    for (const char **month= (*loc)->month_names->type_names; *month; month++)
    {
      set_if_bigger(max_month_len,
                    my_numchars_mb(&my_charset_utf8_general_ci,
                                   *month, *month + strlen(*month)));
    }
    for (const char **day= (*loc)->day_names->type_names; *day; day++)
    {
      set_if_bigger(max_day_len,
                    my_numchars_mb(&my_charset_utf8_general_ci,
                                   *day, *day + strlen(*day)));
    }
    if ((*loc)->max_month_name_length != max_month_len ||
        (*loc)->max_day_name_length != max_day_len)
    {
      DBUG_PRINT("Wrong max day name(or month name) length for locale:",
                 ("%s", (*loc)->name));
      DBUG_ASSERT(0);
    }
  }
  DBUG_VOID_RETURN;
}
#endif//DBUG_OFF

#ifdef __WIN__
int win_main(int argc, char **argv)
#else
int mysqld_main(int argc, char **argv)
#endif
{
  /*
    Perform basic thread library and malloc initialization,
    to be able to read defaults files and parse options.
  */
  my_progname= argv[0];
  sf_leaking_memory= 1; // no safemalloc memory leak reports if we exit early
#ifdef HAVE_NPTL
  ld_assume_kernel_is_set= (getenv("LD_ASSUME_KERNEL") != 0);
#endif
#ifndef _WIN32
  // For windows, my_init() is called from the win specific mysqld_main
  if (my_init())                 // init my_sys library & pthreads
  {
    fprintf(stderr, "my_init() failed.");
    return 1;
  }
#endif

  orig_argc= argc;
  orig_argv= argv;
  my_getopt_use_args_separator= TRUE;
  if (load_defaults(MYSQL_CONFIG_NAME, load_default_groups, &argc, &argv))
    return 1;
  my_getopt_use_args_separator= FALSE;
  defaults_argc= argc;
  defaults_argv= argv;
  remaining_argc= argc;
  remaining_argv= argv;

  /* Must be initialized early for comparison of options name */
  system_charset_info= &my_charset_utf8_general_ci;

  sys_var_init();

#ifdef WITH_PERFSCHEMA_STORAGE_ENGINE
  /*
    The performance schema needs to be initialized as early as possible,
    before to-be-instrumented objects of the server are initialized.
  */
  int ho_error;
  DYNAMIC_ARRAY all_early_options;

  my_getopt_register_get_addr(NULL);
  /* Skip unknown options so that they may be processed later */
  my_getopt_skip_unknown= TRUE;

  /* prepare all_early_options array */
  my_init_dynamic_array(&all_early_options, sizeof(my_option), 100, 25);
  sys_var_add_options(&all_early_options, sys_var::PARSE_EARLY);
  add_terminator(&all_early_options);

  /*
    Logs generated while parsing the command line
    options are buffered and printed later.
  */
  buffered_logs.init();
  my_getopt_error_reporter= buffered_option_error_reporter;

  ho_error= handle_options(&remaining_argc, &remaining_argv,
                           (my_option*)(all_early_options.buffer), NULL);
  delete_dynamic(&all_early_options);
  if (ho_error == 0)
  {
    /* Add back the program name handle_options removes */
    remaining_argc++;
    remaining_argv--;
    if (pfs_param.m_enabled)
    {
      PSI_hook= initialize_performance_schema(&pfs_param);
      if (PSI_hook == NULL)
      {
        pfs_param.m_enabled= false;
        buffered_logs.buffer(WARNING_LEVEL,
                             "Performance schema disabled (reason: init failed).");
      }
    }
  }
#else
  /*
    Other provider of the instrumentation interface should
    initialize PSI_hook here:
    - HAVE_PSI_INTERFACE is for the instrumentation interface
    - WITH_PERFSCHEMA_STORAGE_ENGINE is for one implementation
      of the interface,
    but there could be alternate implementations, which is why
    these two defines are kept separate.
  */
#endif /* WITH_PERFSCHEMA_STORAGE_ENGINE */

#ifdef HAVE_PSI_INTERFACE
  /*
    Obtain the current performance schema instrumentation interface,
    if available.
  */
  if (PSI_hook)
    PSI_server= (PSI*) PSI_hook->get_interface(PSI_CURRENT_VERSION);

  if (PSI_server)
  {
    /*
      Now that we have parsed the command line arguments, and have initialized
      the performance schema itself, the next step is to register all the
      server instruments.
    */
    init_server_psi_keys();
    /* Instrument the main thread */
    PSI_thread *psi= PSI_server->new_thread(key_thread_main, NULL, 0);
    if (psi)
      PSI_server->set_thread(psi);

    /*
      Now that some instrumentation is in place,
      recreate objects which were initialised early,
      so that they are instrumented as well.
    */
    my_thread_global_reinit();
  }
#endif /* HAVE_PSI_INTERFACE */

  init_error_log_mutex();

  /* Initialize audit interface globals. Audit plugins are inited later. */
  mysql_audit_initialize();

  /*
    Perform basic logger initialization logger. Should be called after
    MY_INIT, as it initializes mutexes. Log tables are inited later.
  */
  logger.init_base();

#ifdef WITH_PERFSCHEMA_STORAGE_ENGINE
  if (ho_error)
  {
    /*
      Parsing command line option failed,
      Since we don't have a workable remaining_argc/remaining_argv
      to continue the server initialization, this is as far as this
      code can go.
      This is the best effort to log meaningful messages:
      - messages will be printed to stderr, which is not redirected yet,
      - messages will be printed in the NT event log, for windows.
    */
    buffered_logs.print();
    buffered_logs.cleanup();
    /*
      Not enough initializations for unireg_abort()
      Using exit() for windows.
    */
    exit (ho_error);
  }
#endif /* WITH_PERFSCHEMA_STORAGE_ENGINE */

#ifdef _CUSTOMSTARTUPCONFIG_
  if (_cust_check_startup())
  {
    / * _cust_check_startup will report startup failure error * /
    exit(1);
  }
#endif

  if (init_common_variables())
    unireg_abort(1);				// Will do exit

  init_signals();

  my_thread_stack_size= my_setstacksize(&connection_attrib,
                                        my_thread_stack_size);

  (void) thr_setconcurrency(concurrency);	// 10 by default

  select_thread=pthread_self();
  select_thread_in_use=1;

#ifdef HAVE_LIBWRAP
  libwrapName= my_progname+dirname_length(my_progname);
  openlog(libwrapName, LOG_PID, LOG_AUTH);
#endif

#ifndef DBUG_OFF
  test_lc_time_sz();
  srand((uint) time(NULL)); 
#endif

  /*
    We have enough space for fiddling with the argv, continue
  */
  check_data_home(mysql_real_data_home);
  if (my_setwd(mysql_real_data_home, opt_abort ? 0 : MYF(MY_WME)) && !opt_abort)
    unireg_abort(1);				/* purecov: inspected */

  if ((user_info= check_user(mysqld_user)))
  {
#if defined(HAVE_MLOCKALL) && defined(MCL_CURRENT)
    if (locked_in_memory) // getuid() == 0 here
      set_effective_user(user_info);
    else
#endif
      set_user(mysqld_user, user_info);
  }

  if (opt_bin_log && !server_id)
  {
    server_id= 1;
#ifdef EXTRA_DEBUG
    sql_print_warning("You have enabled the binary log, but you haven't set "
                      "server-id to a non-zero value: we force server id to 1; "
                      "updates will be logged to the binary log, but "
                      "connections from slaves will not be accepted.");
#endif
  }

  /* 
   The subsequent calls may take a long time : e.g. innodb log read.
   Thus set the long running service control manager timeout
  */
#if defined(_WIN32) && !defined(EMBEDDED_LIBRARY)
  Service.SetSlowStarting(slow_start_timeout);
#endif

  if (init_server_components())
    unireg_abort(1);

  init_ssl();
  network_init();

#ifdef __WIN__
  if (!opt_console)
  {
    if (reopen_fstreams(log_error_file, stdout, stderr))
      unireg_abort(1);
    setbuf(stderr, NULL);
    FreeConsole();				// Remove window
  }
#endif

  /*
   Initialize my_str_malloc() and my_str_free()
  */
  my_str_malloc= &my_str_malloc_mysqld;
  my_str_free= &my_str_free_mysqld;

  /*
    init signals & alarm
    After this we can't quit by a simple unireg_abort
  */
  start_signal_handler();				// Creates pidfile

  if (mysql_rm_tmp_tables() || acl_init(opt_noacl) ||
      my_tz_init((THD *)0, default_tz_name, opt_bootstrap))
  {
    abort_loop=1;
    select_thread_in_use=0;

    (void) pthread_kill(signal_thread, MYSQL_KILL_SIGNAL);


    if (!opt_bootstrap)
      mysql_file_delete(key_file_pid, pidfile_name, MYF(MY_WME)); // Not needed anymore

    if (unix_sock != INVALID_SOCKET)
      unlink(mysqld_unix_port);
    exit(1);
  }

  if (!opt_noacl)
    (void) grant_init();

  if (!opt_bootstrap)
    servers_init(0);

  if (!opt_noacl)
  {
#ifdef HAVE_DLOPEN
    udf_init();
#endif
  }

  init_status_vars();
  if (opt_bootstrap) /* If running with bootstrap, do not start replication. */
    opt_skip_slave_start= 1;

  binlog_unsafe_map_init();
  /*
    init_slave() must be called after the thread keys are created.
    Some parts of the code (e.g. SHOW STATUS LIKE 'slave_running' and other
    places) assume that active_mi != 0, so let's fail if it's 0 (out of
    memory); a message has already been printed.
  */
  if (init_slave() && !active_mi)
  {
    unireg_abort(1);
  }

#ifdef WITH_PERFSCHEMA_STORAGE_ENGINE
  initialize_performance_schema_acl(opt_bootstrap);
  /*
    Do not check the structure of the performance schema tables
    during bootstrap:
    - the tables are not supposed to exist yet, bootstrap will create them
    - a check would print spurious error messages
  */
  if (! opt_bootstrap)
    check_performance_schema();
#endif

  initialize_information_schema_acl();

  execute_ddl_log_recovery();

  if (Events::init(opt_noacl || opt_bootstrap))
    unireg_abort(1);

  if (opt_bootstrap)
  {
    select_thread_in_use= 0;                    // Allow 'kill' to work
    bootstrap(mysql_stdin);
    if (!kill_in_progress)
      unireg_abort(bootstrap_error ? 1 : 0);
    else
    {
      sleep(2);                                 // Wait for kill
      exit(0);
    }
  }
  if (opt_init_file && *opt_init_file)
  {
    if (read_init_file(opt_init_file))
      unireg_abort(1);
  }

  /*
    We must have LOCK_open before LOCK_global_system_variables because
    LOCK_open is hold while sql_plugin.c::intern_sys_var_ptr() is called.
  */
  mysql_mutex_record_order(&LOCK_open, &LOCK_global_system_variables);

  create_shutdown_thread();
  start_handle_manager();

  sql_print_information(ER_DEFAULT(ER_STARTUP),my_progname,server_version,
                        ((unix_sock == INVALID_SOCKET) ? (char*) ""
                                                       : mysqld_unix_port),
                         mysqld_port,
                         MYSQL_COMPILATION_COMMENT);
#if defined(_WIN32) && !defined(EMBEDDED_LIBRARY)
  Service.SetRunning();
#endif


  /* Signal threads waiting for server to be started */
  mysql_mutex_lock(&LOCK_server_started);
  mysqld_server_started= 1;
  mysql_cond_signal(&COND_server_started);
  mysql_mutex_unlock(&LOCK_server_started);

#if defined(_WIN32) || defined(HAVE_SMEM)
  handle_connections_methods();
#else
  handle_connections_sockets();
#endif /* _WIN32 || HAVE_SMEM */

  /* (void) pthread_attr_destroy(&connection_attrib); */

  DBUG_PRINT("quit",("Exiting main thread"));

#ifndef __WIN__
#ifdef EXTRA_DEBUG2
  sql_print_error("Before Lock_thread_count");
#endif
  mysql_mutex_lock(&LOCK_thread_count);
  DBUG_PRINT("quit", ("Got thread_count mutex"));
  select_thread_in_use=0;			// For close_connections
  mysql_mutex_unlock(&LOCK_thread_count);
  mysql_cond_broadcast(&COND_thread_count);
#ifdef EXTRA_DEBUG2
  sql_print_error("After lock_thread_count");
#endif
#endif /* __WIN__ */

#ifdef HAVE_PSI_INTERFACE
  /*
    Disable the main thread instrumentation,
    to avoid recording events during the shutdown.
  */
  if (PSI_server)
    PSI_server->delete_current_thread();
#endif

  /* Wait until cleanup is done */
  mysql_mutex_lock(&LOCK_thread_count);
  while (!ready_to_exit)
    mysql_cond_wait(&COND_thread_count, &LOCK_thread_count);
  mysql_mutex_unlock(&LOCK_thread_count);

#if defined(__WIN__) && !defined(EMBEDDED_LIBRARY)
  if (Service.IsNT() && start_mode)
    Service.Stop();
  else
  {
    Service.SetShutdownEvent(0);
    if (hEventShutdown)
      CloseHandle(hEventShutdown);
  }
#endif
  mysqld_exit(0);
  return 0;
}

#endif /* !EMBEDDED_LIBRARY */


/****************************************************************************
  Main and thread entry function for Win32
  (all this is needed only to run mysqld as a service on WinNT)
****************************************************************************/

#if defined(__WIN__) && !defined(EMBEDDED_LIBRARY)
int mysql_service(void *p)
{
  if (my_thread_init())
    return 1;
  
  if (use_opt_args)
    win_main(opt_argc, opt_argv);
  else
    win_main(Service.my_argc, Service.my_argv);

  my_thread_end();
  return 0;
}


/* Quote string if it contains space, else copy */

static char *add_quoted_string(char *to, const char *from, char *to_end)
{
  uint length= (uint) (to_end-to);

  if (!strchr(from, ' '))
    return strmake(to, from, length-1);
  return strxnmov(to, length-1, "\"", from, "\"", NullS);
}


/**
  Handle basic handling of services, like installation and removal.

  @param argv	   	        Pointer to argument list
  @param servicename		Internal name of service
  @param displayname		Display name of service (in taskbar ?)
  @param file_path		Path to this program
  @param startup_option	Startup option to mysqld

  @retval 0	option handled
  @retval 1	Could not handle option
*/

static bool
default_service_handling(char **argv,
			 const char *servicename,
			 const char *displayname,
			 const char *file_path,
			 const char *extra_opt,
			 const char *account_name)
{
  char path_and_service[FN_REFLEN+FN_REFLEN+32], *pos, *end;
  const char *opt_delim;
  end= path_and_service + sizeof(path_and_service)-3;

  /* We have to quote filename if it contains spaces */
  pos= add_quoted_string(path_and_service, file_path, end);
  if (*extra_opt)
  {
    /* 
     Add option after file_path. There will be zero or one extra option.  It's 
     assumed to be --defaults-file=file but isn't checked.  The variable (not
     the option name) should be quoted if it contains a string.  
    */
    *pos++= ' ';
    if (opt_delim= strchr(extra_opt, '='))
    {
      size_t length= ++opt_delim - extra_opt;
      pos= strnmov(pos, extra_opt, length);
    }
    else
      opt_delim= extra_opt;
    
    pos= add_quoted_string(pos, opt_delim, end);
  }
  /* We must have servicename last */
  *pos++= ' ';
  (void) add_quoted_string(pos, servicename, end);

  if (Service.got_service_option(argv, "install"))
  {
    Service.Install(1, servicename, displayname, path_and_service,
                    account_name);
    return 0;
  }
  if (Service.got_service_option(argv, "install-manual"))
  {
    Service.Install(0, servicename, displayname, path_and_service,
                    account_name);
    return 0;
  }
  if (Service.got_service_option(argv, "remove"))
  {
    Service.Remove(servicename);
    return 0;
  }
  return 1;
}


int mysqld_main(int argc, char **argv)
{
  my_progname= argv[0];

  /*
    When several instances are running on the same machine, we
    need to have an  unique  named  hEventShudown  through the
    application PID e.g.: MySQLShutdown1890; MySQLShutdown2342
  */
  int10_to_str((int) GetCurrentProcessId(),strmov(shutdown_event_name,
                                                  "MySQLShutdown"), 10);

  /* Must be initialized early for comparison of service name */
  system_charset_info= &my_charset_utf8_general_ci;

  if (my_init())
  {
    fprintf(stderr, "my_init() failed.");
    return 1;
  }

  if (Service.GetOS())	/* true NT family */
  {
    char file_path[FN_REFLEN];
    my_path(file_path, argv[0], "");		      /* Find name in path */
    fn_format(file_path,argv[0],file_path,"",
	      MY_REPLACE_DIR | MY_UNPACK_FILENAME | MY_RESOLVE_SYMLINKS);

    if (argc == 2)
    {
      if (!default_service_handling(argv, MYSQL_SERVICENAME, MYSQL_SERVICENAME,
				   file_path, "", NULL))
	return 0;
      if (Service.IsService(argv[1]))        /* Start an optional service */
      {
	/*
	  Only add the service name to the groups read from the config file
	  if it's not "MySQL". (The default service name should be 'mysqld'
	  but we started a bad tradition by calling it MySQL from the start
	  and we are now stuck with it.
	*/
	if (my_strcasecmp(system_charset_info, argv[1],"mysql"))
	  load_default_groups[load_default_groups_sz-2]= argv[1];
        start_mode= 1;
        Service.Init(argv[1], mysql_service);
        return 0;
      }
    }
    else if (argc == 3) /* install or remove any optional service */
    {
      if (!default_service_handling(argv, argv[2], argv[2], file_path, "",
                                    NULL))
	return 0;
      if (Service.IsService(argv[2]))
      {
	/*
	  mysqld was started as
	  mysqld --defaults-file=my_path\my.ini service-name
	*/
	use_opt_args=1;
	opt_argc= 2;				// Skip service-name
	opt_argv=argv;
	start_mode= 1;
	if (my_strcasecmp(system_charset_info, argv[2],"mysql"))
	  load_default_groups[load_default_groups_sz-2]= argv[2];
	Service.Init(argv[2], mysql_service);
	return 0;
      }
    }
    else if (argc == 4 || argc == 5)
    {
      /*
        This may seem strange, because we handle --local-service while
        preserving 4.1's behavior of allowing any one other argument that is
        passed to the service on startup. (The assumption is that this is
        --defaults-file=file, but that was not enforced in 4.1, so we don't
        enforce it here.)
      */
      const char *extra_opt= NullS;
      const char *account_name = NullS;
      int index;
      for (index = 3; index < argc; index++)
      {
        if (!strcmp(argv[index], "--local-service"))
          account_name= "NT AUTHORITY\\LocalService";
        else
          extra_opt= argv[index];
      }

      if (argc == 4 || account_name)
        if (!default_service_handling(argv, argv[2], argv[2], file_path,
                                      extra_opt, account_name))
          return 0;
    }
    else if (argc == 1 && Service.IsService(MYSQL_SERVICENAME))
    {
      /* start the default service */
      start_mode= 1;
      Service.Init(MYSQL_SERVICENAME, mysql_service);
      return 0;
    }
  }
  /* Start as standalone server */
  Service.my_argc=argc;
  Service.my_argv=argv;
  mysql_service(NULL);
  return 0;
}
#endif


/**
  Execute all commands from a file. Used by the mysql_install_db script to
  create MySQL privilege tables without having to start a full MySQL server.
*/

static void bootstrap(MYSQL_FILE *file)
{
  DBUG_ENTER("bootstrap");

  THD *thd= new THD;
  thd->bootstrap=1;
  my_net_init(&thd->net,(st_vio*) 0);
  thd->max_client_packet_length= thd->net.max_packet;
  thd->security_ctx->master_access= ~(ulong)0;
  thd->thread_id= thd->variables.pseudo_thread_id= thread_id++;
  thread_count++;
  in_bootstrap= TRUE;

  bootstrap_file=file;
#ifndef EMBEDDED_LIBRARY			// TODO:  Enable this
  if (mysql_thread_create(key_thread_bootstrap,
                          &thd->real_id, &connection_attrib, handle_bootstrap,
                          (void*) thd))
  {
    sql_print_warning("Can't create thread to handle bootstrap");
    bootstrap_error=-1;
    DBUG_VOID_RETURN;
  }
  /* Wait for thread to die */
  mysql_mutex_lock(&LOCK_thread_count);
  while (in_bootstrap)
  {
    mysql_cond_wait(&COND_thread_count, &LOCK_thread_count);
    DBUG_PRINT("quit",("One thread died (count=%u)",thread_count));
  }
  mysql_mutex_unlock(&LOCK_thread_count);
#else
  thd->mysql= 0;
  do_handle_bootstrap(thd);
#endif

  DBUG_VOID_RETURN;
}


static bool read_init_file(char *file_name)
{
  MYSQL_FILE *file;
  DBUG_ENTER("read_init_file");
  DBUG_PRINT("enter",("name: %s",file_name));
  if (!(file= mysql_file_fopen(key_file_init, file_name,
                               O_RDONLY, MYF(MY_WME))))
    DBUG_RETURN(TRUE);
  bootstrap(file);
  mysql_file_fclose(file, MYF(MY_WME));
  DBUG_RETURN(FALSE);
}


/**
  Increment number of created threads
*/
void inc_thread_created(void)
{
  thread_created++;
}

#ifndef EMBEDDED_LIBRARY

/*
   Simple scheduler that use the main thread to handle the request

   NOTES
     This is only used for debugging, when starting mysqld with
     --thread-handling=no-threads or --one-thread

     When we enter this function, LOCK_thread_count is hold!
*/

void handle_connection_in_main_thread(THD *thd)
{
  mysql_mutex_assert_owner(&LOCK_thread_count);
  thread_cache_size=0;			// Safety
  threads.append(thd);
  mysql_mutex_unlock(&LOCK_thread_count);
  thd->start_utime= microsecond_interval_timer();
  do_handle_one_connection(thd);
}


/*
  Scheduler that uses one thread per connection
*/

void create_thread_to_handle_connection(THD *thd)
{
  if (cached_thread_count > wake_thread)
  {
    /* Get thread from cache */
    thread_cache.append(thd);
    wake_thread++;
    mysql_cond_signal(&COND_thread_cache);
  }
  else
  {
    char error_message_buff[MYSQL_ERRMSG_SIZE];
    /* Create new thread to handle connection */
    int error;
    thread_created++;
    threads.append(thd);
    DBUG_PRINT("info",(("creating thread %lu"), thd->thread_id));
    thd->prior_thr_create_utime= microsecond_interval_timer();
    if ((error= mysql_thread_create(key_thread_one_connection,
                                    &thd->real_id, &connection_attrib,
                                    handle_one_connection,
                                    (void*) thd)))
    {
      /* purecov: begin inspected */
      DBUG_PRINT("error",
                 ("Can't create thread to handle request (error %d)",
                  error));
      thread_count--;
      thd->killed= KILL_CONNECTION;             // Safety
      mysql_mutex_unlock(&LOCK_thread_count);

      mysql_mutex_lock(&LOCK_connection_count);
      (*thd->scheduler->connection_count)--;
      mysql_mutex_unlock(&LOCK_connection_count);

      statistic_increment(aborted_connects,&LOCK_status);
      /* Can't use my_error() since store_globals has not been called. */
      my_snprintf(error_message_buff, sizeof(error_message_buff),
                  ER_THD(thd, ER_CANT_CREATE_THREAD), error);
      net_send_error(thd, ER_CANT_CREATE_THREAD, error_message_buff, NULL);
      close_connection(thd, ER_OUT_OF_RESOURCES);
      mysql_mutex_lock(&LOCK_thread_count);
      delete thd;
      mysql_mutex_unlock(&LOCK_thread_count);
      return;
      /* purecov: end */
    }
  }
  mysql_mutex_unlock(&LOCK_thread_count);
  DBUG_PRINT("info",("Thread created"));
}


/**
  Create new thread to handle incoming connection.

    This function will create new thread to handle the incoming
    connection.  If there are idle cached threads one will be used.
    'thd' will be pushed into 'threads'.

    In single-threaded mode (\#define ONE_THREAD) connection will be
    handled inside this function.

  @param[in,out] thd    Thread handle of future thread.
*/

static void create_new_thread(THD *thd)
{
  DBUG_ENTER("create_new_thread");

  /*
    Don't allow too many connections. We roughly check here that we allow
    only (max_connections + 1) connections.
  */

  mysql_mutex_lock(&LOCK_connection_count);

  if (*thd->scheduler->connection_count >=
      *thd->scheduler->max_connections + 1|| abort_loop)
  {
    mysql_mutex_unlock(&LOCK_connection_count);

    DBUG_PRINT("error",("Too many connections"));
    close_connection(thd, ER_CON_COUNT_ERROR);
    statistic_increment(denied_connections, &LOCK_status);
    delete thd;
    DBUG_VOID_RETURN;
  }

  ++*thd->scheduler->connection_count;

  if (connection_count + extra_connection_count > max_used_connections)
    max_used_connections= connection_count + extra_connection_count;

  mysql_mutex_unlock(&LOCK_connection_count);

  /* Start a new thread to handle connection. */

  mysql_mutex_lock(&LOCK_thread_count);

  /*
    The initialization of thread_id is done in create_embedded_thd() for
    the embedded library.
    TODO: refactor this to avoid code duplication there
  */
  thd->thread_id= thd->variables.pseudo_thread_id= thread_id++;

  thread_count++;

  MYSQL_CALLBACK(thd->scheduler, add_connection, (thd));

  DBUG_VOID_RETURN;
}
#endif /* EMBEDDED_LIBRARY */


#ifdef SIGNALS_DONT_BREAK_READ
inline void kill_broken_server()
{
  /* hack to get around signals ignored in syscalls for problem OS's */
  if (unix_sock == INVALID_SOCKET ||
      (!opt_disable_networking && base_ip_sock == INVALID_SOCKET))
  {
    select_thread_in_use = 0;
    /* The following call will never return */
    DBUG_PRINT("general", ("killing server because socket is closed"));
    kill_server((void*) MYSQL_KILL_SIGNAL);
  }
}
#define MAYBE_BROKEN_SYSCALL kill_broken_server();
#else
#define MAYBE_BROKEN_SYSCALL
#endif

	/* Handle new connections and spawn new process to handle them */

#ifndef EMBEDDED_LIBRARY

void handle_connections_sockets()
{
  my_socket UNINIT_VAR(sock), UNINIT_VAR(new_sock);
  uint error_count=0;
  THD *thd;
  struct sockaddr_storage cAddr;
  int ip_flags __attribute__((unused))=0;
  int socket_flags __attribute__((unused))= 0;
  int extra_ip_flags __attribute__((unused))=0;
  int flags=0,retval;
  st_vio *vio_tmp;
#ifdef HAVE_POLL
  int socket_count= 0;
  struct pollfd fds[3]; // for ip_sock, unix_sock and extra_ip_sock
#define setup_fds(X)                    \
    fds[socket_count].fd= X;            \
    fds[socket_count].events= POLLIN;   \
    socket_count++
#else
  fd_set readFDs,clientFDs;
  uint max_used_connection= (uint)
    max(max(base_ip_sock, unix_sock), extra_ip_sock) + 1;
#define setup_fds(X)    FD_SET(X,&clientFDs)
  FD_ZERO(&clientFDs);
#endif

  DBUG_ENTER("handle_connections_sockets");

  if (base_ip_sock != INVALID_SOCKET)
  {
    setup_fds(base_ip_sock);
    ip_flags = fcntl(base_ip_sock, F_GETFL, 0);
  }
  if (extra_ip_sock != INVALID_SOCKET)
  {
    setup_fds(extra_ip_sock);
    extra_ip_flags = fcntl(extra_ip_sock, F_GETFL, 0);
  }
#ifdef HAVE_SYS_UN_H
  setup_fds(unix_sock);
  socket_flags=fcntl(unix_sock, F_GETFL, 0);
#endif

  DBUG_PRINT("general",("Waiting for connections."));
  MAYBE_BROKEN_SYSCALL;
  while (!abort_loop)
  {
#ifdef HAVE_POLL
    retval= poll(fds, socket_count, -1);
#else
    readFDs=clientFDs;

    retval= select((int) max_used_connection,&readFDs,0,0,0);
#endif

    if (retval < 0)
    {
      if (socket_errno != SOCKET_EINTR)
      {
	if (!select_errors++ && !abort_loop)	/* purecov: inspected */
	  sql_print_error("mysqld: Got error %d from select",socket_errno); /* purecov: inspected */
      }
      MAYBE_BROKEN_SYSCALL
      continue;
    }

    if (abort_loop)
    {
      MAYBE_BROKEN_SYSCALL;
      break;
    }

    /* Is this a new connection request ? */
#ifdef HAVE_POLL
    for (int i= 0; i < socket_count; ++i) 
    {
      if (fds[i].revents & POLLIN)
      {
        sock= fds[i].fd;
        flags= fcntl(sock, F_GETFL, 0);
        break;
      }
    }
#else  // HAVE_POLL
    if (FD_ISSET(base_ip_sock,&readFDs))
    {
      sock=  base_ip_sock;
      flags= ip_flags;
    }
    else
    if (FD_ISSET(extra_ip_sock,&readFDs))
    {
      sock=  extra_ip_sock;
      flags= extra_ip_flags;
    }
    else
    {
      sock = unix_sock;
      flags= socket_flags;
    }
#endif // HAVE_POLL

#if !defined(NO_FCNTL_NONBLOCK)
    if (!(test_flags & TEST_BLOCKING))
    {
#if defined(O_NONBLOCK)
      fcntl(sock, F_SETFL, flags | O_NONBLOCK);
#elif defined(O_NDELAY)
      fcntl(sock, F_SETFL, flags | O_NDELAY);
#endif
    }
#endif /* NO_FCNTL_NONBLOCK */
    for (uint retry=0; retry < MAX_ACCEPT_RETRY; retry++)
    {
      size_socket length= sizeof(struct sockaddr_storage);
      new_sock= accept(sock, (struct sockaddr *)(&cAddr),
                       &length);
      if (new_sock != INVALID_SOCKET ||
	  (socket_errno != SOCKET_EINTR && socket_errno != SOCKET_EAGAIN))
	break;
      MAYBE_BROKEN_SYSCALL;
#if !defined(NO_FCNTL_NONBLOCK)
      if (!(test_flags & TEST_BLOCKING))
      {
	if (retry == MAX_ACCEPT_RETRY - 1)
	  fcntl(sock, F_SETFL, flags);		// Try without O_NONBLOCK
      }
#endif
    }
#if !defined(NO_FCNTL_NONBLOCK)
    if (!(test_flags & TEST_BLOCKING))
      fcntl(sock, F_SETFL, flags);
#endif
    if (new_sock == INVALID_SOCKET)
    {
      if ((error_count++ & 255) == 0)		// This can happen often
	sql_perror("Error in accept");
      MAYBE_BROKEN_SYSCALL;
      if (socket_errno == SOCKET_ENFILE || socket_errno == SOCKET_EMFILE)
	sleep(1);				// Give other threads some time
      continue;
    }

#ifdef HAVE_LIBWRAP
    {
      if (sock == base_ip_sock || sock == extra_ip_sock)
      {
	struct request_info req;
	signal(SIGCHLD, SIG_DFL);
	request_init(&req, RQ_DAEMON, libwrapName, RQ_FILE, new_sock, NULL);
	my_fromhost(&req);
	if (!my_hosts_access(&req))
	{
	  /*
	    This may be stupid but refuse() includes an exit(0)
	    which we surely don't want...
	    clean_exit() - same stupid thing ...
	  */
	  syslog(deny_severity, "refused connect from %s",
		 my_eval_client(&req));

	  /*
	    C++ sucks (the gibberish in front just translates the supplied
	    sink function pointer in the req structure from a void (*sink)();
	    to a void(*sink)(int) if you omit the cast, the C++ compiler
	    will cry...
	  */
	  if (req.sink)
	    ((void (*)(int))req.sink)(req.fd);

	  (void) shutdown(new_sock, SHUT_RDWR);
	  (void) closesocket(new_sock);
	  continue;
	}
      }
    }
#endif /* HAVE_LIBWRAP */

    {
      size_socket dummyLen;
      struct sockaddr_storage dummy;
      dummyLen = sizeof(dummy);
      if (  getsockname(new_sock,(struct sockaddr *)&dummy, 
                  (SOCKET_SIZE_TYPE *)&dummyLen) < 0  )
      {
	sql_perror("Error on new connection socket");
	(void) shutdown(new_sock, SHUT_RDWR);
	(void) closesocket(new_sock);
	continue;
      }
    }

    /*
    ** Don't allow too many connections
    */

    if (!(thd= new THD))
    {
      (void) shutdown(new_sock, SHUT_RDWR);
      (void) closesocket(new_sock);
      continue;
    }
    if (!(vio_tmp=vio_new(new_sock,
			  sock == unix_sock ? VIO_TYPE_SOCKET :
			  VIO_TYPE_TCPIP,
			  sock == unix_sock ? VIO_LOCALHOST: 0)) ||
	my_net_init(&thd->net,vio_tmp))
    {
      /*
        Only delete the temporary vio if we didn't already attach it to the
        NET object. The destructor in THD will delete any initialized net
        structure.
      */
      if (vio_tmp && thd->net.vio != vio_tmp)
        vio_delete(vio_tmp);
      else
      {
	(void) shutdown(new_sock, SHUT_RDWR);
	(void) closesocket(new_sock);
      }
      delete thd;
      continue;
    }
    if (sock == unix_sock)
      thd->security_ctx->host=(char*) my_localhost;

    if (sock == extra_ip_sock)
    {
      thd->extra_port= 1;
      thd->scheduler= extra_thread_scheduler;
    }
    create_new_thread(thd);
  }
  DBUG_VOID_RETURN;
}


#ifdef _WIN32
pthread_handler_t handle_connections_sockets_thread(void *arg)
{
  my_thread_init();
  handle_connections_sockets();
  decrement_handler_count();
  return 0;
}

pthread_handler_t handle_connections_namedpipes(void *arg)
{
  HANDLE hConnectedPipe;
  OVERLAPPED connectOverlapped= {0};
  THD *thd;
  my_thread_init();
  DBUG_ENTER("handle_connections_namedpipes");
  connectOverlapped.hEvent= CreateEvent(NULL, TRUE, FALSE, NULL);
  if (!connectOverlapped.hEvent)
  {
    sql_print_error("Can't create event, last error=%u", GetLastError());
    unireg_abort(1);
  }
  DBUG_PRINT("general",("Waiting for named pipe connections."));
  while (!abort_loop)
  {
    /* wait for named pipe connection */
    BOOL fConnected= ConnectNamedPipe(hPipe, &connectOverlapped);
    if (!fConnected && (GetLastError() == ERROR_IO_PENDING))
    {
        /*
          ERROR_IO_PENDING says async IO has started but not yet finished.
          GetOverlappedResult will wait for completion.
        */
        DWORD bytes;
        fConnected= GetOverlappedResult(hPipe, &connectOverlapped,&bytes, TRUE);
    }
    if (abort_loop)
      break;
    if (!fConnected)
      fConnected = GetLastError() == ERROR_PIPE_CONNECTED;
    if (!fConnected)
    {
      CloseHandle(hPipe);
      if ((hPipe= CreateNamedPipe(pipe_name,
                                  PIPE_ACCESS_DUPLEX |
                                  FILE_FLAG_OVERLAPPED,
                                  PIPE_TYPE_BYTE |
                                  PIPE_READMODE_BYTE |
                                  PIPE_WAIT,
                                  PIPE_UNLIMITED_INSTANCES,
                                  (int) global_system_variables.
                                  net_buffer_length,
                                  (int) global_system_variables.
                                  net_buffer_length,
                                  NMPWAIT_USE_DEFAULT_WAIT,
                                  &saPipeSecurity)) ==
	  INVALID_HANDLE_VALUE)
      {
	sql_perror("Can't create new named pipe!");
	break;					// Abort
      }
    }
    hConnectedPipe = hPipe;
    /* create new pipe for new connection */
    if ((hPipe = CreateNamedPipe(pipe_name,
                 PIPE_ACCESS_DUPLEX |
                 FILE_FLAG_OVERLAPPED,
				 PIPE_TYPE_BYTE |
				 PIPE_READMODE_BYTE |
				 PIPE_WAIT,
				 PIPE_UNLIMITED_INSTANCES,
				 (int) global_system_variables.net_buffer_length,
				 (int) global_system_variables.net_buffer_length,
				 NMPWAIT_USE_DEFAULT_WAIT,
				 &saPipeSecurity)) ==
	INVALID_HANDLE_VALUE)
    {
      sql_perror("Can't create new named pipe!");
      hPipe=hConnectedPipe;
      continue;					// We have to try again
    }

    if (!(thd = new THD))
    {
      DisconnectNamedPipe(hConnectedPipe);
      CloseHandle(hConnectedPipe);
      continue;
    }
    if (!(thd->net.vio= vio_new_win32pipe(hConnectedPipe)) ||
	my_net_init(&thd->net, thd->net.vio))
    {
      close_connection(thd, ER_OUT_OF_RESOURCES);
      delete thd;
      continue;
    }
    /* Host is unknown */
    thd->security_ctx->host= my_strdup(my_localhost, MYF(0));
    create_new_thread(thd);
  }
  CloseHandle(connectOverlapped.hEvent);
  DBUG_LEAVE;
  decrement_handler_count();
  return 0;
}
#endif /* _WIN32 */


#ifdef HAVE_SMEM

/**
  Thread of shared memory's service.

  @param arg                              Arguments of thread
*/
pthread_handler_t handle_connections_shared_memory(void *arg)
{
  /* file-mapping object, use for create shared memory */
  HANDLE handle_connect_file_map= 0;
  char  *handle_connect_map= 0;                 // pointer on shared memory
  HANDLE event_connect_answer= 0;
  ulong smem_buffer_length= shared_memory_buffer_length + 4;
  ulong connect_number= 1;
  char *tmp= NULL;
  char *suffix_pos;
  char connect_number_char[22], *p;
  const char *errmsg= 0;
  SECURITY_ATTRIBUTES *sa_event= 0, *sa_mapping= 0;
  my_thread_init();
  DBUG_ENTER("handle_connections_shared_memorys");
  DBUG_PRINT("general",("Waiting for allocated shared memory."));

  /*
     get enough space base-name + '_' + longest suffix we might ever send
   */
  if (!(tmp= (char *)my_malloc(strlen(shared_memory_base_name) + 32L, MYF(MY_FAE))))
    goto error;

  if (my_security_attr_create(&sa_event, &errmsg,
                              GENERIC_ALL, SYNCHRONIZE | EVENT_MODIFY_STATE))
    goto error;

  if (my_security_attr_create(&sa_mapping, &errmsg,
                             GENERIC_ALL, FILE_MAP_READ | FILE_MAP_WRITE))
    goto error;

  /*
    The name of event and file-mapping events create agree next rule:
      shared_memory_base_name+unique_part
    Where:
      shared_memory_base_name is unique value for each server
      unique_part is unique value for each object (events and file-mapping)
  */
  suffix_pos= strxmov(tmp,shared_memory_base_name,"_",NullS);
  strmov(suffix_pos, "CONNECT_REQUEST");
  if ((smem_event_connect_request= CreateEvent(sa_event,
                                               FALSE, FALSE, tmp)) == 0)
  {
    errmsg= "Could not create request event";
    goto error;
  }
  strmov(suffix_pos, "CONNECT_ANSWER");
  if ((event_connect_answer= CreateEvent(sa_event, FALSE, FALSE, tmp)) == 0)
  {
    errmsg="Could not create answer event";
    goto error;
  }
  strmov(suffix_pos, "CONNECT_DATA");
  if ((handle_connect_file_map=
       CreateFileMapping(INVALID_HANDLE_VALUE, sa_mapping,
                         PAGE_READWRITE, 0, sizeof(connect_number), tmp)) == 0)
  {
    errmsg= "Could not create file mapping";
    goto error;
  }
  if ((handle_connect_map= (char *)MapViewOfFile(handle_connect_file_map,
						  FILE_MAP_WRITE,0,0,
						  sizeof(DWORD))) == 0)
  {
    errmsg= "Could not create shared memory service";
    goto error;
  }

  while (!abort_loop)
  {
    /* Wait a request from client */
    WaitForSingleObject(smem_event_connect_request,INFINITE);

    /*
       it can be after shutdown command
    */
    if (abort_loop)
      goto error;

    HANDLE handle_client_file_map= 0;
    char  *handle_client_map= 0;
    HANDLE event_client_wrote= 0;
    HANDLE event_client_read= 0;    // for transfer data server <-> client
    HANDLE event_server_wrote= 0;
    HANDLE event_server_read= 0;
    HANDLE event_conn_closed= 0;
    THD *thd= 0;

    p= int10_to_str(connect_number, connect_number_char, 10);
    /*
      The name of event and file-mapping events create agree next rule:
        shared_memory_base_name+unique_part+number_of_connection
        Where:
	  shared_memory_base_name is uniquel value for each server
	  unique_part is unique value for each object (events and file-mapping)
	  number_of_connection is connection-number between server and client
    */
    suffix_pos= strxmov(tmp,shared_memory_base_name,"_",connect_number_char,
			 "_",NullS);
    strmov(suffix_pos, "DATA");
    if ((handle_client_file_map=
         CreateFileMapping(INVALID_HANDLE_VALUE, sa_mapping,
                           PAGE_READWRITE, 0, smem_buffer_length, tmp)) == 0)
    {
      errmsg= "Could not create file mapping";
      goto errorconn;
    }
    if ((handle_client_map= (char*)MapViewOfFile(handle_client_file_map,
						  FILE_MAP_WRITE,0,0,
						  smem_buffer_length)) == 0)
    {
      errmsg= "Could not create memory map";
      goto errorconn;
    }
    strmov(suffix_pos, "CLIENT_WROTE");
    if ((event_client_wrote= CreateEvent(sa_event, FALSE, FALSE, tmp)) == 0)
    {
      errmsg= "Could not create client write event";
      goto errorconn;
    }
    strmov(suffix_pos, "CLIENT_READ");
    if ((event_client_read= CreateEvent(sa_event, FALSE, FALSE, tmp)) == 0)
    {
      errmsg= "Could not create client read event";
      goto errorconn;
    }
    strmov(suffix_pos, "SERVER_READ");
    if ((event_server_read= CreateEvent(sa_event, FALSE, FALSE, tmp)) == 0)
    {
      errmsg= "Could not create server read event";
      goto errorconn;
    }
    strmov(suffix_pos, "SERVER_WROTE");
    if ((event_server_wrote= CreateEvent(sa_event,
                                         FALSE, FALSE, tmp)) == 0)
    {
      errmsg= "Could not create server write event";
      goto errorconn;
    }
    strmov(suffix_pos, "CONNECTION_CLOSED");
    if ((event_conn_closed= CreateEvent(sa_event,
                                        TRUE, FALSE, tmp)) == 0)
    {
      errmsg= "Could not create closed connection event";
      goto errorconn;
    }
    if (abort_loop)
      goto errorconn;
    if (!(thd= new THD))
      goto errorconn;
    /* Send number of connection to client */
    int4store(handle_connect_map, connect_number);
    if (!SetEvent(event_connect_answer))
    {
      errmsg= "Could not send answer event";
      goto errorconn;
    }
    /* Set event that client should receive data */
    if (!SetEvent(event_client_read))
    {
      errmsg= "Could not set client to read mode";
      goto errorconn;
    }
    if (!(thd->net.vio= vio_new_win32shared_memory(handle_client_file_map,
                                                   handle_client_map,
                                                   event_client_wrote,
                                                   event_client_read,
                                                   event_server_wrote,
                                                   event_server_read,
                                                   event_conn_closed)) ||
                        my_net_init(&thd->net, thd->net.vio))
    {
      close_connection(thd, ER_OUT_OF_RESOURCES);
      errmsg= 0;
      goto errorconn;
    }
    thd->security_ctx->host= my_strdup(my_localhost, MYF(0)); /* Host is unknown */
    create_new_thread(thd);
    connect_number++;
    continue;

errorconn:
    /* Could not form connection;  Free used handlers/memort and retry */
    if (errmsg)
    {
      char buff[180];
      strxmov(buff, "Can't create shared memory connection: ", errmsg, ".",
	      NullS);
      sql_perror(buff);
    }
    if (handle_client_file_map)
      CloseHandle(handle_client_file_map);
    if (handle_client_map)
      UnmapViewOfFile(handle_client_map);
    if (event_server_wrote)
      CloseHandle(event_server_wrote);
    if (event_server_read)
      CloseHandle(event_server_read);
    if (event_client_wrote)
      CloseHandle(event_client_wrote);
    if (event_client_read)
      CloseHandle(event_client_read);
    if (event_conn_closed)
      CloseHandle(event_conn_closed);
    delete thd;
  }

  /* End shared memory handling */
error:
  if (tmp)
    my_free(tmp);

  if (errmsg)
  {
    char buff[180];
    strxmov(buff, "Can't create shared memory service: ", errmsg, ".", NullS);
    sql_perror(buff);
  }
  my_security_attr_free(sa_event);
  my_security_attr_free(sa_mapping);
  if (handle_connect_map)	UnmapViewOfFile(handle_connect_map);
  if (handle_connect_file_map)	CloseHandle(handle_connect_file_map);
  if (event_connect_answer)	CloseHandle(event_connect_answer);
  if (smem_event_connect_request) CloseHandle(smem_event_connect_request);
  DBUG_LEAVE;
  decrement_handler_count();
  return 0;
}
#endif /* HAVE_SMEM */
#endif /* EMBEDDED_LIBRARY */


/****************************************************************************
  Handle start options
******************************************************************************/

/**
  System variables are automatically command-line options (few
  exceptions are documented in sys_var.h), so don't need
  to be listed here.
*/

struct my_option my_long_options[]=
{
  {"help", '?', "Display this help and exit.", 
   &opt_help, &opt_help, 0, GET_BOOL, NO_ARG, 0, 0, 0, 0,
   0, 0},
  {"allow-suspicious-udfs", 0,
   "Allows use of UDFs consisting of only one symbol xxx() "
   "without corresponding xxx_init() or xxx_deinit(). That also means "
   "that one can load any function from any library, for example exit() "
   "from libc.so",
   &opt_allow_suspicious_udfs, &opt_allow_suspicious_udfs,
   0, GET_BOOL, NO_ARG, 0, 0, 0, 0, 0, 0},
  {"ansi", 'a', "Use ANSI SQL syntax instead of MySQL syntax. This mode "
   "will also set transaction isolation level 'serializable'.", 0, 0, 0,
   GET_NO_ARG, NO_ARG, 0, 0, 0, 0, 0, 0},
  /*
    Because Sys_var_bit does not support command-line options, we need to
    explicitely add one for --autocommit
  */
  {"autocommit", 0, "Set default value for autocommit (0 or 1)",
   &opt_autocommit, &opt_autocommit, 0,
   GET_BOOL, OPT_ARG, 1, 0, 0, 0, 0, NULL},
  {"bind-address", OPT_BIND_ADDRESS, "IP address to bind to.",
   &my_bind_addr_str, &my_bind_addr_str, 0, GET_STR,
   REQUIRED_ARG, 0, 0, 0, 0, 0, 0},
  {"binlog-do-db", OPT_BINLOG_DO_DB,
   "Tells the master it should log updates for the specified database, "
   "and exclude all others not explicitly mentioned.",
   0, 0, 0, GET_STR, REQUIRED_ARG, 0, 0, 0, 0, 0, 0},
  {"binlog-ignore-db", OPT_BINLOG_IGNORE_DB,
   "Tells the master that updates to the given database should not be logged to the binary log.",
   0, 0, 0, GET_STR, REQUIRED_ARG, 0, 0, 0, 0, 0, 0},
  {"binlog-row-event-max-size", 0,
   "The maximum size of a row-based binary log event in bytes. Rows will be "
   "grouped into events smaller than this size if possible. "
   "The value has to be a multiple of 256.",
   &opt_binlog_rows_event_max_size, &opt_binlog_rows_event_max_size,
   0, GET_ULONG, REQUIRED_ARG,
   /* def_value */ 1024, /* min_value */  256, /* max_value */ ULONG_MAX, 
   /* sub_size */     0, /* block_size */ 256, 
   /* app_type */ 0
  },
#ifndef DISABLE_GRANT_OPTIONS
  {"bootstrap", OPT_BOOTSTRAP, "Used by mysql installation scripts.", 0, 0, 0,
   GET_NO_ARG, NO_ARG, 0, 0, 0, 0, 0, 0},
#endif
  {"character-set-client-handshake", 0,
   "Don't ignore client side character set value sent during handshake.",
   &opt_character_set_client_handshake,
   &opt_character_set_client_handshake,
    0, GET_BOOL, NO_ARG, 1, 0, 0, 0, 0, 0},
  {"character-set-filesystem", 0,
   "Set the filesystem character set.",
   &character_set_filesystem_name,
   &character_set_filesystem_name,
   0, GET_STR, REQUIRED_ARG, 0, 0, 0, 0, 0, 0 },
  {"character-set-server", 'C', "Set the default character set.",
   &default_character_set_name, &default_character_set_name,
   0, GET_STR, REQUIRED_ARG, 0, 0, 0, 0, 0, 0 },
  {"chroot", 'r', "Chroot mysqld daemon during startup.",
   &mysqld_chroot, &mysqld_chroot, 0, GET_STR, REQUIRED_ARG,
   0, 0, 0, 0, 0, 0},
  {"collation-server", 0, "Set the default collation.",
   &default_collation_name, &default_collation_name,
   0, GET_STR, REQUIRED_ARG, 0, 0, 0, 0, 0, 0 },
  {"console", OPT_CONSOLE, "Write error output on screen; don't remove the console window on windows.",
   &opt_console, &opt_console, 0, GET_BOOL, NO_ARG, 0, 0, 0,
   0, 0, 0},
  {"core-file", OPT_WANT_CORE, "Write core on errors.", 0, 0, 0, GET_NO_ARG,
   NO_ARG, 0, 0, 0, 0, 0, 0},
  /* default-storage-engine should have "MyISAM" as def_value. Instead
     of initializing it here it is done in init_common_variables() due
     to a compiler bug in Sun Studio compiler. */
#ifdef DBUG_OFF
  {"debug", '#', "Built in DBUG debugger. Disabled in this build.",
   &current_dbug_option, &current_dbug_option, 0, GET_STR, OPT_ARG,
   0, 0, 0, 0, 0, 0},
#endif
#ifdef HAVE_REPLICATION
  {"debug-abort-slave-event-count", 0,
   "Option used by mysql-test for debugging and testing of replication.",
   &abort_slave_event_count,  &abort_slave_event_count,
   0, GET_INT, REQUIRED_ARG, 0, 0, 0, 0, 0, 0},
#endif /* HAVE_REPLICATION */
#ifndef DBUG_OFF
  {"debug-assert-on-error", 0,
   "Do an assert in various functions if we get a fatal error",
   &my_assert_on_error, &my_assert_on_error,
   0, GET_BOOL, NO_ARG, 0, 0, 0, 0, 0, 0},
  {"debug-assert-if-crashed-table", 0,
   "Do an assert in handler::print_error() if we get a crashed table",
   &debug_assert_if_crashed_table, &debug_assert_if_crashed_table,
   0, GET_BOOL, NO_ARG, 0, 0, 0, 0, 0, 0},
#endif
#ifdef HAVE_REPLICATION
  {"debug-disconnect-slave-event-count", 0,
   "Option used by mysql-test for debugging and testing of replication.",
   &disconnect_slave_event_count, &disconnect_slave_event_count,
   0, GET_INT, REQUIRED_ARG, 0, 0, 0, 0, 0, 0},
#endif /* HAVE_REPLICATION */
  {"debug-exit-info", 'T', "Used for debugging. Use at your own risk.",
   0, 0, 0, GET_LONG, OPT_ARG, 0, 0, 0, 0, 0, 0},
  {"debug-gdb", 0,
   "Set up signals usable for debugging.",
   &opt_debugging, &opt_debugging,
   0, GET_BOOL, NO_ARG, 0, 0, 0, 0, 0, 0},
#ifdef HAVE_REPLICATION
  {"debug-max-binlog-dump-events", 0,
   "Option used by mysql-test for debugging and testing of replication.",
   &max_binlog_dump_events, &max_binlog_dump_events, 0,
   GET_INT, REQUIRED_ARG, 0, 0, 0, 0, 0, 0},
#endif /* HAVE_REPLICATION */
#ifdef SAFE_MUTEX
  {"debug-mutex-deadlock-detector", 0,
   "Enable checking of wrong mutex usage.",
   &safe_mutex_deadlock_detector,
   &safe_mutex_deadlock_detector,
   0, GET_BOOL, NO_ARG, 1, 0, 0, 0, 0, 0},
#endif
  {"debug-no-sync", 0,
   "Disables system sync calls. Only for running tests or debugging!",
   &my_disable_sync, &my_disable_sync, 0, GET_BOOL, NO_ARG, 1, 0, 0, 0, 0, 0},
#ifdef HAVE_REPLICATION
  {"debug-sporadic-binlog-dump-fail", 0,
   "Option used by mysql-test for debugging and testing of replication.",
   &opt_sporadic_binlog_dump_fail,
   &opt_sporadic_binlog_dump_fail, 0, GET_BOOL, NO_ARG, 0, 0, 0, 0, 0,
   0},
#endif /* HAVE_REPLICATION */
  {"default-storage-engine", 0, "The default storage engine for new tables",
   &default_storage_engine, 0, 0, GET_STR, REQUIRED_ARG,
   0, 0, 0, 0, 0, 0 },
  {"default-time-zone", 0, "Set the default time zone.",
   &default_tz_name, &default_tz_name,
   0, GET_STR, REQUIRED_ARG, 0, 0, 0, 0, 0, 0 },
#if defined(ENABLED_DEBUG_SYNC)
  {"debug-sync-timeout", OPT_DEBUG_SYNC_TIMEOUT,
   "Enable the debug sync facility "
   "and optionally specify a default wait timeout in seconds. "
   "A zero value keeps the facility disabled.",
   &opt_debug_sync_timeout, 0,
   0, GET_UINT, OPT_ARG, 0, 0, UINT_MAX, 0, 0, 0},
#endif /* defined(ENABLED_DEBUG_SYNC) */
#ifdef HAVE_OPENSSL
  {"des-key-file", 0,
   "Load keys for des_encrypt() and des_encrypt from given file.",
   &des_key_file, &des_key_file, 0, GET_STR, REQUIRED_ARG,
   0, 0, 0, 0, 0, 0},
#endif /* HAVE_OPENSSL */
#ifdef HAVE_STACKTRACE
  {"stack-trace", 0 , "Print a symbolic stack trace on failure",
   &opt_stack_trace, &opt_stack_trace, 0, GET_BOOL, NO_ARG, 1, 0, 0, 0, 0, 0},
#endif /* HAVE_STACKTRACE */
  {"external-locking", 0, "Use system (external) locking (disabled by "
   "default).  With this option enabled you can run myisamchk to test "
   "(not repair) tables while the MySQL server is running. Disable with "
   "--skip-external-locking.", &opt_external_locking, &opt_external_locking,
   0, GET_BOOL, NO_ARG, 0, 0, 0, 0, 0, 0},
  /* We must always support the next option to make scripts like mysqltest
     easier to do */
  {"gdb", 0,
   "Set up signals usable for debugging. Deprecated, use --debug-gdb instead.",
   &opt_debugging, &opt_debugging,
   0, GET_BOOL, NO_ARG, 0, 0, 0, 0, 0, 0},
#ifdef HAVE_LARGE_PAGE_OPTION
  {"super-large-pages", 0, "Enable support for super large pages.",
   &opt_super_large_pages, &opt_super_large_pages, 0,
   GET_BOOL, OPT_ARG, 0, 0, 1, 0, 1, 0},
#endif
  {"language", 'L',
   "Client error messages in given language. May be given as a full path. "
   "Deprecated. Use --lc-messages-dir instead.",
   &lc_messages_dir_ptr, &lc_messages_dir_ptr, 0,
   GET_STR, REQUIRED_ARG, 0, 0, 0, 0, 0, 0},
  {"lc-messages", 0,
   "Set the language used for the error messages.",
   &lc_messages, &lc_messages, 0, GET_STR, REQUIRED_ARG,
   0, 0, 0, 0, 0, 0 },
  {"lc-time-names", 0,
   "Set the language used for the month names and the days of the week.",
   &lc_time_names_name, &lc_time_names_name,
   0, GET_STR, REQUIRED_ARG, 0, 0, 0, 0, 0, 0 },
  {"log", 'l', "Log connections and queries to file (deprecated option, use "
   "--general-log/--general-log-file instead).", &opt_logname, &opt_logname,
   0, GET_STR_ALLOC, OPT_ARG, 0, 0, 0, 0, 0, 0},
  {"log-basename", OPT_LOG_BASENAME,
   "Basename for all log files and the .pid file. This sets all log file "
   "names at once (in 'datadir') and is normally the only option you need "
   "for specifying log files. Sets names for --log-bin, --log-bin-index, "
   "--relay-log, --relay-log-index, --general-log-file, "
   "--log-slow-query-log-file, --log-error-file, and --pid-file",
   &opt_log_basename, &opt_log_basename, 0, GET_STR, REQUIRED_ARG,
   0, 0, 0, 0, 0, 0},
  {"log-bin", OPT_BIN_LOG,
   "Log update queries in binary format. Optional argument should be name for "
   "binary log. If not given "
   "'datadir'/'log-basename'-bin or 'datadir'/mysql-bin will be used (the later if "
   "--log-basename is not specified). We strongly recommend to use either "
   "--log-basename or specify a filename to ensure that replication doesn't "
   "stop if the real hostname of the computer changes.",
   &opt_bin_logname, &opt_bin_logname, 0, GET_STR,
   OPT_ARG, 0, 0, 0, 0, 0, 0},
  {"log-bin-index", 0,
   "File that holds the names for last binary log files.",
   &opt_binlog_index_name, &opt_binlog_index_name, 0, GET_STR,
   REQUIRED_ARG, 0, 0, 0, 0, 0, 0},
  {"log-isam", OPT_ISAM_LOG, "Log all MyISAM changes to file.",
   &myisam_log_filename, &myisam_log_filename, 0, GET_STR,
   OPT_ARG, 0, 0, 0, 0, 0, 0},
  {"log-short-format", 0,
   "Don't log extra information to update and slow-query logs.",
   &opt_short_log_format, &opt_short_log_format,
   0, GET_BOOL, NO_ARG, 0, 0, 0, 0, 0, 0},
  {"log-slow-admin-statements", 0,
   "Log slow OPTIMIZE, ANALYZE, ALTER and other administrative statements to "
   "the slow log if it is open.", &opt_log_slow_admin_statements,
   &opt_log_slow_admin_statements, 0, GET_BOOL, NO_ARG, 0, 0, 0, 0, 0, 0},
 {"log-slow-slave-statements", 0,
  "Log slow statements executed by slave thread to the slow log if it is open.",
  &opt_log_slow_slave_statements, &opt_log_slow_slave_statements,
  0, GET_BOOL, NO_ARG, 0, 0, 0, 0, 0, 0},
  {"log-slow-queries", OPT_SLOW_QUERY_LOG,
   "Enable logging of slow queries (longer than --long-query-time) to log file "
   "or table. Optional argument is a file name for the slow log. If not given, "
   "'log-basename'-slow.log will be used. Use --log-output=TABLE if you want "
   "to have the log in the table mysql.slow_log. "
   "Deprecated option, use --slow-query-log/--slow-query-log-file instead.",
   &opt_slow_logname, &opt_slow_logname, 0, GET_STR_ALLOC, OPT_ARG,
   0, 0, 0, 0, 0, 0},
  {"log-tc", 0,
   "Path to transaction coordinator log (used for transactions that affect "
   "more than one storage engine, when binary log is disabled).",
   &opt_tc_log_file, &opt_tc_log_file, 0, GET_STR,
   REQUIRED_ARG, 0, 0, 0, 0, 0, 0},
#ifdef HAVE_MMAP
  {"log-tc-size", 0, "Size of transaction coordinator log.",
   &opt_tc_log_size, &opt_tc_log_size, 0, GET_ULONG,
   REQUIRED_ARG, TC_LOG_MIN_SIZE, TC_LOG_MIN_SIZE, (longlong) ULONG_MAX, 0,
   TC_LOG_PAGE_SIZE, 0},
#endif
  {"master-info-file", 0,
   "The location and name of the file that remembers the master and where "
   "the I/O replication thread is in the master's binlogs. Defaults to "
   "master.info",
   &master_info_file, &master_info_file, 0, GET_STR,
   REQUIRED_ARG, 0, 0, 0, 0, 0, 0},
  {"master-retry-count", 0,
   "The number of tries the slave will make to connect to the master before giving up.",
   &master_retry_count, &master_retry_count, 0, GET_ULONG,
   REQUIRED_ARG, 3600*24, 0, 0, 0, 0, 0},
#ifdef HAVE_REPLICATION
  {"init-rpl-role", 0, "Set the replication role.",
   &rpl_status, &rpl_status, &rpl_role_typelib,
   GET_ENUM, REQUIRED_ARG, 0, 0, 0, 0, 0, 0},
#endif /* HAVE_REPLICATION */
  {"memlock", 0, "Lock mysqld in memory.", &locked_in_memory,
   &locked_in_memory, 0, GET_BOOL, NO_ARG, 0, 0, 0, 0, 0, 0},
  {"one-thread", OPT_ONE_THREAD,
   "(Deprecated): Only use one thread (for debugging under Linux). Use "
   "thread-handling=no-threads instead.",
   0, 0, 0, GET_NO_ARG, NO_ARG, 0, 0, 0, 0, 0, 0},
  {"old-style-user-limits", 0,
   "Enable old-style user limits (before 5.0.3, user resources were counted "
   "per each user+host vs. per account).",
   &opt_old_style_user_limits, &opt_old_style_user_limits,
   0, GET_BOOL, NO_ARG, 0, 0, 0, 0, 0, 0},
  {"port-open-timeout", 0,
   "Maximum time in seconds to wait for the port to become free. "
   "(Default: No wait).", &mysqld_port_timeout, &mysqld_port_timeout, 0,
   GET_UINT, REQUIRED_ARG, 0, 0, 0, 0, 0, 0},
  {"replicate-do-db", OPT_REPLICATE_DO_DB,
   "Tells the slave thread to restrict replication to the specified database. "
   "To specify more than one database, use the directive multiple times, "
   "once for each database. Note that this will only work if you do not use "
   "cross-database queries such as UPDATE some_db.some_table SET foo='bar' "
   "while having selected a different or no database. If you need cross "
   "database updates to work, make sure you have 3.23.28 or later, and use "
   "replicate-wild-do-table=db_name.%.",
   0, 0, 0, GET_STR, REQUIRED_ARG, 0, 0, 0, 0, 0, 0},
  {"replicate-do-table", OPT_REPLICATE_DO_TABLE,
   "Tells the slave thread to restrict replication to the specified table. "
   "To specify more than one table, use the directive multiple times, once "
   "for each table. This will work for cross-database updates, in contrast "
   "to replicate-do-db.", 0, 0, 0, GET_STR, REQUIRED_ARG, 0, 0, 0, 0, 0, 0},
  {"replicate-ignore-db", OPT_REPLICATE_IGNORE_DB,
   "Tells the slave thread to not replicate to the specified database. To "
   "specify more than one database to ignore, use the directive multiple "
   "times, once for each database. This option will not work if you use "
   "cross database updates. If you need cross database updates to work, "
   "make sure you have 3.23.28 or later, and use replicate-wild-ignore-"
   "table=db_name.%. ", 0, 0, 0, GET_STR, REQUIRED_ARG, 0, 0, 0, 0, 0, 0},
  {"replicate-ignore-table", OPT_REPLICATE_IGNORE_TABLE,
   "Tells the slave thread to not replicate to the specified table. To specify "
   "more than one table to ignore, use the directive multiple times, once for "
   "each table. This will work for cross-database updates, in contrast to "
   "replicate-ignore-db.", 0, 0, 0, GET_STR, REQUIRED_ARG, 0, 0, 0, 0, 0, 0},
  {"replicate-rewrite-db", OPT_REPLICATE_REWRITE_DB,
   "Updates to a database with a different name than the original. Example: "
   "replicate-rewrite-db=master_db_name->slave_db_name.",
   0, 0, 0, GET_STR, REQUIRED_ARG, 0, 0, 0, 0, 0, 0},
#ifdef HAVE_REPLICATION
  {"replicate-same-server-id", 0,
   "In replication, if set to 1, do not skip events having our server id. "
   "Default value is 0 (to break infinite loops in circular replication). "
   "Can't be set to 1 if --log-slave-updates is used.",
   &replicate_same_server_id, &replicate_same_server_id,
   0, GET_BOOL, NO_ARG, 0, 0, 0, 0, 0, 0},
#endif
  {"replicate-wild-do-table", OPT_REPLICATE_WILD_DO_TABLE,
   "Tells the slave thread to restrict replication to the tables that match "
   "the specified wildcard pattern. To specify more than one table, use the "
   "directive multiple times, once for each table. This will work for cross-"
   "database updates. Example: replicate-wild-do-table=foo%.bar% will "
   "replicate only updates to tables in all databases that start with foo "
   "and whose table names start with bar.",
   0, 0, 0, GET_STR, REQUIRED_ARG, 0, 0, 0, 0, 0, 0},
  {"replicate-wild-ignore-table", OPT_REPLICATE_WILD_IGNORE_TABLE,
   "Tells the slave thread to not replicate to the tables that match the "
   "given wildcard pattern. To specify more than one table to ignore, use "
   "the directive multiple times, once for each table. This will work for "
   "cross-database updates. Example: replicate-wild-ignore-table=foo%.bar% "
   "will not do updates to tables in databases that start with foo and whose "
   "table names start with bar.",
   0, 0, 0, GET_STR, REQUIRED_ARG, 0, 0, 0, 0, 0, 0},
  {"safe-mode", OPT_SAFE, "Skip some optimize stages (for testing).",
   0, 0, 0, GET_NO_ARG, NO_ARG, 0, 0, 0, 0, 0, 0},
  {"safe-user-create", 0,
   "Don't allow new user creation by the user who has no write privileges to the mysql.user table.",
   &opt_safe_user_create, &opt_safe_user_create, 0, GET_BOOL,
   NO_ARG, 0, 0, 0, 0, 0, 0},
  {"show-slave-auth-info", 0,
   "Show user and password in SHOW SLAVE HOSTS on this master.",
   &opt_show_slave_auth_info, &opt_show_slave_auth_info, 0,
   GET_BOOL, NO_ARG, 0, 0, 0, 0, 0, 0},
  {"skip-bdb", OPT_DEPRECATED_OPTION,
   "Deprecated option; Exist only for compatiblity with old my.cnf files",
   0, 0, 0, GET_NO_ARG, NO_ARG, 0, 0, 0, 0, 0, 0},
#ifndef DISABLE_GRANT_OPTIONS
  {"skip-grant-tables", 0,
   "Start without grant tables. This gives all users FULL ACCESS to all tables.",
   &opt_noacl, &opt_noacl, 0, GET_BOOL, NO_ARG, 0, 0, 0, 0, 0,
   0},
#endif
  {"skip-host-cache", OPT_SKIP_HOST_CACHE, "Don't cache host names.", 0, 0, 0,
   GET_NO_ARG, NO_ARG, 0, 0, 0, 0, 0, 0},
  {"skip-slave-start", 0,
   "If set, slave is not autostarted.", &opt_skip_slave_start,
   &opt_skip_slave_start, 0, GET_BOOL, NO_ARG, 0, 0, 0, 0, 0, 0},
  {"skip-thread-priority", OPT_SKIP_PRIOR,
   "Don't give threads different priorities. This option is deprecated "
   "because it has no effect; the implied behavior is already the default.",
   0, 0, 0, GET_NO_ARG, NO_ARG, 0, 0, 0, 0, 0, 0},
#if defined(_WIN32) && !defined(EMBEDDED_LIBRARY)
  {"slow-start-timeout", 0,
   "Maximum number of milliseconds that the service control manager should wait "
   "before trying to kill the windows service during startup"
   "(Default: 15000).", &slow_start_timeout, &slow_start_timeout, 0,
   GET_ULONG, REQUIRED_ARG, 15000, 0, 0, 0, 0, 0},
#endif
#ifdef HAVE_OPENSSL
  {"ssl", 0,
   "Enable SSL for connection (automatically enabled with other flags).",
   &opt_use_ssl, &opt_use_ssl, 0, GET_BOOL, OPT_ARG, 0, 0, 0,
   0, 0, 0},
#endif
#ifdef __WIN__
  {"standalone", 0,
  "Dummy option to start as a standalone program (NT).", 0, 0, 0, GET_NO_ARG,
   NO_ARG, 0, 0, 0, 0, 0, 0},
#endif
  {"symbolic-links", 's', "Enable symbolic link support.",
   &my_use_symdir, &my_use_symdir, 0, GET_BOOL, NO_ARG,
   /*
     The system call realpath() produces warnings under valgrind and
     purify. These are not suppressed: instead we disable symlinks
     option if compiled with valgrind support.
     Also disable by default on Windows, due to high overhead for checking .sym 
     files.
   */
   IF_VALGRIND(0,IF_WIN(0,1)), 0, 0, 0, 0, 0},
  {"sysdate-is-now", 0,
   "Non-default option to alias SYSDATE() to NOW() to make it safe-replicable. "
   "Since 5.0, SYSDATE() returns a `dynamic' value different for different "
   "invocations, even within the same statement.",
   &global_system_variables.sysdate_is_now,
   0, 0, GET_BOOL, NO_ARG, 0, 0, 1, 0, 1, 0},
  {"tc-heuristic-recover", 0,
   "Decision to use in heuristic recover process. Possible values are COMMIT "
   "or ROLLBACK.", &tc_heuristic_recover, &tc_heuristic_recover,
   &tc_heuristic_recover_typelib, GET_ENUM, REQUIRED_ARG, 0, 0, 0, 0, 0, 0},
  {"temp-pool", 0,
#if (ENABLE_TEMP_POOL)
   "Using this option will cause most temporary files created to use a small "
   "set of names, rather than a unique name for each new file.",
#else
   "This option is ignored on this OS.",
#endif
   &use_temp_pool, &use_temp_pool, 0, GET_BOOL, NO_ARG, 1,
   0, 0, 0, 0, 0},
  {"transaction-isolation", 0,
   "Default transaction isolation level.",
   &global_system_variables.tx_isolation,
   &global_system_variables.tx_isolation, &tx_isolation_typelib,
   GET_ENUM, REQUIRED_ARG, ISO_REPEATABLE_READ, 0, 0, 0, 0, 0},
  {"user", 'u', "Run mysqld daemon as user.", 0, 0, 0, GET_STR, REQUIRED_ARG,
   0, 0, 0, 0, 0, 0},
  {"verbose", 'v', "Used with --help option for detailed help.",
   &opt_verbose, &opt_verbose, 0, GET_BOOL, NO_ARG, 0, 0, 0, 0, 0, 0},
  {"version", 'V', "Output version information and exit.", 0, 0, 0, GET_NO_ARG,
   NO_ARG, 0, 0, 0, 0, 0, 0},
  {"plugin-load", 0,
   "Semicolon-separated list of plugins to load, where each plugin is "
   "specified as ether a plugin_name=library_file pair or only a library_file. "
   "If the latter case, all plugins from a given library_file will be loaded.",
   &opt_plugin_load, &opt_plugin_load, 0,
   GET_STR, REQUIRED_ARG, 0, 0, 0, 0, 0, 0},
  {"table_cache", 0, "Deprecated; use --table-open-cache instead.",
   &table_cache_size, &table_cache_size, 0, GET_ULONG,
   REQUIRED_ARG, TABLE_OPEN_CACHE_DEFAULT, 1, 512*1024L, 0, 1, 0},
  {0, 0, 0, 0, 0, 0, GET_NO_ARG, NO_ARG, 0, 0, 0, 0, 0, 0}
};


static int show_queries(THD *thd, SHOW_VAR *var, char *buff)
{
  var->type= SHOW_LONGLONG;
  var->value= (char *)&thd->query_id;
  return 0;
}


static int show_net_compression(THD *thd, SHOW_VAR *var, char *buff)
{
  var->type= SHOW_MY_BOOL;
  var->value= (char *)&thd->net.compress;
  return 0;
}

static int show_starttime(THD *thd, SHOW_VAR *var, char *buff)
{
  var->type= SHOW_LONG;
  var->value= buff;
  *((long *)buff)= (long) (thd->query_start() - server_start_time);
  return 0;
}

#ifdef ENABLED_PROFILING
static int show_flushstatustime(THD *thd, SHOW_VAR *var, char *buff)
{
  var->type= SHOW_LONG;
  var->value= buff;
  *((long *)buff)= (long) (thd->query_start() - flush_status_time);
  return 0;
}
#endif

#ifdef HAVE_REPLICATION
static int show_rpl_status(THD *thd, SHOW_VAR *var, char *buff)
{
  var->type= SHOW_CHAR;
  var->value= const_cast<char*>(rpl_status_type[(int)rpl_status]);
  return 0;
}

static int show_slave_running(THD *thd, SHOW_VAR *var, char *buff)
{
  var->type= SHOW_MY_BOOL;
  mysql_mutex_lock(&LOCK_active_mi);
  var->value= buff;
  *((my_bool *)buff)= (my_bool) (active_mi && 
                                 active_mi->slave_running == MYSQL_SLAVE_RUN_CONNECT &&
                                 active_mi->rli.slave_running);
  mysql_mutex_unlock(&LOCK_active_mi);
  return 0;
}

static int show_slave_retried_trans(THD *thd, SHOW_VAR *var, char *buff)
{
  /*
    TODO: with multimaster, have one such counter per line in
    SHOW SLAVE STATUS, and have the sum over all lines here.
  */
  mysql_mutex_lock(&LOCK_active_mi);
  if (active_mi)
  {
    var->type= SHOW_LONG;
    var->value= buff;
    mysql_mutex_lock(&active_mi->rli.data_lock);
    *((long *)buff)= (long)active_mi->rli.retried_trans;
    mysql_mutex_unlock(&active_mi->rli.data_lock);
  }
  else
    var->type= SHOW_UNDEF;
  mysql_mutex_unlock(&LOCK_active_mi);
  return 0;
}

static int show_slave_received_heartbeats(THD *thd, SHOW_VAR *var, char *buff)
{
  mysql_mutex_lock(&LOCK_active_mi);
  if (active_mi)
  {
    var->type= SHOW_LONGLONG;
    var->value= buff;
    mysql_mutex_lock(&active_mi->rli.data_lock);
    *((longlong *)buff)= active_mi->received_heartbeats;
    mysql_mutex_unlock(&active_mi->rli.data_lock);
  }
  else
    var->type= SHOW_UNDEF;
  mysql_mutex_unlock(&LOCK_active_mi);
  return 0;
}

static int show_heartbeat_period(THD *thd, SHOW_VAR *var, char *buff)
{
  mysql_mutex_lock(&LOCK_active_mi);
  if (active_mi)
  {
    var->type= SHOW_CHAR;
    var->value= buff;
    sprintf(buff, "%.3f", active_mi->heartbeat_period);
  }
  else
    var->type= SHOW_UNDEF;
  mysql_mutex_unlock(&LOCK_active_mi);
  return 0;
}


#endif /* HAVE_REPLICATION */

static int show_open_tables(THD *thd, SHOW_VAR *var, char *buff)
{
  var->type= SHOW_LONG;
  var->value= buff;
  *((long *)buff)= (long)cached_open_tables();
  return 0;
}

static int show_prepared_stmt_count(THD *thd, SHOW_VAR *var, char *buff)
{
  var->type= SHOW_LONG;
  var->value= buff;
  mysql_mutex_lock(&LOCK_prepared_stmt_count);
  *((long *)buff)= (long)prepared_stmt_count;
  mysql_mutex_unlock(&LOCK_prepared_stmt_count);
  return 0;
}

static int show_table_definitions(THD *thd, SHOW_VAR *var, char *buff)
{
  var->type= SHOW_LONG;
  var->value= buff;
  *((long *)buff)= (long)cached_table_definitions();
  return 0;
}

#if defined(HAVE_OPENSSL) && !defined(EMBEDDED_LIBRARY)
/* Functions relying on CTX */
static int show_ssl_ctx_sess_accept(THD *thd, SHOW_VAR *var, char *buff)
{
  var->type= SHOW_LONG;
  var->value= buff;
  *((long *)buff)= (!ssl_acceptor_fd ? 0 :
                     SSL_CTX_sess_accept(ssl_acceptor_fd->ssl_context));
  return 0;
}

static int show_ssl_ctx_sess_accept_good(THD *thd, SHOW_VAR *var, char *buff)
{
  var->type= SHOW_LONG;
  var->value= buff;
  *((long *)buff)= (!ssl_acceptor_fd ? 0 :
                     SSL_CTX_sess_accept_good(ssl_acceptor_fd->ssl_context));
  return 0;
}

static int show_ssl_ctx_sess_connect_good(THD *thd, SHOW_VAR *var, char *buff)
{
  var->type= SHOW_LONG;
  var->value= buff;
  *((long *)buff)= (!ssl_acceptor_fd ? 0 :
                     SSL_CTX_sess_connect_good(ssl_acceptor_fd->ssl_context));
  return 0;
}

static int show_ssl_ctx_sess_accept_renegotiate(THD *thd, SHOW_VAR *var, char *buff)
{
  var->type= SHOW_LONG;
  var->value= buff;
  *((long *)buff)= (!ssl_acceptor_fd ? 0 :
                     SSL_CTX_sess_accept_renegotiate(ssl_acceptor_fd->ssl_context));
  return 0;
}

static int show_ssl_ctx_sess_connect_renegotiate(THD *thd, SHOW_VAR *var, char *buff)
{
  var->type= SHOW_LONG;
  var->value= buff;
  *((long *)buff)= (!ssl_acceptor_fd ? 0 :
                     SSL_CTX_sess_connect_renegotiate(ssl_acceptor_fd->ssl_context));
  return 0;
}

static int show_ssl_ctx_sess_cb_hits(THD *thd, SHOW_VAR *var, char *buff)
{
  var->type= SHOW_LONG;
  var->value= buff;
  *((long *)buff)= (!ssl_acceptor_fd ? 0 :
                     SSL_CTX_sess_cb_hits(ssl_acceptor_fd->ssl_context));
  return 0;
}

static int show_ssl_ctx_sess_hits(THD *thd, SHOW_VAR *var, char *buff)
{
  var->type= SHOW_LONG;
  var->value= buff;
  *((long *)buff)= (!ssl_acceptor_fd ? 0 :
                     SSL_CTX_sess_hits(ssl_acceptor_fd->ssl_context));
  return 0;
}

static int show_ssl_ctx_sess_cache_full(THD *thd, SHOW_VAR *var, char *buff)
{
  var->type= SHOW_LONG;
  var->value= buff;
  *((long *)buff)= (!ssl_acceptor_fd ? 0 :
                     SSL_CTX_sess_cache_full(ssl_acceptor_fd->ssl_context));
  return 0;
}

static int show_ssl_ctx_sess_misses(THD *thd, SHOW_VAR *var, char *buff)
{
  var->type= SHOW_LONG;
  var->value= buff;
  *((long *)buff)= (!ssl_acceptor_fd ? 0 :
                     SSL_CTX_sess_misses(ssl_acceptor_fd->ssl_context));
  return 0;
}

static int show_ssl_ctx_sess_timeouts(THD *thd, SHOW_VAR *var, char *buff)
{
  var->type= SHOW_LONG;
  var->value= buff;
  *((long *)buff)= (!ssl_acceptor_fd ? 0 :
                     SSL_CTX_sess_timeouts(ssl_acceptor_fd->ssl_context));
  return 0;
}

static int show_ssl_ctx_sess_number(THD *thd, SHOW_VAR *var, char *buff)
{
  var->type= SHOW_LONG;
  var->value= buff;
  *((long *)buff)= (!ssl_acceptor_fd ? 0 :
                     SSL_CTX_sess_number(ssl_acceptor_fd->ssl_context));
  return 0;
}

static int show_ssl_ctx_sess_connect(THD *thd, SHOW_VAR *var, char *buff)
{
  var->type= SHOW_LONG;
  var->value= buff;
  *((long *)buff)= (!ssl_acceptor_fd ? 0 :
                     SSL_CTX_sess_connect(ssl_acceptor_fd->ssl_context));
  return 0;
}

static int show_ssl_ctx_sess_get_cache_size(THD *thd, SHOW_VAR *var, char *buff)
{
  var->type= SHOW_LONG;
  var->value= buff;
  *((long *)buff)= (!ssl_acceptor_fd ? 0 :
                     SSL_CTX_sess_get_cache_size(ssl_acceptor_fd->ssl_context));
  return 0;
}

static int show_ssl_ctx_get_verify_mode(THD *thd, SHOW_VAR *var, char *buff)
{
  var->type= SHOW_LONG;
  var->value= buff;
  *((long *)buff)= (!ssl_acceptor_fd ? 0 :
                     SSL_CTX_get_verify_mode(ssl_acceptor_fd->ssl_context));
  return 0;
}

static int show_ssl_ctx_get_verify_depth(THD *thd, SHOW_VAR *var, char *buff)
{
  var->type= SHOW_LONG;
  var->value= buff;
  *((long *)buff)= (!ssl_acceptor_fd ? 0 :
                     SSL_CTX_get_verify_depth(ssl_acceptor_fd->ssl_context));
  return 0;
}

static int show_ssl_ctx_get_session_cache_mode(THD *thd, SHOW_VAR *var, char *buff)
{
  var->type= SHOW_CHAR;
  if (!ssl_acceptor_fd)
    var->value= const_cast<char*>("NONE");
  else
    switch (SSL_CTX_get_session_cache_mode(ssl_acceptor_fd->ssl_context))
    {
    case SSL_SESS_CACHE_OFF:
      var->value= const_cast<char*>("OFF"); break;
    case SSL_SESS_CACHE_CLIENT:
      var->value= const_cast<char*>("CLIENT"); break;
    case SSL_SESS_CACHE_SERVER:
      var->value= const_cast<char*>("SERVER"); break;
    case SSL_SESS_CACHE_BOTH:
      var->value= const_cast<char*>("BOTH"); break;
    case SSL_SESS_CACHE_NO_AUTO_CLEAR:
      var->value= const_cast<char*>("NO_AUTO_CLEAR"); break;
    case SSL_SESS_CACHE_NO_INTERNAL_LOOKUP:
      var->value= const_cast<char*>("NO_INTERNAL_LOOKUP"); break;
    default:
      var->value= const_cast<char*>("Unknown"); break;
    }
  return 0;
}

/*
   Functions relying on SSL
   Note: In the show_ssl_* functions, we need to check if we have a
         valid vio-object since this isn't always true, specifically
         when session_status or global_status is requested from
         inside an Event.
 */
static int show_ssl_get_version(THD *thd, SHOW_VAR *var, char *buff)
{
  var->type= SHOW_CHAR;
  if( thd->vio_ok() && thd->net.vio->ssl_arg )
    var->value= const_cast<char*>(SSL_get_version((SSL*) thd->net.vio->ssl_arg));
  else
    var->value= (char *)"";
  return 0;
}

static int show_ssl_session_reused(THD *thd, SHOW_VAR *var, char *buff)
{
  var->type= SHOW_LONG;
  var->value= buff;
  if( thd->vio_ok() && thd->net.vio->ssl_arg )
    *((long *)buff)= (long)SSL_session_reused((SSL*) thd->net.vio->ssl_arg);
  else
    *((long *)buff)= 0;
  return 0;
}

static int show_ssl_get_default_timeout(THD *thd, SHOW_VAR *var, char *buff)
{
  var->type= SHOW_LONG;
  var->value= buff;
  if( thd->vio_ok() && thd->net.vio->ssl_arg )
    *((long *)buff)= (long)SSL_get_default_timeout((SSL*)thd->net.vio->ssl_arg);
  else
    *((long *)buff)= 0;
  return 0;
}

static int show_ssl_get_verify_mode(THD *thd, SHOW_VAR *var, char *buff)
{
  var->type= SHOW_LONG;
  var->value= buff;
  if( thd->net.vio && thd->net.vio->ssl_arg )
    *((long *)buff)= (long)SSL_get_verify_mode((SSL*)thd->net.vio->ssl_arg);
  else
    *((long *)buff)= 0;
  return 0;
}

static int show_ssl_get_verify_depth(THD *thd, SHOW_VAR *var, char *buff)
{
  var->type= SHOW_LONG;
  var->value= buff;
  if( thd->vio_ok() && thd->net.vio->ssl_arg )
    *((long *)buff)= (long)SSL_get_verify_depth((SSL*)thd->net.vio->ssl_arg);
  else
    *((long *)buff)= 0;
  return 0;
}

static int show_ssl_get_cipher(THD *thd, SHOW_VAR *var, char *buff)
{
  var->type= SHOW_CHAR;
  if( thd->vio_ok() && thd->net.vio->ssl_arg )
    var->value= const_cast<char*>(SSL_get_cipher((SSL*) thd->net.vio->ssl_arg));
  else
    var->value= (char *)"";
  return 0;
}

static int show_ssl_get_cipher_list(THD *thd, SHOW_VAR *var, char *buff)
{
  var->type= SHOW_CHAR;
  var->value= buff;
  if (thd->vio_ok() && thd->net.vio->ssl_arg)
  {
    int i;
    const char *p;
    char *end= buff + SHOW_VAR_FUNC_BUFF_SIZE;
    for (i=0; (p= SSL_get_cipher_list((SSL*) thd->net.vio->ssl_arg,i)) &&
               buff < end; i++)
    {
      buff= strnmov(buff, p, end-buff-1);
      *buff++= ':';
    }
    if (i)
      buff--;
  }
  *buff=0;
  return 0;
}

#endif /* HAVE_OPENSSL && !EMBEDDED_LIBRARY */

static int show_default_keycache(THD *thd, SHOW_VAR *var, char *buff)
{
  struct st_data {
    KEY_CACHE_STATISTICS stats;
    SHOW_VAR var[8];
  } *data;
  SHOW_VAR *v;

  data=(st_data *)buff;
  v= data->var;

  var->type= SHOW_ARRAY;
  var->value= (char*)v;

  get_key_cache_statistics(dflt_key_cache, 0, &data->stats);

#define set_one_keycache_var(X,Y)       \
  v->name= X;                           \
  v->type= SHOW_LONGLONG;               \
  v->value= (char*)&data->stats.Y;      \
  v++;

  set_one_keycache_var("blocks_not_flushed", blocks_changed);
  set_one_keycache_var("blocks_unused",      blocks_unused);
  set_one_keycache_var("blocks_used",        blocks_used);
  set_one_keycache_var("blocks_warm",        blocks_warm);
  set_one_keycache_var("read_requests",      read_requests);
  set_one_keycache_var("reads",              reads);
  set_one_keycache_var("write_requests",     write_requests);
  set_one_keycache_var("writes",             writes);

  v->name= 0;

  DBUG_ASSERT((char*)(v+1) <= buff + SHOW_VAR_FUNC_BUFF_SIZE);

#undef set_one_keycache_var

  return 0;
}

#ifdef HAVE_POOL_OF_THREADS
int show_threadpool_idle_threads(THD *thd, SHOW_VAR *var, char *buff)
{
  var->type= SHOW_INT;
  var->value= buff;
  *(int *)buff= tp_get_idle_thread_count(); 
  return 0;
}
#endif

/*
  Variables shown by SHOW STATUS in alphabetical order
*/

SHOW_VAR status_vars[]= {
  {"Aborted_clients",          (char*) &aborted_threads,        SHOW_LONG},
  {"Aborted_connects",         (char*) &aborted_connects,       SHOW_LONG},
  {"Access_denied_errors",     (char*) offsetof(STATUS_VAR, access_denied_errors), SHOW_LONG_STATUS},
  {"Binlog_cache_disk_use",    (char*) &binlog_cache_disk_use,  SHOW_LONG},
  {"Binlog_cache_use",         (char*) &binlog_cache_use,       SHOW_LONG},
  {"Binlog_stmt_cache_disk_use",(char*) &binlog_stmt_cache_disk_use,  SHOW_LONG},
  {"Binlog_stmt_cache_use",    (char*) &binlog_stmt_cache_use,       SHOW_LONG},
  {"Busy_time",                (char*) offsetof(STATUS_VAR, busy_time), SHOW_DOUBLE_STATUS},
  {"Bytes_received",           (char*) offsetof(STATUS_VAR, bytes_received), SHOW_LONGLONG_STATUS},
  {"Bytes_sent",               (char*) offsetof(STATUS_VAR, bytes_sent), SHOW_LONGLONG_STATUS},
  {"Binlog_bytes_written",     (char*) offsetof(STATUS_VAR, binlog_bytes_written), SHOW_LONGLONG_STATUS},
  {"Com",                      (char*) com_status_vars, SHOW_ARRAY},
  {"Compression",              (char*) &show_net_compression, SHOW_FUNC},
  {"Connections",              (char*) &thread_id,              SHOW_LONG_NOFLUSH},
  {"Cpu_time",                 (char*) offsetof(STATUS_VAR, cpu_time), SHOW_DOUBLE_STATUS},
  {"Created_tmp_disk_tables",  (char*) offsetof(STATUS_VAR, created_tmp_disk_tables), SHOW_LONG_STATUS},
  {"Created_tmp_files",	       (char*) &my_tmp_file_created,	SHOW_LONG},
  {"Created_tmp_tables",       (char*) offsetof(STATUS_VAR, created_tmp_tables), SHOW_LONG_STATUS},
  {"Delayed_errors",           (char*) &delayed_insert_errors,  SHOW_LONG},
  {"Delayed_insert_threads",   (char*) &delayed_insert_threads, SHOW_LONG_NOFLUSH},
  {"Delayed_writes",           (char*) &delayed_insert_writes,  SHOW_LONG},
  {"Empty_queries",            (char*) offsetof(STATUS_VAR, empty_queries), SHOW_LONG_STATUS},
  {"Flush_commands",           (char*) &refresh_version,        SHOW_LONG_NOFLUSH},
  {"Handler_commit",           (char*) offsetof(STATUS_VAR, ha_commit_count), SHOW_LONG_STATUS},
  {"Handler_delete",           (char*) offsetof(STATUS_VAR, ha_delete_count), SHOW_LONG_STATUS},
  {"Handler_discover",         (char*) offsetof(STATUS_VAR, ha_discover_count), SHOW_LONG_STATUS},

  {"Handler_icp_attempts ",    (char*) offsetof(STATUS_VAR, ha_icp_attempts), SHOW_LONG_STATUS},
  {"Handler_icp_match",        (char*) offsetof(STATUS_VAR, ha_icp_match), SHOW_LONG_STATUS},

  {"Handler_mrr_init",         (char*) offsetof(STATUS_VAR, ha_mrr_init_count),  SHOW_LONG_STATUS},
  {"Handler_mrr_key_refills",   (char*) offsetof(STATUS_VAR, ha_mrr_key_refills_count), SHOW_LONG_STATUS},
  {"Handler_mrr_rowid_refills", (char*) offsetof(STATUS_VAR, ha_mrr_rowid_refills_count), SHOW_LONG_STATUS},

  {"Handler_prepare",          (char*) offsetof(STATUS_VAR, ha_prepare_count),  SHOW_LONG_STATUS},
  {"Handler_read_first",       (char*) offsetof(STATUS_VAR, ha_read_first_count), SHOW_LONG_STATUS},
  {"Handler_read_key",         (char*) offsetof(STATUS_VAR, ha_read_key_count), SHOW_LONG_STATUS},
  {"Handler_read_last",        (char*) offsetof(STATUS_VAR, ha_read_last_count), SHOW_LONG_STATUS},
  {"Handler_read_next",        (char*) offsetof(STATUS_VAR, ha_read_next_count), SHOW_LONG_STATUS},
  {"Handler_read_prev",        (char*) offsetof(STATUS_VAR, ha_read_prev_count), SHOW_LONG_STATUS},
  {"Handler_read_rnd",         (char*) offsetof(STATUS_VAR, ha_read_rnd_count), SHOW_LONG_STATUS},
  {"Handler_read_rnd_deleted", (char*) offsetof(STATUS_VAR, ha_read_rnd_deleted_count), SHOW_LONG_STATUS},
  {"Handler_read_rnd_next",    (char*) offsetof(STATUS_VAR, ha_read_rnd_next_count), SHOW_LONG_STATUS},
  {"Handler_rollback",         (char*) offsetof(STATUS_VAR, ha_rollback_count), SHOW_LONG_STATUS},
  {"Handler_savepoint",        (char*) offsetof(STATUS_VAR, ha_savepoint_count), SHOW_LONG_STATUS},
  {"Handler_savepoint_rollback",(char*) offsetof(STATUS_VAR, ha_savepoint_rollback_count), SHOW_LONG_STATUS},
  {"Handler_tmp_update",       (char*) offsetof(STATUS_VAR, ha_tmp_update_count), SHOW_LONG_STATUS},
  {"Handler_tmp_write",        (char*) offsetof(STATUS_VAR, ha_tmp_write_count), SHOW_LONG_STATUS},
  {"Handler_update",           (char*) offsetof(STATUS_VAR, ha_update_count), SHOW_LONG_STATUS},
  {"Handler_write",            (char*) offsetof(STATUS_VAR, ha_write_count), SHOW_LONG_STATUS},
  {"Key",                      (char*) &show_default_keycache, SHOW_FUNC},
  {"Last_query_cost",          (char*) offsetof(STATUS_VAR, last_query_cost), SHOW_DOUBLE_STATUS},
  {"Max_used_connections",     (char*) &max_used_connections,  SHOW_LONG},
  {"Not_flushed_delayed_rows", (char*) &delayed_rows_in_use,    SHOW_LONG_NOFLUSH},
  {"Open_files",               (char*) &my_file_opened,         SHOW_LONG_NOFLUSH},
  {"Open_streams",             (char*) &my_stream_opened,       SHOW_LONG_NOFLUSH},
  {"Open_table_definitions",   (char*) &show_table_definitions, SHOW_FUNC},
  {"Open_tables",              (char*) &show_open_tables,       SHOW_FUNC},
  {"Opened_files",             (char*) &my_file_total_opened, SHOW_LONG_NOFLUSH},
  {"Opened_tables",            (char*) offsetof(STATUS_VAR, opened_tables), SHOW_LONG_STATUS},
  {"Opened_table_definitions", (char*) offsetof(STATUS_VAR, opened_shares), SHOW_LONG_STATUS},
  {"Prepared_stmt_count",      (char*) &show_prepared_stmt_count, SHOW_FUNC},
  {"Rows_sent",                (char*) offsetof(STATUS_VAR, rows_sent), SHOW_LONGLONG_STATUS},
  {"Rows_read",                (char*) offsetof(STATUS_VAR, rows_read), SHOW_LONGLONG_STATUS},
  {"Rows_tmp_read",            (char*) offsetof(STATUS_VAR, rows_tmp_read), SHOW_LONGLONG_STATUS},
#ifdef HAVE_QUERY_CACHE
  {"Qcache_free_blocks",       (char*) &query_cache.free_memory_blocks, SHOW_LONG_NOFLUSH},
  {"Qcache_free_memory",       (char*) &query_cache.free_memory, SHOW_LONG_NOFLUSH},
  {"Qcache_hits",              (char*) &query_cache.hits,       SHOW_LONG},
  {"Qcache_inserts",           (char*) &query_cache.inserts,    SHOW_LONG},
  {"Qcache_lowmem_prunes",     (char*) &query_cache.lowmem_prunes, SHOW_LONG},
  {"Qcache_not_cached",        (char*) &query_cache.refused,    SHOW_LONG},
  {"Qcache_queries_in_cache",  (char*) &query_cache.queries_in_cache, SHOW_LONG_NOFLUSH},
  {"Qcache_total_blocks",      (char*) &query_cache.total_blocks, SHOW_LONG_NOFLUSH},
#endif /*HAVE_QUERY_CACHE*/
  {"Queries",                  (char*) &show_queries,            SHOW_FUNC},
  {"Questions",                (char*) offsetof(STATUS_VAR, questions), SHOW_LONG_STATUS},
#ifdef HAVE_REPLICATION
  {"Rpl_status",               (char*) &show_rpl_status,          SHOW_FUNC},
#endif
  {"Select_full_join",         (char*) offsetof(STATUS_VAR, select_full_join_count), SHOW_LONG_STATUS},
  {"Select_full_range_join",   (char*) offsetof(STATUS_VAR, select_full_range_join_count), SHOW_LONG_STATUS},
  {"Select_range",             (char*) offsetof(STATUS_VAR, select_range_count), SHOW_LONG_STATUS},
  {"Select_range_check",       (char*) offsetof(STATUS_VAR, select_range_check_count), SHOW_LONG_STATUS},
  {"Select_scan",	       (char*) offsetof(STATUS_VAR, select_scan_count), SHOW_LONG_STATUS},
  {"Slave_open_temp_tables",   (char*) &slave_open_temp_tables, SHOW_LONG},
#ifdef HAVE_REPLICATION
  {"Slave_retried_transactions",(char*) &show_slave_retried_trans, SHOW_FUNC},
  {"Slave_heartbeat_period",   (char*) &show_heartbeat_period, SHOW_FUNC},
  {"Slave_received_heartbeats",(char*) &show_slave_received_heartbeats, SHOW_FUNC},
  {"Slave_running",            (char*) &show_slave_running,     SHOW_FUNC},
#endif
  {"Slow_launch_threads",      (char*) &slow_launch_threads,    SHOW_LONG},
  {"Slow_queries",             (char*) offsetof(STATUS_VAR, long_query_count), SHOW_LONG_STATUS},
  {"Sort_merge_passes",	       (char*) offsetof(STATUS_VAR, filesort_merge_passes), SHOW_LONG_STATUS},
  {"Sort_range",	       (char*) offsetof(STATUS_VAR, filesort_range_count), SHOW_LONG_STATUS},
  {"Sort_rows",		       (char*) offsetof(STATUS_VAR, filesort_rows), SHOW_LONG_STATUS},
  {"Sort_scan",		       (char*) offsetof(STATUS_VAR, filesort_scan_count), SHOW_LONG_STATUS},
#ifdef HAVE_OPENSSL
#ifndef EMBEDDED_LIBRARY
  {"Ssl_accept_renegotiates",  (char*) &show_ssl_ctx_sess_accept_renegotiate, SHOW_FUNC},
  {"Ssl_accepts",              (char*) &show_ssl_ctx_sess_accept, SHOW_FUNC},
  {"Ssl_callback_cache_hits",  (char*) &show_ssl_ctx_sess_cb_hits, SHOW_FUNC},
  {"Ssl_cipher",               (char*) &show_ssl_get_cipher, SHOW_FUNC},
  {"Ssl_cipher_list",          (char*) &show_ssl_get_cipher_list, SHOW_FUNC},
  {"Ssl_client_connects",      (char*) &show_ssl_ctx_sess_connect, SHOW_FUNC},
  {"Ssl_connect_renegotiates", (char*) &show_ssl_ctx_sess_connect_renegotiate, SHOW_FUNC},
  {"Ssl_ctx_verify_depth",     (char*) &show_ssl_ctx_get_verify_depth, SHOW_FUNC},
  {"Ssl_ctx_verify_mode",      (char*) &show_ssl_ctx_get_verify_mode, SHOW_FUNC},
  {"Ssl_default_timeout",      (char*) &show_ssl_get_default_timeout, SHOW_FUNC},
  {"Ssl_finished_accepts",     (char*) &show_ssl_ctx_sess_accept_good, SHOW_FUNC},
  {"Ssl_finished_connects",    (char*) &show_ssl_ctx_sess_connect_good, SHOW_FUNC},
  {"Ssl_session_cache_hits",   (char*) &show_ssl_ctx_sess_hits, SHOW_FUNC},
  {"Ssl_session_cache_misses", (char*) &show_ssl_ctx_sess_misses, SHOW_FUNC},
  {"Ssl_session_cache_mode",   (char*) &show_ssl_ctx_get_session_cache_mode, SHOW_FUNC},
  {"Ssl_session_cache_overflows", (char*) &show_ssl_ctx_sess_cache_full, SHOW_FUNC},
  {"Ssl_session_cache_size",   (char*) &show_ssl_ctx_sess_get_cache_size, SHOW_FUNC},
  {"Ssl_session_cache_timeouts", (char*) &show_ssl_ctx_sess_timeouts, SHOW_FUNC},
  {"Ssl_sessions_reused",      (char*) &show_ssl_session_reused, SHOW_FUNC},
  {"Ssl_used_session_cache_entries",(char*) &show_ssl_ctx_sess_number, SHOW_FUNC},
  {"Ssl_verify_depth",         (char*) &show_ssl_get_verify_depth, SHOW_FUNC},
  {"Ssl_verify_mode",          (char*) &show_ssl_get_verify_mode, SHOW_FUNC},
  {"Ssl_version",              (char*) &show_ssl_get_version, SHOW_FUNC},
#endif
#endif /* HAVE_OPENSSL */
  {"Syncs",                    (char*) &my_sync_count,          SHOW_LONG_NOFLUSH},
  /*
    Expression cache used only for caching subqueries now, so its statistic
    variables we call subquery_cache*.
  */
  {"Subquery_cache_hit",       (char*) &subquery_cache_hit,     SHOW_LONG},
  {"Subquery_cache_miss",      (char*) &subquery_cache_miss,    SHOW_LONG},
  {"Table_locks_immediate",    (char*) &locks_immediate,        SHOW_LONG},
  {"Table_locks_waited",       (char*) &locks_waited,           SHOW_LONG},
#ifdef HAVE_MMAP
  {"Tc_log_max_pages_used",    (char*) &tc_log_max_pages_used,  SHOW_LONG},
  {"Tc_log_page_size",         (char*) &tc_log_page_size,       SHOW_LONG_NOFLUSH},
  {"Tc_log_page_waits",        (char*) &tc_log_page_waits,      SHOW_LONG},
#endif
#ifdef HAVE_POOL_OF_THREADS
  {"Threadpool_idle_threads",  (char *) &show_threadpool_idle_threads, SHOW_FUNC},
  {"Threadpool_threads",       (char *) &tp_stats.num_worker_threads, SHOW_INT},
#endif
  {"Threads_cached",           (char*) &cached_thread_count,    SHOW_LONG_NOFLUSH},
  {"Threads_connected",        (char*) &connection_count,       SHOW_INT},
  {"Threads_created",	       (char*) &thread_created,		SHOW_LONG_NOFLUSH},
  {"Threads_running",          (char*) &thread_running,         SHOW_INT},
  {"Uptime",                   (char*) &show_starttime,         SHOW_FUNC},
#ifdef ENABLED_PROFILING
  {"Uptime_since_flush_status",(char*) &show_flushstatustime,   SHOW_FUNC},
#endif
  {NullS, NullS, SHOW_LONG}
};

bool add_terminator(DYNAMIC_ARRAY *options)
{
  my_option empty_element= {0, 0, 0, 0, 0, 0, GET_NO_ARG, NO_ARG, 0, 0, 0, 0, 0, 0};
  return insert_dynamic(options, (uchar *)&empty_element);
}

#ifndef EMBEDDED_LIBRARY
static void print_version(void)
{
  set_server_version();

  printf("%s  Ver %s for %s on %s (%s)\n",my_progname,
	 server_version,SYSTEM_TYPE,MACHINE_TYPE, MYSQL_COMPILATION_COMMENT);
}

/** Compares two options' names, treats - and _ the same */
static int option_cmp(my_option *a, my_option *b)
{
  const char *sa= a->name;
  const char *sb= b->name;
  for (; *sa || *sb; sa++, sb++)
  {
    if (*sa < *sb)
    {
      if (*sa == '-' && *sb == '_')
        continue;
      else
        return -1;
    }
    if (*sa > *sb)
    {
      if (*sa == '_' && *sb == '-')
        continue;
      else
        return 1;
    }
  }
  DBUG_ASSERT(a->name == b->name);
  return 0;
}

static void print_help()
{
  MEM_ROOT mem_root;
  init_alloc_root(&mem_root, 4096, 4096);

  pop_dynamic(&all_options);
  sys_var_add_options(&all_options, sys_var::PARSE_EARLY);
  add_plugin_options(&all_options, &mem_root);
  sort_dynamic(&all_options, (qsort_cmp) option_cmp);
  add_terminator(&all_options);

  my_print_help((my_option*) all_options.buffer);
  my_print_variables((my_option*) all_options.buffer);

  free_root(&mem_root, MYF(0));
}

static void usage(void)
{
  DBUG_ENTER("usage");
  if (!(default_charset_info= get_charset_by_csname(default_character_set_name,
					           MY_CS_PRIMARY,
						   MYF(MY_WME))))
    exit(1);
  if (!default_collation_name)
    default_collation_name= (char*) default_charset_info->name;
  print_version();
  puts("\
Copyright (C) 2000-2008 MySQL AB, by Monty and others.\n\
Copyright (C) 2000, 2011 Oracle.\n\
Copyright (C) 2009-2011 Monty Program Ab.\n\
This software comes with ABSOLUTELY NO WARRANTY. This is free software,\n\
and you are welcome to modify and redistribute it under the GPL license\n\n\
Starts the MariaDB database server.\n");

  printf("Usage: %s [OPTIONS]\n", my_progname);
  if (!opt_verbose)
    puts("\nFor more help options (several pages), use mysqld --verbose --help.");
  else
  {
#ifdef __WIN__
  puts("NT and Win32 specific options:\n\
  --install                     Install the default service (NT).\n\
  --install-manual              Install the default service started manually (NT).\n\
  --install service_name        Install an optional service (NT).\n\
  --install-manual service_name Install an optional service started manually (NT).\n\
  --remove                      Remove the default service from the service list (NT).\n\
  --remove service_name         Remove the service_name from the service list (NT).\n\
  --enable-named-pipe           Only to be used for the default server (NT).\n\
  --standalone                  Dummy option to start as a standalone server (NT).\
");
  puts("");
#endif
  print_defaults(MYSQL_CONFIG_NAME,load_default_groups);
  puts("");
  set_ports();

  /* Print out all the options including plugin supplied options */
  print_help();

  if (! plugins_are_initialized)
  {
    puts("\n\
Plugins have parameters that are not reflected in this list\n\
because execution stopped before plugins were initialized.");
  }

  puts("\n\
To see what values a running MySQL server is using, type\n\
'mysqladmin variables' instead of 'mysqld --verbose --help'.");
  }
  DBUG_VOID_RETURN;
}
#endif /*!EMBEDDED_LIBRARY*/

/**
  Initialize MySQL global variables to default values.

  @note
    The reason to set a lot of global variables to zero is to allow one to
    restart the embedded server with a clean environment
    It's also needed on some exotic platforms where global variables are
    not set to 0 when a program starts.

    We don't need to set variables refered to in my_long_options
    as these are initialized by my_getopt.
*/

static int mysql_init_variables(void)
{
  /* Things reset to zero */
  opt_skip_slave_start= opt_reckless_slave = 0;
  mysql_home[0]= pidfile_name[0]= log_error_file[0]= 0;
#if defined(HAVE_REALPATH) && !defined(HAVE_valgrind) && !defined(HAVE_BROKEN_REALPATH)
  /*  We can only test for sub paths if my_symlink.c is using realpath */
  myisam_test_invalid_symlink= test_if_data_home_dir;
#endif
  opt_log= opt_slow_log= 0;
  opt_bin_log= 0;
  opt_disable_networking= opt_skip_show_db=0;
  opt_skip_name_resolve= 0;
  opt_ignore_builtin_innodb= 0;
  opt_logname= opt_binlog_index_name= opt_slow_logname= 0;
  opt_log_basename= 0;
  opt_tc_log_file= (char *)"tc.log";      // no hostname in tc_log file name !
  opt_secure_auth= 0;
  opt_bootstrap= opt_myisam_log= 0;
  mqh_used= 0;
  kill_in_progress= 0;
  cleanup_done= 0;
  server_id_supplied= 0;
  test_flags= select_errors= dropping_tables= ha_open_options=0;
  thread_count= thread_running= kill_cached_threads= wake_thread=0;
  slave_open_temp_tables= 0;
  cached_thread_count= 0;
  opt_endinfo= using_udf_functions= 0;
  opt_using_transactions= 0;
  abort_loop= select_thread_in_use= signal_thread_in_use= 0;
  ready_to_exit= shutdown_in_progress= grant_option= 0;
  aborted_threads= aborted_connects= 0;
  subquery_cache_miss= subquery_cache_hit= 0;
  delayed_insert_threads= delayed_insert_writes= delayed_rows_in_use= 0;
  delayed_insert_errors= thread_created= 0;
  specialflag= 0;
  binlog_cache_use=  binlog_cache_disk_use= 0;
  max_used_connections= slow_launch_threads = 0;
  mysqld_user= mysqld_chroot= opt_init_file= opt_bin_logname = 0;
  prepared_stmt_count= 0;
  mysqld_unix_port= opt_mysql_tmpdir= my_bind_addr_str= NullS;
  bzero((uchar*) &mysql_tmpdir_list, sizeof(mysql_tmpdir_list));
  bzero((char *) &global_status_var, sizeof(global_status_var));
  opt_large_pages= 0;
  opt_super_large_pages= 0;
#if defined(ENABLED_DEBUG_SYNC)
  opt_debug_sync_timeout= 0;
#endif /* defined(ENABLED_DEBUG_SYNC) */
  key_map_full.set_all();

  /* Character sets */
  system_charset_info= &my_charset_utf8_general_ci;
  files_charset_info= &my_charset_utf8_general_ci;
  national_charset_info= &my_charset_utf8_general_ci;
  table_alias_charset= &my_charset_bin;
  character_set_filesystem= &my_charset_bin;

  opt_specialflag= SPECIAL_ENGLISH;
  unix_sock= base_ip_sock= extra_ip_sock= INVALID_SOCKET;
  mysql_home_ptr= mysql_home;
  pidfile_name_ptr= pidfile_name;
  log_error_file_ptr= log_error_file;
  lc_messages_dir_ptr= lc_messages_dir;
  protocol_version= PROTOCOL_VERSION;
  what_to_log= ~ (1L << (uint) COM_TIME);
  refresh_version= 1L;	/* Increments on each reload */
  global_query_id= thread_id= 1L;
  my_atomic_rwlock_init(&global_query_id_lock);
  my_atomic_rwlock_init(&thread_running_lock);
  strmov(server_version, MYSQL_SERVER_VERSION);
  threads.empty();
  thread_cache.empty();
  key_caches.empty();
  if (!(dflt_key_cache= get_or_create_key_cache(default_key_cache_base.str,
                                                default_key_cache_base.length)))
  {
    sql_print_error("Cannot allocate the keycache");
    return 1;
  }

  /* set key_cache_hash.default_value = dflt_key_cache */
  multi_keycache_init();

  /* Set directory paths */
  mysql_real_data_home_len=
    strmake(mysql_real_data_home, get_relative_path(MYSQL_DATADIR),
            sizeof(mysql_real_data_home)-1) - mysql_real_data_home;
  /* Replication parameters */
  master_info_file= (char*) "master.info",
    relay_log_info_file= (char*) "relay-log.info";
  report_user= report_password = report_host= 0;	/* TO BE DELETED */
  opt_relay_logname= opt_relaylog_index_name= 0;

  /* Variables in libraries */
  charsets_dir= 0;
  default_character_set_name= (char*) MYSQL_DEFAULT_CHARSET_NAME;
  default_collation_name= compiled_default_collation_name;
  character_set_filesystem_name= (char*) "binary";
  lc_messages= (char*) "en_US";
  lc_time_names_name= (char*) "en_US";
  
  /* Variables that depends on compile options */
#ifndef DBUG_OFF
  default_dbug_option=IF_WIN("d:t:i:O,\\mysqld.trace",
			     "d:t:i:o,/tmp/mysqld.trace");
  current_dbug_option= default_dbug_option;
#endif
  opt_error_log= IF_WIN(1,0);
#ifdef ENABLED_PROFILING
    have_profiling = SHOW_OPTION_YES;
#else
    have_profiling = SHOW_OPTION_NO;
#endif

#if defined(HAVE_OPENSSL) && !defined(EMBEDDED_LIBRARY)
  have_ssl=SHOW_OPTION_YES;
#else
  have_ssl=SHOW_OPTION_NO;
#endif
#ifdef HAVE_BROKEN_REALPATH
  have_symlink=SHOW_OPTION_NO;
#else
  have_symlink=SHOW_OPTION_YES;
#endif
#ifdef HAVE_DLOPEN
  have_dlopen=SHOW_OPTION_YES;
#else
  have_dlopen=SHOW_OPTION_NO;
#endif
#ifdef HAVE_QUERY_CACHE
  have_query_cache=SHOW_OPTION_YES;
#else
  have_query_cache=SHOW_OPTION_NO;
#endif
#ifdef HAVE_SPATIAL
  have_geometry=SHOW_OPTION_YES;
#else
  have_geometry=SHOW_OPTION_NO;
#endif
#ifdef HAVE_RTREE_KEYS
  have_rtree_keys=SHOW_OPTION_YES;
#else
  have_rtree_keys=SHOW_OPTION_NO;
#endif
#ifdef HAVE_CRYPT
  have_crypt=SHOW_OPTION_YES;
#else
  have_crypt=SHOW_OPTION_NO;
#endif
#ifdef HAVE_COMPRESS
  have_compress= SHOW_OPTION_YES;
#else
  have_compress= SHOW_OPTION_NO;
#endif
#ifdef HAVE_LIBWRAP
  libwrapName= NullS;
#endif
#ifdef HAVE_OPENSSL
  des_key_file = 0;
#ifndef EMBEDDED_LIBRARY
  ssl_acceptor_fd= 0;
#endif /* ! EMBEDDED_LIBRARY */
#endif /* HAVE_OPENSSL */
#ifdef HAVE_SMEM
  shared_memory_base_name= default_shared_memory_base_name;
#endif

#if defined(__WIN__)
  /* Allow Win32 users to move MySQL anywhere */
  {
    char prg_dev[LIBLEN];
    char executing_path_name[LIBLEN];
    if (!test_if_hard_path(my_progname))
    {
      // we don't want to use GetModuleFileName inside of my_path since
      // my_path is a generic path dereferencing function and here we care
      // only about the executing binary.
      GetModuleFileName(NULL, executing_path_name, sizeof(executing_path_name));
      my_path(prg_dev, executing_path_name, NULL);
    }
    else
      my_path(prg_dev, my_progname, "mysql/bin");
    strcat(prg_dev,"/../");			// Remove 'bin' to get base dir
    cleanup_dirname(mysql_home,prg_dev);
  }
#else
  const char *tmpenv;
  if (!(tmpenv = getenv("MY_BASEDIR_VERSION")))
    tmpenv = DEFAULT_MYSQL_HOME;
  (void) strmake(mysql_home, tmpenv, sizeof(mysql_home)-1);
#endif
  return 0;
}

my_bool
mysqld_get_one_option(int optid,
                      const struct my_option *opt __attribute__((unused)),
                      char *argument)
{
  switch(optid) {
  case '#':
#ifndef DBUG_OFF
    if (!argument)
      argument= (char*) default_dbug_option;
    if (argument[0] == '0' && !argument[1])
    {
      DEBUGGER_OFF;
      break;
    }
    DEBUGGER_ON;
    if (argument[0] == '1' && !argument[1])
      break;
    DBUG_SET_INITIAL(argument);
    opt_endinfo=1;				/* unireg: memory allocation */
#else
    sql_print_warning("'%s' is disabled in this build", opt->name);
#endif
    break;
  case OPT_DEPRECATED_OPTION:
    sql_print_warning("'%s' is deprecated. It does nothing and exists only "
                      "for compatiblity with old my.cnf files.",
                      opt->name);
    break;
  case 'a':
    global_system_variables.sql_mode= MODE_ANSI;
    global_system_variables.tx_isolation= ISO_SERIALIZABLE;
    break;
  case 'b':
    strmake(mysql_home,argument,sizeof(mysql_home)-1);
    break;
  case 'C':
    if (default_collation_name == compiled_default_collation_name)
      default_collation_name= 0;
    break;
  case 'l':
    WARN_DEPRECATED(NULL, 7, 0, "--log", "'--general-log'/'--general-log-file'");
    opt_log=1;
    break;
  case 'h':
    strmake(mysql_real_data_home,argument, sizeof(mysql_real_data_home)-1);
    /* Correct pointer set by my_getopt (for embedded library) */
    mysql_real_data_home_ptr= mysql_real_data_home;
    break;
  case 'u':
    if (!mysqld_user || !strcmp(mysqld_user, argument))
      mysqld_user= argument;
    else
      sql_print_warning("Ignoring user change to '%s' because the user was set to '%s' earlier on the command line\n", argument, mysqld_user);
    break;
  case 'L':
    strmake(lc_messages_dir, argument, sizeof(lc_messages_dir)-1);
    lc_messages_dir_ptr= lc_messages_dir;
    break;
  case OPT_BINLOG_FORMAT:
    binlog_format_used= true;
    break;
#include <sslopt-case.h>
#ifndef EMBEDDED_LIBRARY
  case 'V':
    print_version();
    opt_abort= 1;                    // Abort after parsing all options
    break;
#endif /*EMBEDDED_LIBRARY*/
  case 'W':
    if (!argument)
      global_system_variables.log_warnings++;
    else if (argument == disabled_my_option)
      global_system_variables.log_warnings= 0L;
    else
      global_system_variables.log_warnings= atoi(argument);
    break;
  case 'T':
    test_flags= argument ? (uint) atoi(argument) : 0;
    opt_endinfo=1;
    break;
  case (int) OPT_ISAM_LOG:
    opt_myisam_log=1;
    break;
  case (int) OPT_BIN_LOG:
    opt_bin_log= test(argument != disabled_my_option);
    break;
  case (int) OPT_LOG_BASENAME:
  {
    if (opt_log_basename[0] == 0 || strchr(opt_log_basename, FN_EXTCHAR) ||
        strchr(opt_log_basename,FN_LIBCHAR))
    {
      sql_print_error("Wrong argument for --log-basename. It can't be empty or contain '.' or '" FN_DIRSEP "'");
      return 1;
    }
    if (log_error_file_ptr != disabled_my_option)
      log_error_file_ptr= opt_log_basename;

    make_default_log_name(&opt_logname, ".log", false);
    make_default_log_name(&opt_slow_logname, "-slow.log", false);
    make_default_log_name(&opt_bin_logname, "-bin", true);
    make_default_log_name(&opt_binlog_index_name, "-bin.index", true);
    make_default_log_name(&opt_relay_logname, "-relay-bin", true);
    make_default_log_name(&opt_relaylog_index_name, "-relay-bin.index", true);

    pidfile_name_ptr= pidfile_name;
    strmake(pidfile_name, argument, sizeof(pidfile_name)-5);
    strmov(fn_ext(pidfile_name),".pid");

    /* check for errors */
    if (!opt_bin_logname || !opt_relaylog_index_name || ! opt_logname ||
        ! opt_slow_logname || !pidfile_name_ptr)
      return 1;                                 // out of memory error
    break;
  }
#ifdef HAVE_REPLICATION
  case (int)OPT_REPLICATE_IGNORE_DB:
  {
    rpl_filter->add_ignore_db(argument);
    break;
  }
  case (int)OPT_REPLICATE_DO_DB:
  {
    rpl_filter->add_do_db(argument);
    break;
  }
  case (int)OPT_REPLICATE_REWRITE_DB:
  {
    /* See also OPT_REWRITE_DB handling in client/mysqlbinlog.cc */
    char* key = argument,*p, *val;

    if (!(p= strstr(argument, "->")))
    {
      sql_print_error("Bad syntax in replicate-rewrite-db - missing '->'!\n");
      return 1;
    }
    val= p--;
    while (my_isspace(mysqld_charset, *p) && p > argument)
      *p-- = 0;
    if (p == argument)
    {
      sql_print_error("Bad syntax in replicate-rewrite-db - empty FROM db!\n");
      return 1;
    }
    *val= 0;
    val+= 2;
    while (*val && my_isspace(mysqld_charset, *val))
      val++;
    if (!*val)
    {
      sql_print_error("Bad syntax in replicate-rewrite-db - empty TO db!\n");
      return 1;
    }

    rpl_filter->add_db_rewrite(key, val);
    break;
  }

  case (int)OPT_BINLOG_IGNORE_DB:
  {
    binlog_filter->add_ignore_db(argument);
    break;
  }
  case (int)OPT_BINLOG_DO_DB:
  {
    binlog_filter->add_do_db(argument);
    break;
  }
  case (int)OPT_REPLICATE_DO_TABLE:
  {
    if (rpl_filter->add_do_table(argument))
    {
      sql_print_error("Could not add do table rule '%s'!\n", argument);
      return 1;
    }
    break;
  }
  case (int)OPT_REPLICATE_WILD_DO_TABLE:
  {
    if (rpl_filter->add_wild_do_table(argument))
    {
      sql_print_error("Could not add do table rule '%s'!\n", argument);
      return 1;
    }
    break;
  }
  case (int)OPT_REPLICATE_WILD_IGNORE_TABLE:
  {
    if (rpl_filter->add_wild_ignore_table(argument))
    {
      sql_print_error("Could not add ignore table rule '%s'!\n", argument);
      return 1;
    }
    break;
  }
  case (int)OPT_REPLICATE_IGNORE_TABLE:
  {
    if (rpl_filter->add_ignore_table(argument))
    {
      sql_print_error("Could not add ignore table rule '%s'!\n", argument);
      return 1;
    }
    break;
  }
#endif /* HAVE_REPLICATION */
  case (int) OPT_SLOW_QUERY_LOG:
    WARN_DEPRECATED(NULL, 7, 0, "--log-slow-queries", "'--slow-query-log'/'--slow-query-log-file'");
    opt_slow_log= 1;
    break;
  case (int) OPT_SAFE:
    opt_specialflag|= SPECIAL_SAFE_MODE | SPECIAL_NO_NEW_FUNC;
    delay_key_write_options= (uint) DELAY_KEY_WRITE_NONE;
    myisam_recover_options= HA_RECOVER_DEFAULT;
    ha_open_options&= ~(HA_OPEN_DELAY_KEY_WRITE);
#ifdef HAVE_QUERY_CACHE
    query_cache_size=0;
#endif
    break;
  case (int) OPT_SKIP_PRIOR:
    opt_specialflag|= SPECIAL_NO_PRIOR;
    sql_print_warning("The --skip-thread-priority startup option is deprecated "
                      "and will be removed in MySQL 7.0. This option has no effect "
                      "as the implied behavior is already the default.");
    break;
  case (int) OPT_SKIP_HOST_CACHE:
    opt_specialflag|= SPECIAL_NO_HOST_CACHE;
    break;
  case (int) OPT_SKIP_RESOLVE:
    opt_skip_name_resolve= 1;
    opt_specialflag|=SPECIAL_NO_RESOLVE;
    break;
  case (int) OPT_WANT_CORE:
    test_flags |= TEST_CORE_ON_SIGNAL;
    break;
  case (int) OPT_BIND_ADDRESS:
    {
      struct addrinfo *res_lst, hints;    

      bzero(&hints, sizeof(struct addrinfo));
      hints.ai_socktype= SOCK_STREAM;
      hints.ai_protocol= IPPROTO_TCP;

      if (getaddrinfo(argument, NULL, &hints, &res_lst) != 0) 
      {
        sql_print_error("Can't start server: cannot resolve hostname!");
        return 1;
      }

      if (res_lst->ai_next)
      {
        sql_print_error("Can't start server: bind-address refers to multiple interfaces!");
        return 1;
      }
      freeaddrinfo(res_lst);
    }
    break;
  case OPT_CONSOLE:
    if (opt_console)
      opt_error_log= 0;			// Force logs to stdout
    break;
  case OPT_BOOTSTRAP:
    opt_noacl=opt_bootstrap=1;
    break;
  case OPT_SERVER_ID:
    server_id_supplied = 1;
    break;
  case OPT_ONE_THREAD:
    thread_handling= SCHEDULER_NO_THREADS;
    break;
  case OPT_LOWER_CASE_TABLE_NAMES:
    lower_case_table_names_used= 1;
    break;
#if defined(ENABLED_DEBUG_SYNC)
  case OPT_DEBUG_SYNC_TIMEOUT:
    /*
      Debug Sync Facility. See debug_sync.cc.
      Default timeout for WAIT_FOR action.
      Default value is zero (facility disabled).
      If option is given without an argument, supply a non-zero value.
    */
    if (!argument)
    {
      /* purecov: begin tested */
      opt_debug_sync_timeout= DEBUG_SYNC_DEFAULT_WAIT_TIMEOUT;
      /* purecov: end */
    }
    break;
#endif /* defined(ENABLED_DEBUG_SYNC) */
  case OPT_ENGINE_CONDITION_PUSHDOWN:
    /*
      The last of --engine-condition-pushdown and --optimizer_switch on
      command line wins (see get_options().
    */
    if (global_system_variables.engine_condition_pushdown)
      global_system_variables.optimizer_switch|=
        OPTIMIZER_SWITCH_ENGINE_CONDITION_PUSHDOWN;
    else
      global_system_variables.optimizer_switch&=
        ~OPTIMIZER_SWITCH_ENGINE_CONDITION_PUSHDOWN;
    break;
  case OPT_LOG_ERROR:
    /*
      "No --log-error" == "write errors to stderr",
      "--log-error without argument" == "write errors to a file".
    */
    if (argument == NULL) /* no argument */
      log_error_file_ptr= const_cast<char*>("");
    break;
  case OPT_MAX_LONG_DATA_SIZE:
    max_long_data_size_used= true;
    break;
  }
  return 0;
}


/** Handle arguments for multiple key caches. */

C_MODE_START

static void*
mysql_getopt_value(const char *keyname, uint key_length,
		   const struct my_option *option, int *error)
{
  if (error)
    *error= 0;
  switch (option->id) {
  case OPT_KEY_BUFFER_SIZE:
  case OPT_KEY_CACHE_BLOCK_SIZE:
  case OPT_KEY_CACHE_DIVISION_LIMIT:
  case OPT_KEY_CACHE_AGE_THRESHOLD:
  case OPT_KEY_CACHE_PARTITIONS:
  {
    KEY_CACHE *key_cache;
    if (!(key_cache= get_or_create_key_cache(keyname, key_length)))
    {
      if (error)
        *error= EXIT_OUT_OF_MEMORY;
      return 0;
    }
    switch (option->id) {
    case OPT_KEY_BUFFER_SIZE:
      return &key_cache->param_buff_size;
    case OPT_KEY_CACHE_BLOCK_SIZE:
      return &key_cache->param_block_size;
    case OPT_KEY_CACHE_DIVISION_LIMIT:
      return &key_cache->param_division_limit;
    case OPT_KEY_CACHE_AGE_THRESHOLD:
      return &key_cache->param_age_threshold;
    case OPT_KEY_CACHE_PARTITIONS:
      return (uchar**) &key_cache->param_partitions;
    }
  }
  }
  return option->value;
}

static void option_error_reporter(enum loglevel level, const char *format, ...)
{
  va_list args;
  va_start(args, format);

  /* Don't print warnings for --loose options during bootstrap */
  if (level == ERROR_LEVEL || !opt_bootstrap ||
      global_system_variables.log_warnings)
  {
    vprint_msg_to_log(level, format, args);
  }
  va_end(args);
}

C_MODE_END

/**
  Get server options from the command line,
  and perform related server initializations.
  @param [in, out] argc_ptr       command line options (count)
  @param [in, out] argv_ptr       command line options (values)
  @return 0 on success

  @todo
  - FIXME add EXIT_TOO_MANY_ARGUMENTS to "mysys_err.h" and return that code?
*/
static int get_options(int *argc_ptr, char ***argv_ptr)
{
  int ho_error;

  my_getopt_register_get_addr(mysql_getopt_value);
  my_getopt_error_reporter= option_error_reporter;

  /* prepare all_options array */
  my_init_dynamic_array(&all_options, sizeof(my_option),
                        array_elements(my_long_options),
                        array_elements(my_long_options)/4);
  for (my_option *opt= my_long_options;
       opt < my_long_options + array_elements(my_long_options) - 1;
       opt++)
    insert_dynamic(&all_options, (uchar*) opt);
  sys_var_add_options(&all_options, 0);
  add_terminator(&all_options);

  /* Skip unknown options so that they may be processed later by plugins */
  my_getopt_skip_unknown= TRUE;

  if ((ho_error= handle_options(argc_ptr, argv_ptr, (my_option*)(all_options.buffer),
                                mysqld_get_one_option)))
    return ho_error;

  if (!opt_help)
    delete_dynamic(&all_options);
  else
    opt_abort= 1;

  /* Add back the program name handle_options removes */
  (*argc_ptr)++;
  (*argv_ptr)--;

  /*
    Options have been parsed. Now some of them need additional special
    handling, like custom value checking, checking of incompatibilites
    between options, setting of multiple variables, etc.
    Do them here.
  */

  if ((opt_log_slow_admin_statements || opt_log_queries_not_using_indexes ||
       opt_log_slow_slave_statements) &&
      !opt_slow_log)
    sql_print_warning("options --log-slow-admin-statements, --log-queries-not-using-indexes and --log-slow-slave-statements have no effect if --log_slow_queries is not set");
  if (global_system_variables.net_buffer_length > 
      global_system_variables.max_allowed_packet)
  {
    sql_print_warning("net_buffer_length (%lu) is set to be larger "
                      "than max_allowed_packet (%lu). Please rectify.",
                      global_system_variables.net_buffer_length, 
                      global_system_variables.max_allowed_packet);
  }

  if (log_error_file_ptr != disabled_my_option)
    opt_error_log= 1;
  else
    log_error_file_ptr= const_cast<char*>("");

  opt_init_connect.length=strlen(opt_init_connect.str);
  opt_init_slave.length=strlen(opt_init_slave.str);

  if (global_system_variables.low_priority_updates)
    thr_upgraded_concurrent_insert_lock= TL_WRITE_LOW_PRIORITY;

  if (ft_boolean_check_syntax_string((uchar*) ft_boolean_syntax))
  {
    sql_print_error("Invalid ft-boolean-syntax string: %s\n",
                    ft_boolean_syntax);
    return 1;
  }

  if (opt_disable_networking)
    mysqld_port= mysqld_extra_port= 0;

  if (opt_skip_show_db)
    opt_specialflag|= SPECIAL_SKIP_SHOW_DB;

  if (myisam_flush)
    flush_time= 0;

#ifdef HAVE_REPLICATION
  if (opt_slave_skip_errors)
    init_slave_skip_errors(opt_slave_skip_errors);
#endif

  if (global_system_variables.max_join_size == HA_POS_ERROR)
    global_system_variables.option_bits|= OPTION_BIG_SELECTS;
  else
    global_system_variables.option_bits&= ~OPTION_BIG_SELECTS;

  // Synchronize @@global.autocommit on --autocommit
  const ulonglong turn_bit_on= opt_autocommit ?
    OPTION_AUTOCOMMIT : OPTION_NOT_AUTOCOMMIT;
  global_system_variables.option_bits=
    (global_system_variables.option_bits &
     ~(OPTION_NOT_AUTOCOMMIT | OPTION_AUTOCOMMIT)) | turn_bit_on;

  global_system_variables.sql_mode=
    expand_sql_mode(global_system_variables.sql_mode);
#if defined(HAVE_BROKEN_REALPATH)
  my_use_symdir=0;
  my_disable_symlinks=1;
  have_symlink=SHOW_OPTION_NO;
#else
  if (!my_use_symdir)
  {
    my_disable_symlinks=1;
    have_symlink=SHOW_OPTION_DISABLED;
  }
#endif
  if (opt_debugging)
  {
    /* Allow break with SIGINT, no core or stack trace */
    test_flags|= TEST_SIGINT;
    opt_stack_trace= 1;
    test_flags&= ~TEST_CORE_ON_SIGNAL;
  }
  /* Set global MyISAM variables from delay_key_write_options */
  fix_delay_key_write(0, 0, OPT_GLOBAL);

#ifndef EMBEDDED_LIBRARY
  if (mysqld_chroot)
    set_root(mysqld_chroot);
#else
  thread_handling = SCHEDULER_NO_THREADS;
  max_allowed_packet= global_system_variables.max_allowed_packet;
  net_buffer_length= global_system_variables.net_buffer_length;
#endif
  if (fix_paths())
    return 1;

  /*
    Set some global variables from the global_system_variables
    In most cases the global variables will not be used
  */
  my_disable_locking= myisam_single_user= test(opt_external_locking == 0);
  my_default_record_cache_size=global_system_variables.read_buff_size;

  /*
    Log mysys errors when we don't have a thd or thd->log_all_errors is set
    (recovery) to the log.  This is mainly useful for debugging strange system
    errors.
  */
  if (global_system_variables.log_warnings >= 10)
    my_global_flags= MY_WME | ME_JUST_INFO;
  /* Log all errors not handled by thd->handle_error() to my_message_sql() */
  if (global_system_variables.log_warnings >= 11)
    my_global_flags|= ME_NOREFRESH;
  if (my_assert_on_error)
    debug_assert_if_crashed_table= 1;

  global_system_variables.long_query_time= (ulonglong)
    (global_system_variables.long_query_time_double * 1e6);

  if (opt_short_log_format)
    opt_specialflag|= SPECIAL_SHORT_LOG_FORMAT;

  if (init_global_datetime_format(MYSQL_TIMESTAMP_DATE,
                                  &global_date_format) ||
      init_global_datetime_format(MYSQL_TIMESTAMP_TIME,
                                  &global_time_format) ||
      init_global_datetime_format(MYSQL_TIMESTAMP_DATETIME,
                                  &global_datetime_format))
    return 1;

#ifdef EMBEDDED_LIBRARY
  one_thread_scheduler(thread_scheduler);
  one_thread_scheduler(extra_thread_scheduler);
#else
  if (thread_handling <= SCHEDULER_ONE_THREAD_PER_CONNECTION)
    one_thread_per_connection_scheduler(thread_scheduler, &max_connections,
                                        &connection_count);
  else if (thread_handling == SCHEDULER_NO_THREADS)
    one_thread_scheduler(thread_scheduler);
  else
    pool_of_threads_scheduler(thread_scheduler,  &max_connections,
                                        &connection_count); 

  one_thread_per_connection_scheduler(extra_thread_scheduler,
                                      &extra_max_connections,
                                      &extra_connection_count);
#endif

  global_system_variables.engine_condition_pushdown=
    test(global_system_variables.optimizer_switch &
         OPTIMIZER_SWITCH_ENGINE_CONDITION_PUSHDOWN);

  opt_readonly= read_only;

  /*
    If max_long_data_size is not specified explicitly use
    value of max_allowed_packet.
  */
  if (!max_long_data_size_used)
    max_long_data_size= global_system_variables.max_allowed_packet;

  /* Rember if max_user_connections was 0 at startup */
  max_user_connections_checking= global_system_variables.max_user_connections != 0;
  return 0;
}


/*
  Create version name for running mysqld version
  We automaticly add suffixes -debug, -embedded and -log to the version
  name to make the version more descriptive.
  (MYSQL_SERVER_SUFFIX is set by the compilation environment)
*/

void set_server_version(void)
{
  char *end= strxmov(server_version, MYSQL_SERVER_VERSION,
                     MYSQL_SERVER_SUFFIX_STR, NullS);
#ifdef EMBEDDED_LIBRARY
  end= strmov(end, "-embedded");
#endif
#ifndef DBUG_OFF
  if (!strstr(MYSQL_SERVER_SUFFIX_STR, "-debug"))
    end= strmov(end, "-debug");
#endif
  if (opt_log || opt_slow_log || opt_bin_log)
    strmov(end, "-log");                        // This may slow down system
}


static char *get_relative_path(const char *path)
{
  if (test_if_hard_path(path) &&
      is_prefix(path,DEFAULT_MYSQL_HOME) &&
      strcmp(DEFAULT_MYSQL_HOME,FN_ROOTDIR))
  {
    path+=(uint) strlen(DEFAULT_MYSQL_HOME);
    while (*path == FN_LIBCHAR || *path == FN_LIBCHAR2)
      path++;
  }
  return (char*) path;
}


/**
  Fix filename and replace extension where 'dir' is relative to
  mysql_real_data_home.
  @return
    1 if len(path) > FN_REFLEN
*/

bool
fn_format_relative_to_data_home(char * to, const char *name,
				const char *dir, const char *extension)
{
  char tmp_path[FN_REFLEN];
  if (!test_if_hard_path(dir))
  {
    strxnmov(tmp_path,sizeof(tmp_path)-1, mysql_real_data_home,
	     dir, NullS);
    dir=tmp_path;
  }
  return !fn_format(to, name, dir, extension,
		    MY_APPEND_EXT | MY_UNPACK_FILENAME | MY_SAFE_PATH);
}


/**
  Test a file path to determine if the path is compatible with the secure file
  path restriction.
 
  @param path null terminated character string

  @return
    @retval TRUE The path is secure
    @retval FALSE The path isn't secure
*/

bool is_secure_file_path(char *path)
{
  char buff1[FN_REFLEN], buff2[FN_REFLEN];
  size_t opt_secure_file_priv_len;
  /*
    All paths are secure if opt_secure_file_path is 0
  */
  if (!opt_secure_file_priv)
    return TRUE;

  opt_secure_file_priv_len= strlen(opt_secure_file_priv);

  if (strlen(path) >= FN_REFLEN)
    return FALSE;

  if (my_realpath(buff1, path, 0))
  {
    /*
      The supplied file path might have been a file and not a directory.
    */
    size_t length= dirname_length(path);        // Guaranteed to be < FN_REFLEN
    memcpy(buff2, path, length);
    buff2[length]= '\0';
    if (length == 0 || my_realpath(buff1, buff2, 0))
      return FALSE;
  }
  convert_dirname(buff2, buff1, NullS);
  if (!lower_case_file_system)
  {
    if (strncmp(opt_secure_file_priv, buff2, opt_secure_file_priv_len))
      return FALSE;
  }
  else
  {
    if (files_charset_info->coll->strnncoll(files_charset_info,
                                            (uchar *) buff2, strlen(buff2),
                                            (uchar *) opt_secure_file_priv,
                                            opt_secure_file_priv_len,
                                            TRUE))
      return FALSE;
  }
  return TRUE;
}


static int fix_paths(void)
{
  char buff[FN_REFLEN],*pos;
  DBUG_ENTER("fix_paths");

  convert_dirname(mysql_home,mysql_home,NullS);
  /* Resolve symlinks to allow 'mysql_home' to be a relative symlink */
  my_realpath(mysql_home,mysql_home,MYF(0));
  /* Ensure that mysql_home ends in FN_LIBCHAR */
  pos=strend(mysql_home);
  if (pos[-1] != FN_LIBCHAR)
  {
    pos[0]= FN_LIBCHAR;
    pos[1]= 0;
  }
  convert_dirname(lc_messages_dir, lc_messages_dir, NullS);
  convert_dirname(mysql_real_data_home,mysql_real_data_home,NullS);
  (void) my_load_path(mysql_home,mysql_home,""); // Resolve current dir
  (void) my_load_path(mysql_real_data_home,mysql_real_data_home,mysql_home);
  (void) my_load_path(pidfile_name, pidfile_name_ptr, mysql_real_data_home);

  convert_dirname(opt_plugin_dir, opt_plugin_dir_ptr ? opt_plugin_dir_ptr : 
                                  get_relative_path(PLUGINDIR), NullS);
  (void) my_load_path(opt_plugin_dir, opt_plugin_dir, mysql_home);
  opt_plugin_dir_ptr= opt_plugin_dir;
  pidfile_name_ptr= pidfile_name;

  my_realpath(mysql_unpacked_real_data_home, mysql_real_data_home, MYF(0));
  mysql_unpacked_real_data_home_len= 
    (int) strlen(mysql_unpacked_real_data_home);
  if (mysql_unpacked_real_data_home[mysql_unpacked_real_data_home_len-1] == FN_LIBCHAR)
    --mysql_unpacked_real_data_home_len;

  char *sharedir=get_relative_path(SHAREDIR);
  if (test_if_hard_path(sharedir))
    strmake(buff,sharedir,sizeof(buff)-1);		/* purecov: tested */
  else
    strxnmov(buff,sizeof(buff)-1,mysql_home,sharedir,NullS);
  convert_dirname(buff,buff,NullS);
  (void) my_load_path(lc_messages_dir, lc_messages_dir, buff);

  /* If --character-sets-dir isn't given, use shared library dir */
  if (charsets_dir)
    strmake(mysql_charsets_dir, charsets_dir, sizeof(mysql_charsets_dir)-1);
  else
    strxnmov(mysql_charsets_dir, sizeof(mysql_charsets_dir)-1, buff,
	     CHARSET_DIR, NullS);
  (void) my_load_path(mysql_charsets_dir, mysql_charsets_dir, buff);
  convert_dirname(mysql_charsets_dir, mysql_charsets_dir, NullS);
  charsets_dir=mysql_charsets_dir;

  if (init_tmpdir(&mysql_tmpdir_list, opt_mysql_tmpdir))
    DBUG_RETURN(1);
  if (!opt_mysql_tmpdir)
    opt_mysql_tmpdir= mysql_tmpdir;
#ifdef HAVE_REPLICATION
  if (!slave_load_tmpdir)
    slave_load_tmpdir= mysql_tmpdir;
#endif /* HAVE_REPLICATION */
  /*
    Convert the secure-file-priv option to system format, allowing
    a quick strcmp to check if read or write is in an allowed dir
  */
  if (opt_secure_file_priv)
  {
    if (*opt_secure_file_priv == 0)
    {
      my_free(opt_secure_file_priv);
      opt_secure_file_priv= 0;
    }
    else
    {
      if (strlen(opt_secure_file_priv) >= FN_REFLEN)
        opt_secure_file_priv[FN_REFLEN-1]= '\0';
      if (my_realpath(buff, opt_secure_file_priv, 0))
      {
        sql_print_warning("Failed to normalize the argument for --secure-file-priv.");
        DBUG_RETURN(1);
      }
      char *secure_file_real_path= (char *)my_malloc(FN_REFLEN, MYF(MY_FAE));
      convert_dirname(secure_file_real_path, buff, NullS);
      my_free(opt_secure_file_priv);
      opt_secure_file_priv= secure_file_real_path;
    }
  }
  DBUG_RETURN(0);
}

/**
  Check if file system used for databases is case insensitive.

  @param dir_name			Directory to test

  @retval -1  Don't know (Test failed)
  @retval  0   File system is case sensitive
  @retval  1   File system is case insensitive
*/

static int test_if_case_insensitive(const char *dir_name)
{
  int result= 0;
  File file;
  char buff[FN_REFLEN], buff2[FN_REFLEN];
  MY_STAT stat_info;
  DBUG_ENTER("test_if_case_insensitive");

  fn_format(buff, glob_hostname, dir_name, ".lower-test",
	    MY_UNPACK_FILENAME | MY_REPLACE_EXT | MY_REPLACE_DIR);
  fn_format(buff2, glob_hostname, dir_name, ".LOWER-TEST",
	    MY_UNPACK_FILENAME | MY_REPLACE_EXT | MY_REPLACE_DIR);
  mysql_file_delete(key_file_casetest, buff2, MYF(0));
  if ((file= mysql_file_create(key_file_casetest,
                               buff, 0666, O_RDWR, MYF(0))) < 0)
  {
    if (!opt_abort)
      sql_print_warning("Can't create test file %s", buff);
    DBUG_RETURN(-1);
  }
  mysql_file_close(file, MYF(0));
  if (mysql_file_stat(key_file_casetest, buff2, &stat_info, MYF(0)))
    result= 1;					// Can access file
  mysql_file_delete(key_file_casetest, buff, MYF(MY_WME));
  DBUG_PRINT("exit", ("result: %d", result));
  DBUG_RETURN(result);
}


#ifndef EMBEDDED_LIBRARY

/**
  Create file to store pid number.
*/
static void create_pid_file()
{
  File file;
  if ((file= mysql_file_create(key_file_pid, pidfile_name, 0664,
                               O_WRONLY | O_TRUNC, MYF(MY_WME))) >= 0)
  {
    char buff[21], *end;
    end= int10_to_str((long) getpid(), buff, 10);
    *end++= '\n';
    if (!mysql_file_write(file, (uchar*) buff, (uint) (end-buff),
                          MYF(MY_WME | MY_NABP)))
    {
      mysql_file_close(file, MYF(0));
      return;
    }
    mysql_file_close(file, MYF(0));
  }
  sql_perror("Can't start server: can't create PID file");
  exit(1);
}
#endif /* EMBEDDED_LIBRARY */

/** Clear most status variables. */
void refresh_status(THD *thd)
{
  mysql_mutex_lock(&LOCK_status);

  /* Add thread's status variabes to global status */
  add_to_status(&global_status_var, &thd->status_var);

  /* Reset thread's status variables */
  bzero((uchar*) &thd->status_var, sizeof(thd->status_var));
  bzero((uchar*) &thd->org_status_var, sizeof(thd->org_status_var)); 
  thd->start_bytes_received= 0;

  /* Reset some global variables */
  reset_status_vars();

  /* Reset the counters of all key caches (default and named). */
  process_key_caches(reset_key_cache_counters, 0);
  flush_status_time= time((time_t*) 0);
  mysql_mutex_unlock(&LOCK_status);

  /*
    Set max_used_connections to the number of currently open
    connections.  Lock LOCK_thread_count out of LOCK_status to avoid
    deadlocks.  Status reset becomes not atomic, but status data is
    not exact anyway.
  */
  mysql_mutex_lock(&LOCK_thread_count);
  max_used_connections= thread_count-delayed_insert_threads;
  mysql_mutex_unlock(&LOCK_thread_count);
}


/*****************************************************************************
  Instantiate variables for missing storage engines
  This section should go away soon
*****************************************************************************/

/*****************************************************************************
  Instantiate templates
*****************************************************************************/

#ifdef HAVE_EXPLICIT_TEMPLATE_INSTANTIATION
/* Used templates */
template class I_List<THD>;
template class I_List_iterator<THD>;
template class I_List<i_string>;
template class I_List<i_string_pair>;
template class I_List<Statement>;
template class I_List_iterator<Statement>;
#endif
<|MERGE_RESOLUTION|>--- conflicted
+++ resolved
@@ -685,14 +685,8 @@
 
 /* Static variables */
 
-<<<<<<< HEAD
-my_bool opt_stack_trace;
-static volatile sig_atomic_t kill_in_progress;
-
-=======
 static volatile sig_atomic_t kill_in_progress;
 my_bool opt_stack_trace;
->>>>>>> 0881ceea
 my_bool opt_expect_abort= 0;
 static my_bool opt_bootstrap, opt_myisam_log;
 static int cleanup_done;
