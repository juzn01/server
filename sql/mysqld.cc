--- conflicted
+++ resolved
@@ -1002,11 +1002,8 @@
 static void create_pid_file();
 static void mysqld_exit(int exit_code) __attribute__((noreturn));
 #endif
-<<<<<<< HEAD
+static void delete_pid_file(myf flags);
 static void end_ssl();
-=======
-static void delete_pid_file(myf flags);
->>>>>>> ba97bcae
 
 
 #ifndef EMBEDDED_LIBRARY
@@ -1520,22 +1517,13 @@
   debug_sync_end();
 #endif /* defined(ENABLED_DEBUG_SYNC) */
 
-<<<<<<< HEAD
-#if !defined(EMBEDDED_LIBRARY)
-  if (!opt_bootstrap)
-    mysql_file_delete(key_file_pid, pidfile_name, MYF(0)); // This may not always exist
-#endif
+  delete_pid_file(MYF(0));
+
   if (print_message && my_default_lc_messages && server_start_time)
     sql_print_information(ER_DEFAULT(ER_SHUTDOWN_COMPLETE),my_progname);
   cleanup_errmsgs();
   MYSQL_CALLBACK(thread_scheduler, end, ());
   mysql_client_plugin_deinit();
-=======
-  delete_pid_file(MYF(0));
-  if (print_message && errmesg && server_start_time)
-    sql_print_information(ER(ER_SHUTDOWN_COMPLETE),my_progname);
-  thread_scheduler.end();
->>>>>>> ba97bcae
   finish_client_errs();
   (void) my_error_unregister(ER_ERROR_FIRST, ER_ERROR_LAST); // finish server errs
   DBUG_PRINT("quit", ("Error messages freed"));
@@ -4529,14 +4517,8 @@
 
     (void) pthread_kill(signal_thread, MYSQL_KILL_SIGNAL);
 
-
-<<<<<<< HEAD
-    if (!opt_bootstrap)
-      mysql_file_delete(key_file_pid, pidfile_name, MYF(MY_WME)); // Not needed anymore
-
-=======
     delete_pid_file(MYF(MY_WME));
->>>>>>> ba97bcae
+
     if (unix_sock != INVALID_SOCKET)
       unlink(mysqld_unix_port);
     exit(1);
@@ -7698,12 +7680,8 @@
     if (!mysql_file_write(file, (uchar*) buff, (uint) (end-buff),
                           MYF(MY_WME | MY_NABP)))
     {
-<<<<<<< HEAD
       mysql_file_close(file, MYF(0));
-=======
-      (void) my_close(file, MYF(0));
       pid_file_created= true;
->>>>>>> ba97bcae
       return;
     }
     mysql_file_close(file, MYF(0));
@@ -7726,18 +7704,19 @@
   File file;
   if (opt_bootstrap ||
       !pid_file_created ||
-      !(file= my_open(pidfile_name, O_RDONLY, flags)))
+      !(file= mysql_file_open(key_file_pid, pidfile_name,
+                              O_RDONLY, flags)))
     return;
 
-  /* Make sure that the pid file was created by the same process. */
+  /* Make sure that the pid file was created by the same process. */    
   uchar buff[MAX_BIGINT_WIDTH + 1];
-  size_t error= my_read(file, buff, sizeof(buff), flags);
-  my_close(file, flags);
-  buff[sizeof(buff) - 1]= '\0';
+  size_t error= mysql_file_read(file, buff, sizeof(buff), flags);
+  mysql_file_close(file, flags);
+  buff[sizeof(buff) - 1]= '\0'; 
   if (error != MY_FILE_ERROR &&
       atol((char *) buff) == (long) getpid())
   {
-    my_delete(pidfile_name, flags);
+    mysql_file_delete(key_file_pid, pidfile_name, flags);
     pid_file_created= false;
   }
 #endif /* EMBEDDED_LIBRARY */
