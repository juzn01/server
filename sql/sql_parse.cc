/* Copyright (C) 2000-2003 MySQL AB

   This program is free software; you can redistribute it and/or modify
   it under the terms of the GNU General Public License as published by
   the Free Software Foundation; either version 2 of the License, or
   (at your option) any later version.

   This program is distributed in the hope that it will be useful,
   but WITHOUT ANY WARRANTY; without even the implied warranty of
   MERCHANTABILITY or FITNESS FOR A PARTICULAR PURPOSE.  See the
   GNU General Public License for more details.

   You should have received a copy of the GNU General Public License
   along with this program; if not, write to the Free Software
   Foundation, Inc., 59 Temple Place, Suite 330, Boston, MA  02111-1307  USA */

#include "mysql_priv.h"
#include "sql_acl.h"
#include "sql_repl.h"
#include "repl_failsafe.h"
#include <m_ctype.h>
#include <myisam.h>
#include <my_dir.h>

#ifdef HAVE_INNOBASE_DB
#include "ha_innodb.h"
#endif

#ifdef HAVE_OPENSSL
/*
  Without SSL the handshake consists of one packet. This packet
  has both client capabilites and scrambled password.
  With SSL the handshake might consist of two packets. If the first
  packet (client capabilities) has CLIENT_SSL flag set, we have to
  switch to SSL and read the second packet. The scrambled password
  is in the second packet and client_capabilites field will be ignored.
  Maybe it is better to accept flags other than CLIENT_SSL from the
  second packet?
*/
#define SSL_HANDSHAKE_SIZE      2
#define NORMAL_HANDSHAKE_SIZE   6
#define MIN_HANDSHAKE_SIZE      2
#else
#define MIN_HANDSHAKE_SIZE      6
#endif /* HAVE_OPENSSL */

extern int yyparse(void *thd);
extern "C" pthread_mutex_t THR_LOCK_keycache;
#ifdef SOLARIS
extern "C" int gethostname(char *name, int namelen);
#endif

static int check_for_max_user_connections(THD *thd, USER_CONN *uc);
static void decrease_user_connections(USER_CONN *uc);
static bool check_db_used(THD *thd,TABLE_LIST *tables);
static bool check_merge_table_access(THD *thd, char *db, TABLE_LIST *tables);
static void remove_escape(char *name);
static void refresh_status(void);
static bool append_file_to_dir(THD *thd, char **filename_ptr,
			       char *table_name);

const char *any_db="*any*";	// Special symbol for check_access

const char *command_name[]={
  "Sleep", "Quit", "Init DB", "Query", "Field List", "Create DB",
  "Drop DB", "Refresh", "Shutdown", "Statistics", "Processlist",
  "Connect","Kill","Debug","Ping","Time","Delayed_insert","Change user",
  "Binlog Dump","Table Dump",  "Connect Out", "Register Slave",
  "Prepare", "Prepare Execute", "Long Data", "Close stmt",
  "Error"					// Last command number
};

static char empty_c_string[1]= {0};		// Used for not defined 'db'

#ifdef __WIN__
static void  test_signal(int sig_ptr)
{
#if !defined( DBUG_OFF)
  MessageBox(NULL,"Test signal","DBUG",MB_OK);
#endif
#if defined(OS2)
  fprintf(stderr, "Test signal %d\n", sig_ptr);
  fflush(stderr);
#endif
}
static void init_signals(void)
{
  int signals[7] = {SIGINT,SIGILL,SIGFPE,SIGSEGV,SIGTERM,SIGBREAK,SIGABRT } ;
  for (int i=0 ; i < 7 ; i++)
    signal( signals[i], test_signal) ;
}
#endif

static void unlock_locked_tables(THD *thd)
{
  if (thd->locked_tables)
  {
    thd->lock=thd->locked_tables;
    thd->locked_tables=0;			// Will be automaticly closed
    close_thread_tables(thd);			// Free tables
  }
}

static bool end_active_trans(THD *thd)
{
  int error=0;
  if (thd->options & (OPTION_NOT_AUTOCOMMIT | OPTION_BEGIN |
		      OPTION_TABLE_LOCK))
  {
    thd->options&= ~(ulong) (OPTION_BEGIN | OPTION_STATUS_NO_TRANS_UPDATE);
    thd->server_status&= ~SERVER_STATUS_IN_TRANS;
    if (ha_commit(thd))
      error=1;
  }
  return error;
}


static HASH hash_user_connections;
extern  pthread_mutex_t LOCK_user_conn;

static int get_or_create_user_conn(THD *thd, const char *user,
				   const char *host,
				   USER_RESOURCES *mqh)
{
  int return_val=0;
  uint temp_len, user_len, host_len;
  char temp_user[USERNAME_LENGTH+HOSTNAME_LENGTH+2];
  struct  user_conn *uc;

  DBUG_ASSERT(user != 0);
  DBUG_ASSERT(host != 0);

  user_len=strlen(user);
  host_len=strlen(host);
  temp_len= (strmov(strmov(temp_user, user)+1, host) - temp_user)+1;
  (void) pthread_mutex_lock(&LOCK_user_conn);
  if (!(uc = (struct  user_conn *) hash_search(&hash_user_connections,
					       (byte*) temp_user, temp_len)))
  {
    /* First connection for user; Create a user connection object */
    if (!(uc= ((struct user_conn*)
	       my_malloc(sizeof(struct user_conn) + temp_len+1,
			 MYF(MY_WME)))))
    {
      send_error(thd, 0, NullS);		// Out of memory
      return_val=1;
      goto end;
    }
    uc->user=(char*) (uc+1);
    memcpy(uc->user,temp_user,temp_len+1);
    uc->user_len= user_len;
    uc->host=uc->user + uc->user_len +  1;
    uc->len = temp_len;
    uc->connections = 1;
    uc->questions=uc->updates=uc->conn_per_hour=0;
    uc->user_resources=*mqh;
    if (max_user_connections && mqh->connections > max_user_connections)
      uc->user_resources.connections = max_user_connections;
    uc->intime=thd->thr_create_time;
    if (hash_insert(&hash_user_connections, (byte*) uc))
    {
      my_free((char*) uc,0);
      send_error(thd, 0, NullS);		// Out of memory
      return_val=1;
      goto end;
    }
  }
  thd->user_connect=uc;
end:
  (void) pthread_mutex_unlock(&LOCK_user_conn);
  return return_val;

}


/*
  Check if user is ok

  SYNOPSIS
    check_user()
    thd			Thread handle
    command		Command for connection (for log)
    user		Name of user trying to connect
    passwd		Scrambled password sent from client
    db			Database to connect to
    check_count		If set to 1, don't allow too many connection
    simple_connect	If 1 then client is of old type and we should connect
			using the old method (no challange)
    do_send_error	Set to 1 if we should send error to user
    prepared_scramble	Buffer to store hash password of new connection
    had_password	Set to 1 if the user gave a password
    cur_priv_version	Check flag to know if someone flushed the privileges
			since last code
    hint_user	        Pointer used by acl_getroot() to remmeber user for
			next call

  RETURN
    0		ok
		thd->user, thd->master_access, thd->priv_user, thd->db and
		thd->db_access are updated
    1		Access denied;  Error sent to client
    -1		If do_send_error == 1:  Failed connect, error sent to client
		If do_send_error == 0:	Prepare for stage of connect
*/

static int check_user(THD *thd,enum_server_command command, const char *user,
		       const char *passwd, const char *db, bool check_count,
                       bool simple_connect, bool do_send_error, 
                       char *prepared_scramble, bool had_password,
                       uint *cur_priv_version, ACL_USER** hint_user)
{
  thd->db=0;
  thd->db_length=0;
  USER_RESOURCES ur;
  DBUG_ENTER("check_user");

  /* We shall avoid dupplicate user allocations here */
  if (!thd->user && !(thd->user = my_strdup(user, MYF(0))))
  {
    send_error(thd,ER_OUT_OF_RESOURCES);
    DBUG_RETURN(1);
  }
  thd->master_access=acl_getroot(thd, thd->host, thd->ip, thd->user,
				 passwd, thd->scramble, &thd->priv_user,
				 (protocol_version == 9 ||
				  !(thd->client_capabilities &
				    CLIENT_LONG_PASSWORD)),
				 &ur,prepared_scramble,
				 cur_priv_version,hint_user);

  DBUG_PRINT("info",
	     ("Capabilities: %d  packet_length: %ld  Host: '%s'  User: '%s'  Using password: %s  Access: %u  db: '%s'",
	      thd->client_capabilities, thd->max_client_packet_length,
	      thd->host_or_ip, thd->priv_user,
	      had_password ? "yes": "no",
	      thd->master_access, thd->db ? thd->db : "*none*"));

  /*
    In case we're going to retry we should not send error message at this
    point
  */
  if (thd->master_access & NO_ACCESS)
  {
    if (do_send_error || !had_password || !*hint_user)
    {
      DBUG_PRINT("info",("Access denied"));
      /*
	Old client should get nicer error message if password version is
	not supported
      */
      if (simple_connect && *hint_user && (*hint_user)->pversion)
      {
        net_printf(thd, ER_NOT_SUPPORTED_AUTH_MODE);
        mysql_log.write(thd,COM_CONNECT,ER(ER_NOT_SUPPORTED_AUTH_MODE));
      }
      else
      {
        net_printf(thd, ER_ACCESS_DENIED_ERROR,
      	         thd->user,
	         thd->host_or_ip,
	         had_password ? ER(ER_YES) : ER(ER_NO));
        mysql_log.write(thd,COM_CONNECT,ER(ER_ACCESS_DENIED_ERROR),
	              thd->user,
                      thd->host_or_ip,
	              had_password ? ER(ER_YES) : ER(ER_NO));
      }                
      DBUG_RETURN(1);			// Error already given
    }
    DBUG_PRINT("info",("Prepare for second part of handshake"));
    DBUG_RETURN(-1);			// no report error in special handshake
  }

  if (check_count)
  {
    VOID(pthread_mutex_lock(&LOCK_thread_count));
    bool tmp=(thread_count - delayed_insert_threads >= max_connections &&
	      !(thd->master_access & SUPER_ACL));
    VOID(pthread_mutex_unlock(&LOCK_thread_count));
    if (tmp)
    {						// Too many connections
      send_error(thd, ER_CON_COUNT_ERROR);
      DBUG_RETURN(1);
    }
  }
  mysql_log.write(thd,command,
		  (thd->priv_user == thd->user ?
		   (char*) "%s@%s on %s" :
		   (char*) "%s@%s as anonymous on %s"),
		  user,
		  thd->host_or_ip,
		  db ? db : (char*) "");
  thd->db_access=0;
  /* Don't allow user to connect if he has done too many queries */
  if ((ur.questions || ur.updates || ur.connections) &&
      get_or_create_user_conn(thd,user,thd->host_or_ip,&ur))
    DBUG_RETURN(1);
  if (thd->user_connect && thd->user_connect->user_resources.connections &&
      check_for_max_user_connections(thd, thd->user_connect))
    DBUG_RETURN(1);

  if (db && db[0])
  {
    int error= test(mysql_change_db(thd,db));
    if (error && thd->user_connect)
      decrease_user_connections(thd->user_connect);
    DBUG_RETURN(error);
  }
  send_ok(thd);					// Ready to handle questions
  DBUG_RETURN(0);				// ok
}


/*
  Check for maximum allowable user connections, if the mysqld server is
  started with corresponding variable that is greater then 0.
*/

extern "C" byte *get_key_conn(user_conn *buff, uint *length,
			      my_bool not_used __attribute__((unused)))
{
  *length=buff->len;
  return (byte*) buff->user;
}

extern "C" void free_user(struct user_conn *uc)
{
  my_free((char*) uc,MYF(0));
}

void init_max_user_conn(void)
{
  (void) hash_init(&hash_user_connections,system_charset_info,max_connections,
		   0,0,
		   (hash_get_key) get_key_conn, (hash_free_key) free_user,
		   0);
}


static int check_for_max_user_connections(THD *thd, USER_CONN *uc)
{
  int error=0;
  DBUG_ENTER("check_for_max_user_connections");

  if (max_user_connections &&
      (max_user_connections <=  (uint) uc->connections))
  {
    net_printf(thd,ER_TOO_MANY_USER_CONNECTIONS, uc->user);
    error=1;
    goto end;
  }
  uc->connections++;
  if (uc->user_resources.connections &&
      uc->conn_per_hour++ >= uc->user_resources.connections)
  {
    net_printf(thd, ER_USER_LIMIT_REACHED, uc->user,
	       "max_connections",
	       (long) uc->user_resources.connections);
    error=1;
  }
end:
  DBUG_RETURN(error);
}


static void decrease_user_connections(USER_CONN *uc)
{
  DBUG_ENTER("decrease_user_connections");
  if ((uc->connections && !--uc->connections) && !mqh_used)
  {
    /* Last connection for user; Delete it */
    (void) pthread_mutex_lock(&LOCK_user_conn);
    (void) hash_delete(&hash_user_connections,(byte*) uc);
    (void) pthread_mutex_unlock(&LOCK_user_conn);
  }
  DBUG_VOID_RETURN;
}


void free_max_user_conn(void)
{
  hash_free(&hash_user_connections);
}


/*
  Mark all commands that somehow changes a table
  This is used to check number of updates / hour
*/

char  uc_update_queries[SQLCOM_END];

void init_update_queries(void)
{
  uc_update_queries[SQLCOM_CREATE_TABLE]=1;
  uc_update_queries[SQLCOM_CREATE_INDEX]=1;
  uc_update_queries[SQLCOM_ALTER_TABLE]=1;
  uc_update_queries[SQLCOM_UPDATE]=1;
  uc_update_queries[SQLCOM_INSERT]=1;
  uc_update_queries[SQLCOM_INSERT_SELECT]=1;
  uc_update_queries[SQLCOM_DELETE]=1;
  uc_update_queries[SQLCOM_TRUNCATE]=1;
  uc_update_queries[SQLCOM_DROP_TABLE]=1;
  uc_update_queries[SQLCOM_LOAD]=1;
  uc_update_queries[SQLCOM_CREATE_DB]=1;
  uc_update_queries[SQLCOM_DROP_DB]=1;
  uc_update_queries[SQLCOM_REPLACE]=1;
  uc_update_queries[SQLCOM_REPLACE_SELECT]=1;
  uc_update_queries[SQLCOM_RENAME_TABLE]=1;
  uc_update_queries[SQLCOM_BACKUP_TABLE]=1;
  uc_update_queries[SQLCOM_RESTORE_TABLE]=1;
  uc_update_queries[SQLCOM_DELETE_MULTI]=1;
  uc_update_queries[SQLCOM_DROP_INDEX]=1;
  uc_update_queries[SQLCOM_UPDATE_MULTI]=1;
}

bool is_update_query(enum enum_sql_command command)
{
  return uc_update_queries[command];
}

/*
  Check if maximum queries per hour limit has been reached
  returns 0 if OK.

  In theory we would need a mutex in the USER_CONN structure for this to
  be 100 % safe, but as the worst scenario is that we would miss counting
  a couple of queries, this isn't critical.
*/


static bool check_mqh(THD *thd, uint check_command)
{
  bool error=0;
  time_t check_time = thd->start_time ?  thd->start_time : time(NULL);
  USER_CONN *uc=thd->user_connect;
  DBUG_ENTER("check_mqh");
  DBUG_ASSERT(uc != 0);

  /* If more than a hour since last check, reset resource checking */
  if (check_time  - uc->intime >= 3600)
  {
    (void) pthread_mutex_lock(&LOCK_user_conn);
    uc->questions=1;
    uc->updates=0;
    uc->conn_per_hour=0;
    uc->intime=check_time;
    (void) pthread_mutex_unlock(&LOCK_user_conn);
  }
  /* Check that we have not done too many questions / hour */
  if (uc->user_resources.questions &&
      uc->questions++ >= uc->user_resources.questions)
  {
    net_printf(thd, ER_USER_LIMIT_REACHED, uc->user, "max_questions",
	       (long) uc->user_resources.questions);
    error=1;
    goto end;
  }
  if (check_command < (uint) SQLCOM_END)
  {
    /* Check that we have not done too many updates / hour */
    if (uc->user_resources.updates && uc_update_queries[check_command] &&
	uc->updates++ >= uc->user_resources.updates)
    {
      net_printf(thd, ER_USER_LIMIT_REACHED, uc->user, "max_updates",
		 (long) uc->user_resources.updates);
      error=1;
      goto end;
    }
  }
end:
  DBUG_RETURN(error);
}


static void reset_mqh(THD *thd, LEX_USER *lu, bool get_them= 0)
{

  (void) pthread_mutex_lock(&LOCK_user_conn);
  if (lu)  // for GRANT
  {
    USER_CONN *uc;
    uint temp_len=lu->user.length+lu->host.length+2;
    char temp_user[USERNAME_LENGTH+HOSTNAME_LENGTH+2];

    memcpy(temp_user,lu->user.str,lu->user.length);
    memcpy(temp_user+lu->user.length+1,lu->host.str,lu->host.length);
    temp_user[lu->user.length]='\0'; temp_user[temp_len-1]=0;
    if ((uc = (struct  user_conn *) hash_search(&hash_user_connections,
						(byte*) temp_user, temp_len)))
    {
      uc->questions=0;
      get_mqh(temp_user,&temp_user[lu->user.length+1],uc);
      uc->updates=0;
      uc->conn_per_hour=0;
    }
  }
  else // for FLUSH PRIVILEGES and FLUSH USER_RESOURCES
  {
    for (uint idx=0;idx < hash_user_connections.records; idx++)
    {
      USER_CONN *uc=(struct user_conn *) hash_element(&hash_user_connections, idx);
      if (get_them)
	get_mqh(uc->user,uc->host,uc);
      uc->questions=0;
      uc->updates=0;
      uc->conn_per_hour=0;
    }
  }
  (void) pthread_mutex_unlock(&LOCK_user_conn);
}


/*
  Check connnectionn and get priviliges

  SYNOPSIS
    check_connections
    thd		Thread handle

  RETURN
    0	ok
    -1	Error, which is sent to user
    > 0	 Error code (not sent to user)
*/

#ifndef EMBEDDED_LIBRARY  
static int
check_connections(THD *thd)
{
  int res;
  uint connect_errors=0;
  uint cur_priv_version;
  bool using_password;
  NET *net= &thd->net;
  char *end, *user, *passwd, *db;
  char prepared_scramble[SCRAMBLE41_LENGTH+4];  /* Buffer for scramble&hash */
  ACL_USER* cached_user=NULL; /* Initialise to NULL for first stage */
  DBUG_PRINT("info",("New connection received on %s",
		     vio_description(net->vio)));

  /* Remove warning from valgrind.  TODO:  Fix it in password.c */
  bzero((char*) &prepared_scramble[0], sizeof(prepared_scramble));
  if (!thd->host)                           // If TCP/IP connection
  {
    char ip[30];

    if (vio_peer_addr(net->vio, ip, &thd->peer_port))
      return (ER_BAD_HOST_ERROR);
    if (!(thd->ip = my_strdup(ip,MYF(0))))
      return (ER_OUT_OF_RESOURCES);
    thd->host_or_ip=thd->ip;
#if !defined(HAVE_SYS_UN_H) || defined(HAVE_mit_thread)
    /* Fast local hostname resolve for Win32 */
    if (!strcmp(thd->ip,"127.0.0.1"))
      thd->host=(char*) localhost;
    else
#endif
    {
<<<<<<< HEAD
      if (!(specialflag & SPECIAL_NO_RESOLVE))
      {
	vio_in_addr(net->vio,&thd->remote.sin_addr);
	thd->host=ip_to_hostname(&thd->remote.sin_addr,&connect_errors);
	/* Cut very long hostnames to avoid possible overflows */
	if (thd->host)
	  thd->host[min(strlen(thd->host), HOSTNAME_LENGTH)]= 0;
	if (connect_errors > max_connect_errors)
	  return(ER_HOST_IS_BLOCKED);
      }
=======
      vio_in_addr(net->vio,&thd->remote.sin_addr);
      thd->host=ip_to_hostname(&thd->remote.sin_addr,&connect_errors);
      /* Cut very long hostnames to avoid possible overflows */
      if (thd->host)
      {
	thd->host[min(strlen(thd->host), HOSTNAME_LENGTH)]= 0;
	thd->host_or_ip= thd->host;
      }
      if (connect_errors > max_connect_errors)
	return(ER_HOST_IS_BLOCKED);
>>>>>>> 7517a59a
    }
    DBUG_PRINT("info",("Host: %s  ip: %s",
		       thd->host ? thd->host : "unknown host",
		       thd->ip ? thd->ip : "unknown ip"));
    if (acl_check_host(thd->host,thd->ip))
      return(ER_HOST_NOT_PRIVILEGED);
  }
  else /* Hostname given means that the connection was on a socket */
  {
    DBUG_PRINT("info",("Host: %s",thd->host));
    thd->host_or_ip= thd->host;
    thd->ip= 0;
    thd->peer_port= 0;
    bzero((char*) &thd->remote,sizeof(struct sockaddr));
  }
  /* Ensure that wrong hostnames doesn't cause buffer overflows */
  vio_keepalive(net->vio, TRUE);

  ulong pkt_len=0;
  {
    /* buff[] needs to big enough to hold the server_version variable */
    char buff[SERVER_VERSION_LENGTH + SCRAMBLE_LENGTH+64];
    int client_flags = (CLIENT_LONG_FLAG | CLIENT_CONNECT_WITH_DB |
			CLIENT_PROTOCOL_41 | CLIENT_SECURE_CONNECTION);

    if (opt_using_transactions)
      client_flags|=CLIENT_TRANSACTIONS;
#ifdef HAVE_COMPRESS
    client_flags |= CLIENT_COMPRESS;
#endif /* HAVE_COMPRESS */
#ifdef HAVE_OPENSSL
    if (ssl_acceptor_fd)
      client_flags |= CLIENT_SSL;       /* Wow, SSL is avalaible! */
#endif /* HAVE_OPENSSL */

    end=strnmov(buff,server_version,SERVER_VERSION_LENGTH)+1;
    int4store((uchar*) end,thd->thread_id);
    end+=4;
    memcpy(end,thd->scramble,SCRAMBLE_LENGTH+1);
    end+=SCRAMBLE_LENGTH +1;
    int2store(end,client_flags);
    end[2]=(char) MY_CHARSET_CURRENT;
    int2store(end+3,thd->server_status);
    bzero(end+5,13);
    end+=18;

    // At this point we write connection message and read reply
    if (net_write_command(net,(uchar) protocol_version, "", 0, buff,
			  (uint) (end-buff)) ||
	(pkt_len= my_net_read(net)) == packet_error ||
	pkt_len < MIN_HANDSHAKE_SIZE)
    {
      inc_host_errors(&thd->remote.sin_addr);
      return(ER_HANDSHAKE_ERROR);
    }
  }
#ifdef _CUSTOMCONFIG_
#include "_cust_sql_parse.h"
#endif
  if (connect_errors)
    reset_host_errors(&thd->remote.sin_addr);
  if (thd->packet.alloc(thd->variables.net_buffer_length))
    return(ER_OUT_OF_RESOURCES);

  thd->client_capabilities=uint2korr(net->read_pos);
  if (thd->client_capabilities & CLIENT_PROTOCOL_41)
  {
    thd->client_capabilities|= ((ulong) uint2korr(net->read_pos+2)) << 16;
    thd->max_client_packet_length= uint4korr(net->read_pos+4);
    end= (char*) net->read_pos+8;
  }
  else
  {
    thd->max_client_packet_length= uint3korr(net->read_pos+2);
    end= (char*) net->read_pos+5;
  }

  if (thd->client_capabilities & CLIENT_IGNORE_SPACE)
    thd->variables.sql_mode|= MODE_IGNORE_SPACE;
#ifdef HAVE_OPENSSL
  DBUG_PRINT("info", ("client capabilities: %d", thd->client_capabilities));
  if (thd->client_capabilities & CLIENT_SSL)
  {
    /* Do the SSL layering. */
    DBUG_PRINT("info", ("IO layer change in progress..."));
    if (sslaccept(ssl_acceptor_fd, net->vio, thd->variables.net_wait_timeout))
    {
      DBUG_PRINT("error", ("Failed to read user information (pkt_len= %lu)",
			   pkt_len));
      inc_host_errors(&thd->remote.sin_addr);
      return(ER_HANDSHAKE_ERROR);
    }
    DBUG_PRINT("info", ("Reading user information over SSL layer"));
    if ((pkt_len=my_net_read(net)) == packet_error ||
	pkt_len < NORMAL_HANDSHAKE_SIZE)
    {
      DBUG_PRINT("error", ("Failed to read user information (pkt_len= %lu)",
			   pkt_len));
      inc_host_errors(&thd->remote.sin_addr);
      return(ER_HANDSHAKE_ERROR);
    }
  }
#endif

  if (end >= (char*) net->read_pos+ pkt_len +2)
  {
    inc_host_errors(&thd->remote.sin_addr);
    return(ER_HANDSHAKE_ERROR);
  }

  user=   end;
  passwd= strend(user)+1;
  db=0;
  using_password= test(passwd[0]);
  if (thd->client_capabilities & CLIENT_CONNECT_WITH_DB)
    db=strend(passwd)+1;

  /* We can get only old hash at this point */
  if (using_password && strlen(passwd) != SCRAMBLE_LENGTH)
    return ER_HANDSHAKE_ERROR;

  if (thd->client_capabilities & CLIENT_INTERACTIVE)
    thd->variables.net_wait_timeout= thd->variables.net_interactive_timeout;
  if ((thd->client_capabilities & CLIENT_TRANSACTIONS) &&
      opt_using_transactions)
    net->return_status= &thd->server_status;
  net->read_timeout=(uint) thd->variables.net_read_timeout;

  /* Simple connect only for old clients. New clients always use secure auth */
  bool simple_connect=(!(thd->client_capabilities & CLIENT_SECURE_CONNECTION));

  /* Check user permissions. If password failure we'll get scramble back */
  if ((res=check_user(thd, COM_CONNECT, user, passwd, db, 1, simple_connect,
		      simple_connect, prepared_scramble, using_password,
		      &cur_priv_version,
		      &cached_user)) < 0)
  {
    /* Store current used and database as they are erased with next packet */
    char tmp_user[USERNAME_LENGTH+1];
    char tmp_db[NAME_LEN+1];

    /* If the client is old we just have to return error */
    if (simple_connect)
      return -1;

    DBUG_PRINT("info",("password challenge"));

    tmp_user[0]= tmp_db[0]= 0;
    if (user)
      strmake(tmp_user,user,USERNAME_LENGTH);
    if (db)
      strmake(tmp_db,db,NAME_LEN);

    /* Write hash and encrypted scramble to client */
    if (my_net_write(net,prepared_scramble,SCRAMBLE41_LENGTH+4) ||
        net_flush(net))
    {
      inc_host_errors(&thd->remote.sin_addr);
      return ER_HANDSHAKE_ERROR;
    }
    /* Reading packet back */
    if ((pkt_len= my_net_read(net)) == packet_error)
    {
      inc_host_errors(&thd->remote.sin_addr);
      return ER_HANDSHAKE_ERROR;
    }
    /* We have to get very specific packet size  */
    if (pkt_len != SCRAMBLE41_LENGTH)
    {
      inc_host_errors(&thd->remote.sin_addr);
      return ER_HANDSHAKE_ERROR;
    }
    /* Final attempt to check the user based on reply */
    if (check_user(thd,COM_CONNECT, tmp_user, (char*)net->read_pos,
		   tmp_db, 1, 0, 1, prepared_scramble, using_password,
		   &cur_priv_version,
		   &cached_user))
      return -1;
  }
  else if (res)
    return -1;					// Error sent from check_user()
  thd->password=using_password;
  return 0;
}


pthread_handler_decl(handle_one_connection,arg)
{
  THD *thd=(THD*) arg;
  uint launch_time  =
    (uint) ((thd->thr_create_time = time(NULL)) - thd->connect_time);
  if (launch_time >= slow_launch_time)
    statistic_increment(slow_launch_threads,&LOCK_status );

  pthread_detach_this_thread();

#if !defined( __WIN__) && !defined(OS2)	// Win32 calls this in pthread_create
  // The following calls needs to be done before we call DBUG_ macros
  if (!(test_flags & TEST_NO_THREADS) & my_thread_init())
  {
    close_connection(&thd->net,ER_OUT_OF_RESOURCES);
    statistic_increment(aborted_connects,&LOCK_status);
    end_thread(thd,0);
    return 0;
  }
#endif

  /*
    handle_one_connection() is the only way a thread would start
    and would always be on top of the stack, therefore, the thread
    stack always starts at the address of the first local variable
    of handle_one_connection, which is thd. We need to know the
    start of the stack so that we could check for stack overruns.
  */
  DBUG_PRINT("info", ("handle_one_connection called by thread %d\n",
		      thd->thread_id));
  // now that we've called my_thread_init(), it is safe to call DBUG_*

#if defined(__WIN__)
  init_signals();				// IRENA; testing ?
#elif !defined(OS2) && !defined(__NETWARE__)
  sigset_t set;
  VOID(sigemptyset(&set));			// Get mask in use
  VOID(pthread_sigmask(SIG_UNBLOCK,&set,&thd->block_signals));
#endif
  if (thd->store_globals())
  {
    close_connection(&thd->net,ER_OUT_OF_RESOURCES);
    statistic_increment(aborted_connects,&LOCK_status);
    end_thread(thd,0);
    return 0;
  }

  do
  {
    int error;
    NET *net= &thd->net;
    thd->thread_stack= (char*) &thd;

    if ((error=check_connections(thd)))
    {						// Wrong permissions
      if (error > 0)
	net_printf(thd,error,thd->host_or_ip);
#ifdef __NT__
      if (vio_type(net->vio) == VIO_TYPE_NAMEDPIPE)
	my_sleep(1000);				/* must wait after eof() */
#endif
      statistic_increment(aborted_connects,&LOCK_status);
      goto end_thread;
    }
#ifdef __NETWARE__
    netware_reg_user(thd->ip, thd->user, "MySQL");
#endif
    if (thd->variables.max_join_size == HA_POS_ERROR)
      thd->options |= OPTION_BIG_SELECTS;
    if (thd->client_capabilities & CLIENT_COMPRESS)
      net->compress=1;				// Use compression

    thd->proc_info=0;				// Remove 'login'
    thd->command=COM_SLEEP;
    thd->version=refresh_version;
    thd->set_time();
    thd->init_for_queries();
    while (!net->error && net->vio != 0 && !thd->killed)
    {
      if (do_command(thd))
	break;
    }
    if (thd->user_connect)
      decrease_user_connections(thd->user_connect);
    free_root(&thd->mem_root,MYF(0));
    if (net->error && net->vio != 0 && net->report_error)
    {
      if (!thd->killed && thd->variables.log_warnings)
	sql_print_error(ER(ER_NEW_ABORTING_CONNECTION),
			thd->thread_id,(thd->db ? thd->db : "unconnected"),
			thd->user ? thd->user : "unauthenticated",
			thd->host_or_ip,
			(net->last_errno ? ER(net->last_errno) :
			 ER(ER_UNKNOWN_ERROR)));
      send_error(thd,net->last_errno,NullS);
      statistic_increment(aborted_threads,&LOCK_status);
    }

end_thread:
    close_connection(net);
    end_thread(thd,1);
    /*
      If end_thread returns, we are either running with --one-thread
      or this thread has been schedule to handle the next query
    */
    thd= current_thd;
  } while (!(test_flags & TEST_NO_THREADS));
  /* The following is only executed if we are not using --one-thread */
  return(0);					/* purecov: deadcode */
}

/*
  Execute commands from bootstrap_file.
  Used when creating the initial grant tables
*/

extern "C" pthread_handler_decl(handle_bootstrap,arg)
{
  THD *thd=(THD*) arg;
  FILE *file=bootstrap_file;
  char *buff;

  /* The following must be called before DBUG_ENTER */
  if (my_thread_init() || thd->store_globals())
  {
    close_connection(&thd->net,ER_OUT_OF_RESOURCES);
    thd->fatal_error();
    goto end;
  }
  DBUG_ENTER("handle_bootstrap");

  pthread_detach_this_thread();
  thd->thread_stack= (char*) &thd;
#if !defined(__WIN__) && !defined(OS2) && !defined(__NETWARE__)
  sigset_t set;
  VOID(sigemptyset(&set));			// Get mask in use
  VOID(pthread_sigmask(SIG_UNBLOCK,&set,&thd->block_signals));
#endif

  if (thd->variables.max_join_size == HA_POS_ERROR)
    thd->options |= OPTION_BIG_SELECTS;

  thd->proc_info=0;
  thd->version=refresh_version;
  thd->priv_user=thd->user=(char*) my_strdup("boot", MYF(MY_WME));

  buff= (char*) thd->net.buff;
  thd->init_for_queries();
  while (fgets(buff, thd->net.max_packet, file))
  {
    uint length=(uint) strlen(buff);
    while (length && (my_isspace(thd->charset(), buff[length-1]) ||
           buff[length-1] == ';'))
      length--;
    buff[length]=0;
    thd->current_tablenr=0;
    thd->query_length=length;
    thd->query= thd->memdup_w_gap(buff, length+1, thd->db_length+1);
    thd->query[length] = '\0';
    thd->query_id=query_id++;
    if (mqh_used && thd->user_connect && check_mqh(thd, SQLCOM_END))
    {
      thd->net.error = 0;
      close_thread_tables(thd);			// Free tables
      free_root(&thd->mem_root,MYF(MY_KEEP_PREALLOC));
      break;
    }
    mysql_parse(thd,thd->query,length);
    close_thread_tables(thd);			// Free tables
    if (thd->is_fatal_error)
      break;
    free_root(&thd->mem_root,MYF(MY_KEEP_PREALLOC));
    free_root(&thd->transaction.mem_root,MYF(MY_KEEP_PREALLOC));
  }

  /* thd->fatal_error should be set in case something went wrong */
end:
  (void) pthread_mutex_lock(&LOCK_thread_count);
  thread_count--;
  (void) pthread_mutex_unlock(&LOCK_thread_count);
  (void) pthread_cond_broadcast(&COND_thread_count);
  my_thread_end();
  pthread_exit(0);
  DBUG_RETURN(0);				// Never reached
}

#endif /* EMBEDDED_LIBRARY */

    /* This works because items are allocated with sql_alloc() */

void free_items(Item *item)
{
  for (; item ; item=item->next)
    delete item;
}

int mysql_table_dump(THD* thd, char* db, char* tbl_name, int fd)
{
  TABLE* table;
  TABLE_LIST* table_list;
  int error = 0;
  DBUG_ENTER("mysql_table_dump");
  db = (db && db[0]) ? db : thd->db;
  if (!(table_list = (TABLE_LIST*) thd->calloc(sizeof(TABLE_LIST))))
    DBUG_RETURN(1); // out of memory
  table_list->db = db;
  table_list->real_name = table_list->alias = tbl_name;
  table_list->lock_type = TL_READ_NO_INSERT;
  table_list->next = 0;

  if (!db || check_db_name(db))
  {
    net_printf(thd,ER_WRONG_DB_NAME, db ? db : "NULL");
    goto err;
  }
  if (lower_case_table_names)
    my_casedn_str(files_charset_info, tbl_name);
  remove_escape(table_list->real_name);

  if (!(table=open_ltable(thd, table_list, TL_READ_NO_INSERT)))
    DBUG_RETURN(1);

  if (check_access(thd, SELECT_ACL, db, &table_list->grant.privilege))
    goto err;
  if (grant_option && check_grant(thd, SELECT_ACL, table_list))
    goto err;

  thd->free_list = 0;
  thd->query_length=(uint) strlen(tbl_name);
  thd->query = tbl_name;
  if ((error = mysqld_dump_create_info(thd, table, -1)))
  {
    my_error(ER_GET_ERRNO, MYF(0), my_errno);
    goto err;
  }
  net_flush(&thd->net);
  if ((error= table->file->dump(thd,fd)))
    my_error(ER_GET_ERRNO, MYF(0));

err:
  close_thread_tables(thd);
  DBUG_RETURN(error);
}


	/* Execute one command from socket (query or simple command) */

#ifndef EMBEDDED_LIBRARY
bool do_command(THD *thd)
{
  char *packet;
  uint old_timeout;
  ulong packet_length;
  NET *net;
  enum enum_server_command command;
  DBUG_ENTER("do_command");

  net= &thd->net;
  thd->current_tablenr=0;

  packet=0;
  old_timeout=net->read_timeout;
  // Wait max for 8 hours
  net->read_timeout=(uint) thd->variables.net_wait_timeout;
  thd->clear_error();				// Clear error message

  net_new_transaction(net);
  if ((packet_length=my_net_read(net)) == packet_error)
  {
    DBUG_PRINT("info",("Got error %d reading command from socket %s",
		       net->error,
		       vio_description(net->vio)));
    /* Check if we can continue without closing the connection */
    if (net->error != 3)
      DBUG_RETURN(TRUE);			// We have to close it.
    send_error(thd,net->last_errno,NullS);
    net->error= 0;
    DBUG_RETURN(FALSE);
  }
  else
  {
    packet=(char*) net->read_pos;
    command = (enum enum_server_command) (uchar) packet[0];
    if (command >= COM_END)
      command= COM_END;				// Wrong command
    DBUG_PRINT("info",("Command on %s = %d (%s)",
		       vio_description(net->vio), command,
		       command_name[command]));
  }
  net->read_timeout=old_timeout;		// restore it
  DBUG_RETURN(dispatch_command(command,thd, packet+1, (uint) packet_length));
}
#endif  /* EMBEDDED_LIBRARY */


bool dispatch_command(enum enum_server_command command, THD *thd,
		      char* packet, uint packet_length)
{
  NET *net= &thd->net;
  bool error= 0;
  /*
    Commands which will always take a long time should be marked with
    this so that they will not get logged to the slow query log
  */
  bool slow_command=FALSE;
  DBUG_ENTER("dispatch_command");

  thd->command=command;
  thd->set_time();
  VOID(pthread_mutex_lock(&LOCK_thread_count));
  thd->query_id=query_id;
  if (command != COM_STATISTICS && command != COM_PING)
    query_id++;
  thread_running++;
  VOID(pthread_mutex_unlock(&LOCK_thread_count));

  thd->lex.select_lex.options=0;		// We store status here
  switch (command) {
  case COM_INIT_DB:
    statistic_increment(com_stat[SQLCOM_CHANGE_DB],&LOCK_status);
    if (!mysql_change_db(thd,packet))
      mysql_log.write(thd,command,"%s",thd->db);
    break;
#ifndef EMBEDDED_LIBRARY
  case COM_REGISTER_SLAVE:
  {
    if (!register_slave(thd, (uchar*)packet, packet_length))
      send_ok(thd);
    break;
  }
#endif
  case COM_TABLE_DUMP:
    {
      statistic_increment(com_other, &LOCK_status);
      slow_command = TRUE;
      uint db_len = *(uchar*)packet;
      uint tbl_len = *(uchar*)(packet + db_len + 1);
      char* db = thd->alloc(db_len + tbl_len + 2);
      memcpy(db, packet + 1, db_len);
      char* tbl_name = db + db_len;
      *tbl_name++ = 0;
      memcpy(tbl_name, packet + db_len + 2, tbl_len);
      tbl_name[tbl_len] = 0;
      if (mysql_table_dump(thd, db, tbl_name, -1))
	send_error(thd); // dump to NET
      break;
    }
#ifndef EMBEDDED_LIBRARY
  case COM_CHANGE_USER:
  {
    thd->change_user();
    thd->clear_error();			// If errors from rollback

    statistic_increment(com_other,&LOCK_status);
    char *user=   (char*) packet;
    char *passwd= strend(user)+1;
    char *db=     strend(passwd)+1;

    /* Save user and privileges */
    uint save_master_access=thd->master_access;
    uint save_db_access=    thd->db_access;
    uint save_db_length=    thd->db_length;
    char *save_user=	    thd->user;
    thd->user=NULL; /* Needed for check_user to allocate new user */
    char *save_priv_user=   thd->priv_user;
    char *save_db=	    thd->db;
    USER_CONN *save_uc=     thd->user_connect;
    bool simple_connect;
    bool using_password;
    char prepared_scramble[SCRAMBLE41_LENGTH+4];/* Buffer for scramble,hash */
    char tmp_user[USERNAME_LENGTH+1];
    char tmp_db[NAME_LEN+1];
    ACL_USER* cached_user     ;                 /* Cached user */
    uint cur_priv_version;                      /* Cached grant version */
    int res;
    ulong pkt_len= 0;				/* Length of reply packet */

    bzero((char*) prepared_scramble, sizeof(prepared_scramble));
    /* Small check for incomming packet */

    if ((uint) ((uchar*) db - net->read_pos) > packet_length)
      goto restore_user_err;

    /* Now we shall basically perform authentication again */

     /* We can get only old hash at this point */
    if (passwd[0] && strlen(passwd)!=SCRAMBLE_LENGTH)
      goto restore_user_err;

    cached_user= NULL;

    /* Simple connect only for old clients. New clients always use sec. auth*/
    simple_connect=(!(thd->client_capabilities & CLIENT_SECURE_CONNECTION));

    /* Store information if we used password. passwd will be dammaged */
    using_password=test(passwd[0]);

    if (simple_connect) /* Restore scramble for old clients */
      memcpy(thd->scramble,thd->old_scramble,9);

    /*
      Check user permissions. If password failure we'll get scramble back
      Do not retry if we already have sent error (result>0)
    */
    if ((res=check_user(thd,COM_CHANGE_USER, user, passwd, db, 0,
			simple_connect, simple_connect, prepared_scramble,
			using_password, &cur_priv_version, &cached_user)) < 0)
    {
      /* If the client is old we just have to have auth failure */
      if (simple_connect)
        goto restore_user;			/* Error is already reported */

      /* Store current used and database as they are erased with next packet */
      tmp_user[0]= tmp_db[0]= 0;
      if (user)
        strmake(tmp_user,user,USERNAME_LENGTH);
      if (db)
        strmake(tmp_db,db,NAME_LEN);

      /* Write hash and encrypted scramble to client */
      if (my_net_write(net,prepared_scramble,SCRAMBLE41_LENGTH+4) ||
          net_flush(net))
        goto restore_user_err;

      /* Reading packet back */
      if ((pkt_len=my_net_read(net)) == packet_error)
        goto restore_user_err;

      /* We have to get very specific packet size  */
      if (pkt_len != SCRAMBLE41_LENGTH)
        goto restore_user;

      /* Final attempt to check the user based on reply */
      if (check_user(thd,COM_CHANGE_USER, tmp_user, (char*) net->read_pos,
		     tmp_db, 0, 0, 1, prepared_scramble, using_password,
		     &cur_priv_version, &cached_user))
        goto restore_user;
    }
    else if (res)
      goto restore_user;

    /* Finally we've authenticated new user */
    if (max_connections && save_uc)
      decrease_user_connections(save_uc);
    x_free((gptr) save_db);
    x_free((gptr) save_user);
    thd->password=using_password;
    break;

    /* Bad luck  we shall restore old user */
restore_user_err:
    send_error(thd, ER_UNKNOWN_COM_ERROR);

restore_user:
    x_free(thd->user);
    thd->master_access=save_master_access;
    thd->db_access=save_db_access;
    thd->db=save_db;
    thd->db_length=save_db_length;
    thd->user=save_user;
    thd->priv_user=save_priv_user;
    break;
  }
#endif /* EMBEDDED_LIBRARY */
  case COM_EXECUTE:
  {
    mysql_stmt_execute(thd, packet);
    break;
  }
  case COM_LONG_DATA:
  {
    mysql_stmt_get_longdata(thd, packet, packet_length);
    break;
  }
  case COM_PREPARE:
  {
    mysql_stmt_prepare(thd, packet, packet_length);
    break;
  }
  case COM_CLOSE_STMT:
  {
    mysql_stmt_free(thd, packet);
    break;
  }
  case COM_QUERY:
  {
    if (alloc_query(thd, packet, packet_length))
      break;					// fatal error is set
    mysql_log.write(thd,command,"%s",thd->query);
    DBUG_PRINT("query",("%-.4096s",thd->query));
    mysql_parse(thd,thd->query, thd->query_length);

    while (!thd->killed && !thd->is_fatal_error && thd->lex.found_colon)
    {
      char *packet= thd->lex.found_colon;
      /* 
        Multiple queries exits, execute them individually
      */
      if (thd->lock || thd->open_tables || thd->derived_tables)
        close_thread_tables(thd);		

      ulong length= thd->query_length-(ulong)(thd->lex.found_colon-thd->query);
      
      /* Remove garbage at start of query */
      while (my_isspace(thd->charset(), *packet) && length > 0)
      {
        packet++;
        length--;
      }
      thd->query_length= length;
      thd->query= packet;
      VOID(pthread_mutex_lock(&LOCK_thread_count));
      thd->query_id= query_id++;
      VOID(pthread_mutex_unlock(&LOCK_thread_count));
      mysql_parse(thd, packet, length);
    }

    if (!(specialflag & SPECIAL_NO_PRIOR))
      my_pthread_setprio(pthread_self(),WAIT_PRIOR);
    DBUG_PRINT("info",("query ready"));
    break;
  }
  case COM_FIELD_LIST:				// This isn't actually needed
#ifdef DONT_ALLOW_SHOW_COMMANDS
    send_error(thd,ER_NOT_ALLOWED_COMMAND);	/* purecov: inspected */
    break;
#else
  {
    char *fields;
    TABLE_LIST table_list;
    statistic_increment(com_stat[SQLCOM_SHOW_FIELDS],&LOCK_status);
    bzero((char*) &table_list,sizeof(table_list));
    if (!(table_list.db=thd->db))
    {
      send_error(thd,ER_NO_DB_ERROR);
      break;
    }
    thd->free_list=0;
    table_list.alias= table_list.real_name= thd->strdup(packet);
    packet=strend(packet)+1;
    // command not cachable => no gap for data base name
    if (!(thd->query=fields=thd->memdup(packet,thd->query_length+1)))
      break;
    mysql_log.write(thd,command,"%s %s",table_list.real_name,fields);
    if (lower_case_table_names)
      my_casedn_str(files_charset_info, table_list.real_name);
    remove_escape(table_list.real_name);	// This can't have wildcards

    if (check_access(thd,SELECT_ACL,table_list.db,&thd->col_access))
      break;
    table_list.grant.privilege=thd->col_access;
    if (grant_option && check_grant(thd,SELECT_ACL,&table_list,2))
      break;
    mysqld_list_fields(thd,&table_list,fields);
    free_items(thd->free_list);
    break;
  }
#endif
  case COM_QUIT:
    /* We don't calculate statistics for this command */
    mysql_log.write(thd,command,NullS);
    net->error=0;				// Don't give 'abort' message
    error=TRUE;					// End server
    break;

  case COM_CREATE_DB:				// QQ: To be removed
    {
      statistic_increment(com_stat[SQLCOM_CREATE_DB],&LOCK_status);
      char *db=thd->strdup(packet);
      // null test to handle EOM
      if (!db || !strip_sp(db) || check_db_name(db))
      {
	net_printf(thd,ER_WRONG_DB_NAME, db ? db : "NULL");
	break;
      }
      if (check_access(thd,CREATE_ACL,db,0,1))
	break;
      mysql_log.write(thd,command,packet);
      mysql_create_db(thd,db,0,0);
      break;
    }
  case COM_DROP_DB:				// QQ: To be removed
    {
      statistic_increment(com_stat[SQLCOM_DROP_DB],&LOCK_status);
      char *db=thd->strdup(packet);
      // null test to handle EOM
      if (!db || !strip_sp(db) || check_db_name(db))
      {
	net_printf(thd,ER_WRONG_DB_NAME, db ? db : "NULL");
	break;
      }
      if (check_access(thd,DROP_ACL,db,0,1))
	break;
      if (thd->locked_tables || thd->active_transaction())
      {
	send_error(thd,ER_LOCK_OR_ACTIVE_TRANSACTION);
	break;
      }
      mysql_log.write(thd,command,db);
      mysql_rm_db(thd,db,0,0);
      break;
    }
#ifndef EMBEDDED_LIBRARY
  case COM_BINLOG_DUMP:
    {
      statistic_increment(com_other,&LOCK_status);
      slow_command = TRUE;
      if (check_global_access(thd, REPL_SLAVE_ACL))
	break;
      mysql_log.write(thd,command, 0);

      ulong pos;
      ushort flags;
      uint32 slave_server_id;
      /* TODO: The following has to be changed to an 8 byte integer */
      pos = uint4korr(packet);
      flags = uint2korr(packet + 4);
      thd->server_id=0; /* avoid suicide */
      kill_zombie_dump_threads(slave_server_id = uint4korr(packet+6));
      thd->server_id = slave_server_id;
      mysql_binlog_send(thd, thd->strdup(packet + 10), (my_off_t) pos, flags);
      unregister_slave(thd,1,1);
      // fake COM_QUIT -- if we get here, the thread needs to terminate
      error = TRUE;
      net->error = 0;
      break;
    }
#endif
  case COM_REFRESH:
    {
      statistic_increment(com_stat[SQLCOM_FLUSH],&LOCK_status);
      ulong options= (ulong) (uchar) packet[0];
      if (check_global_access(thd,RELOAD_ACL))
	break;
      mysql_log.write(thd,command,NullS);
      /* error sending is deferred to reload_acl_and_cache */
      reload_acl_and_cache(thd, options, (TABLE_LIST*) 0) ;
      break;
    }
#ifndef EMBEDDED_LIBRARY
  case COM_SHUTDOWN:
    statistic_increment(com_other,&LOCK_status);
    if (check_global_access(thd,SHUTDOWN_ACL))
      break; /* purecov: inspected */
    DBUG_PRINT("quit",("Got shutdown command"));
    mysql_log.write(thd,command,NullS);
    send_eof(thd);
#ifdef __WIN__
    sleep(1);					// must wait after eof()
#endif
#ifndef OS2
    send_eof(thd);				// This is for 'quit request'
#endif
    close_connection(net);
    close_thread_tables(thd);			// Free before kill
    free_root(&thd->mem_root,MYF(0));
    free_root(&thd->transaction.mem_root,MYF(0));
    kill_mysql();
    error=TRUE;
    break;
#endif
#ifndef EMBEDDED_LIBRARY
  case COM_STATISTICS:
  {
    mysql_log.write(thd,command,NullS);
    statistic_increment(com_stat[SQLCOM_SHOW_STATUS],&LOCK_status);
    char buff[200];
    ulong uptime = (ulong) (thd->start_time - start_time);
    sprintf((char*) buff,
	    "Uptime: %ld  Threads: %d  Questions: %lu  Slow queries: %ld  Opens: %ld  Flush tables: %ld  Open tables: %u  Queries per second avg: %.3f",
	    uptime,
	    (int) thread_count,thd->query_id,long_query_count,
	    opened_tables,refresh_version, cached_tables(),
	    uptime ? (float)thd->query_id/(float)uptime : 0);
#ifdef SAFEMALLOC
    if (lCurMemory)				// Using SAFEMALLOC
      sprintf(strend(buff), "  Memory in use: %ldK  Max memory used: %ldK",
	      (lCurMemory+1023L)/1024L,(lMaxMemory+1023L)/1024L);
 #endif
    VOID(my_net_write(net, buff,(uint) strlen(buff)));
    VOID(net_flush(net));
    break;
  }
#endif
  case COM_PING:
    statistic_increment(com_other,&LOCK_status);
    send_ok(thd);				// Tell client we are alive
    break;
  case COM_PROCESS_INFO:
    statistic_increment(com_stat[SQLCOM_SHOW_PROCESSLIST],&LOCK_status);
    if (!thd->priv_user[0] && check_global_access(thd,PROCESS_ACL))
      break;
    mysql_log.write(thd,command,NullS);
    mysqld_list_processes(thd,thd->master_access & PROCESS_ACL ? NullS :
			  thd->priv_user,0);
    break;
  case COM_PROCESS_KILL:
  {
    statistic_increment(com_stat[SQLCOM_KILL],&LOCK_status);
    ulong id=(ulong) uint4korr(packet);
    kill_one_thread(thd,id);
    break;
  }
  case COM_DEBUG:
    statistic_increment(com_other,&LOCK_status);
    if (check_global_access(thd, SUPER_ACL))
      break;					/* purecov: inspected */
    mysql_print_status(thd);
    mysql_log.write(thd,command,NullS);
    send_eof(thd);
    break;
  case COM_SLEEP:
  case COM_CONNECT:				// Impossible here
  case COM_TIME:				// Impossible from client
  case COM_DELAYED_INSERT:
  case COM_END:
  default:
    send_error(thd, ER_UNKNOWN_COM_ERROR);
    break;
  }
  if (thd->lock || thd->open_tables || thd->derived_tables)
  {
    thd->proc_info="closing tables";
    close_thread_tables(thd);			/* Free tables */
  }

  if (thd->is_fatal_error)
    send_error(thd,0);				// End of memory ?

  time_t start_of_query=thd->start_time;
  thd->end_time();				// Set start time

  /* If not reading from backup and if the query took too long */
  if (!slow_command && !thd->user_time) // do not log 'slow_command' queries
  {
    thd->proc_info="logging slow query";

    if ((ulong) (thd->start_time - thd->time_after_lock) >
	thd->variables.long_query_time ||
	((thd->lex.select_lex.options &
	  (QUERY_NO_INDEX_USED | QUERY_NO_GOOD_INDEX_USED)) &&
	 (specialflag & SPECIAL_LONG_LOG_FORMAT)))
    {
      long_query_count++;
      mysql_slow_log.write(thd, thd->query, thd->query_length, start_of_query);
    }
  }
  thd->proc_info="cleaning up";
  VOID(pthread_mutex_lock(&LOCK_thread_count)); // For process list
  thd->proc_info=0;
  thd->command=COM_SLEEP;
  thd->query=0;
  thread_running--;
  VOID(pthread_mutex_unlock(&LOCK_thread_count));
  thd->packet.shrink(thd->variables.net_buffer_length);	// Reclaim some memory
  free_root(&thd->mem_root,MYF(MY_KEEP_PREALLOC));
  DBUG_RETURN(error);
}


/*
  Read query from packet and store in thd->query
  Used in COM_QUERY and COM_PREPARE

  DESCRIPTION
    Sets the following THD variables:
      query
      query_length

  RETURN VALUES
    0	ok
    1	error;  In this case thd->fatal_error is set
*/

bool alloc_query(THD *thd, char *packet, ulong packet_length)
{
  packet_length--;				// Remove end null
  /* Remove garbage at start and end of query */
  while (my_isspace(thd->charset(),packet[0]) && packet_length > 0)
  {
    packet++;
    packet_length--;
  }
  char *pos=packet+packet_length;		// Point at end null
  while (packet_length > 0 &&
	 (pos[-1] == ';' || my_isspace(thd->charset() ,pos[-1])))
  {
    pos--;
    packet_length--;
  }
  /* We must allocate some extra memory for query cache */
  if (!(thd->query= (char*) thd->memdup_w_gap((gptr) (packet),
					      packet_length,
					      thd->db_length+2)))
    return 1;
  thd->query[packet_length]=0;
  thd->query_length= packet_length;
  thd->packet.shrink(thd->variables.net_buffer_length);// Reclaim some memory

  if (!(specialflag & SPECIAL_NO_PRIOR))
    my_pthread_setprio(pthread_self(),QUERY_PRIOR);
  return 0;
}

/****************************************************************************
** mysql_execute_command
** Execute command saved in thd and current_lex->sql_command
****************************************************************************/

void
mysql_execute_command(THD *thd)
{
  int	res= 0;
  LEX	*lex= &thd->lex;
  TABLE_LIST *tables= (TABLE_LIST*) lex->select_lex.table_list.first;
  SELECT_LEX *select_lex= &lex->select_lex;
  SELECT_LEX_UNIT *unit= &lex->unit;
  DBUG_ENTER("mysql_execute_command");

  /*
    Reset warning count for each query that uses tables
    A better approach would be to reset this for any commands
    that is not a SHOW command or a select that only access local
    variables, but for now this is probably good enough.
  */
  if (tables || &lex->select_lex != lex->all_selects_list)
    mysql_reset_errors(thd);
  /*
    Save old warning count to be able to send to client how many warnings we
    got
  */
  thd->old_total_warn_count= thd->total_warn_count;

#ifndef EMBEDDED_LIBRARY
  if (thd->slave_thread)
  {
    /*
      Skip if we are in the slave thread, some table rules have been
      given and the table list says the query should not be replicated
    */
    if (table_rules_on && tables && !tables_ok(thd,tables))
      DBUG_VOID_RETURN;
#ifndef TO_BE_DELETED
    /*
       This is a workaround to deal with the shortcoming in 3.23.44-3.23.46
       masters in RELEASE_LOCK() logging. We re-write SELECT RELEASE_LOCK()
       as DO RELEASE_LOCK()
    */
    if (lex->sql_command == SQLCOM_SELECT)
    {
      lex->sql_command = SQLCOM_DO;
      lex->insert_list = &select_lex->item_list;
    }
#endif
  }
#endif /* EMBEDDED_LIBRARY */
  /*
    TODO: make derived tables processing 'inside' SELECT processing.
    TODO: solve problem with depended derived tables in subselects
  */
  if (lex->derived_tables)
  {
    for (SELECT_LEX *sl= lex->all_selects_list;
	 sl;
	 sl= sl->next_select_in_list())
    {
      for (TABLE_LIST *cursor= sl->get_table_list();
	   cursor;
	   cursor= cursor->next)
      {
	if (cursor->derived && (res=mysql_derived(thd, lex,
						  cursor->derived,
						  cursor)))
	{
	  if (res < 0 || thd->net.report_error)
	    send_error(thd,thd->killed ? ER_SERVER_SHUTDOWN : 0);
	  DBUG_VOID_RETURN;
	}
      }
    }
  }
  if ((&lex->select_lex != lex->all_selects_list &&
       lex->unit.create_total_list(thd, lex, &tables, 0)) 
#ifdef HAVE_REPLICATION
      ||
      (table_rules_on && tables && thd->slave_thread &&
       !tables_ok(thd,tables))
#endif
      )
    DBUG_VOID_RETURN;

  statistic_increment(com_stat[lex->sql_command],&LOCK_status);
  switch (lex->sql_command) {
  case SQLCOM_SELECT:
  {
    select_result *result=lex->result;
    if (tables)
    {
      res=check_table_access(thd,
			     lex->exchange ? SELECT_ACL | FILE_ACL :
			     SELECT_ACL,
			     tables);
    }
    else
      res=check_access(thd, lex->exchange ? SELECT_ACL | FILE_ACL : SELECT_ACL,
		       any_db);
    if (res)
    {
      res=0;
      break;					// Error message is given
    }

    unit->offset_limit_cnt= (ha_rows) unit->global_parameters->offset_limit;
    unit->select_limit_cnt= (ha_rows) (unit->global_parameters->select_limit+
      unit->global_parameters->offset_limit);
    if (unit->select_limit_cnt <
	(ha_rows) unit->global_parameters->select_limit)
      unit->select_limit_cnt= HA_POS_ERROR;		// no limit
    if (unit->select_limit_cnt == HA_POS_ERROR)
      select_lex->options&= ~OPTION_FOUND_ROWS;

    if (!(res=open_and_lock_tables(thd,tables)))
    {
      if (lex->describe)
      {
	if (!(result= new select_send()))
	{
	  send_error(thd, ER_OUT_OF_RESOURCES);
	  DBUG_VOID_RETURN;
	}
	else
	  thd->send_explain_fields(result);
	fix_tables_pointers(lex->all_selects_list);
	res= mysql_explain_union(thd, &thd->lex.unit, result);
	MYSQL_LOCK *save_lock= thd->lock;
	thd->lock= (MYSQL_LOCK *)0;
	result->send_eof();
	thd->lock= save_lock;
      }
      else
      {
	if (!result)
	{
	  if (!(result=new select_send()))
	  {
	    res= -1;
#ifdef DELETE_ITEMS
	    delete select_lex->having;
	    delete select_lex->where;
#endif
	    break;
	  }
	}
	query_cache_store_query(thd, tables);
	res=handle_select(thd, lex, result);
      }
    }
    break;
  }
  case SQLCOM_DO:
    if (tables && ((res= check_table_access(thd, SELECT_ACL, tables)) ||
		   (res= open_and_lock_tables(thd,tables))))
	break;

    fix_tables_pointers(lex->all_selects_list);
    res= mysql_do(thd, *lex->insert_list);
    if (thd->net.report_error)
      res= -1;
    break;

  case SQLCOM_EMPTY_QUERY:
    send_ok(thd);
    break;

  case SQLCOM_HELP:
    res= mysqld_help(thd,lex->help_arg);
    break;

#ifndef EMBEDDED_LIBRARY
  case SQLCOM_PURGE:
  {
    if (check_global_access(thd, SUPER_ACL))
      goto error;
    // PURGE MASTER LOGS TO 'file'
    res = purge_master_logs(thd, lex->to_log);
    break;
  }
  case SQLCOM_PURGE_BEFORE:
  {
    if (check_global_access(thd, SUPER_ACL))
      goto error;
    // PURGE MASTER LOGS BEFORE 'data'
    res = purge_master_logs_before_date(thd, lex->purge_time);
    break;
  }
#endif

  case SQLCOM_SHOW_WARNS:
  {
    res= mysqld_show_warnings(thd, (ulong)
			      ((1L << (uint) MYSQL_ERROR::WARN_LEVEL_NOTE) |
			       (1L << (uint) MYSQL_ERROR::WARN_LEVEL_WARN) |
			       (1L << (uint) MYSQL_ERROR::WARN_LEVEL_ERROR)
			       ));
    break;
  }
  case SQLCOM_SHOW_ERRORS:
  {
    res= mysqld_show_warnings(thd, (ulong)
			      (1L << (uint) MYSQL_ERROR::WARN_LEVEL_ERROR));
    break;
  }
  case SQLCOM_SHOW_NEW_MASTER:
  {
    if (check_global_access(thd, REPL_SLAVE_ACL))
      goto error;
#ifndef WORKING_NEW_MASTER
    net_printf(thd, ER_NOT_SUPPORTED_YET, "SHOW NEW MASTER");
    res= 1;
#else
    res = show_new_master(thd);
#endif
    break;
  }

#ifndef EMBEDDED_LIBRARY
  case SQLCOM_SHOW_SLAVE_HOSTS:
  {
    if (check_global_access(thd, REPL_SLAVE_ACL))
      goto error;
    res = show_slave_hosts(thd);
    break;
  }
  case SQLCOM_SHOW_BINLOG_EVENTS:
  {
    if (check_global_access(thd, REPL_SLAVE_ACL))
      goto error;
    res = show_binlog_events(thd);
    break;
  }
#endif

  case SQLCOM_BACKUP_TABLE:
  {
    if (check_db_used(thd,tables) ||
	check_table_access(thd,SELECT_ACL, tables) ||
	check_global_access(thd, FILE_ACL))
      goto error; /* purecov: inspected */
    res = mysql_backup_table(thd, tables);

    break;
  }
  case SQLCOM_RESTORE_TABLE:
  {
    if (check_db_used(thd,tables) ||
	check_table_access(thd, INSERT_ACL, tables) ||
	check_global_access(thd, FILE_ACL))
      goto error; /* purecov: inspected */
    res = mysql_restore_table(thd, tables);
    break;
  }

#ifndef EMBEDDED_LIBRARY
  case SQLCOM_CHANGE_MASTER:
  {
    if (check_global_access(thd, SUPER_ACL))
      goto error;
    LOCK_ACTIVE_MI;
    res = change_master(thd,active_mi);
    UNLOCK_ACTIVE_MI;
    break;
  }
  case SQLCOM_SHOW_SLAVE_STAT:
  {
    if (check_global_access(thd, SUPER_ACL))
      goto error;
    LOCK_ACTIVE_MI;
    res = show_master_info(thd,active_mi);
    UNLOCK_ACTIVE_MI;
    break;
  }
  case SQLCOM_SHOW_MASTER_STAT:
  {
    if (check_global_access(thd, SUPER_ACL))
      goto error;
    res = show_binlog_info(thd);
    break;
  }

  case SQLCOM_LOAD_MASTER_DATA: // sync with master
    if (check_global_access(thd, SUPER_ACL))
      goto error;
    if (end_active_trans(thd))
      res= -1;
    else
      res = load_master_data(thd);
    break;
#endif /* EMBEDDED_LIBRARY */

#ifdef HAVE_INNOBASE_DB
  case SQLCOM_SHOW_INNODB_STATUS:
    {
      if (check_global_access(thd, SUPER_ACL))
	goto error;
      res = innodb_show_status(thd);
      break;
    }
#endif

#ifndef EMBEDDED_LIBRARY
  case SQLCOM_LOAD_MASTER_TABLE:
  {
    if (!tables->db)
      tables->db=thd->db;
    if (check_access(thd,CREATE_ACL,tables->db,&tables->grant.privilege))
      goto error;				/* purecov: inspected */
    if (grant_option)
    {
      /* Check that the first table has CREATE privilege */
      TABLE_LIST *tmp_table_list=tables->next;
      tables->next=0;
      bool error=check_grant(thd,CREATE_ACL,tables);
      tables->next=tmp_table_list;
      if (error)
	goto error;
    }
    if (strlen(tables->real_name) > NAME_LEN)
    {
      net_printf(thd,ER_WRONG_TABLE_NAME,tables->real_name);
      break;
    }
    LOCK_ACTIVE_MI;
    // fetch_master_table will send the error to the client on failure
    if (!fetch_master_table(thd, tables->db, tables->real_name,
			    active_mi, 0))
    {
      send_ok(thd);
    }
    UNLOCK_ACTIVE_MI;
    break;
  }
#endif /* EMBEDDED_LIBRARY */

  case SQLCOM_CREATE_TABLE:
  {
    ulong want_priv= ((lex->create_info.options & HA_LEX_CREATE_TMP_TABLE) ?
		      CREATE_TMP_ACL : CREATE_ACL);
    if (!tables->db)
      tables->db=thd->db;
    if (check_access(thd,want_priv,tables->db,&tables->grant.privilege) ||
	check_merge_table_access(thd, tables->db,
				 (TABLE_LIST *)
				 lex->create_info.merge_list.first))
      goto error;				/* purecov: inspected */
    if (grant_option && want_priv != CREATE_TMP_ACL)
    {
      /* Check that the first table has CREATE privilege */
      TABLE_LIST *tmp_table_list=tables->next;
      tables->next=0;
      bool error=check_grant(thd, want_priv, tables);
      tables->next=tmp_table_list;
      if (error)
	goto error;
    }
    if (strlen(tables->real_name) > NAME_LEN)
    {
      net_printf(thd, ER_WRONG_TABLE_NAME, tables->alias);
      res=0;
      break;
    }
#ifndef HAVE_READLINK
    lex->create_info.data_file_name=lex->create_info.index_file_name=0;
#else
    /* Fix names if symlinked tables */
    if (append_file_to_dir(thd, &lex->create_info.data_file_name,
			   tables->real_name) ||
	append_file_to_dir(thd,&lex->create_info.index_file_name,
			   tables->real_name))
    {
      res=-1;
      break;
    }
#endif
    if (select_lex->item_list.elements)		// With select
    {
      select_result *result;

      if (!(lex->create_info.options & HA_LEX_CREATE_TMP_TABLE) &&
	  find_real_table_in_list(tables->next, tables->db, tables->real_name))
      {
	net_printf(thd,ER_UPDATE_TABLE_USED,tables->real_name);
	DBUG_VOID_RETURN;
      }
      if (tables->next)
      {
	if (check_table_access(thd, SELECT_ACL, tables->next))
	  goto error;				// Error message is given
      }
      select_lex->options|= SELECT_NO_UNLOCK;
      unit->offset_limit_cnt= select_lex->offset_limit;
      unit->select_limit_cnt= select_lex->select_limit+
	select_lex->offset_limit;
      if (unit->select_limit_cnt < select_lex->select_limit)
	unit->select_limit_cnt= HA_POS_ERROR;		// No limit

      /* Skip first table, which is the table we are creating */
      lex->select_lex.table_list.first=
	(byte*) (((TABLE_LIST *) lex->select_lex.table_list.first)->next);
      if (!(res=open_and_lock_tables(thd,tables->next)))
      {
        if ((result=new select_create(tables->db ? tables->db : thd->db,
                                      tables->real_name, &lex->create_info,
                                      lex->create_list,
                                      lex->key_list,
                                      select_lex->item_list,lex->duplicates)))
          res=handle_select(thd, lex, result);
	else
	  res= -1;
      }
    }
    else // regular create
    {
      if (lex->name)
        res= mysql_create_like_table(thd, tables, &lex->create_info, 
                                     (Table_ident *)lex->name); 
      else
        res= mysql_create_table(thd,tables->db ? tables->db : thd->db,
			         tables->real_name, &lex->create_info,
			         lex->create_list,
			         lex->key_list,0,0,0); // do logging
      if (!res)
	send_ok(thd);
    }
    break;
  }
  case SQLCOM_CREATE_INDEX:
    if (!tables->db)
      tables->db=thd->db;
    if (check_access(thd,INDEX_ACL,tables->db,&tables->grant.privilege))
      goto error; /* purecov: inspected */
    if (grant_option && check_grant(thd,INDEX_ACL,tables))
      goto error;
    if (end_active_trans(thd))
      res= -1;
    else
      res = mysql_create_index(thd, tables, lex->key_list);
    break;

#ifndef EMBEDDED_LIBRARY
  case SQLCOM_SLAVE_START:
  {
    LOCK_ACTIVE_MI;
    start_slave(thd,active_mi,1 /* net report*/);
    UNLOCK_ACTIVE_MI;
    break;
  }
  case SQLCOM_SLAVE_STOP:
  /*
    If the client thread has locked tables, a deadlock is possible.
    Assume that
    - the client thread does LOCK TABLE t READ.
    - then the master updates t.
    - then the SQL slave thread wants to update t,
      so it waits for the client thread because t is locked by it.
    - then the client thread does SLAVE STOP.
      SLAVE STOP waits for the SQL slave thread to terminate its
      update t, which waits for the client thread because t is locked by it.
    To prevent that, refuse SLAVE STOP if the
    client thread has locked tables
  */
  if (thd->locked_tables || thd->active_transaction())
  {
    send_error(thd,ER_LOCK_OR_ACTIVE_TRANSACTION);
    break;
  }
  {
    LOCK_ACTIVE_MI;
    stop_slave(thd,active_mi,1/* net report*/);
    UNLOCK_ACTIVE_MI;
    break;
  }
#endif

  case SQLCOM_ALTER_TABLE:
#if defined(DONT_ALLOW_SHOW_COMMANDS)
    send_error(thd,ER_NOT_ALLOWED_COMMAND); /* purecov: inspected */
    break;
#else
    {
      ulong priv=0;
      if (lex->name && (!lex->name[0] || strlen(lex->name) > NAME_LEN))
      {
	net_printf(thd,ER_WRONG_TABLE_NAME,lex->name);
	res=0;
	break;
      }
      if (!tables->db)
	tables->db=thd->db;
      if (!select_lex->db)
	select_lex->db=tables->db;
      if (check_access(thd,ALTER_ACL,tables->db,&tables->grant.privilege) ||
	  check_access(thd,INSERT_ACL | CREATE_ACL,select_lex->db,&priv) ||
	  check_merge_table_access(thd, tables->db,
				   (TABLE_LIST *)
				   lex->create_info.merge_list.first))
	goto error;				/* purecov: inspected */
      if (!tables->db)
	tables->db=thd->db;
      if (grant_option)
      {
	if (check_grant(thd,ALTER_ACL,tables))
	  goto error;
	if (lex->name && !test_all_bits(priv,INSERT_ACL | CREATE_ACL))
	{					// Rename of table
	  TABLE_LIST tmp_table;
	  bzero((char*) &tmp_table,sizeof(tmp_table));
	  tmp_table.real_name=lex->name;
	  tmp_table.db=select_lex->db;
	  tmp_table.grant.privilege=priv;
	  if (check_grant(thd,INSERT_ACL | CREATE_ACL,tables))
	    goto error;
	}
      }
      /* Don't yet allow changing of symlinks with ALTER TABLE */
      lex->create_info.data_file_name=lex->create_info.index_file_name=0;
      /* ALTER TABLE ends previous transaction */
      if (end_active_trans(thd))
	res= -1;
      else
      {
	res= mysql_alter_table(thd, select_lex->db, lex->name,
			       &lex->create_info,
			       tables, lex->create_list,
			       lex->key_list, lex->drop_list, lex->alter_list,
			       select_lex->order_list.elements,
                               (ORDER *) select_lex->order_list.first,
			       lex->drop_primary, lex->duplicates,
			       lex->alter_keys_onoff, lex->simple_alter);
      }
      break;
    }
#endif
  case SQLCOM_RENAME_TABLE:
  {
    TABLE_LIST *table;
    if (check_db_used(thd,tables))
      goto error;
    for (table=tables ; table ; table=table->next->next)
    {
      if (check_access(thd, ALTER_ACL | DROP_ACL, table->db,
		       &table->grant.privilege) ||
	  check_access(thd, INSERT_ACL | CREATE_ACL, table->next->db,
		       &table->next->grant.privilege))
	goto error;
      if (grant_option)
      {
	TABLE_LIST old_list,new_list;
	old_list=table[0];
	new_list=table->next[0];
	old_list.next=new_list.next=0;
	if (check_grant(thd,ALTER_ACL,&old_list) ||
	    (!test_all_bits(table->next->grant.privilege,
			    INSERT_ACL | CREATE_ACL) &&
	     check_grant(thd,INSERT_ACL | CREATE_ACL, &new_list)))
	  goto error;
      }
    }
    query_cache_invalidate3(thd, tables, 0);
    if (end_active_trans(thd))
      res= -1;
    else if (mysql_rename_tables(thd,tables))
      res= -1;
    break;
  }
#ifndef EMBEDDED_LIBRARY
  case SQLCOM_SHOW_BINLOGS:
#ifdef DONT_ALLOW_SHOW_COMMANDS
    send_error(thd,ER_NOT_ALLOWED_COMMAND); /* purecov: inspected */
    DBUG_VOID_RETURN;
#else
    {
      if (check_global_access(thd, SUPER_ACL))
	goto error;
      res = show_binlogs(thd);
      break;
    }
#endif
#endif /* EMBEDDED_LIBRARY */
  case SQLCOM_SHOW_CREATE:
#ifdef DONT_ALLOW_SHOW_COMMANDS
    send_error(thd,ER_NOT_ALLOWED_COMMAND); /* purecov: inspected */
    DBUG_VOID_RETURN;
#else
    {
      if (check_db_used(thd, tables) ||
	  check_access(thd, SELECT_ACL | EXTRA_ACL, tables->db,
		       &tables->grant.privilege))
	goto error;
      res = mysqld_show_create(thd, tables);
      break;
    }
#endif
  case SQLCOM_REPAIR:
  {
    if (check_db_used(thd,tables) ||
	check_table_access(thd,SELECT_ACL | INSERT_ACL, tables))
      goto error; /* purecov: inspected */
    res = mysql_repair_table(thd, tables, &lex->check_opt);
    break;
  }
  case SQLCOM_CHECK:
  {
    if (check_db_used(thd,tables) ||
	check_table_access(thd, SELECT_ACL | EXTRA_ACL , tables))
      goto error; /* purecov: inspected */
    res = mysql_check_table(thd, tables, &lex->check_opt);
    break;
  }
  case SQLCOM_ANALYZE:
  {
    if (check_db_used(thd,tables) ||
	check_table_access(thd,SELECT_ACL | INSERT_ACL, tables))
      goto error; /* purecov: inspected */
    res = mysql_analyze_table(thd, tables, &lex->check_opt);
    break;
  }

  case SQLCOM_OPTIMIZE:
  {
    HA_CREATE_INFO create_info;
    if (check_db_used(thd,tables) ||
	check_table_access(thd,SELECT_ACL | INSERT_ACL, tables))
      goto error; /* purecov: inspected */
    if (specialflag & (SPECIAL_SAFE_MODE | SPECIAL_NO_NEW_FUNC))
    {
      /* Use ALTER TABLE */
      lex->create_list.empty();
      lex->key_list.empty();
      lex->col_list.empty();
      lex->drop_list.empty();
      lex->alter_list.empty();
      bzero((char*) &create_info,sizeof(create_info));
      create_info.db_type=DB_TYPE_DEFAULT;
      create_info.row_type=ROW_TYPE_DEFAULT;
      create_info.table_charset=default_charset_info;
      res= mysql_alter_table(thd, NullS, NullS, &create_info,
			     tables, lex->create_list,
			     lex->key_list, lex->drop_list, lex->alter_list,
                             0, (ORDER *) 0,
			     0, DUP_ERROR);
    }
    else
      res = mysql_optimize_table(thd, tables, &lex->check_opt);
    break;
  }
  case SQLCOM_UPDATE:
    TABLE_LIST *table;
    if (check_db_used(thd,tables))
      goto error;
    for (table=tables ; table ; table=table->next)
    {
      if (check_access(thd,UPDATE_ACL,table->db,&table->grant.privilege))
	goto error;
    }
    if (grant_option && check_grant(thd,UPDATE_ACL,tables))
      goto error;
    if (select_lex->item_list.elements != lex->value_list.elements)
    {
      send_error(thd,ER_WRONG_VALUE_COUNT);
      DBUG_VOID_RETURN;
    }
    res= mysql_update(thd,tables,
                      select_lex->item_list,
                      lex->value_list,
                      select_lex->where,
		      select_lex->order_list.elements,
                      (ORDER *) select_lex->order_list.first,
                      select_lex->select_limit,
                      lex->duplicates);
    if (thd->net.report_error)
      res= -1;
    break;
  case SQLCOM_UPDATE_MULTI:
    if (check_access(thd,UPDATE_ACL,tables->db,&tables->grant.privilege))
      goto error;
    if (grant_option && check_grant(thd,UPDATE_ACL,tables))
      goto error;
    if (select_lex->item_list.elements != lex->value_list.elements)
    {
      send_error(thd,ER_WRONG_VALUE_COUNT);
      DBUG_VOID_RETURN;
    }
    {
      const char *msg= 0;
      if (select_lex->order_list.elements)
	msg= "ORDER BY";
      else if (select_lex->select_limit && select_lex->select_limit !=
	       HA_POS_ERROR)
	msg= "LIMIT";
      if (msg)
      {
	net_printf(thd, ER_WRONG_USAGE, "UPDATE", msg);
	res= 1;
	break;
      }
      res= mysql_multi_update(thd,tables,
			      &select_lex->item_list,
			      &lex->value_list,
			      select_lex->where,
			      select_lex->options,
			      lex->duplicates, unit, select_lex);
    }
    break;
  case SQLCOM_REPLACE:
  case SQLCOM_INSERT:
  {
    my_bool update=(lex->value_list.elements ? UPDATE_ACL : 0);
    ulong privilege= (lex->duplicates == DUP_REPLACE ?
                      INSERT_ACL | DELETE_ACL : INSERT_ACL | update);
    if (check_access(thd,privilege,tables->db,&tables->grant.privilege))
      goto error; /* purecov: inspected */
    if (grant_option && check_grant(thd,privilege,tables))
      goto error;
    if (select_lex->item_list.elements != lex->value_list.elements)
    {
      send_error(thd,ER_WRONG_VALUE_COUNT);
      DBUG_VOID_RETURN;
    }
    res = mysql_insert(thd,tables,lex->field_list,lex->many_values,
                       select_lex->item_list, lex->value_list,
                       (update ? DUP_UPDATE : lex->duplicates));
    if (thd->net.report_error)
      res= -1;
    break;
  }
  case SQLCOM_REPLACE_SELECT:
  case SQLCOM_INSERT_SELECT:
  {

    /*
      Check that we have modify privileges for the first table and
      select privileges for the rest
    */
    {
      ulong privilege= (lex->duplicates == DUP_REPLACE ?
                        INSERT_ACL | DELETE_ACL : INSERT_ACL);
      TABLE_LIST *save_next=tables->next;
      tables->next=0;
      if (check_access(thd, privilege,
		       tables->db,&tables->grant.privilege) ||
	  (grant_option && check_grant(thd, privilege, tables)))
	goto error;
      tables->next=save_next;
      if ((res=check_table_access(thd, SELECT_ACL, save_next)))
	goto error;
    }
    /* Don't unlock tables until command is written to binary log */
    select_lex->options|= SELECT_NO_UNLOCK;

    select_result *result;
    unit->offset_limit_cnt= select_lex->offset_limit;
    unit->select_limit_cnt= select_lex->select_limit+select_lex->offset_limit;
    if (unit->select_limit_cnt < select_lex->select_limit)
      unit->select_limit_cnt= HA_POS_ERROR;		// No limit

    if (find_real_table_in_list(tables->next, tables->db, tables->real_name))
    {
      net_printf(thd,ER_UPDATE_TABLE_USED,tables->real_name);
      DBUG_VOID_RETURN;
    }

    /* Skip first table, which is the table we are inserting in */
    lex->select_lex.table_list.first=
      (byte*) (((TABLE_LIST *) lex->select_lex.table_list.first)->next);
    if (!(res=open_and_lock_tables(thd, tables)))
    {
      if ((result=new select_insert(tables->table,&lex->field_list,
				    lex->duplicates)))
	res=handle_select(thd,lex,result);
      if (thd->net.report_error)
	res= -1;
    }
    else
      res= -1;
    break;
  }
  case SQLCOM_TRUNCATE:
    if (check_access(thd,DELETE_ACL,tables->db,&tables->grant.privilege))
      goto error; /* purecov: inspected */
    if (grant_option && check_grant(thd,DELETE_ACL,tables))
      goto error;
    /*
      Don't allow this within a transaction because we want to use
      re-generate table
    */
    if (thd->locked_tables || thd->active_transaction())
    {
      send_error(thd,ER_LOCK_OR_ACTIVE_TRANSACTION,NullS);
      goto error;
    }
    res=mysql_truncate(thd,tables);
    break;
  case SQLCOM_DELETE:
  {
    if (check_access(thd,DELETE_ACL,tables->db,&tables->grant.privilege))
      goto error; /* purecov: inspected */
    if (grant_option && check_grant(thd,DELETE_ACL,tables))
      goto error;
    // Set privilege for the WHERE clause
    tables->grant.want_privilege=(SELECT_ACL & ~tables->grant.privilege);
    res = mysql_delete(thd,tables, select_lex->where,
                       (ORDER*) select_lex->order_list.first,
                       select_lex->select_limit, select_lex->options);
    if (thd->net.report_error)
      res= -1;
    break;
  }
  case SQLCOM_DELETE_MULTI:
  {
    TABLE_LIST *aux_tables=(TABLE_LIST *)thd->lex.auxilliary_table_list.first;
    TABLE_LIST *auxi;
    uint table_count=0;
    multi_delete *result;

    /* sql_yacc guarantees that tables and aux_tables are not zero */
    if (check_db_used(thd, tables) || check_db_used(thd,aux_tables) ||
	check_table_access(thd,SELECT_ACL, tables) ||
	check_table_access(thd,DELETE_ACL, aux_tables))
      goto error;
    if ((thd->options & OPTION_SAFE_UPDATES) && !select_lex->where)
    {
      send_error(thd,ER_UPDATE_WITHOUT_KEY_IN_SAFE_MODE);
      goto error;
    }
    for (auxi=(TABLE_LIST*) aux_tables ; auxi ; auxi=auxi->next)
    {
      table_count++;
      /* All tables in aux_tables must be found in FROM PART */
      TABLE_LIST *walk;
      for (walk=(TABLE_LIST*) tables ; walk ; walk=walk->next)
      {
	if (!strcmp(auxi->real_name,walk->real_name) &&
	    !strcmp(walk->db,auxi->db))
	  break;
      }
      if (!walk)
      {
	net_printf(thd,ER_NONUNIQ_TABLE,auxi->real_name);
	goto error;
      }
      walk->lock_type= auxi->lock_type;
      auxi->table_list=  walk;		// Remember corresponding table
    }
    if (add_item_to_list(thd, new Item_null()))
    {
      res= -1;
      break;
    }
    thd->proc_info="init";
    if ((res=open_and_lock_tables(thd,tables)))
      break;
    /* Fix tables-to-be-deleted-from list to point at opened tables */
    for (auxi=(TABLE_LIST*) aux_tables ; auxi ; auxi=auxi->next)
      auxi->table= auxi->table_list->table;
    if (&lex->select_lex != lex->all_selects_list)
    {
      for (TABLE_LIST *t= select_lex->get_table_list();
	   t; t= t->next)
      {
	if (find_real_table_in_list(t->table_list->next, t->db, t->real_name))
	{
	  my_error(ER_UPDATE_TABLE_USED, MYF(0), t->real_name);
	  res= -1;
	  break;
	}
      }
    }
    fix_tables_pointers(lex->all_selects_list);
    if (!thd->is_fatal_error && (result= new multi_delete(thd,aux_tables,
							  table_count)))
    {
      res= mysql_select(thd, &select_lex->ref_pointer_array,
			select_lex->get_table_list(),
			select_lex->with_wild,
			select_lex->item_list,
			select_lex->where,
			0, (ORDER *)NULL, (ORDER *)NULL, (Item *)NULL,
			(ORDER *)NULL,
			select_lex->options | thd->options |
			SELECT_NO_JOIN_CACHE | SELECT_NO_UNLOCK,
			result, unit, select_lex, 0);
      if (thd->net.report_error)
	res= -1;
      delete result;
    }
    else
      res= -1;					// Error is not sent
    close_thread_tables(thd);
    break;
  }
  case SQLCOM_DROP_TABLE:
  {
    if (!lex->drop_temporary)
    {
      if (check_table_access(thd,DROP_ACL,tables))
	goto error;				/* purecov: inspected */
      if (end_active_trans(thd))
      {
	res= -1;
	break;
      }
    }
    res= mysql_rm_table(thd,tables,lex->drop_if_exists, lex->drop_temporary);
  }
  break;
  case SQLCOM_DROP_INDEX:
    if (!tables->db)
      tables->db=thd->db;
    if (check_access(thd,INDEX_ACL,tables->db,&tables->grant.privilege))
      goto error;				/* purecov: inspected */
    if (grant_option && check_grant(thd,INDEX_ACL,tables))
      goto error;
    if (end_active_trans(thd))
      res= -1;
    else
      res = mysql_drop_index(thd, tables, lex->drop_list);
    break;
  case SQLCOM_SHOW_DATABASES:
#if defined(DONT_ALLOW_SHOW_COMMANDS)
    send_error(thd,ER_NOT_ALLOWED_COMMAND);   /* purecov: inspected */
    DBUG_VOID_RETURN;
#else
    if ((specialflag & SPECIAL_SKIP_SHOW_DB) &&
	check_global_access(thd, SHOW_DB_ACL))
      goto error;
    res= mysqld_show_dbs(thd, (lex->wild ? lex->wild->ptr() : NullS));
    break;
#endif
  case SQLCOM_SHOW_PROCESSLIST:
    if (!thd->priv_user[0] && check_global_access(thd,PROCESS_ACL))
      break;
    mysqld_list_processes(thd,thd->master_access & PROCESS_ACL ? NullS :
			  thd->priv_user,lex->verbose);
    break;
  case SQLCOM_SHOW_TABLE_TYPES:
    res= mysqld_show_table_types(thd);
    break;
  case SQLCOM_SHOW_PRIVILEGES:
    res= mysqld_show_privileges(thd);
    break;
  case SQLCOM_SHOW_COLUMN_TYPES:
    res= mysqld_show_column_types(thd);
    break;
  case SQLCOM_SHOW_STATUS:
    res= mysqld_show(thd,(lex->wild ? lex->wild->ptr() : NullS),status_vars,
		     OPT_GLOBAL);
    break;
  case SQLCOM_SHOW_VARIABLES:
    res= mysqld_show(thd, (lex->wild ? lex->wild->ptr() : NullS),
		     init_vars, lex->option_type);
    break;
  case SQLCOM_SHOW_LOGS:
#ifdef DONT_ALLOW_SHOW_COMMANDS
    send_error(thd,ER_NOT_ALLOWED_COMMAND);	/* purecov: inspected */
    DBUG_VOID_RETURN;
#else
    {
      if (grant_option && check_access(thd, FILE_ACL, any_db))
	goto error;
      res= mysqld_show_logs(thd);
      break;
    }
#endif
  case SQLCOM_SHOW_TABLES:
    /* FALL THROUGH */
#ifdef DONT_ALLOW_SHOW_COMMANDS
    send_error(thd,ER_NOT_ALLOWED_COMMAND);	/* purecov: inspected */
    DBUG_VOID_RETURN;
#else
    {
      char *db=select_lex->db ? select_lex->db : thd->db;
      if (!db)
      {
	send_error(thd,ER_NO_DB_ERROR);	/* purecov: inspected */
	goto error;				/* purecov: inspected */
      }
      remove_escape(db);				// Fix escaped '_'
      if (check_db_name(db))
      {
        net_printf(thd,ER_WRONG_DB_NAME, db);
        goto error;
      }
      if (check_access(thd,SELECT_ACL,db,&thd->col_access))
	goto error;				/* purecov: inspected */
      /* grant is checked in mysqld_show_tables */
      if (select_lex->options & SELECT_DESCRIBE)
        res= mysqld_extend_show_tables(thd,db,
				       (lex->wild ? lex->wild->ptr() : NullS));
      else
	res= mysqld_show_tables(thd,db,
				(lex->wild ? lex->wild->ptr() : NullS));
      break;
    }
#endif
  case SQLCOM_SHOW_OPEN_TABLES:
    res= mysqld_show_open_tables(thd,(lex->wild ? lex->wild->ptr() : NullS));
    break;
  case SQLCOM_SHOW_CHARSETS:
    res= mysqld_show_charsets(thd,(lex->wild ? lex->wild->ptr() : NullS));
    break;
  case SQLCOM_SHOW_FIELDS:
#ifdef DONT_ALLOW_SHOW_COMMANDS
    send_error(thd,ER_NOT_ALLOWED_COMMAND);	/* purecov: inspected */
    DBUG_VOID_RETURN;
#else
    {
      char *db=tables->db;
      if (!*db)
      {
	send_error(thd,ER_NO_DB_ERROR);	/* purecov: inspected */
	goto error;				/* purecov: inspected */
      }
      remove_escape(db);			// Fix escaped '_'
      remove_escape(tables->real_name);
      if (check_access(thd,SELECT_ACL | EXTRA_ACL,db,&thd->col_access))
	goto error;				/* purecov: inspected */
      tables->grant.privilege=thd->col_access;
      if (grant_option && check_grant(thd,SELECT_ACL,tables,2))
	goto error;
      res= mysqld_show_fields(thd,tables,
			      (lex->wild ? lex->wild->ptr() : NullS),
			      lex->verbose);
      break;
    }
#endif
  case SQLCOM_SHOW_KEYS:
#ifdef DONT_ALLOW_SHOW_COMMANDS
    send_error(thd,ER_NOT_ALLOWED_COMMAND);	/* purecov: inspected */
    DBUG_VOID_RETURN;
#else
    {
      char *db=tables->db;
      if (!db)
      {
	send_error(thd,ER_NO_DB_ERROR);	/* purecov: inspected */
	goto error;				/* purecov: inspected */
      }
      remove_escape(db);			// Fix escaped '_'
      remove_escape(tables->real_name);
      if (!tables->db)
	tables->db=thd->db;
      if (check_access(thd,SELECT_ACL,db,&thd->col_access))
	goto error; /* purecov: inspected */
      tables->grant.privilege=thd->col_access;
      if (grant_option && check_grant(thd,SELECT_ACL,tables,2))
	goto error;
      res= mysqld_show_keys(thd,tables);
      break;
    }
#endif
  case SQLCOM_CHANGE_DB:
    mysql_change_db(thd,select_lex->db);
    break;
#ifndef EMBEDDED_LIBRARY
  case SQLCOM_LOAD:
  {
    uint privilege= (lex->duplicates == DUP_REPLACE ?
		     INSERT_ACL | DELETE_ACL : INSERT_ACL);

    if (!lex->local_file)
    {
      if (check_access(thd,privilege | FILE_ACL,tables->db))
	goto error;
    }
    else
    {
      if (!(thd->client_capabilities & CLIENT_LOCAL_FILES) ||
	  ! opt_local_infile)
      {
	send_error(thd,ER_NOT_ALLOWED_COMMAND);
	goto error;
      }
      if (check_access(thd,privilege,tables->db,&tables->grant.privilege) ||
	  grant_option && check_grant(thd,privilege,tables))
	goto error;
    }
    res=mysql_load(thd, lex->exchange, tables, lex->field_list,
		   lex->duplicates, (bool) lex->local_file, lex->lock_option);
    break;
  }
#endif /* EMBEDDED_LIBRARY */
  case SQLCOM_SET_OPTION:
    if (tables && ((res= check_table_access(thd, SELECT_ACL, tables)) ||
		   (res= open_and_lock_tables(thd,tables))))
      break;
    fix_tables_pointers(lex->all_selects_list);
    if (!(res= sql_set_variables(thd, &lex->var_list)))
      send_ok(thd);
    if (thd->net.report_error)
      res= -1;
    break;

  case SQLCOM_UNLOCK_TABLES:
    unlock_locked_tables(thd);
    if (thd->options & OPTION_TABLE_LOCK)
    {
      end_active_trans(thd);
      thd->options&= ~(ulong) (OPTION_TABLE_LOCK);
    }
    if (thd->global_read_lock)
      unlock_global_read_lock(thd);
    send_ok(thd);
    break;
  case SQLCOM_LOCK_TABLES:
    unlock_locked_tables(thd);
    if (check_db_used(thd,tables) || end_active_trans(thd))
      goto error;
    if (check_table_access(thd, LOCK_TABLES_ACL | SELECT_ACL, tables))
      goto error;
    thd->in_lock_tables=1;
    thd->options|= OPTION_TABLE_LOCK;
    if (!(res=open_and_lock_tables(thd,tables)))
    {
      thd->locked_tables=thd->lock;
      thd->lock=0;
      send_ok(thd);
    }
    else
      thd->options&= ~(ulong) (OPTION_TABLE_LOCK);
    thd->in_lock_tables=0;
    break;
  case SQLCOM_CREATE_DB:
  {
    if (!strip_sp(lex->name) || check_db_name(lex->name))
    {
      net_printf(thd,ER_WRONG_DB_NAME, lex->name);
      break;
    }
    /*
      If in a slave thread :
      CREATE DATABASE DB was certainly not preceded by USE DB.
      For that reason, db_ok() in sql/slave.cc did not check the 
      do_db/ignore_db. And as this query involves no tables, tables_ok()
      above was not called. So we have to check rules again here.
    */
#ifdef HAVE_REPLICATION
    if (thd->slave_thread && 
	(!db_ok(lex->name, replicate_do_db, replicate_ignore_db) ||
	 !db_ok_with_wild_table(lex->name)))
      break;
#endif
    if (check_access(thd,CREATE_ACL,lex->name,0,1))
      break;
    res=mysql_create_db(thd,lex->name,&lex->create_info,0);
    break;
  }
  case SQLCOM_DROP_DB:
  {
    if (!strip_sp(lex->name) || check_db_name(lex->name))
    {
      net_printf(thd,ER_WRONG_DB_NAME, lex->name);
      break;
    }
    /*
      If in a slave thread :
      DROP DATABASE DB may not be preceded by USE DB.
      For that reason, maybe db_ok() in sql/slave.cc did not check the 
      do_db/ignore_db. And as this query involves no tables, tables_ok()
      above was not called. So we have to check rules again here.
    */
#ifdef HAVE_REPLICATION
    if (thd->slave_thread && 
	(!db_ok(lex->name, replicate_do_db, replicate_ignore_db) ||
	 !db_ok_with_wild_table(lex->name)))
      break;
#endif
    if (check_access(thd,DROP_ACL,lex->name,0,1))
      break;
    if (thd->locked_tables || thd->active_transaction())
    {
      send_error(thd,ER_LOCK_OR_ACTIVE_TRANSACTION);
      goto error;
    }
    res=mysql_rm_db(thd,lex->name,lex->drop_if_exists,0);
    break;
  }
  case SQLCOM_ALTER_DB:
  {
    if (!strip_sp(lex->name) || check_db_name(lex->name))
    {
      net_printf(thd,ER_WRONG_DB_NAME, lex->name);
      break;
    }
    if (check_access(thd,ALTER_ACL,lex->name,0,1))
      break;
    if (thd->locked_tables || thd->active_transaction())
    {
      send_error(thd,ER_LOCK_OR_ACTIVE_TRANSACTION);
      goto error;
    }
    res=mysql_alter_db(thd,lex->name,&lex->create_info);
    break;
  }
  case SQLCOM_SHOW_CREATE_DB:
  {
    if (!strip_sp(lex->name) || check_db_name(lex->name))
    {
      net_printf(thd,ER_WRONG_DB_NAME, lex->name);
      break;
    }
    if (check_access(thd,DROP_ACL,lex->name,0,1))
      break;
    if (thd->locked_tables || thd->active_transaction())
    {
      send_error(thd,ER_LOCK_OR_ACTIVE_TRANSACTION);
      goto error;
    }
    res=mysqld_show_create_db(thd,lex->name,&lex->create_info);
    break;
  }
  case SQLCOM_CREATE_FUNCTION:
    if (check_access(thd,INSERT_ACL,"mysql",0,1))
      break;
#ifdef HAVE_DLOPEN
    if (!(res = mysql_create_function(thd,&lex->udf)))
      send_ok(thd);
#else
    res= -1;
#endif
    break;
  case SQLCOM_DROP_FUNCTION:
    if (check_access(thd,DELETE_ACL,"mysql",0,1))
      break;
#ifdef HAVE_DLOPEN
    if (!(res = mysql_drop_function(thd,&lex->udf.name)))
      send_ok(thd);
#else
    res= -1;
#endif
    break;
  case SQLCOM_REVOKE:
  case SQLCOM_GRANT:
  {
    if (check_access(thd, lex->grant | lex->grant_tot_col | GRANT_ACL,
		     tables && tables->db ? tables->db : select_lex->db,
		     tables ? &tables->grant.privilege : 0,
		     tables ? 0 : 1))
      goto error;

    /*
      Check that the user isn't trying to change a password for another
      user if he doesn't have UPDATE privilege to the MySQL database
    */

    if (thd->user)				// If not replication
    {
      LEX_USER *user;
      List_iterator <LEX_USER> user_list(lex->users_list);
      while ((user=user_list++))
      {
	if (user->password.str &&
	    (strcmp(thd->user,user->user.str) ||
	     user->host.str &&
	     my_strcasecmp(&my_charset_latin1,
                           user->host.str, thd->host_or_ip)))
	{
	  if (check_access(thd, UPDATE_ACL, "mysql",0,1))
	    goto error;
	  break;			// We are allowed to do changes
	}
      }
    }
    if (tables)
    {
      if (grant_option && check_grant(thd,
				      (lex->grant | lex->grant_tot_col |
				       GRANT_ACL),
				      tables))
	goto error;
      if (!(res = mysql_table_grant(thd,tables,lex->users_list, lex->columns,
				    lex->grant,
				    lex->sql_command == SQLCOM_REVOKE)))
      {
	mysql_update_log.write(thd, thd->query, thd->query_length);
	if (mysql_bin_log.is_open())
	{
	  Query_log_event qinfo(thd, thd->query, thd->query_length, 0);
	  mysql_bin_log.write(&qinfo);
	}
      }
    }
    else
    {
      if (lex->columns.elements)
      {
	send_error(thd,ER_ILLEGAL_GRANT_FOR_TABLE);
	res=1;
      }
      else
	res = mysql_grant(thd, select_lex->db, lex->users_list, lex->grant,
			  lex->sql_command == SQLCOM_REVOKE);
      if (!res)
      {
	mysql_update_log.write(thd, thd->query, thd->query_length);
	if (mysql_bin_log.is_open())
	{
	  Query_log_event qinfo(thd, thd->query, thd->query_length, 0);
	  mysql_bin_log.write(&qinfo);
	}
	if (mqh_used && lex->sql_command == SQLCOM_GRANT)
	{
	  List_iterator <LEX_USER> str_list(lex->users_list);
	  LEX_USER *user;
	  while ((user=str_list++))
	    reset_mqh(thd,user);
	}
      }
    }
    break;
  }
  case SQLCOM_FLUSH:
  case SQLCOM_RESET:
    if (check_global_access(thd,RELOAD_ACL) || check_db_used(thd, tables))
      goto error;
    /* error sending is deferred to reload_acl_and_cache */
    reload_acl_and_cache(thd, lex->type, tables);
    break;
  case SQLCOM_KILL:
    kill_one_thread(thd,lex->thread_id);
    break;
  case SQLCOM_SHOW_GRANTS:
    res=0;
    if ((thd->priv_user &&
	 !strcmp(thd->priv_user,lex->grant_user->user.str)) ||
	!check_access(thd, SELECT_ACL, "mysql",0,1))
    {
      res = mysql_show_grants(thd,lex->grant_user);
    }
    break;
  case SQLCOM_HA_OPEN:
    if (check_db_used(thd,tables) ||
	check_table_access(thd,SELECT_ACL, tables))
      goto error;
    res = mysql_ha_open(thd, tables);
    break;
  case SQLCOM_HA_CLOSE:
    if (check_db_used(thd,tables))
      goto error;
    res = mysql_ha_close(thd, tables);
    break;
  case SQLCOM_HA_READ:
    if (check_db_used(thd,tables) ||
	check_table_access(thd,SELECT_ACL, tables))
      goto error;
    res = mysql_ha_read(thd, tables, lex->ha_read_mode, lex->backup_dir,
			lex->insert_list, lex->ha_rkey_mode, select_lex->where,
			select_lex->select_limit, select_lex->offset_limit);
    break;

  case SQLCOM_BEGIN:
    if (thd->locked_tables)
    {
      thd->lock=thd->locked_tables;
      thd->locked_tables=0;			// Will be automaticly closed
      close_thread_tables(thd);			// Free tables
    }
    if (end_active_trans(thd))
    {
      res= -1;
    }
    else
    {
      thd->options= ((thd->options & (ulong) ~(OPTION_STATUS_NO_TRANS_UPDATE)) |
		     OPTION_BEGIN);
      thd->server_status|= SERVER_STATUS_IN_TRANS;
      send_ok(thd);
    }
    break;
  case SQLCOM_COMMIT:
    /*
      We don't use end_active_trans() here to ensure that this works
      even if there is a problem with the OPTION_AUTO_COMMIT flag
      (Which of course should never happen...)
    */
  {
    thd->options&= ~(ulong) (OPTION_BEGIN | OPTION_STATUS_NO_TRANS_UPDATE);
    thd->server_status&= ~SERVER_STATUS_IN_TRANS;
    if (!ha_commit(thd))
    {
      send_ok(thd);
    }
    else
      res= -1;
    break;
  }
  case SQLCOM_ROLLBACK:
    thd->server_status&= ~SERVER_STATUS_IN_TRANS;
    if (!ha_rollback(thd))
    {
      if (thd->options & OPTION_STATUS_NO_TRANS_UPDATE)
	send_warning(thd,ER_WARNING_NOT_COMPLETE_ROLLBACK,0);
      else
	send_ok(thd);
    }
    else
      res= -1;
    thd->options&= ~(ulong) (OPTION_BEGIN | OPTION_STATUS_NO_TRANS_UPDATE);
    break;
  default:					/* Impossible */
    send_ok(thd);
    break;
  }
  thd->proc_info="query end";			// QQ
  if (res < 0)
    send_error(thd,thd->killed ? ER_SERVER_SHUTDOWN : 0);

error:
  DBUG_VOID_RETURN;
}


/****************************************************************************
  Get the user (global) and database privileges for all used tables
  Returns true (error) if we can't get the privileges and we don't use
  table/column grants.
  The idea of EXTRA_ACL is that one will be granted access to the table if
  one has the asked privilege on any column combination of the table; For
  example to be able to check a table one needs to have SELECT privilege on
  any column of the table.
****************************************************************************/

bool
check_access(THD *thd, ulong want_access, const char *db, ulong *save_priv,
	     bool dont_check_global_grants, bool no_errors)
{
  DBUG_ENTER("check_access");
  DBUG_PRINT("enter",("want_access: %lu  master_access: %lu", want_access,
		      thd->master_access));
  ulong db_access,dummy;
  if (save_priv)
    *save_priv=0;
  else
    save_priv= &dummy;

  if ((!db || !db[0]) && !thd->db && !dont_check_global_grants)
  {
    if (!no_errors)
      send_error(thd,ER_NO_DB_ERROR);	/* purecov: tested */
    DBUG_RETURN(TRUE);				/* purecov: tested */
  }

  if ((thd->master_access & want_access) == want_access)
  {
    *save_priv=thd->master_access;
    DBUG_RETURN(FALSE);
  }
  if (((want_access & ~thd->master_access) & ~(DB_ACLS | EXTRA_ACL)) ||
      ! db && dont_check_global_grants)
  {						// We can never grant this
    if (!no_errors)
      net_printf(thd,ER_ACCESS_DENIED_ERROR,
		 thd->priv_user,
		 thd->host_or_ip,
		 thd->password ? ER(ER_YES) : ER(ER_NO));/* purecov: tested */
    DBUG_RETURN(TRUE);				/* purecov: tested */
  }

  if (db == any_db)
    DBUG_RETURN(FALSE);				// Allow select on anything

  if (db && (!thd->db || strcmp(db,thd->db)))
    db_access=acl_get(thd->host, thd->ip, (char*) &thd->remote.sin_addr,
		      thd->priv_user, db); /* purecov: inspected */
  else
    db_access=thd->db_access;
  // Remove SHOW attribute and access rights we already have
  want_access &= ~(thd->master_access | EXTRA_ACL);
  db_access= ((*save_priv=(db_access | thd->master_access)) & want_access);

  /* grant_option is set if there exists a single table or column grant */
  if (db_access == want_access ||
      ((grant_option && !dont_check_global_grants) &&
       !(want_access & ~TABLE_ACLS)))
    DBUG_RETURN(FALSE);				/* Ok */
  if (!no_errors)
    net_printf(thd,ER_DBACCESS_DENIED_ERROR,
	       thd->priv_user,
	       thd->host_or_ip,
	       db ? db : thd->db ? thd->db : "unknown"); /* purecov: tested */
  DBUG_RETURN(TRUE);				/* purecov: tested */
}


/* check for global access and give descriptive error message if it fails */

bool check_global_access(THD *thd, ulong want_access)
{
  char command[128];
  if ((thd->master_access & want_access) == want_access)
    return 0;
  get_privilege_desc(command, sizeof(command), want_access);
  net_printf(thd,ER_SPECIFIC_ACCESS_DENIED_ERROR,
	     command);
  return 1;
}


/*
  Check the privilege for all used tables.  Table privileges are cached
  in the table list for GRANT checking
*/

bool
check_table_access(THD *thd, ulong want_access,TABLE_LIST *tables,
		   bool no_errors)
{
  uint found=0;
  ulong found_access=0;
  TABLE_LIST *org_tables=tables;
  for (; tables ; tables=tables->next)
  {
    if (tables->derived || (tables->table && (int)tables->table->tmp_table))
      continue;
    if ((thd->master_access & want_access) == (want_access & ~EXTRA_ACL) &&
	thd->db)
      tables->grant.privilege= want_access;
    else if (tables->db && tables->db == thd->db)
    {
      if (found && !grant_option)		// db already checked
	tables->grant.privilege=found_access;
      else
      {
	if (check_access(thd,want_access,tables->db,&tables->grant.privilege,
			 0, no_errors))
	  return TRUE;				// Access denied
	found_access=tables->grant.privilege;
	found=1;
      }
    }
    else if (check_access(thd,want_access,tables->db,&tables->grant.privilege,
			  0, no_errors))
      return TRUE;
  }
  if (grant_option)
    return check_grant(thd,want_access & ~EXTRA_ACL,org_tables,
		       test(want_access & EXTRA_ACL), no_errors);
  return FALSE;
}


static bool check_db_used(THD *thd,TABLE_LIST *tables)
{
  for (; tables ; tables=tables->next)
  {
    if (!tables->db)
    {
      if (!(tables->db=thd->db))
      {
	send_error(thd,ER_NO_DB_ERROR);	/* purecov: tested */
	return TRUE;				/* purecov: tested */
      }
    }
  }
  return FALSE;
}


static bool check_merge_table_access(THD *thd, char *db,
				     TABLE_LIST *table_list)
{
  int error=0;
  if (table_list)
  {
    /* Check that all tables use the current database */
    TABLE_LIST *tmp;
    for (tmp=table_list; tmp ; tmp=tmp->next)
    {
      if (!tmp->db || !tmp->db[0])
	tmp->db=db;
      else if (strcmp(tmp->db,db))
      {
	send_error(thd,ER_UNION_TABLES_IN_DIFFERENT_DIR);
	return 1;
      }
    }
    error=check_table_access(thd, SELECT_ACL | UPDATE_ACL | DELETE_ACL,
			     table_list);
  }
  return error;
}


/****************************************************************************
	Check stack size; Send error if there isn't enough stack to continue
****************************************************************************/

#if STACK_DIRECTION < 0
#define used_stack(A,B) (long) (A - B)
#else
#define used_stack(A,B) (long) (B - A)
#endif

bool check_stack_overrun(THD *thd,char *buf __attribute__((unused)))
{
  long stack_used;
  if ((stack_used=used_stack(thd->thread_stack,(char*) &stack_used)) >=
      (long) thread_stack_min)
  {
    sprintf(errbuff[0],ER(ER_STACK_OVERRUN),stack_used,thread_stack);
    my_message(ER_STACK_OVERRUN,errbuff[0],MYF(0));
    thd->fatal_error();
    return 1;
  }
  return 0;
}

#define MY_YACC_INIT 1000			// Start with big alloc
#define MY_YACC_MAX  32000			// Because of 'short'

bool my_yyoverflow(short **yyss, YYSTYPE **yyvs, int *yystacksize)
{
  LEX	*lex=current_lex;
  int  old_info=0;
  if ((uint) *yystacksize >= MY_YACC_MAX)
    return 1;
  if (!lex->yacc_yyvs)
    old_info= *yystacksize;
  *yystacksize= set_zone((*yystacksize)*2,MY_YACC_INIT,MY_YACC_MAX);
  if (!(lex->yacc_yyvs= (char*)
	my_realloc((gptr) lex->yacc_yyvs,
		   *yystacksize*sizeof(**yyvs),
		   MYF(MY_ALLOW_ZERO_PTR | MY_FREE_ON_ERROR))) ||
      !(lex->yacc_yyss= (char*)
	my_realloc((gptr) lex->yacc_yyss,
		   *yystacksize*sizeof(**yyss),
		   MYF(MY_ALLOW_ZERO_PTR | MY_FREE_ON_ERROR))))
    return 1;
  if (old_info)
  {						// Copy old info from stack
    memcpy(lex->yacc_yyss, (gptr) *yyss, old_info*sizeof(**yyss));
    memcpy(lex->yacc_yyvs, (gptr) *yyvs, old_info*sizeof(**yyvs));
  }
  *yyss=(short*) lex->yacc_yyss;
  *yyvs=(YYSTYPE*) lex->yacc_yyvs;
  return 0;
}


/****************************************************************************
  Initialize global thd variables needed for query
****************************************************************************/

void
mysql_init_query(THD *thd)
{
  DBUG_ENTER("mysql_init_query");
  LEX *lex=&thd->lex;
  lex->unit.init_query();
  lex->unit.init_select();
  lex->unit.thd= thd;
  lex->select_lex.init_query();
  lex->value_list.empty();
  lex->param_list.empty();
  lex->unit.next= lex->unit.master= lex->unit.link_next= 0;
  lex->unit.prev= lex->unit.link_prev= 0;
  lex->unit.global_parameters= lex->unit.slave= lex->current_select=
    lex->all_selects_list= &lex->select_lex;
  lex->select_lex.master= &lex->unit;
  lex->select_lex.prev= &lex->unit.slave;
  lex->select_lex.link_next= lex->select_lex.slave= lex->select_lex.next= 0;
  lex->select_lex.link_prev= (st_select_lex_node**)&(lex->all_selects_list);
  lex->describe= 0;
  lex->derived_tables= FALSE;
  lex->lock_option= TL_READ;
  lex->found_colon= 0;
  lex->safe_to_cache_query= 1;
  thd->select_number= lex->select_lex.select_number= 1;
  thd->free_list= 0;
  thd->total_warn_count=0;			// Warnings for this query
  thd->last_insert_id_used= thd->query_start_used= thd->insert_id_used=0;
  thd->sent_row_count= thd->examined_row_count= 0;
  thd->is_fatal_error= thd->rand_used= 0;
  thd->server_status &= ~SERVER_MORE_RESULTS_EXISTS;
  thd->tmp_table_used= 0;
  if (opt_bin_log)
    reset_dynamic(&thd->user_var_events);
  thd->clear_error();
  DBUG_VOID_RETURN;
}


void
mysql_init_select(LEX *lex)
{
  SELECT_LEX *select_lex= lex->current_select->select_lex();
  select_lex->init_select();
  select_lex->master_unit()->select_limit= select_lex->select_limit=
    lex->thd->variables.select_limit;
  if (select_lex == &lex->select_lex)
  {
    lex->exchange= 0;
    lex->result= 0;
    lex->proc_list.first= 0;
  }
}


bool
mysql_new_select(LEX *lex, bool move_down)
{
  SELECT_LEX *select_lex = new SELECT_LEX();
  select_lex->select_number= ++lex->thd->select_number;
  if (!select_lex)
    return 1;
  select_lex->init_query();
  select_lex->init_select();
  if (move_down)
  {
    /* first select_lex of subselect or derived table */
    SELECT_LEX_UNIT *unit= new SELECT_LEX_UNIT();
    if (!unit)
      return 1;
    unit->init_query();
    unit->init_select();
    unit->thd= lex->thd;
    unit->include_down(lex->current_select);
    unit->link_next= 0;
    unit->link_prev= 0;
    select_lex->include_down(unit);
  }
  else
    select_lex->include_neighbour(lex->current_select);

  select_lex->master_unit()->global_parameters= select_lex;
  select_lex->include_global((st_select_lex_node**)&lex->all_selects_list);
  lex->current_select= select_lex;
  return 0;
}

/*
  Create a select to return the same output as 'SELECT @@var_name'.

  SYNOPSIS
    create_select_for_variable()
    var_name		Variable name

  DESCRIPTION
    Used for SHOW COUNT(*) [ WARNINGS | ERROR]

    This will crash with a core dump if the variable doesn't exists
*/

void create_select_for_variable(const char *var_name)
{
  LEX *lex;
  LEX_STRING tmp;
  DBUG_ENTER("create_select_for_variable");
  lex= current_lex;
  mysql_init_select(lex);
  lex->sql_command= SQLCOM_SELECT;
  tmp.str= (char*) var_name;
  tmp.length=strlen(var_name);
  add_item_to_list(lex->thd, get_system_var(OPT_SESSION, tmp));
  DBUG_VOID_RETURN;
}


void mysql_init_multi_delete(LEX *lex)
{
  lex->sql_command=  SQLCOM_DELETE_MULTI;
  mysql_init_select(lex);
  lex->select_lex.select_limit= lex->unit.select_limit_cnt=
    HA_POS_ERROR;
  lex->auxilliary_table_list= lex->select_lex.table_list;
  lex->select_lex.init_query();
}


void
mysql_parse(THD *thd, char *inBuf, uint length)
{
  DBUG_ENTER("mysql_parse");

  mysql_init_query(thd);
  if (query_cache_send_result_to_client(thd, inBuf, length) <= 0)
  {
    LEX *lex=lex_start(thd, (uchar*) inBuf, length);
    if (!yyparse((void *)thd) && ! thd->is_fatal_error)
    {
      if (mqh_used && thd->user_connect &&
	  check_mqh(thd, lex->sql_command))
      {
	thd->net.error = 0;
      }
      else
      {
	if (thd->net.report_error)
	  send_error(thd, 0, NullS);
	else
	{
	  mysql_execute_command(thd);
#ifndef EMBEDDED_LIBRARY  /* TODO query cache in embedded library*/
	  query_cache_end_of_result(&thd->net);
#endif
	}
      }
    }
    else
    {
      DBUG_PRINT("info",("Command aborted. Fatal_error: %d",
			 thd->is_fatal_error));
#ifndef EMBEDDED_LIBRARY   /* TODO query cache in embedded library*/
      query_cache_abort(&thd->net);
#endif
    }
    thd->proc_info="freeing items";
    free_items(thd->free_list);  /* Free strings used by items */
    lex_end(lex);
  }
  DBUG_VOID_RETURN;
}


/*****************************************************************************
** Store field definition for create
** Return 0 if ok
******************************************************************************/

bool add_field_to_list(THD *thd, char *field_name, enum_field_types type,
		       char *length, char *decimals,
		       uint type_modifier,
		       Item *default_value, Item *comment,
		       char *change, TYPELIB *interval, CHARSET_INFO *cs)
{
  register create_field *new_field;
  LEX  *lex= &thd->lex;
  uint allowed_type_modifier=0;
  char warn_buff[MYSQL_ERRMSG_SIZE];
  DBUG_ENTER("add_field_to_list");

  if (strlen(field_name) > NAME_LEN)
  {
    net_printf(thd, ER_TOO_LONG_IDENT, field_name); /* purecov: inspected */
    DBUG_RETURN(1);				/* purecov: inspected */
  }
  if (type_modifier & PRI_KEY_FLAG)
  {
    lex->col_list.push_back(new key_part_spec(field_name,0));
    lex->key_list.push_back(new Key(Key::PRIMARY, NullS, HA_KEY_ALG_UNDEF,
				    lex->col_list));
    lex->col_list.empty();
  }
  if (type_modifier & (UNIQUE_FLAG | UNIQUE_KEY_FLAG))
  {
    lex->col_list.push_back(new key_part_spec(field_name,0));
    lex->key_list.push_back(new Key(Key::UNIQUE, NullS, HA_KEY_ALG_UNDEF,
				    lex->col_list));
    lex->col_list.empty();
  }

  if (default_value && default_value->type() == Item::NULL_ITEM)
  {
    if ((type_modifier & (NOT_NULL_FLAG | AUTO_INCREMENT_FLAG)) ==
	NOT_NULL_FLAG)
    {
      net_printf(thd,ER_INVALID_DEFAULT,field_name);
      DBUG_RETURN(1);
    }
    default_value=0;
  }
  if (!(new_field=new create_field()))
    DBUG_RETURN(1);
  new_field->field=0;
  new_field->field_name=field_name;
  new_field->def= (type_modifier & AUTO_INCREMENT_FLAG ? 0 : default_value);
  new_field->flags= type_modifier;
  new_field->unireg_check= (type_modifier & AUTO_INCREMENT_FLAG ?
			    Field::NEXT_NUMBER : Field::NONE);
  new_field->decimals= decimals ? (uint) set_zone(atoi(decimals),0,
						  NOT_FIXED_DEC-1) : 0;
  new_field->sql_type=type;
  new_field->length=0;
  new_field->change=change;
  new_field->interval=0;
  new_field->pack_length=0;
  new_field->charset=cs;

  if (!comment)
  {
    new_field->comment.str=0;
    new_field->comment.length=0;
  }
  else
  {
    /* In this case comment is always of type Item_string */
    new_field->comment.str=   (char*) comment->str_value.ptr();
    new_field->comment.length=comment->str_value.length();
  }
  if (length)
    if (!(new_field->length= (uint) atoi(length)))
      length=0; /* purecov: inspected */
  uint sign_len=type_modifier & UNSIGNED_FLAG ? 0 : 1;

  if (new_field->length && new_field->decimals &&
      new_field->length < new_field->decimals+1 &&
      new_field->decimals != NOT_FIXED_DEC)
    new_field->length=new_field->decimals+1; /* purecov: inspected */

  switch (type) {
  case FIELD_TYPE_TINY:
    if (!length) new_field->length=3+sign_len;
    allowed_type_modifier= AUTO_INCREMENT_FLAG;
    break;
  case FIELD_TYPE_SHORT:
    if (!length) new_field->length=5+sign_len;
    allowed_type_modifier= AUTO_INCREMENT_FLAG;
    break;
  case FIELD_TYPE_INT24:
    if (!length) new_field->length=8+sign_len;
    allowed_type_modifier= AUTO_INCREMENT_FLAG;
    break;
  case FIELD_TYPE_LONG:
    if (!length) new_field->length=10+sign_len;
    allowed_type_modifier= AUTO_INCREMENT_FLAG;
    break;
  case FIELD_TYPE_LONGLONG:
    if (!length) new_field->length=20;
    allowed_type_modifier= AUTO_INCREMENT_FLAG;
    break;
  case FIELD_TYPE_NULL:
    break;
  case FIELD_TYPE_DECIMAL:
    if (!length)
      new_field->length = 10;			// Default length for DECIMAL
    new_field->length+=sign_len;
    if (new_field->decimals)
      new_field->length++;
    break;
  case FIELD_TYPE_STRING:
  case FIELD_TYPE_VAR_STRING:
    if (new_field->length < MAX_FIELD_WIDTH || default_value)
      break;
    /* Convert long CHAR() and VARCHAR columns to TEXT or BLOB */
    new_field->sql_type= FIELD_TYPE_BLOB;
    sprintf(warn_buff, ER(ER_AUTO_CONVERT), field_name, "CHAR",
	    (cs == &my_charset_bin) ? "BLOB" : "TEXT");
    push_warning(thd, MYSQL_ERROR::WARN_LEVEL_WARN, ER_AUTO_CONVERT,
		 warn_buff);
    /* fall through */
  case FIELD_TYPE_BLOB:
  case FIELD_TYPE_TINY_BLOB:
  case FIELD_TYPE_LONG_BLOB:
  case FIELD_TYPE_MEDIUM_BLOB:
  case FIELD_TYPE_GEOMETRY:
    if (new_field->length)
    {
      /* The user has given a length to the blob column */
      if (new_field->length < 256)
	type= FIELD_TYPE_TINY_BLOB;
      if (new_field->length < 65536)
	type= FIELD_TYPE_BLOB;
      else if (new_field->length < 256L*256L*256L)
	type= FIELD_TYPE_MEDIUM_BLOB;
      else
	type= FIELD_TYPE_LONG_BLOB;
      new_field->length= 0;
    }
    new_field->sql_type= type;
    if (default_value)				// Allow empty as default value
    {
      String str,*res;
      res=default_value->val_str(&str);
      if (res->length())
      {
	net_printf(thd,ER_BLOB_CANT_HAVE_DEFAULT,field_name); /* purecov: inspected */
	DBUG_RETURN(1); /* purecov: inspected */
      }
      new_field->def=0;
    }
    new_field->flags|=BLOB_FLAG;
    break;
  case FIELD_TYPE_YEAR:
    if (!length || new_field->length != 2)
      new_field->length=4;			// Default length
    new_field->flags|= ZEROFILL_FLAG | UNSIGNED_FLAG;
    break;
  case FIELD_TYPE_FLOAT:
    /* change FLOAT(precision) to FLOAT or DOUBLE */
    allowed_type_modifier= AUTO_INCREMENT_FLAG;
    if (length && !decimals)
    {
      uint tmp_length=new_field->length;
      if (tmp_length > PRECISION_FOR_DOUBLE)
      {
	net_printf(thd,ER_WRONG_FIELD_SPEC,field_name);
	DBUG_RETURN(1);
      }
      else if (tmp_length > PRECISION_FOR_FLOAT)
      {
	new_field->sql_type=FIELD_TYPE_DOUBLE;
	new_field->length=DBL_DIG+7;			// -[digits].E+###
      }
      else
	new_field->length=FLT_DIG+6;			// -[digits].E+##
      new_field->decimals= NOT_FIXED_DEC;
      break;
    }
    if (!length)
    {
      new_field->length =  FLT_DIG+6;
      new_field->decimals= NOT_FIXED_DEC;
    }
    break;
  case FIELD_TYPE_DOUBLE:
    allowed_type_modifier= AUTO_INCREMENT_FLAG;
    if (!length)
    {
      new_field->length = DBL_DIG+7;
      new_field->decimals=NOT_FIXED_DEC;
    }
    break;
  case FIELD_TYPE_TIMESTAMP:
    if (!length)
      new_field->length= 14;			// Full date YYYYMMDDHHMMSS
    else
    {
      new_field->length=((new_field->length+1)/2)*2; /* purecov: inspected */
      new_field->length= min(new_field->length,14); /* purecov: inspected */
    }
    new_field->flags|= ZEROFILL_FLAG | UNSIGNED_FLAG | NOT_NULL_FLAG;
    break;
  case FIELD_TYPE_DATE:				// Old date type
    if (protocol_version != PROTOCOL_VERSION-1)
      new_field->sql_type=FIELD_TYPE_NEWDATE;
    /* fall trough */
  case FIELD_TYPE_NEWDATE:
    new_field->length=10;
    break;
  case FIELD_TYPE_TIME:
    new_field->length=10;
    break;
  case FIELD_TYPE_DATETIME:
    new_field->length=19;
    break;
  case FIELD_TYPE_SET:
    {
      if (interval->count > sizeof(longlong)*8)
      {
	net_printf(thd,ER_TOO_BIG_SET,field_name); /* purecov: inspected */
	DBUG_RETURN(1);				/* purecov: inspected */
      }
      new_field->pack_length=(interval->count+7)/8;
      if (new_field->pack_length > 4)
	new_field->pack_length=8;
      new_field->interval=interval;
      new_field->length=0;
      for (const char **pos=interval->type_names; *pos ; pos++)
      {
	new_field->length+=(uint) strip_sp((char*) *pos)+1;
      }
      new_field->length--;
      set_if_smaller(new_field->length,MAX_FIELD_WIDTH-1);
      if (default_value)
      {
	char *not_used;
	uint not_used2;

	thd->cuted_fields=0;
	String str,*res;
	res=default_value->val_str(&str);
	(void) find_set(interval, res->ptr(), res->length(), &not_used,
			&not_used2);
	if (thd->cuted_fields)
	{
	  net_printf(thd,ER_INVALID_DEFAULT,field_name);
	  DBUG_RETURN(1);
	}
      }
    }
    break;
  case FIELD_TYPE_ENUM:
    {
      new_field->interval=interval;
      new_field->pack_length=interval->count < 256 ? 1 : 2; // Should be safe
      new_field->length=(uint) strip_sp((char*) interval->type_names[0]);
      for (const char **pos=interval->type_names+1; *pos ; pos++)
      {
	uint length=(uint) strip_sp((char*) *pos);
	set_if_bigger(new_field->length,length);
      }
      set_if_smaller(new_field->length,MAX_FIELD_WIDTH-1);
      if (default_value)
      {
	String str,*res;
	res=default_value->val_str(&str);
	if (!find_enum(interval,res->ptr(),res->length()))
	{
	  net_printf(thd,ER_INVALID_DEFAULT,field_name);
	  DBUG_RETURN(1);
	}
      }
      break;
    }
  }

  if (new_field->length >= MAX_FIELD_WIDTH ||
      (!new_field->length && !(new_field->flags & BLOB_FLAG) &&
       type != FIELD_TYPE_STRING && 
       type != FIELD_TYPE_VAR_STRING && type != FIELD_TYPE_GEOMETRY))
  {
    net_printf(thd,ER_TOO_BIG_FIELDLENGTH,field_name,
	       MAX_FIELD_WIDTH-1);		/* purecov: inspected */
    DBUG_RETURN(1);				/* purecov: inspected */
  }
  type_modifier&= AUTO_INCREMENT_FLAG;
  if ((~allowed_type_modifier) & type_modifier)
  {
    net_printf(thd,ER_WRONG_FIELD_SPEC,field_name);
    DBUG_RETURN(1);
  }
  if (!new_field->pack_length)
    new_field->pack_length=calc_pack_length(new_field->sql_type ==
					    FIELD_TYPE_VAR_STRING ?
					    FIELD_TYPE_STRING :
					    new_field->sql_type,
					    new_field->length);
  lex->create_list.push_back(new_field);
  lex->last_field=new_field;
  DBUG_RETURN(0);
}

/* Store position for column in ALTER TABLE .. ADD column */

void store_position_for_column(const char *name)
{
  current_lex->last_field->after=my_const_cast(char*) (name);
}

bool
add_proc_to_list(THD* thd, Item *item)
{
  ORDER *order;
  Item	**item_ptr;

  if (!(order = (ORDER *) thd->alloc(sizeof(ORDER)+sizeof(Item*))))
    return 1;
  item_ptr = (Item**) (order+1);
  *item_ptr= item;
  order->item=item_ptr;
  order->free_me=0;
  thd->lex.proc_list.link_in_list((byte*) order,(byte**) &order->next);
  return 0;
}


/* Fix escaping of _, % and \ in database and table names (for ODBC) */

static void remove_escape(char *name)
{
  if (!*name)					// For empty DB names
    return;
  char *to;
#ifdef USE_MB
  char *strend=name+(uint) strlen(name);
#endif
  for (to=name; *name ; name++)
  {
#ifdef USE_MB
    int l;
/*    if ((l = ismbchar(name, name+MBMAXLEN))) { Wei He: I think it's wrong */
    if (use_mb(system_charset_info) &&
        (l = my_ismbchar(system_charset_info, name, strend)))
    {
	while (l--)
	    *to++ = *name++;
	name--;
	continue;
    }
#endif
    if (*name == '\\' && name[1])
      name++;					// Skip '\\'
    *to++= *name;
  }
  *to=0;
}

/****************************************************************************
** save order by and tables in own lists
****************************************************************************/


bool add_to_list(THD *thd, SQL_LIST &list,Item *item,bool asc)
{
  ORDER *order;
  Item	**item_ptr;
  DBUG_ENTER("add_to_list");
  if (!(order = (ORDER *) thd->alloc(sizeof(ORDER)+sizeof(Item*))))
    DBUG_RETURN(1);
  item_ptr = (Item**) (order+1);
  *item_ptr=item;
  order->item= item_ptr;
  order->asc = asc;
  order->free_me=0;
  order->used=0;
  list.link_in_list((byte*) order,(byte**) &order->next);
  DBUG_RETURN(0);
}


/*
  Add a table to list of used tables

  SYNOPSIS
    add_table_to_list()
    table		Table to add
    alias		alias for table (or null if no alias)
    table_options	A set of the following bits:
			TL_OPTION_UPDATING	Table will be updated
			TL_OPTION_FORCE_INDEX	Force usage of index
    lock_type		How table should be locked
    use_index		List of indexed used in USE INDEX
    ignore_index	List of indexed used in IGNORE INDEX

    RETURN
      0		Error
      #		Pointer to TABLE_LIST element added to the total table list
*/

TABLE_LIST *st_select_lex::add_table_to_list(THD *thd,
					     Table_ident *table,
					     LEX_STRING *alias,
					     ulong table_options,
					     thr_lock_type lock_type,
					     List<String> *use_index,
					     List<String> *ignore_index)
{
  register TABLE_LIST *ptr;
  char *alias_str;
  DBUG_ENTER("add_table_to_list");

  if (!table)
    DBUG_RETURN(0);				// End of memory
  alias_str= alias ? alias->str : table->table.str;
  if (check_table_name(table->table.str,table->table.length) ||
      table->db.str && check_db_name(table->db.str))
  {
    net_printf(thd,ER_WRONG_TABLE_NAME,table->table.str);
    DBUG_RETURN(0);
  }

  if (!alias)					/* Alias is case sensitive */
  {
    if (table->sel)
    {
      net_printf(thd,ER_DERIVED_MUST_HAVE_ALIAS);
      DBUG_RETURN(0);
    }
    if (!(alias_str=thd->memdup(alias_str,table->table.length+1)))
      DBUG_RETURN(0);
  }
  if (!(ptr = (TABLE_LIST *) thd->calloc(sizeof(TABLE_LIST))))
    DBUG_RETURN(0);				/* purecov: inspected */
  if (table->db.str)
  {
    ptr->db= table->db.str;
    ptr->db_length= table->db.length;
  }
  else if (thd->db)
  {
    ptr->db= thd->db;
    ptr->db_length= thd->db_length;
  }
  else
  {
    /* The following can't be "" as we may do 'casedn_str()' on it */
    ptr->db= empty_c_string;
    ptr->db_length= 0;
  }

  ptr->alias= alias_str;
  if (lower_case_table_names && table->table.length)
    my_casedn_str(files_charset_info, table->table.str);
  ptr->real_name=table->table.str;
  ptr->real_name_length=table->table.length;
  ptr->lock_type=   lock_type;
  ptr->updating=    test(table_options & TL_OPTION_UPDATING);
  ptr->force_index= test(table_options & TL_OPTION_FORCE_INDEX);
  ptr->derived=	    table->sel;
  if (use_index)
    ptr->use_index=(List<String> *) thd->memdup((gptr) use_index,
					       sizeof(*use_index));
  if (ignore_index)
    ptr->ignore_index=(List<String> *) thd->memdup((gptr) ignore_index,
						   sizeof(*ignore_index));

  /* check that used name is unique */
  if (lock_type != TL_IGNORE)
  {
    for (TABLE_LIST *tables=(TABLE_LIST*) table_list.first ;
	 tables ;
	 tables=tables->next)
    {
      if (!strcmp(alias_str,tables->alias) && !strcmp(ptr->db, tables->db))
      {
	net_printf(thd,ER_NONUNIQ_TABLE,alias_str); /* purecov: tested */
	DBUG_RETURN(0);				/* purecov: tested */
      }
    }
  }
  table_list.link_in_list((byte*) ptr, (byte**) &ptr->next);
  DBUG_RETURN(ptr);
}


/*
  Set lock for all tables in current select level

  SYNOPSIS:
    set_lock_for_tables()
    lock_type			Lock to set for tables

  NOTE:
    If lock is a write lock, then tables->updating is set 1
    This is to get tables_ok to know that the table is updated by the
    query
*/

void st_select_lex::set_lock_for_tables(thr_lock_type lock_type)
{
  bool for_update= lock_type >= TL_READ_NO_INSERT;
  DBUG_ENTER("set_lock_for_tables");
  DBUG_PRINT("enter", ("lock_type: %d  for_update: %d", lock_type,
		       for_update));

  for (TABLE_LIST *tables= (TABLE_LIST*) table_list.first ;
       tables ;
       tables=tables->next)
  {
    tables->lock_type= lock_type;
    tables->updating=  for_update;
  }
  DBUG_VOID_RETURN;
}


void add_join_on(TABLE_LIST *b,Item *expr)
{
  if (expr)
  {
    if (!b->on_expr)
      b->on_expr=expr;
    else
    {
      // This only happens if you have both a right and left join
      b->on_expr=new Item_cond_and(b->on_expr,expr);
    }
    b->on_expr->top_level_item();
  }
}


void add_join_natural(TABLE_LIST *a,TABLE_LIST *b)
{
  b->natural_join=a;
}


/*
  Reload/resets privileges and the different caches
*/

bool reload_acl_and_cache(THD *thd, ulong options, TABLE_LIST *tables)
{
  bool result=0;
  bool error_already_sent=0;
  select_errors=0;				/* Write if more errors */
  if (options & REFRESH_GRANT)
  {
    acl_reload(thd);
    grant_reload(thd);
    if (mqh_used)
      reset_mqh(thd,(LEX_USER *) NULL,true);
  }
  if (options & REFRESH_LOG)
  {
    mysql_log.new_file(1);
    mysql_update_log.new_file(1);
    mysql_bin_log.new_file(1);
#ifdef HAVE_REPLICATION
    if (expire_logs_days)
    {
      long purge_time= time(0) - expire_logs_days*24*60*60;
      if (purge_time >= 0)
	mysql_bin_log.purge_logs_before_date(thd, purge_time);
    }
#endif
    mysql_slow_log.new_file(1);
    if (ha_flush_logs())
      result=1;
    if (flush_error_log())
      result=1;
  }
#ifdef HAVE_QUERY_CACHE
  if (options & REFRESH_QUERY_CACHE_FREE)
  {
    query_cache.pack();				// FLUSH QUERY CACHE
    options &= ~REFRESH_QUERY_CACHE; //don't flush all cache, just free memory
  }
  if (options & (REFRESH_TABLES | REFRESH_QUERY_CACHE))
  {
    query_cache.flush();			// RESET QUERY CACHE
  }
#endif /*HAVE_QUERY_CACHE*/
  if (options & (REFRESH_TABLES | REFRESH_READ_LOCK))
  {
    if ((options & REFRESH_READ_LOCK) && thd)
    {
      if (lock_global_read_lock(thd))
	return 1;
    }
    result=close_cached_tables(thd,(options & REFRESH_FAST) ? 0 : 1, tables);
  }
  if (options & REFRESH_HOSTS)
    hostname_cache_refresh();
  if (options & REFRESH_STATUS)
    refresh_status();
  if (options & REFRESH_THREADS)
    flush_thread_cache();
#ifndef EMBEDDED_LIBRARY
  if (options & REFRESH_MASTER)
    if (reset_master(thd))
      result=1;
#endif
#ifdef OPENSSL
   if (options & REFRESH_DES_KEY_FILE)
   {
     if (des_key_file)
       result=load_des_key_file(des_key_file);
   }
#endif
#ifndef EMBEDDED_LIBRARY
 if (options & REFRESH_SLAVE)
 {
   LOCK_ACTIVE_MI;
   if (reset_slave(thd, active_mi))
   {
     result=1;
     /*
       reset_slave() sends error itself.
       If it didn't, one would either change reset_slave()'s prototype, to
       pass *errorcode and *errmsg to it when it's called or
       change reset_slave to use my_error() to register the error.
     */
     error_already_sent=1;
   }
   UNLOCK_ACTIVE_MI;
 }
#endif
 if (options & REFRESH_USER_RESOURCES)
   reset_mqh(thd,(LEX_USER *) NULL);

 if (thd && !error_already_sent)
 {
   if (result)
     send_error(thd,0);
   else
     send_ok(thd);
 }

 return result;
}


/*
  kill on thread

  SYNOPSIS
    kill_one_thread()
    thd			Thread class
    id			Thread id

  NOTES
    This is written such that we have a short lock on LOCK_thread_count
*/

void kill_one_thread(THD *thd, ulong id)
{
  THD *tmp;
  uint error=ER_NO_SUCH_THREAD;
  VOID(pthread_mutex_lock(&LOCK_thread_count)); // For unlink from list
  I_List_iterator<THD> it(threads);
  while ((tmp=it++))
  {
    if (tmp->thread_id == id)
    {
      pthread_mutex_lock(&tmp->LOCK_delete);	// Lock from delete
      break;
    }
  }
  VOID(pthread_mutex_unlock(&LOCK_thread_count));
  if (tmp)
  {
    if ((thd->master_access & SUPER_ACL) ||
	!strcmp(thd->user,tmp->user))
    {
      tmp->awake(1 /*prepare to die*/);
      error=0;
    }
    else
      error=ER_KILL_DENIED_ERROR;
    pthread_mutex_unlock(&tmp->LOCK_delete);
  }

  if (!error)
    send_ok(thd);
  else
    net_printf(thd,error,id);
}

/* Clear most status variables */

static void refresh_status(void)
{
  pthread_mutex_lock(&THR_LOCK_keycache);
  pthread_mutex_lock(&LOCK_status);
  for (struct show_var_st *ptr=status_vars; ptr->name; ptr++)
  {
    if (ptr->type == SHOW_LONG)
      *(ulong*) ptr->value=0;
  }
  pthread_mutex_unlock(&LOCK_status);
  pthread_mutex_unlock(&THR_LOCK_keycache);
}


	/* If pointer is not a null pointer, append filename to it */

static bool append_file_to_dir(THD *thd, char **filename_ptr, char *table_name)
{
  char buff[FN_REFLEN],*ptr, *end;
  if (!*filename_ptr)
    return 0;					// nothing to do

  /* Check that the filename is not too long and it's a hard path */
  if (strlen(*filename_ptr)+strlen(table_name) >= FN_REFLEN-1 ||
      !test_if_hard_path(*filename_ptr))
  {
    my_error(ER_WRONG_TABLE_NAME, MYF(0), *filename_ptr);
    return 1;
  }
  /* Fix is using unix filename format on dos */
  strmov(buff,*filename_ptr);
  end=convert_dirname(buff, *filename_ptr, NullS);
  if (!(ptr=thd->alloc((uint) (end-buff)+(uint) strlen(table_name)+1)))
    return 1;					// End of memory
  *filename_ptr=ptr;
  strxmov(ptr,buff,table_name,NullS);
  return 0;
}

/*
  Check if the select is a simple select (not an union)

  SYNOPSIS
    check_simple_select()

  RETURN VALUES
    0	ok
    1	error	; In this case the error messege is sent to the client
*/

bool check_simple_select()
{
  THD *thd= current_thd;
  if (thd->lex.current_select != &thd->lex.select_lex)
  {
    char command[80];
    strmake(command, thd->lex.yylval->symbol.str,
	    min(thd->lex.yylval->symbol.length, sizeof(command)-1));
    net_printf(thd, ER_CANT_USE_OPTION_HERE, command);
    return 1;
  }
  return 0;
}

compare_func_creator comp_eq_creator(bool invert)
{
  return invert?&Item_bool_func2::ne_creator:&Item_bool_func2::eq_creator;
}

compare_func_creator comp_ge_creator(bool invert)
{
  return invert?&Item_bool_func2::lt_creator:&Item_bool_func2::ge_creator;
}

compare_func_creator comp_gt_creator(bool invert)
{
  return invert?&Item_bool_func2::le_creator:&Item_bool_func2::gt_creator;
}

compare_func_creator comp_le_creator(bool invert)
{
  return invert?&Item_bool_func2::gt_creator:&Item_bool_func2::le_creator;
}

compare_func_creator comp_lt_creator(bool invert)
{
  return invert?&Item_bool_func2::ge_creator:&Item_bool_func2::lt_creator;
}

compare_func_creator comp_ne_creator(bool invert)
{
  return invert?&Item_bool_func2::eq_creator:&Item_bool_func2::ne_creator;
}<|MERGE_RESOLUTION|>--- conflicted
+++ resolved
@@ -557,29 +557,19 @@
     else
 #endif
     {
-<<<<<<< HEAD
       if (!(specialflag & SPECIAL_NO_RESOLVE))
       {
 	vio_in_addr(net->vio,&thd->remote.sin_addr);
 	thd->host=ip_to_hostname(&thd->remote.sin_addr,&connect_errors);
 	/* Cut very long hostnames to avoid possible overflows */
 	if (thd->host)
+	{
 	  thd->host[min(strlen(thd->host), HOSTNAME_LENGTH)]= 0;
+	  thd->host_or_ip= thd->host;
+	}
 	if (connect_errors > max_connect_errors)
 	  return(ER_HOST_IS_BLOCKED);
       }
-=======
-      vio_in_addr(net->vio,&thd->remote.sin_addr);
-      thd->host=ip_to_hostname(&thd->remote.sin_addr,&connect_errors);
-      /* Cut very long hostnames to avoid possible overflows */
-      if (thd->host)
-      {
-	thd->host[min(strlen(thd->host), HOSTNAME_LENGTH)]= 0;
-	thd->host_or_ip= thd->host;
-      }
-      if (connect_errors > max_connect_errors)
-	return(ER_HOST_IS_BLOCKED);
->>>>>>> 7517a59a
     }
     DBUG_PRINT("info",("Host: %s  ip: %s",
 		       thd->host ? thd->host : "unknown host",
