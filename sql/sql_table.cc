/*
   Copyright (c) 2000, 2016, Oracle and/or its affiliates.
   Copyright (c) 2010, 2019, MariaDB

   This program is free software; you can redistribute it and/or modify
   it under the terms of the GNU General Public License as published by
   the Free Software Foundation; version 2 of the License.

   This program is distributed in the hope that it will be useful,
   but WITHOUT ANY WARRANTY; without even the implied warranty of
   MERCHANTABILITY or FITNESS FOR A PARTICULAR PURPOSE.  See the
   GNU General Public License for more details.

   You should have received a copy of the GNU General Public License
   along with this program; if not, write to the Free Software
   Foundation, Inc., 51 Franklin St, Fifth Floor, Boston, MA 02110-1335  USA
*/

/* drop and alter of tables */

#include "mariadb.h"
#include "sql_priv.h"
#include "unireg.h"
#include "debug_sync.h"
#include "sql_table.h"
#include "sql_parse.h"                        // test_if_data_home_dir
#include "sql_cache.h"                          // query_cache_*
#include "sql_base.h"   // lock_table_names
#include "lock.h"       // mysql_unlock_tables
#include "strfunc.h"    // find_type2, find_set
#include "sql_truncate.h"                       // regenerate_locked_table 
#include "sql_partition.h"                      // mem_alloc_error,
                                                // partition_info
                                                // NOT_A_PARTITION_ID
#include "sql_db.h"                             // load_db_opt_by_name
#include "sql_time.h"                  // make_truncated_value_warning
#include "records.h"             // init_read_record, end_read_record
#include "filesort.h"            // filesort_free_buffers
#include "sql_select.h"                // setup_order
#include "sql_handler.h"               // mysql_ha_rm_tables
#include "discover.h"                  // readfrm
#include "my_pthread.h"                // pthread_mutex_t
#include "log_event.h"                 // Query_log_event
#include "sql_statistics.h"
#include <hash.h>
#include <myisam.h>
#include <my_dir.h>
#include "create_options.h"
#include "sp_head.h"
#include "sp.h"
#include "sql_trigger.h"
#include "sql_parse.h"
#include "sql_show.h"
#include "transaction.h"
#include "sql_audit.h"
#include "sql_sequence.h"
#include "tztime.h"


#ifdef __WIN__
#include <io.h>
#endif

const char *primary_key_name="PRIMARY";

static int check_if_keyname_exists(const char *name,KEY *start, KEY *end);
static char *make_unique_key_name(THD *thd, const char *field_name, KEY *start,
                                  KEY *end);
static void make_unique_constraint_name(THD *thd, LEX_CSTRING *name,
                                        List<Virtual_column_info> *vcol,
                                        uint *nr);
static const
char * make_unique_invisible_field_name(THD *thd, const char *field_name,
                        List<Create_field> *fields);

static int copy_data_between_tables(THD *thd, TABLE *from,TABLE *to,
                                    List<Create_field> &create, bool ignore,
				    uint order_num, ORDER *order,
				    ha_rows *copied,ha_rows *deleted,
                                    Alter_info::enum_enable_or_disable keys_onoff,
                                    Alter_table_ctx *alter_ctx);

static int mysql_prepare_create_table(THD *, HA_CREATE_INFO *, Alter_info *,
                                      uint *, handler *, KEY **, uint *, int);
static uint blob_length_by_type(enum_field_types type);

/**
  @brief Helper function for explain_filename
  @param thd          Thread handle
  @param to_p         Explained name in system_charset_info
  @param end_p        End of the to_p buffer
  @param name         Name to be converted
  @param name_len     Length of the name, in bytes
*/
static char* add_identifier(THD* thd, char *to_p, const char * end_p,
                            const char* name, size_t name_len)
{
  uint res;
  uint errors;
  const char *conv_name, *conv_name_end;
  char tmp_name[FN_REFLEN];
  char conv_string[FN_REFLEN];
  int quote;

  DBUG_ENTER("add_identifier");
  if (!name[name_len])
    conv_name= name;
  else
  {
    strnmov(tmp_name, name, name_len);
    tmp_name[name_len]= 0;
    conv_name= tmp_name;
  }
  res= strconvert(&my_charset_filename, conv_name, name_len,
                  system_charset_info,
                  conv_string, FN_REFLEN, &errors);
  if (unlikely(!res || errors))
  {
    DBUG_PRINT("error", ("strconvert of '%s' failed with %u (errors: %u)", conv_name, res, errors));
    conv_name= name;
    conv_name_end= name + name_len;
  }
  else
  {
    DBUG_PRINT("info", ("conv '%s' -> '%s'", conv_name, conv_string));
    conv_name= conv_string;
    conv_name_end= conv_string + res;
  }

  quote= (likely(thd) ?
          get_quote_char_for_identifier(thd, conv_name, res - 1) :
          '`');

  if (quote != EOF && (end_p - to_p > 2))
  {
    *(to_p++)= (char) quote;
    while (*conv_name && (end_p - to_p - 1) > 0)
    {
      int length= my_charlen(system_charset_info, conv_name, conv_name_end);
      if (length <= 0)
        length= 1;
      if (length == 1 && *conv_name == (char) quote)
      { 
        if ((end_p - to_p) < 3)
          break;
        *(to_p++)= (char) quote;
        *(to_p++)= *(conv_name++);
      }
      else if (((long) length) < (end_p - to_p))
      {
        to_p= strnmov(to_p, conv_name, length);
        conv_name+= length;
      }
      else
        break;                               /* string already filled */
    }
    if (end_p > to_p) {
      *(to_p++)= (char) quote;
      if (end_p > to_p)
	*to_p= 0; /* terminate by NUL, but do not include it in the count */
    }
  }
  else
    to_p= strnmov(to_p, conv_name, end_p - to_p);
  DBUG_RETURN(to_p);
}


/**
  @brief Explain a path name by split it to database, table etc.
  
  @details Break down the path name to its logic parts
  (database, table, partition, subpartition).
  filename_to_tablename cannot be used on partitions, due to the #P# part.
  There can be up to 6 '#', #P# for partition, #SP# for subpartition
  and #TMP# or #REN# for temporary or renamed partitions.
  This should be used when something should be presented to a user in a
  diagnostic, error etc. when it would be useful to know what a particular
  file [and directory] means. Such as SHOW ENGINE STATUS, error messages etc.

  Examples:

    t1#P#p1                 table t1 partition p1
    t1#P#p1#SP#sp1          table t1 partition p1 subpartition sp1
    t1#P#p1#SP#sp1#TMP#     table t1 partition p1 subpartition sp1 temporary
    t1#P#p1#SP#sp1#REN#     table t1 partition p1 subpartition sp1 renamed

   @param      thd          Thread handle
   @param      from         Path name in my_charset_filename
                            Null terminated in my_charset_filename, normalized
                            to use '/' as directory separation character.
   @param      to           Explained name in system_charset_info
   @param      to_length    Size of to buffer
   @param      explain_mode Requested output format.
                            EXPLAIN_ALL_VERBOSE ->
                            [Database `db`, ]Table `tbl`[,[ Temporary| Renamed]
                            Partition `p` [, Subpartition `sp`]]
                            EXPLAIN_PARTITIONS_VERBOSE -> `db`.`tbl`
                            [[ Temporary| Renamed] Partition `p`
                            [, Subpartition `sp`]]
                            EXPLAIN_PARTITIONS_AS_COMMENT -> `db`.`tbl` |*
                            [,[ Temporary| Renamed] Partition `p`
                            [, Subpartition `sp`]] *|
                            (| is really a /, and it is all in one line)

   @retval     Length of returned string
*/

uint explain_filename(THD* thd,
		      const char *from,
                      char *to,
                      uint to_length,
                      enum_explain_filename_mode explain_mode)
{
  char *to_p= to;
  char *end_p= to_p + to_length;
  const char *db_name= NULL;
  size_t  db_name_len= 0;
  const char *table_name;
  size_t  table_name_len= 0;
  const char *part_name= NULL;
  size_t  part_name_len= 0;
  const char *subpart_name= NULL;
  size_t  subpart_name_len= 0;
  uint part_type= NORMAL_PART_NAME;

  const char *tmp_p;
  DBUG_ENTER("explain_filename");
  DBUG_PRINT("enter", ("from '%s'", from));
  tmp_p= from;
  table_name= from;
  /*
    If '/' then take last directory part as database.
    '/' is the directory separator, not FN_LIB_CHAR
  */
  while ((tmp_p= strchr(tmp_p, '/')))
  {
    db_name= table_name;
    /* calculate the length */
    db_name_len= (int)(tmp_p - db_name);
    tmp_p++;
    table_name= tmp_p;
  }
  tmp_p= table_name;
  /* Look if there are partition tokens in the table name. */
  while ((tmp_p= strchr(tmp_p, '#')))
  {
    tmp_p++;
    switch (tmp_p[0]) {
    case 'P':
    case 'p':
      if (tmp_p[1] == '#')
      {
        part_name= tmp_p + 2;
        tmp_p+= 2;
      }
      break;
    case 'S':
    case 's':
      if ((tmp_p[1] == 'P' || tmp_p[1] == 'p') && tmp_p[2] == '#')
      {
        part_name_len= (int)(tmp_p - part_name - 1);
        subpart_name= tmp_p + 3;
	tmp_p+= 3;
      }
      break;
    case 'T':
    case 't':
      if ((tmp_p[1] == 'M' || tmp_p[1] == 'm') &&
          (tmp_p[2] == 'P' || tmp_p[2] == 'p') &&
          tmp_p[3] == '#' && !tmp_p[4])
      {
        part_type= TEMP_PART_NAME;
        tmp_p+= 4;
      }
      break;
    case 'R':
    case 'r':
      if ((tmp_p[1] == 'E' || tmp_p[1] == 'e') &&
          (tmp_p[2] == 'N' || tmp_p[2] == 'n') &&
          tmp_p[3] == '#' && !tmp_p[4])
      {
        part_type= RENAMED_PART_NAME;
        tmp_p+= 4;
      }
      break;
    default:
      /* Not partition name part. */
      ;
    }
  }
  if (part_name)
  {
    table_name_len= (int)(part_name - table_name - 3);
    if (subpart_name)
      subpart_name_len= strlen(subpart_name);
    else
      part_name_len= strlen(part_name);
    if (part_type != NORMAL_PART_NAME)
    {
      if (subpart_name)
        subpart_name_len-= 5;
      else
        part_name_len-= 5;
    }
  }
  else
    table_name_len= strlen(table_name);
  if (db_name)
  {
    if (explain_mode == EXPLAIN_ALL_VERBOSE)
    {
      to_p= strnmov(to_p, ER_THD_OR_DEFAULT(thd, ER_DATABASE_NAME),
                                            end_p - to_p);
      *(to_p++)= ' ';
      to_p= add_identifier(thd, to_p, end_p, db_name, db_name_len);
      to_p= strnmov(to_p, ", ", end_p - to_p);
    }
    else
    {
      to_p= add_identifier(thd, to_p, end_p, db_name, db_name_len);
      to_p= strnmov(to_p, ".", end_p - to_p);
    }
  }
  if (explain_mode == EXPLAIN_ALL_VERBOSE)
  {
    to_p= strnmov(to_p, ER_THD_OR_DEFAULT(thd, ER_TABLE_NAME), end_p - to_p);
    *(to_p++)= ' ';
    to_p= add_identifier(thd, to_p, end_p, table_name, table_name_len);
  }
  else
    to_p= add_identifier(thd, to_p, end_p, table_name, table_name_len);
  if (part_name)
  {
    if (explain_mode == EXPLAIN_PARTITIONS_AS_COMMENT)
      to_p= strnmov(to_p, " /* ", end_p - to_p);
    else if (explain_mode == EXPLAIN_PARTITIONS_VERBOSE)
      to_p= strnmov(to_p, " ", end_p - to_p);
    else
      to_p= strnmov(to_p, ", ", end_p - to_p);
    if (part_type != NORMAL_PART_NAME)
    {
      if (part_type == TEMP_PART_NAME)
        to_p= strnmov(to_p, ER_THD_OR_DEFAULT(thd, ER_TEMPORARY_NAME),
                      end_p - to_p);
      else
        to_p= strnmov(to_p, ER_THD_OR_DEFAULT(thd, ER_RENAMED_NAME),
                      end_p - to_p);
      to_p= strnmov(to_p, " ", end_p - to_p);
    }
    to_p= strnmov(to_p, ER_THD_OR_DEFAULT(thd, ER_PARTITION_NAME),
                  end_p - to_p);
    *(to_p++)= ' ';
    to_p= add_identifier(thd, to_p, end_p, part_name, part_name_len);
    if (subpart_name)
    {
      to_p= strnmov(to_p, ", ", end_p - to_p);
      to_p= strnmov(to_p, ER_THD_OR_DEFAULT(thd, ER_SUBPARTITION_NAME),
                    end_p - to_p);
      *(to_p++)= ' ';
      to_p= add_identifier(thd, to_p, end_p, subpart_name, subpart_name_len);
    }
    if (explain_mode == EXPLAIN_PARTITIONS_AS_COMMENT)
      to_p= strnmov(to_p, " */", end_p - to_p);
  }
  DBUG_PRINT("exit", ("to '%s'", to));
  DBUG_RETURN((uint)(to_p - to));
}


/*
  Translate a file name to a table name (WL #1324).

  SYNOPSIS
    filename_to_tablename()
      from                      The file name in my_charset_filename.
      to                OUT     The table name in system_charset_info.
      to_length                 The size of the table name buffer.

  RETURN
    Table name length.
*/

uint filename_to_tablename(const char *from, char *to, size_t to_length, 
                           bool stay_quiet)
{
  uint errors;
  size_t res;
  DBUG_ENTER("filename_to_tablename");
  DBUG_PRINT("enter", ("from '%s'", from));

  res= strconvert(&my_charset_filename, from, FN_REFLEN,
                  system_charset_info,  to, to_length, &errors);
  if (unlikely(errors)) // Old 5.0 name
  {
    res= (strxnmov(to, to_length, MYSQL50_TABLE_NAME_PREFIX,  from, NullS) -
          to);
    if (!stay_quiet)
      sql_print_error("Invalid (old?) table or database name '%s'", from);
  }

  DBUG_PRINT("exit", ("to '%s'", to));
  DBUG_RETURN((uint)res);
}


/**
  Check if given string begins with "#mysql50#" prefix
  
  @param   name          string to check cut 
  
  @retval
    FALSE  no prefix found
  @retval
    TRUE   prefix found
*/

bool check_mysql50_prefix(const char *name)
{
  return (name[0] == '#' && 
         !strncmp(name, MYSQL50_TABLE_NAME_PREFIX,
                  MYSQL50_TABLE_NAME_PREFIX_LENGTH));
}


/**
  Check if given string begins with "#mysql50#" prefix, cut it if so.
  
  @param   from          string to check and cut 
  @param   to[out]       buffer for result string
  @param   to_length     its size
  
  @retval
    0      no prefix found
  @retval
    non-0  result string length
*/

uint check_n_cut_mysql50_prefix(const char *from, char *to, size_t to_length)
{
  if (check_mysql50_prefix(from))
    return (uint) (strmake(to, from + MYSQL50_TABLE_NAME_PREFIX_LENGTH,
                           to_length - 1) - to);
  return 0;
}


static bool check_if_frm_exists(char *path, const char *db, const char *table)
{
  fn_format(path, table, db, reg_ext, MYF(0));
  return !access(path, F_OK);
}


/*
  Translate a table name to a file name (WL #1324).

  SYNOPSIS
    tablename_to_filename()
      from                      The table name in system_charset_info.
      to                OUT     The file name in my_charset_filename.
      to_length                 The size of the file name buffer.

  RETURN
    File name length.
*/

uint tablename_to_filename(const char *from, char *to, size_t to_length)
{
  uint errors, length;
  DBUG_ENTER("tablename_to_filename");
  DBUG_PRINT("enter", ("from '%s'", from));

  if ((length= check_n_cut_mysql50_prefix(from, to, to_length)))
  {
    /*
      Check if the name supplied is a valid mysql 5.0 name and 
      make the name a zero length string if it's not.
      Note that just returning zero length is not enough : 
      a lot of places don't check the return value and expect 
      a zero terminated string.
    */  
    if (check_table_name(to, length, TRUE))
    {
      to[0]= 0;
      length= 0;
    }
    DBUG_RETURN(length);
  }
  length= strconvert(system_charset_info, from, FN_REFLEN,
                     &my_charset_filename, to, to_length, &errors);
  if (check_if_legal_tablename(to) &&
      length + 4 < to_length)
  {
    memcpy(to + length, "@@@", 4);
    length+= 3;
  }
  DBUG_PRINT("exit", ("to '%s'", to));
  DBUG_RETURN(length);
}


/*
  Creates path to a file: mysql_data_dir/db/table.ext

  SYNOPSIS
   build_table_filename()
     buff                       Where to write result in my_charset_filename.
                                This may be the same as table_name.
     bufflen                    buff size
     db                         Database name in system_charset_info.
     table_name                 Table name in system_charset_info.
     ext                        File extension.
     flags                      FN_FROM_IS_TMP or FN_TO_IS_TMP or FN_IS_TMP
                                table_name is temporary, do not change.

  NOTES

    Uses database and table name, and extension to create
    a file name in mysql_data_dir. Database and table
    names are converted from system_charset_info into "fscs".
    Unless flags indicate a temporary table name.
    'db' is always converted.
    'ext' is not converted.

    The conversion suppression is required for ALTER TABLE. This
    statement creates intermediate tables. These are regular
    (non-temporary) tables with a temporary name. Their path names must
    be derivable from the table name. So we cannot use
    build_tmptable_filename() for them.

  RETURN
    path length
*/

uint build_table_filename(char *buff, size_t bufflen, const char *db,
                          const char *table_name, const char *ext, uint flags)
{
  char dbbuff[FN_REFLEN];
  char tbbuff[FN_REFLEN];
  DBUG_ENTER("build_table_filename");
  DBUG_PRINT("enter", ("db: '%s'  table_name: '%s'  ext: '%s'  flags: %x",
                       db, table_name, ext, flags));

  (void) tablename_to_filename(db, dbbuff, sizeof(dbbuff));

  /* Check if this is a temporary table name. Allow it if a corresponding .frm file exists */
  if (is_prefix(table_name, tmp_file_prefix) && strlen(table_name) < NAME_CHAR_LEN &&
      check_if_frm_exists(tbbuff, dbbuff, table_name))
    flags|= FN_IS_TMP;

  if (flags & FN_IS_TMP) // FN_FROM_IS_TMP | FN_TO_IS_TMP
    strmake(tbbuff, table_name, sizeof(tbbuff)-1);
  else
    (void) tablename_to_filename(table_name, tbbuff, sizeof(tbbuff));

  char *end = buff + bufflen;
  /* Don't add FN_ROOTDIR if mysql_data_home already includes it */
  char *pos = strnmov(buff, mysql_data_home, bufflen);
  size_t rootdir_len= strlen(FN_ROOTDIR);
  if (pos - rootdir_len >= buff &&
      memcmp(pos - rootdir_len, FN_ROOTDIR, rootdir_len) != 0)
    pos= strnmov(pos, FN_ROOTDIR, end - pos);
  pos= strxnmov(pos, end - pos, dbbuff, FN_ROOTDIR, NullS);
#ifdef USE_SYMDIR
  if (!(flags & SKIP_SYMDIR_ACCESS))
  {
    unpack_dirname(buff, buff);
    pos= strend(buff);
  }
#endif
  pos= strxnmov(pos, end - pos, tbbuff, ext, NullS);

  DBUG_PRINT("exit", ("buff: '%s'", buff));
  DBUG_RETURN((uint)(pos - buff));
}


/**
  Create path to a temporary table mysql_tmpdir/#sql1234_12_1
  (i.e. to its .FRM file but without an extension).

  @param thd      The thread handle.
  @param buff     Where to write result in my_charset_filename.
  @param bufflen  buff size

  @note
    Uses current_pid, thread_id, and tmp_table counter to create
    a file name in mysql_tmpdir.

  @return Path length.
*/

uint build_tmptable_filename(THD* thd, char *buff, size_t bufflen)
{
  DBUG_ENTER("build_tmptable_filename");

  char *p= strnmov(buff, mysql_tmpdir, bufflen);
  my_snprintf(p, bufflen - (p - buff), "/%s%lx_%llx_%x",
              tmp_file_prefix, current_pid,
              thd->thread_id, thd->tmp_table++);

  if (lower_case_table_names)
  {
    /* Convert all except tmpdir to lower case */
    my_casedn_str(files_charset_info, p);
  }

  size_t length= unpack_filename(buff, buff);
  DBUG_PRINT("exit", ("buff: '%s'", buff));
  DBUG_RETURN((uint)length);
}

/*
--------------------------------------------------------------------------

   MODULE: DDL log
   -----------------

   This module is used to ensure that we can recover from crashes that occur
   in the middle of a meta-data operation in MySQL. E.g. DROP TABLE t1, t2;
   We need to ensure that both t1 and t2 are dropped and not only t1 and
   also that each table drop is entirely done and not "half-baked".

   To support this we create log entries for each meta-data statement in the
   ddl log while we are executing. These entries are dropped when the
   operation is completed.

   At recovery those entries that were not completed will be executed.

   There is only one ddl log in the system and it is protected by a mutex
   and there is a global struct that contains information about its current
   state.

   History:
   First version written in 2006 by Mikael Ronstrom
--------------------------------------------------------------------------
*/

struct st_global_ddl_log
{
  /*
    We need to adjust buffer size to be able to handle downgrades/upgrades
    where IO_SIZE has changed. We'll set the buffer size such that we can
    handle that the buffer size was upto 4 times bigger in the version
    that wrote the DDL log.
  */
  char file_entry_buf[4*IO_SIZE];
  char file_name_str[FN_REFLEN];
  char *file_name;
  DDL_LOG_MEMORY_ENTRY *first_free;
  DDL_LOG_MEMORY_ENTRY *first_used;
  uint num_entries;
  File file_id;
  uint name_len;
  uint io_size;
  bool inited;
  bool do_release;
  bool recovery_phase;
  st_global_ddl_log() : inited(false), do_release(false) {}
};

st_global_ddl_log global_ddl_log;

mysql_mutex_t LOCK_gdl;

#define DDL_LOG_ENTRY_TYPE_POS 0
#define DDL_LOG_ACTION_TYPE_POS 1
#define DDL_LOG_PHASE_POS 2
#define DDL_LOG_NEXT_ENTRY_POS 4
#define DDL_LOG_NAME_POS 8

#define DDL_LOG_NUM_ENTRY_POS 0
#define DDL_LOG_NAME_LEN_POS 4
#define DDL_LOG_IO_SIZE_POS 8

/**
  Read one entry from ddl log file.

  @param entry_no                     Entry number to read

  @return Operation status
    @retval true   Error
    @retval false  Success
*/

static bool read_ddl_log_file_entry(uint entry_no)
{
  bool error= FALSE;
  File file_id= global_ddl_log.file_id;
  uchar *file_entry_buf= (uchar*)global_ddl_log.file_entry_buf;
  size_t io_size= global_ddl_log.io_size;
  DBUG_ENTER("read_ddl_log_file_entry");

  mysql_mutex_assert_owner(&LOCK_gdl);
  if (mysql_file_pread(file_id, file_entry_buf, io_size, io_size * entry_no,
                       MYF(MY_WME)) != io_size)
    error= TRUE;
  DBUG_RETURN(error);
}


/**
  Write one entry to ddl log file.

  @param entry_no                     Entry number to write

  @return Operation status
    @retval true   Error
    @retval false  Success
*/

static bool write_ddl_log_file_entry(uint entry_no)
{
  bool error= FALSE;
  File file_id= global_ddl_log.file_id;
  uchar *file_entry_buf= (uchar*)global_ddl_log.file_entry_buf;
  DBUG_ENTER("write_ddl_log_file_entry");

  mysql_mutex_assert_owner(&LOCK_gdl);
  if (mysql_file_pwrite(file_id, file_entry_buf,
                        IO_SIZE, IO_SIZE * entry_no, MYF(MY_WME)) != IO_SIZE)
    error= TRUE;
  DBUG_RETURN(error);
}


/**
  Sync the ddl log file.

  @return Operation status
    @retval FALSE  Success
    @retval TRUE   Error
*/


static bool sync_ddl_log_file()
{
  DBUG_ENTER("sync_ddl_log_file");
  DBUG_RETURN(mysql_file_sync(global_ddl_log.file_id, MYF(MY_WME)));
}


/**
  Write ddl log header.

  @return Operation status
    @retval TRUE                      Error
    @retval FALSE                     Success
*/

static bool write_ddl_log_header()
{
  uint16 const_var;
  DBUG_ENTER("write_ddl_log_header");

  int4store(&global_ddl_log.file_entry_buf[DDL_LOG_NUM_ENTRY_POS],
            global_ddl_log.num_entries);
  const_var= FN_REFLEN;
  int4store(&global_ddl_log.file_entry_buf[DDL_LOG_NAME_LEN_POS],
            (ulong) const_var);
  const_var= IO_SIZE;
  int4store(&global_ddl_log.file_entry_buf[DDL_LOG_IO_SIZE_POS],
            (ulong) const_var);
  if (write_ddl_log_file_entry(0UL))
  {
    sql_print_error("Error writing ddl log header");
    DBUG_RETURN(TRUE);
  }
  DBUG_RETURN(sync_ddl_log_file());
}


/**
  Create ddl log file name.
  @param file_name                   Filename setup
*/

static inline void create_ddl_log_file_name(char *file_name)
{
  strxmov(file_name, mysql_data_home, "/", "ddl_log.log", NullS);
}


/**
  Read header of ddl log file.

  When we read the ddl log header we get information about maximum sizes
  of names in the ddl log and we also get information about the number
  of entries in the ddl log.

  @return Last entry in ddl log (0 if no entries)
*/

static uint read_ddl_log_header()
{
  uchar *file_entry_buf= (uchar*)global_ddl_log.file_entry_buf;
  char file_name[FN_REFLEN];
  uint entry_no;
  bool successful_open= FALSE;
  DBUG_ENTER("read_ddl_log_header");

  mysql_mutex_init(key_LOCK_gdl, &LOCK_gdl, MY_MUTEX_INIT_SLOW);
  mysql_mutex_lock(&LOCK_gdl);
  create_ddl_log_file_name(file_name);
  if ((global_ddl_log.file_id= mysql_file_open(key_file_global_ddl_log,
                                               file_name,
                                               O_RDWR | O_BINARY, MYF(0))) >= 0)
  {
    if (read_ddl_log_file_entry(0UL))
    {
      /* Write message into error log */
      sql_print_error("Failed to read ddl log file in recovery");
    }
    else
      successful_open= TRUE;
  }
  if (successful_open)
  {
    entry_no= uint4korr(&file_entry_buf[DDL_LOG_NUM_ENTRY_POS]);
    global_ddl_log.name_len= uint4korr(&file_entry_buf[DDL_LOG_NAME_LEN_POS]);
    global_ddl_log.io_size= uint4korr(&file_entry_buf[DDL_LOG_IO_SIZE_POS]);
    DBUG_ASSERT(global_ddl_log.io_size <=
                sizeof(global_ddl_log.file_entry_buf));
  }
  else
  {
    entry_no= 0;
  }
  global_ddl_log.first_free= NULL;
  global_ddl_log.first_used= NULL;
  global_ddl_log.num_entries= 0;
  global_ddl_log.do_release= true;
  mysql_mutex_unlock(&LOCK_gdl);
  DBUG_RETURN(entry_no);
}


/**
  Convert from ddl_log_entry struct to file_entry_buf binary blob.

  @param ddl_log_entry   filled in ddl_log_entry struct.
*/

static void set_global_from_ddl_log_entry(const DDL_LOG_ENTRY *ddl_log_entry)
{
  mysql_mutex_assert_owner(&LOCK_gdl);
  global_ddl_log.file_entry_buf[DDL_LOG_ENTRY_TYPE_POS]=
                                    (char)DDL_LOG_ENTRY_CODE;
  global_ddl_log.file_entry_buf[DDL_LOG_ACTION_TYPE_POS]=
                                    (char)ddl_log_entry->action_type;
  global_ddl_log.file_entry_buf[DDL_LOG_PHASE_POS]= 0;
  int4store(&global_ddl_log.file_entry_buf[DDL_LOG_NEXT_ENTRY_POS],
            ddl_log_entry->next_entry);
  DBUG_ASSERT(strlen(ddl_log_entry->name) < FN_REFLEN);
  strmake(&global_ddl_log.file_entry_buf[DDL_LOG_NAME_POS],
          ddl_log_entry->name, FN_REFLEN - 1);
  if (ddl_log_entry->action_type == DDL_LOG_RENAME_ACTION ||
      ddl_log_entry->action_type == DDL_LOG_REPLACE_ACTION ||
      ddl_log_entry->action_type == DDL_LOG_EXCHANGE_ACTION)
  {
    DBUG_ASSERT(strlen(ddl_log_entry->from_name) < FN_REFLEN);
    strmake(&global_ddl_log.file_entry_buf[DDL_LOG_NAME_POS + FN_REFLEN],
          ddl_log_entry->from_name, FN_REFLEN - 1);
  }
  else
    global_ddl_log.file_entry_buf[DDL_LOG_NAME_POS + FN_REFLEN]= 0;
  DBUG_ASSERT(strlen(ddl_log_entry->handler_name) < FN_REFLEN);
  strmake(&global_ddl_log.file_entry_buf[DDL_LOG_NAME_POS + (2*FN_REFLEN)],
          ddl_log_entry->handler_name, FN_REFLEN - 1);
  if (ddl_log_entry->action_type == DDL_LOG_EXCHANGE_ACTION)
  {
    DBUG_ASSERT(strlen(ddl_log_entry->tmp_name) < FN_REFLEN);
    strmake(&global_ddl_log.file_entry_buf[DDL_LOG_NAME_POS + (3*FN_REFLEN)],
          ddl_log_entry->tmp_name, FN_REFLEN - 1);
  }
  else
    global_ddl_log.file_entry_buf[DDL_LOG_NAME_POS + (3*FN_REFLEN)]= 0;
}


/**
  Convert from file_entry_buf binary blob to ddl_log_entry struct.

  @param[out] ddl_log_entry   struct to fill in.

  @note Strings (names) are pointing to the global_ddl_log structure,
  so LOCK_gdl needs to be hold until they are read or copied.
*/

static void set_ddl_log_entry_from_global(DDL_LOG_ENTRY *ddl_log_entry,
                                          const uint read_entry)
{
  char *file_entry_buf= (char*) global_ddl_log.file_entry_buf;
  uint inx;
  uchar single_char;

  mysql_mutex_assert_owner(&LOCK_gdl);
  ddl_log_entry->entry_pos= read_entry;
  single_char= file_entry_buf[DDL_LOG_ENTRY_TYPE_POS];
  ddl_log_entry->entry_type= (enum ddl_log_entry_code)single_char;
  single_char= file_entry_buf[DDL_LOG_ACTION_TYPE_POS];
  ddl_log_entry->action_type= (enum ddl_log_action_code)single_char;
  ddl_log_entry->phase= file_entry_buf[DDL_LOG_PHASE_POS];
  ddl_log_entry->next_entry= uint4korr(&file_entry_buf[DDL_LOG_NEXT_ENTRY_POS]);
  ddl_log_entry->name= &file_entry_buf[DDL_LOG_NAME_POS];
  inx= DDL_LOG_NAME_POS + global_ddl_log.name_len;
  ddl_log_entry->from_name= &file_entry_buf[inx];
  inx+= global_ddl_log.name_len;
  ddl_log_entry->handler_name= &file_entry_buf[inx];
  if (ddl_log_entry->action_type == DDL_LOG_EXCHANGE_ACTION)
  {
    inx+= global_ddl_log.name_len;
    ddl_log_entry->tmp_name= &file_entry_buf[inx];
  }
  else
    ddl_log_entry->tmp_name= NULL;
}


/**
  Read a ddl log entry.

  Read a specified entry in the ddl log.

  @param read_entry               Number of entry to read
  @param[out] entry_info          Information from entry

  @return Operation status
    @retval TRUE                     Error
    @retval FALSE                    Success
*/

static bool read_ddl_log_entry(uint read_entry, DDL_LOG_ENTRY *ddl_log_entry)
{
  DBUG_ENTER("read_ddl_log_entry");

  if (read_ddl_log_file_entry(read_entry))
  {
    DBUG_RETURN(TRUE);
  }
  set_ddl_log_entry_from_global(ddl_log_entry, read_entry);
  DBUG_RETURN(FALSE);
}


/**
  Initialise ddl log.

  Write the header of the ddl log file and length of names. Also set
  number of entries to zero.

  @return Operation status
    @retval TRUE                     Error
    @retval FALSE                    Success
*/

static bool init_ddl_log()
{
  char file_name[FN_REFLEN];
  DBUG_ENTER("init_ddl_log");

  if (global_ddl_log.inited)
    goto end;

  global_ddl_log.io_size= IO_SIZE;
  global_ddl_log.name_len= FN_REFLEN;
  create_ddl_log_file_name(file_name);
  if ((global_ddl_log.file_id= mysql_file_create(key_file_global_ddl_log,
                                                 file_name, CREATE_MODE,
                                                 O_RDWR | O_TRUNC | O_BINARY,
                                                 MYF(MY_WME))) < 0)
  {
    /* Couldn't create ddl log file, this is serious error */
    sql_print_error("Failed to open ddl log file");
    DBUG_RETURN(TRUE);
  }
  global_ddl_log.inited= TRUE;
  if (write_ddl_log_header())
  {
    (void) mysql_file_close(global_ddl_log.file_id, MYF(MY_WME));
    global_ddl_log.inited= FALSE;
    DBUG_RETURN(TRUE);
  }

end:
  DBUG_RETURN(FALSE);
}


/**
  Sync ddl log file.

  @return Operation status
    @retval TRUE        Error
    @retval FALSE       Success
*/

static bool sync_ddl_log_no_lock()
{
  DBUG_ENTER("sync_ddl_log_no_lock");

  mysql_mutex_assert_owner(&LOCK_gdl);
  if ((!global_ddl_log.recovery_phase) &&
      init_ddl_log())
  {
    DBUG_RETURN(TRUE);
  }
  DBUG_RETURN(sync_ddl_log_file());
}


/**
  @brief Deactivate an individual entry.

  @details For complex rename operations we need to deactivate individual
  entries.

  During replace operations where we start with an existing table called
  t1 and a replacement table called t1#temp or something else and where
  we want to delete t1 and rename t1#temp to t1 this is not possible to
  do in a safe manner unless the ddl log is informed of the phases in
  the change.

  Delete actions are 1-phase actions that can be ignored immediately after
  being executed.
  Rename actions from x to y is also a 1-phase action since there is no
  interaction with any other handlers named x and y.
  Replace action where drop y and x -> y happens needs to be a two-phase
  action. Thus the first phase will drop y and the second phase will
  rename x -> y.

  @param entry_no     Entry position of record to change

  @return Operation status
    @retval TRUE      Error
    @retval FALSE     Success
*/

static bool deactivate_ddl_log_entry_no_lock(uint entry_no)
{
  uchar *file_entry_buf= (uchar*)global_ddl_log.file_entry_buf;
  DBUG_ENTER("deactivate_ddl_log_entry_no_lock");

  mysql_mutex_assert_owner(&LOCK_gdl);
  if (!read_ddl_log_file_entry(entry_no))
  {
    if (file_entry_buf[DDL_LOG_ENTRY_TYPE_POS] == DDL_LOG_ENTRY_CODE)
    {
      /*
        Log entry, if complete mark it done (IGNORE).
        Otherwise increase the phase by one.
      */
      if (file_entry_buf[DDL_LOG_ACTION_TYPE_POS] == DDL_LOG_DELETE_ACTION ||
          file_entry_buf[DDL_LOG_ACTION_TYPE_POS] == DDL_LOG_RENAME_ACTION ||
          (file_entry_buf[DDL_LOG_ACTION_TYPE_POS] == DDL_LOG_REPLACE_ACTION &&
           file_entry_buf[DDL_LOG_PHASE_POS] == 1) ||
          (file_entry_buf[DDL_LOG_ACTION_TYPE_POS] == DDL_LOG_EXCHANGE_ACTION &&
           file_entry_buf[DDL_LOG_PHASE_POS] >= EXCH_PHASE_TEMP_TO_FROM))
        file_entry_buf[DDL_LOG_ENTRY_TYPE_POS]= DDL_IGNORE_LOG_ENTRY_CODE;
      else if (file_entry_buf[DDL_LOG_ACTION_TYPE_POS] == DDL_LOG_REPLACE_ACTION)
      {
        DBUG_ASSERT(file_entry_buf[DDL_LOG_PHASE_POS] == 0);
        file_entry_buf[DDL_LOG_PHASE_POS]= 1;
      }
      else if (file_entry_buf[DDL_LOG_ACTION_TYPE_POS] == DDL_LOG_EXCHANGE_ACTION)
      {
        DBUG_ASSERT(file_entry_buf[DDL_LOG_PHASE_POS] <=
                                                 EXCH_PHASE_FROM_TO_NAME);
        file_entry_buf[DDL_LOG_PHASE_POS]++;
      }
      else
      {
        DBUG_ASSERT(0);
      }
      if (write_ddl_log_file_entry(entry_no))
      {
        sql_print_error("Error in deactivating log entry. Position = %u",
                        entry_no);
        DBUG_RETURN(TRUE);
      }
    }
  }
  else
  {
    sql_print_error("Failed in reading entry before deactivating it");
    DBUG_RETURN(TRUE);
  }
  DBUG_RETURN(FALSE);
}


/**
  Execute one action in a ddl log entry

  @param ddl_log_entry              Information in action entry to execute

  @return Operation status
    @retval TRUE                       Error
    @retval FALSE                      Success
*/

static int execute_ddl_log_action(THD *thd, DDL_LOG_ENTRY *ddl_log_entry)
{
  bool frm_action= FALSE;
  LEX_CSTRING handler_name;
  handler *file= NULL;
  MEM_ROOT mem_root;
  int error= TRUE;
  char to_path[FN_REFLEN];
  char from_path[FN_REFLEN];
#ifdef WITH_PARTITION_STORAGE_ENGINE
  char *par_ext= (char*)".par";
#endif
  handlerton *hton;
  DBUG_ENTER("execute_ddl_log_action");

  mysql_mutex_assert_owner(&LOCK_gdl);
  if (ddl_log_entry->entry_type == DDL_IGNORE_LOG_ENTRY_CODE)
  {
    DBUG_RETURN(FALSE);
  }
  DBUG_PRINT("ddl_log",
             ("execute type %c next %u name '%s' from_name '%s' handler '%s'"
              " tmp_name '%s'",
             ddl_log_entry->action_type,
             ddl_log_entry->next_entry,
             ddl_log_entry->name,
             ddl_log_entry->from_name,
             ddl_log_entry->handler_name,
             ddl_log_entry->tmp_name));
  handler_name.str= (char*)ddl_log_entry->handler_name;
  handler_name.length= strlen(ddl_log_entry->handler_name);
  init_sql_alloc(&mem_root, "execute_ddl_log_action", TABLE_ALLOC_BLOCK_SIZE,
                 0, MYF(MY_THREAD_SPECIFIC));
  if (!strcmp(ddl_log_entry->handler_name, reg_ext))
    frm_action= TRUE;
  else
  {
    plugin_ref plugin= ha_resolve_by_name(thd, &handler_name, false);
    if (!plugin)
    {
      my_error(ER_UNKNOWN_STORAGE_ENGINE, MYF(0), ddl_log_entry->handler_name);
      goto error;
    }
    hton= plugin_data(plugin, handlerton*);
    file= get_new_handler((TABLE_SHARE*)0, &mem_root, hton);
    if (unlikely(!file))
      goto error;
  }
  switch (ddl_log_entry->action_type)
  {
    case DDL_LOG_REPLACE_ACTION:
    case DDL_LOG_DELETE_ACTION:
    {
      if (ddl_log_entry->phase == 0)
      {
        if (frm_action)
        {
          strxmov(to_path, ddl_log_entry->name, reg_ext, NullS);
          if (unlikely((error= mysql_file_delete(key_file_frm, to_path,
                                                 MYF(MY_WME)))))
          {
            if (my_errno != ENOENT)
              break;
          }
#ifdef WITH_PARTITION_STORAGE_ENGINE
          strxmov(to_path, ddl_log_entry->name, par_ext, NullS);
          (void) mysql_file_delete(key_file_partition, to_path, MYF(MY_WME));
#endif
        }
        else
        {
          if (unlikely((error= file->ha_delete_table(ddl_log_entry->name))))
          {
            if (error != ENOENT && error != HA_ERR_NO_SUCH_TABLE)
              break;
          }
        }
        if ((deactivate_ddl_log_entry_no_lock(ddl_log_entry->entry_pos)))
          break;
        (void) sync_ddl_log_no_lock();
        error= FALSE;
        if (ddl_log_entry->action_type == DDL_LOG_DELETE_ACTION)
          break;
      }
      DBUG_ASSERT(ddl_log_entry->action_type == DDL_LOG_REPLACE_ACTION);
      /*
        Fall through and perform the rename action of the replace
        action. We have already indicated the success of the delete
        action in the log entry by stepping up the phase.
      */
    }
    /* fall through */
    case DDL_LOG_RENAME_ACTION:
    {
      error= TRUE;
      if (frm_action)
      {
        strxmov(to_path, ddl_log_entry->name, reg_ext, NullS);
        strxmov(from_path, ddl_log_entry->from_name, reg_ext, NullS);
        if (mysql_file_rename(key_file_frm, from_path, to_path, MYF(MY_WME)))
          break;
#ifdef WITH_PARTITION_STORAGE_ENGINE
        strxmov(to_path, ddl_log_entry->name, par_ext, NullS);
        strxmov(from_path, ddl_log_entry->from_name, par_ext, NullS);
        (void) mysql_file_rename(key_file_partition, from_path, to_path, MYF(MY_WME));
#endif
      }
      else
      {
        if (file->ha_rename_table(ddl_log_entry->from_name,
                                  ddl_log_entry->name))
          break;
      }
      if ((deactivate_ddl_log_entry_no_lock(ddl_log_entry->entry_pos)))
        break;
      (void) sync_ddl_log_no_lock();
      error= FALSE;
      break;
    }
    case DDL_LOG_EXCHANGE_ACTION:
    {
      /* We hold LOCK_gdl, so we can alter global_ddl_log.file_entry_buf */
      char *file_entry_buf= (char*)&global_ddl_log.file_entry_buf;
      /* not yet implemented for frm */
      DBUG_ASSERT(!frm_action);
      /*
        Using a case-switch here to revert all currently done phases,
        since it will fall through until the first phase is undone.
      */
      switch (ddl_log_entry->phase) {
        case EXCH_PHASE_TEMP_TO_FROM:
          /* tmp_name -> from_name possibly done */
          (void) file->ha_rename_table(ddl_log_entry->from_name,
                                       ddl_log_entry->tmp_name);
          /* decrease the phase and sync */
          file_entry_buf[DDL_LOG_PHASE_POS]--;
          if (write_ddl_log_file_entry(ddl_log_entry->entry_pos))
            break;
          if (sync_ddl_log_no_lock())
            break;
          /* fall through */
        case EXCH_PHASE_FROM_TO_NAME:
          /* from_name -> name possibly done */
          (void) file->ha_rename_table(ddl_log_entry->name,
                                       ddl_log_entry->from_name);
          /* decrease the phase and sync */
          file_entry_buf[DDL_LOG_PHASE_POS]--;
          if (write_ddl_log_file_entry(ddl_log_entry->entry_pos))
            break;
          if (sync_ddl_log_no_lock())
            break;
          /* fall through */
        case EXCH_PHASE_NAME_TO_TEMP:
          /* name -> tmp_name possibly done */
          (void) file->ha_rename_table(ddl_log_entry->tmp_name,
                                       ddl_log_entry->name);
          /* disable the entry and sync */
          file_entry_buf[DDL_LOG_ENTRY_TYPE_POS]= DDL_IGNORE_LOG_ENTRY_CODE;
          if (write_ddl_log_file_entry(ddl_log_entry->entry_pos))
            break;
          if (sync_ddl_log_no_lock())
            break;
          error= FALSE;
          break;
        default:
          DBUG_ASSERT(0);
          break;
      }

      break;
    }
    default:
      DBUG_ASSERT(0);
      break;
  }
  delete file;
error:
  free_root(&mem_root, MYF(0)); 
  DBUG_RETURN(error);
}


/**
  Get a free entry in the ddl log

  @param[out] active_entry     A ddl log memory entry returned

  @return Operation status
    @retval TRUE               Error
    @retval FALSE              Success
*/

static bool get_free_ddl_log_entry(DDL_LOG_MEMORY_ENTRY **active_entry,
                                   bool *write_header)
{
  DDL_LOG_MEMORY_ENTRY *used_entry;
  DDL_LOG_MEMORY_ENTRY *first_used= global_ddl_log.first_used;
  DBUG_ENTER("get_free_ddl_log_entry");

  if (global_ddl_log.first_free == NULL)
  {
    if (!(used_entry= (DDL_LOG_MEMORY_ENTRY*)my_malloc(
                              sizeof(DDL_LOG_MEMORY_ENTRY), MYF(MY_WME))))
    {
      sql_print_error("Failed to allocate memory for ddl log free list");
      DBUG_RETURN(TRUE);
    }
    global_ddl_log.num_entries++;
    used_entry->entry_pos= global_ddl_log.num_entries;
    *write_header= TRUE;
  }
  else
  {
    used_entry= global_ddl_log.first_free;
    global_ddl_log.first_free= used_entry->next_log_entry;
    *write_header= FALSE;
  }
  /*
    Move from free list to used list
  */
  used_entry->next_log_entry= first_used;
  used_entry->prev_log_entry= NULL;
  used_entry->next_active_log_entry= NULL;
  global_ddl_log.first_used= used_entry;
  if (first_used)
    first_used->prev_log_entry= used_entry;

  *active_entry= used_entry;
  DBUG_RETURN(FALSE);
}


/**
  Execute one entry in the ddl log.
  
  Executing an entry means executing a linked list of actions.

  @param first_entry           Reference to first action in entry

  @return Operation status
    @retval TRUE               Error
    @retval FALSE              Success
*/

static bool execute_ddl_log_entry_no_lock(THD *thd, uint first_entry)
{
  DDL_LOG_ENTRY ddl_log_entry;
  uint read_entry= first_entry;
  DBUG_ENTER("execute_ddl_log_entry_no_lock");

  mysql_mutex_assert_owner(&LOCK_gdl);
  do
  {
    if (read_ddl_log_entry(read_entry, &ddl_log_entry))
    {
      /* Write to error log and continue with next log entry */
      sql_print_error("Failed to read entry = %u from ddl log",
                      read_entry);
      break;
    }
    DBUG_ASSERT(ddl_log_entry.entry_type == DDL_LOG_ENTRY_CODE ||
                ddl_log_entry.entry_type == DDL_IGNORE_LOG_ENTRY_CODE);

    if (execute_ddl_log_action(thd, &ddl_log_entry))
    {
      /* Write to error log and continue with next log entry */
      sql_print_error("Failed to execute action for entry = %u from ddl log",
                      read_entry);
      break;
    }
    read_entry= ddl_log_entry.next_entry;
  } while (read_entry);
  DBUG_RETURN(FALSE);
}


/*
  External interface methods for the DDL log Module
  ---------------------------------------------------
*/

/**
  Write a ddl log entry.

  A careful write of the ddl log is performed to ensure that we can
  handle crashes occurring during CREATE and ALTER TABLE processing.

  @param ddl_log_entry         Information about log entry
  @param[out] entry_written    Entry information written into   

  @return Operation status
    @retval TRUE               Error
    @retval FALSE              Success
*/

bool write_ddl_log_entry(DDL_LOG_ENTRY *ddl_log_entry,
                         DDL_LOG_MEMORY_ENTRY **active_entry)
{
  bool error, write_header;
  DBUG_ENTER("write_ddl_log_entry");

  mysql_mutex_assert_owner(&LOCK_gdl);
  if (init_ddl_log())
  {
    DBUG_RETURN(TRUE);
  }
  set_global_from_ddl_log_entry(ddl_log_entry);
  if (get_free_ddl_log_entry(active_entry, &write_header))
  {
    DBUG_RETURN(TRUE);
  }
  error= FALSE;
  DBUG_PRINT("ddl_log",
             ("write type %c next %u name '%s' from_name '%s' handler '%s'"
              " tmp_name '%s'",
             (char) global_ddl_log.file_entry_buf[DDL_LOG_ACTION_TYPE_POS],
             ddl_log_entry->next_entry,
             (char*) &global_ddl_log.file_entry_buf[DDL_LOG_NAME_POS],
             (char*) &global_ddl_log.file_entry_buf[DDL_LOG_NAME_POS
                                                    + FN_REFLEN],
             (char*) &global_ddl_log.file_entry_buf[DDL_LOG_NAME_POS
                                                    + (2*FN_REFLEN)],
             (char*) &global_ddl_log.file_entry_buf[DDL_LOG_NAME_POS
                                                    + (3*FN_REFLEN)]));
  if (unlikely(write_ddl_log_file_entry((*active_entry)->entry_pos)))
  {
    error= TRUE;
    sql_print_error("Failed to write entry_no = %u",
                    (*active_entry)->entry_pos);
  }
  if (write_header && likely(!error))
  {
    (void) sync_ddl_log_no_lock();
    if (write_ddl_log_header())
      error= TRUE;
  }
  if (unlikely(error))
    release_ddl_log_memory_entry(*active_entry);
  DBUG_RETURN(error);
}


/**
  @brief Write final entry in the ddl log.

  @details This is the last write in the ddl log. The previous log entries
  have already been written but not yet synched to disk.
  We write a couple of log entries that describes action to perform.
  This entries are set-up in a linked list, however only when a first
  execute entry is put as the first entry these will be executed.
  This routine writes this first.

  @param first_entry               First entry in linked list of entries
                                   to execute, if 0 = NULL it means that
                                   the entry is removed and the entries
                                   are put into the free list.
  @param complete                  Flag indicating we are simply writing
                                   info about that entry has been completed
  @param[in,out] active_entry      Entry to execute, 0 = NULL if the entry
                                   is written first time and needs to be
                                   returned. In this case the entry written
                                   is returned in this parameter

  @return Operation status
    @retval TRUE                   Error
    @retval FALSE                  Success
*/ 

bool write_execute_ddl_log_entry(uint first_entry,
                                 bool complete,
                                 DDL_LOG_MEMORY_ENTRY **active_entry)
{
  bool write_header= FALSE;
  char *file_entry_buf= (char*)global_ddl_log.file_entry_buf;
  DBUG_ENTER("write_execute_ddl_log_entry");

  mysql_mutex_assert_owner(&LOCK_gdl);
  if (init_ddl_log())
  {
    DBUG_RETURN(TRUE);
  }
  if (!complete)
  {
    /*
      We haven't synched the log entries yet, we synch them now before
      writing the execute entry. If complete is true we haven't written
      any log entries before, we are only here to write the execute
      entry to indicate it is done.
    */
    (void) sync_ddl_log_no_lock();
    file_entry_buf[DDL_LOG_ENTRY_TYPE_POS]= (char)DDL_LOG_EXECUTE_CODE;
  }
  else
    file_entry_buf[DDL_LOG_ENTRY_TYPE_POS]= (char)DDL_IGNORE_LOG_ENTRY_CODE;
  file_entry_buf[DDL_LOG_ACTION_TYPE_POS]= 0; /* Ignored for execute entries */
  file_entry_buf[DDL_LOG_PHASE_POS]= 0;
  int4store(&file_entry_buf[DDL_LOG_NEXT_ENTRY_POS], first_entry);
  file_entry_buf[DDL_LOG_NAME_POS]= 0;
  file_entry_buf[DDL_LOG_NAME_POS + FN_REFLEN]= 0;
  file_entry_buf[DDL_LOG_NAME_POS + 2*FN_REFLEN]= 0;
  if (!(*active_entry))
  {
    if (get_free_ddl_log_entry(active_entry, &write_header))
    {
      DBUG_RETURN(TRUE);
    }
    write_header= TRUE;
  }
  if (write_ddl_log_file_entry((*active_entry)->entry_pos))
  {
    sql_print_error("Error writing execute entry in ddl log");
    release_ddl_log_memory_entry(*active_entry);
    DBUG_RETURN(TRUE);
  }
  (void) sync_ddl_log_no_lock();
  if (write_header)
  {
    if (write_ddl_log_header())
    {
      release_ddl_log_memory_entry(*active_entry);
      DBUG_RETURN(TRUE);
    }
  }
  DBUG_RETURN(FALSE);
}


/**
  Deactivate an individual entry.

  @details see deactivate_ddl_log_entry_no_lock.

  @param entry_no     Entry position of record to change

  @return Operation status
    @retval TRUE      Error
    @retval FALSE     Success
*/

bool deactivate_ddl_log_entry(uint entry_no)
{
  bool error;
  DBUG_ENTER("deactivate_ddl_log_entry");

  mysql_mutex_lock(&LOCK_gdl);
  error= deactivate_ddl_log_entry_no_lock(entry_no);
  mysql_mutex_unlock(&LOCK_gdl);
  DBUG_RETURN(error);
}


/**
  Sync ddl log file.

  @return Operation status
    @retval TRUE        Error
    @retval FALSE       Success
*/

bool sync_ddl_log()
{
  bool error;
  DBUG_ENTER("sync_ddl_log");

  mysql_mutex_lock(&LOCK_gdl);
  error= sync_ddl_log_no_lock();
  mysql_mutex_unlock(&LOCK_gdl);

  DBUG_RETURN(error);
}


/**
  Release a log memory entry.
  @param log_memory_entry                Log memory entry to release
*/

void release_ddl_log_memory_entry(DDL_LOG_MEMORY_ENTRY *log_entry)
{
  DDL_LOG_MEMORY_ENTRY *first_free= global_ddl_log.first_free;
  DDL_LOG_MEMORY_ENTRY *next_log_entry= log_entry->next_log_entry;
  DDL_LOG_MEMORY_ENTRY *prev_log_entry= log_entry->prev_log_entry;
  DBUG_ENTER("release_ddl_log_memory_entry");

  mysql_mutex_assert_owner(&LOCK_gdl);
  global_ddl_log.first_free= log_entry;
  log_entry->next_log_entry= first_free;

  if (prev_log_entry)
    prev_log_entry->next_log_entry= next_log_entry;
  else
    global_ddl_log.first_used= next_log_entry;
  if (next_log_entry)
    next_log_entry->prev_log_entry= prev_log_entry;
  DBUG_VOID_RETURN;
}


/**
  Execute one entry in the ddl log.
  
  Executing an entry means executing a linked list of actions.

  @param first_entry           Reference to first action in entry

  @return Operation status
    @retval TRUE               Error
    @retval FALSE              Success
*/

bool execute_ddl_log_entry(THD *thd, uint first_entry)
{
  bool error;
  DBUG_ENTER("execute_ddl_log_entry");

  mysql_mutex_lock(&LOCK_gdl);
  error= execute_ddl_log_entry_no_lock(thd, first_entry);
  mysql_mutex_unlock(&LOCK_gdl);
  DBUG_RETURN(error);
}


/**
  Close the ddl log.
*/

static void close_ddl_log()
{
  DBUG_ENTER("close_ddl_log");
  if (global_ddl_log.file_id >= 0)
  {
    (void) mysql_file_close(global_ddl_log.file_id, MYF(MY_WME));
    global_ddl_log.file_id= (File) -1;
  }
  DBUG_VOID_RETURN;
}


/**
  Execute the ddl log at recovery of MySQL Server.
*/

void execute_ddl_log_recovery()
{
  uint num_entries, i;
  THD *thd;
  DDL_LOG_ENTRY ddl_log_entry;
  char file_name[FN_REFLEN];
  static char recover_query_string[]= "INTERNAL DDL LOG RECOVER IN PROGRESS";
  DBUG_ENTER("execute_ddl_log_recovery");

  /*
    Initialise global_ddl_log struct
  */
  bzero(global_ddl_log.file_entry_buf, sizeof(global_ddl_log.file_entry_buf));
  global_ddl_log.inited= FALSE;
  global_ddl_log.recovery_phase= TRUE;
  global_ddl_log.io_size= IO_SIZE;
  global_ddl_log.file_id= (File) -1;

  /*
    To be able to run this from boot, we allocate a temporary THD
  */
  if (!(thd=new THD(0)))
    DBUG_VOID_RETURN;
  thd->thread_stack= (char*) &thd;
  thd->store_globals();

  thd->set_query(recover_query_string, strlen(recover_query_string));

  /* this also initialize LOCK_gdl */
  num_entries= read_ddl_log_header();
  mysql_mutex_lock(&LOCK_gdl);
  for (i= 1; i < num_entries + 1; i++)
  {
    if (read_ddl_log_entry(i, &ddl_log_entry))
    {
      sql_print_error("Failed to read entry no = %u from ddl log",
                       i);
      continue;
    }
    if (ddl_log_entry.entry_type == DDL_LOG_EXECUTE_CODE)
    {
      if (execute_ddl_log_entry_no_lock(thd, ddl_log_entry.next_entry))
      {
        /* Real unpleasant scenario but we continue anyways.  */
        continue;
      }
    }
  }
  close_ddl_log();
  create_ddl_log_file_name(file_name);
  (void) mysql_file_delete(key_file_global_ddl_log, file_name, MYF(0));
  global_ddl_log.recovery_phase= FALSE;
  mysql_mutex_unlock(&LOCK_gdl);
  thd->reset_query();
  delete thd;
  DBUG_VOID_RETURN;
}


/**
  Release all memory allocated to the ddl log.
*/

void release_ddl_log()
{
  DDL_LOG_MEMORY_ENTRY *free_list;
  DDL_LOG_MEMORY_ENTRY *used_list;
  DBUG_ENTER("release_ddl_log");

  if (!global_ddl_log.do_release)
    DBUG_VOID_RETURN;

  mysql_mutex_lock(&LOCK_gdl);
  free_list= global_ddl_log.first_free;
  used_list= global_ddl_log.first_used;
  while (used_list)
  {
    DDL_LOG_MEMORY_ENTRY *tmp= used_list->next_log_entry;
    my_free(used_list);
    used_list= tmp;
  }
  while (free_list)
  {
    DDL_LOG_MEMORY_ENTRY *tmp= free_list->next_log_entry;
    my_free(free_list);
    free_list= tmp;
  }
  close_ddl_log();
  global_ddl_log.inited= 0;
  mysql_mutex_unlock(&LOCK_gdl);
  mysql_mutex_destroy(&LOCK_gdl);
  global_ddl_log.do_release= false;
  DBUG_VOID_RETURN;
}


/*
---------------------------------------------------------------------------

  END MODULE DDL log
  --------------------

---------------------------------------------------------------------------
*/


/**
   @brief construct a temporary shadow file name.

   @details Make a shadow file name used by ALTER TABLE to construct the
   modified table (with keeping the original). The modified table is then
   moved back as original table. The name must start with the temp file
   prefix so it gets filtered out by table files listing routines. 
    
   @param[out] buff      buffer to receive the constructed name
   @param      bufflen   size of buff
   @param      lpt       alter table data structure

   @retval     path length
*/

uint build_table_shadow_filename(char *buff, size_t bufflen, 
                                 ALTER_PARTITION_PARAM_TYPE *lpt)
{
  char tmp_name[FN_REFLEN];
  my_snprintf(tmp_name, sizeof (tmp_name), "%s-%s", tmp_file_prefix,
              lpt->table_name.str);
  return build_table_filename(buff, bufflen, lpt->db.str, tmp_name, "",
                              FN_IS_TMP);
}


/*
  SYNOPSIS
    mysql_write_frm()
    lpt                    Struct carrying many parameters needed for this
                           method
    flags                  Flags as defined below
      WFRM_INITIAL_WRITE        If set we need to prepare table before
                                creating the frm file
      WFRM_INSTALL_SHADOW       If set we should install the new frm
      WFRM_KEEP_SHARE           If set we know that the share is to be
                                retained and thus we should ensure share
                                object is correct, if not set we don't
                                set the new partition syntax string since
                                we know the share object is destroyed.
      WFRM_PACK_FRM             If set we should pack the frm file and delete
                                the frm file

  RETURN VALUES
    TRUE                   Error
    FALSE                  Success

  DESCRIPTION
    A support method that creates a new frm file and in this process it
    regenerates the partition data. It works fine also for non-partitioned
    tables since it only handles partitioned data if it exists.
*/

bool mysql_write_frm(ALTER_PARTITION_PARAM_TYPE *lpt, uint flags)
{
  /*
    Prepare table to prepare for writing a new frm file where the
    partitions in add/drop state have temporarily changed their state
    We set tmp_table to avoid get errors on naming of primary key index.
  */
  int error= 0;
  char path[FN_REFLEN+1];
  char shadow_path[FN_REFLEN+1];
  char shadow_frm_name[FN_REFLEN+1];
  char frm_name[FN_REFLEN+1];
#ifdef WITH_PARTITION_STORAGE_ENGINE
  char *part_syntax_buf;
  uint syntax_len;
#endif
  DBUG_ENTER("mysql_write_frm");

  /*
    Build shadow frm file name
  */
  build_table_shadow_filename(shadow_path, sizeof(shadow_path) - 1, lpt);
  strxmov(shadow_frm_name, shadow_path, reg_ext, NullS);
  if (flags & WFRM_WRITE_SHADOW)
  {
    if (mysql_prepare_create_table(lpt->thd, lpt->create_info, lpt->alter_info,
                                   &lpt->db_options, lpt->table->file,
                                   &lpt->key_info_buffer, &lpt->key_count,
                                   C_ALTER_TABLE))
    {
      DBUG_RETURN(TRUE);
    }
#ifdef WITH_PARTITION_STORAGE_ENGINE
    {
      partition_info *part_info= lpt->table->part_info;
      if (part_info)
      {
        part_syntax_buf= generate_partition_syntax_for_frm(lpt->thd, part_info,
                               &syntax_len, lpt->create_info, lpt->alter_info);
        if (!part_syntax_buf)
          DBUG_RETURN(TRUE);
        part_info->part_info_string= part_syntax_buf;
        part_info->part_info_len= syntax_len;
      }
    }
#endif
    /* Write shadow frm file */
    lpt->create_info->table_options= lpt->db_options;
    LEX_CUSTRING frm= build_frm_image(lpt->thd, &lpt->table_name,
                                      lpt->create_info,
                                      lpt->alter_info->create_list,
                                      lpt->key_count, lpt->key_info_buffer,
                                      lpt->table->file);
    if (!frm.str)
    {
      error= 1;
      goto end;
    }

    int error= writefrm(shadow_path, lpt->db.str, lpt->table_name.str,
                        lpt->create_info->tmp_table(), frm.str, frm.length);
    my_free(const_cast<uchar*>(frm.str));

    if (unlikely(error) ||
        unlikely(lpt->table->file->
                 ha_create_partitioning_metadata(shadow_path,
                                                 NULL, CHF_CREATE_FLAG)))
    {
      mysql_file_delete(key_file_frm, shadow_frm_name, MYF(0));
      error= 1;
      goto end;
    }
  }
  if (flags & WFRM_INSTALL_SHADOW)
  {
#ifdef WITH_PARTITION_STORAGE_ENGINE
    partition_info *part_info= lpt->part_info;
#endif
    /*
      Build frm file name
    */
    build_table_filename(path, sizeof(path) - 1, lpt->db.str,
                         lpt->table_name.str, "", 0);
    strxnmov(frm_name, sizeof(frm_name), path, reg_ext, NullS);
    /*
      When we are changing to use new frm file we need to ensure that we
      don't collide with another thread in process to open the frm file.
      We start by deleting the .frm file and possible .par file. Then we
      write to the DDL log that we have completed the delete phase by
      increasing the phase of the log entry. Next step is to rename the
      new .frm file and the new .par file to the real name. After
      completing this we write a new phase to the log entry that will
      deactivate it.
    */
    if (mysql_file_delete(key_file_frm, frm_name, MYF(MY_WME)) ||
#ifdef WITH_PARTITION_STORAGE_ENGINE
        lpt->table->file->ha_create_partitioning_metadata(path, shadow_path,
                                                  CHF_DELETE_FLAG) ||
        deactivate_ddl_log_entry(part_info->frm_log_entry->entry_pos) ||
        (sync_ddl_log(), FALSE) ||
        mysql_file_rename(key_file_frm,
                          shadow_frm_name, frm_name, MYF(MY_WME)) ||
        lpt->table->file->ha_create_partitioning_metadata(path, shadow_path,
                                                  CHF_RENAME_FLAG))
#else
        mysql_file_rename(key_file_frm,
                          shadow_frm_name, frm_name, MYF(MY_WME)))
#endif
    {
      error= 1;
      goto err;
    }
#ifdef WITH_PARTITION_STORAGE_ENGINE
    if (part_info && (flags & WFRM_KEEP_SHARE))
    {
      TABLE_SHARE *share= lpt->table->s;
      char *tmp_part_syntax_str;
      part_syntax_buf= generate_partition_syntax_for_frm(lpt->thd,
                   part_info, &syntax_len, lpt->create_info, lpt->alter_info);
      if (!part_syntax_buf)
      {
        error= 1;
        goto err;
      }
      if (share->partition_info_buffer_size < syntax_len + 1)
      {
        share->partition_info_buffer_size= syntax_len+1;
        if (!(tmp_part_syntax_str= (char*) strmake_root(&share->mem_root,
                                                        part_syntax_buf,
                                                        syntax_len)))
        {
          error= 1;
          goto err;
        }
        share->partition_info_str= tmp_part_syntax_str;
      }
      else
        memcpy((char*) share->partition_info_str, part_syntax_buf,
               syntax_len + 1);
      share->partition_info_str_len= part_info->part_info_len= syntax_len;
      part_info->part_info_string= part_syntax_buf;
    }
#endif

err:
#ifdef WITH_PARTITION_STORAGE_ENGINE
    deactivate_ddl_log_entry(part_info->frm_log_entry->entry_pos);
    part_info->frm_log_entry= NULL;
    (void) sync_ddl_log();
#endif
    ;
  }

end:
  DBUG_RETURN(error);
}


/*
  SYNOPSIS
    write_bin_log()
    thd                           Thread object
    clear_error                   is clear_error to be called
    query                         Query to log
    query_length                  Length of query
    is_trans                      if the event changes either
                                  a trans or non-trans engine.

  RETURN VALUES
    NONE

  DESCRIPTION
    Write the binlog if open, routine used in multiple places in this
    file
*/

int write_bin_log(THD *thd, bool clear_error,
                  char const *query, ulong query_length, bool is_trans)
{
  int error= 0;
  if (mysql_bin_log.is_open())
  {
    int errcode= 0;
    thd_proc_info(thd, "Writing to binlog");
    if (clear_error)
      thd->clear_error();
    else
      errcode= query_error_code(thd, TRUE);
    error= thd->binlog_query(THD::STMT_QUERY_TYPE,
                             query, query_length, is_trans, FALSE, FALSE,
                             errcode);
    thd_proc_info(thd, 0);
  }
  return error;
}


/*
 delete (drop) tables.

  SYNOPSIS
   mysql_rm_table()
   thd			Thread handle
   tables		List of tables to delete
   if_exists		If 1, don't give error if one table doesn't exists
   drop_temporary       1 if DROP TEMPORARY
   drop_sequence        1 if DROP SEQUENCE

  NOTES
    Will delete all tables that can be deleted and give a compact error
    messages for tables that could not be deleted.
    If a table is in use, we will wait for all users to free the table
    before dropping it

    Wait if global_read_lock (FLUSH TABLES WITH READ LOCK) is set, but
    not if under LOCK TABLES.

  RETURN
    FALSE OK.  In this case ok packet is sent to user
    TRUE  Error

*/

bool mysql_rm_table(THD *thd,TABLE_LIST *tables, bool if_exists,
                    bool drop_temporary, bool drop_sequence)
{
  bool error;
  Drop_table_error_handler err_handler;
  TABLE_LIST *table;
  DBUG_ENTER("mysql_rm_table");

  /* Disable drop of enabled log tables, must be done before name locking */
  for (table= tables; table; table= table->next_local)
  {
    if (check_if_log_table(table, TRUE, "DROP"))
      DBUG_RETURN(true);
  }

  if (!drop_temporary)
  {
    if (!in_bootstrap)
    {
      for (table= tables; table; table= table->next_local)
      {
        LEX_CSTRING db_name= table->db;
        LEX_CSTRING table_name= table->table_name;
        if (table->open_type == OT_BASE_ONLY ||
            !thd->find_temporary_table(table))
          (void) delete_statistics_for_table(thd, &db_name, &table_name);
      }
    }

    if (!thd->locked_tables_mode)
    {
      if (drop_sequence)
      {
        /* We are trying to drop a sequence.
           Change all temporary tables that are not sequences to
           normal tables so that we can try to drop them instead.
           If we don't do this, we will get an error 'not a sequence'
           when trying to drop a sequence that is hidden by a temporary
           table.
        */
        for (table= tables; table; table= table->next_global)
        {
          if (table->open_type == OT_TEMPORARY_OR_BASE &&
            is_temporary_table(table) && !table->table->s->sequence)
          {
            thd->mark_tmp_table_as_free_for_reuse(table->table);
            table->table= NULL;
          }
        }
      }
      if (lock_table_names(thd, tables, NULL,
                           thd->variables.lock_wait_timeout, 0))
        DBUG_RETURN(true);
    }
    else
    {
      for (table= tables; table; table= table->next_local)
      {
        if (is_temporary_table(table))
        {
          /*
            A temporary table.

            Don't try to find a corresponding MDL lock or assign it
            to table->mdl_request.ticket. There can't be metadata
            locks for temporary tables: they are local to the session.

            Later in this function we release the MDL lock only if
            table->mdl_requeset.ticket is not NULL. Thus here we
            ensure that we won't release the metadata lock on the base
            table locked with LOCK TABLES as a side effect of temporary
            table drop.
          */
          DBUG_ASSERT(table->mdl_request.ticket == NULL);
        }
        else
        {
          /*
            Not a temporary table.

            Since 'tables' list can't contain duplicates (this is ensured
            by parser) it is safe to cache pointer to the TABLE instances
            in its elements.
          */
          table->table= find_table_for_mdl_upgrade(thd, table->db.str,
                                                   table->table_name.str, NULL);
          if (!table->table)
            DBUG_RETURN(true);
          table->mdl_request.ticket= table->table->mdl_ticket;
        }
      }
    }
  }

  DBUG_EXECUTE_IF("ib_purge_virtual_mdev_16222_1",
                  DBUG_ASSERT(!debug_sync_set_action(
                                thd,
                                STRING_WITH_LEN("now SIGNAL drop_started"))););

  /* mark for close and remove all cached entries */
  thd->push_internal_handler(&err_handler);
  error= mysql_rm_table_no_locks(thd, tables, if_exists, drop_temporary,
                                 false, drop_sequence, false, false);
  thd->pop_internal_handler();

  if (unlikely(error))
    DBUG_RETURN(TRUE);
  my_ok(thd);
  DBUG_RETURN(FALSE);

}


/**
  Find the comment in the query.
  That's auxiliary function to be used handling DROP TABLE [comment].

  @param  thd             Thread handler
  @param  comment_pos     How many characters to skip before the comment.
                          Can be either 9 for DROP TABLE or
                          17 for DROP TABLE IF EXISTS
  @param  comment_start   returns the beginning of the comment if found.

  @retval  0  no comment found
  @retval  >0 the lenght of the comment found

*/
static uint32 comment_length(THD *thd, uint32 comment_pos,
                             const char **comment_start)
{
  /* We use uchar * here to make array indexing portable */
  const uchar *query= (uchar*) thd->query();
  const uchar *query_end= (uchar*) query + thd->query_length();
  const uchar *const state_map= thd->charset()->state_map;

  for (; query < query_end; query++)
  {
    if (state_map[static_cast<uchar>(*query)] == MY_LEX_SKIP)
      continue;
    if (comment_pos-- == 0)
      break;
  }
  if (query > query_end - 3 /* comment can't be shorter than 4 */ ||
      state_map[static_cast<uchar>(*query)] != MY_LEX_LONG_COMMENT || query[1] != '*')
    return 0;
  
  *comment_start= (char*) query;
  
  for (query+= 3; query < query_end; query++)
  {
    if (query[-1] == '*' && query[0] == '/')
      return (uint32)((char*) query - *comment_start + 1);
  }
  return 0;
}

/**
  Execute the drop of a normal or temporary table.

  @param  thd             Thread handler
  @param  tables          Tables to drop
  @param  if_exists       If set, don't give an error if table doesn't exists.
                          In this case we give an warning of level 'NOTE'
  @param  drop_temporary  Only drop temporary tables
  @param  drop_view       Allow to delete VIEW .frm
  @param  dont_log_query  Don't write query to log files. This will also not
                          generate warnings if the handler files doesn't exists
  @param  dont_free_locks Don't do automatic UNLOCK TABLE if no more locked
                          tables

  @retval  0  ok
  @retval  1  Error
  @retval -1  Thread was killed

  @note This function assumes that metadata locks have already been taken.
        It is also assumed that the tables have been removed from TDC.

  @note This function assumes that temporary tables to be dropped have
        been pre-opened using corresponding table list elements.

  @todo When logging to the binary log, we should log
        tmp_tables and transactional tables as separate statements if we
        are in a transaction;  This is needed to get these tables into the
        cached binary log that is only written on COMMIT.
        The current code only writes DROP statements that only uses temporary
        tables to the cache binary log.  This should be ok on most cases, but
        not all.
*/

int mysql_rm_table_no_locks(THD *thd, TABLE_LIST *tables, bool if_exists,
                            bool drop_temporary, bool drop_view,
                            bool drop_sequence,
                            bool dont_log_query,
                            bool dont_free_locks)
{
  TABLE_LIST *table;
  char path[FN_REFLEN + 1], wrong_tables_buff[160];
  LEX_CSTRING alias= null_clex_str;
  String wrong_tables(wrong_tables_buff, sizeof(wrong_tables_buff)-1,
                      system_charset_info);
  uint path_length= 0, errors= 0;
  int error= 0;
  int non_temp_tables_count= 0;
  bool non_tmp_error= 0;
  bool trans_tmp_table_deleted= 0, non_trans_tmp_table_deleted= 0;
  bool non_tmp_table_deleted= 0;
  bool is_drop_tmp_if_exists_added= 0;
  bool was_view= 0, was_table= 0, is_sequence;
  String built_query;
  String built_trans_tmp_query, built_non_trans_tmp_query;
  DBUG_ENTER("mysql_rm_table_no_locks");

  wrong_tables.length(0);
  /*
    Prepares the drop statements that will be written into the binary
    log as follows:

    1 - If we are not processing a "DROP TEMPORARY" it prepares a
    "DROP".

    2 - A "DROP" may result in a "DROP TEMPORARY" but the opposite is
    not true.

    3 - If the current format is row, the IF EXISTS token needs to be
    appended because one does not know if CREATE TEMPORARY was previously
    written to the binary log.

    4 - Add the IF_EXISTS token if necessary, i.e. if_exists is TRUE.

    5 - For temporary tables, there is a need to differentiate tables
    in transactional and non-transactional storage engines. For that,
    reason, two types of drop statements are prepared.

    The need to different the type of tables when dropping a temporary
    table stems from the fact that such drop does not commit an ongoing
    transaction and changes to non-transactional tables must be written
    ahead of the transaction in some circumstances.

    6- Slave SQL thread ignores all replicate-* filter rules
    for temporary tables with 'IF EXISTS' clause. (See sql/sql_parse.cc:
    mysql_execute_command() for details). These commands will be binlogged
    as they are, even if the default database (from USE `db`) is not present
    on the Slave. This can cause point in time recovery failures later
    when user uses the slave's binlog to re-apply. Hence at the time of binary
    logging, these commands will be written with fully qualified table names
    and use `db` will be suppressed.
  */
  if (!dont_log_query)
  {
    const char *object_to_drop= (drop_sequence) ? "SEQUENCE" : "TABLE";

    if (!drop_temporary)
    {
      const char *comment_start;
      uint32 comment_len;

      built_query.set_charset(thd->charset());
      built_query.append("DROP ");
      built_query.append(object_to_drop);
      built_query.append(' ');
      if (if_exists)
        built_query.append("IF EXISTS ");

      /* Preserve comment in original query */
      if ((comment_len= comment_length(thd, if_exists ? 17:9, &comment_start)))
      {
        built_query.append(comment_start, comment_len);
        built_query.append(" ");
      }
    }

    built_trans_tmp_query.set_charset(system_charset_info);
    built_trans_tmp_query.append("DROP TEMPORARY ");
    built_trans_tmp_query.append(object_to_drop);
    built_trans_tmp_query.append(' ');
    if (thd->is_current_stmt_binlog_format_row() || if_exists)
    {
      is_drop_tmp_if_exists_added= true;
      built_trans_tmp_query.append("IF EXISTS ");
    }
    built_non_trans_tmp_query.set_charset(system_charset_info);
    built_non_trans_tmp_query.copy(built_trans_tmp_query);
  }

  for (table= tables; table; table= table->next_local)
  {
    bool is_trans= 0;
<<<<<<< HEAD
    bool table_creation_was_logged= 1;
    LEX_CSTRING db= table->db;
=======
    bool table_creation_was_logged= 0;
    char *db=table->db;
    size_t db_length= table->db_length;
>>>>>>> a7e9395f
    handlerton *table_type= 0;

    DBUG_PRINT("table", ("table_l: '%s'.'%s'  table: %p  s: %p",
                         table->db.str, table->table_name.str,  table->table,
                         table->table ?  table->table->s : NULL));

    /*
      If we are in locked tables mode and are dropping a temporary table,
      the ticket should be NULL to ensure that we don't release a lock
      on a base table later.
    */
    DBUG_ASSERT(!(thd->locked_tables_mode &&
                  table->open_type != OT_BASE_ONLY &&
                  thd->find_temporary_table(table) &&
                  table->mdl_request.ticket != NULL));

    if (table->open_type == OT_BASE_ONLY || !is_temporary_table(table) ||
        (drop_sequence && table->table->s->table_type != TABLE_TYPE_SEQUENCE))
      error= 1;
    else
    {
      table_creation_was_logged= table->table->s->table_creation_was_logged;
      if (thd->drop_temporary_table(table->table, &is_trans, true))
      {
        error= 1;
        goto err;
      }
      error= 0;
      table->table= 0;
    }

    if ((drop_temporary && if_exists) || !error)
    {
      /*
        This handles the case of temporary tables. We have the following cases:

          . "DROP TEMPORARY" was executed and a temporary table was affected
          (i.e. drop_temporary && !error) or the if_exists was specified (i.e.
          drop_temporary && if_exists).

          . "DROP" was executed but a temporary table was affected (.i.e
          !error).
      */
      if (!dont_log_query && table_creation_was_logged)
      {
        /*
          If there is an error, we don't know the type of the engine
          at this point. So, we keep it in the trx-cache.
        */
        is_trans= error ? TRUE : is_trans;
        if (is_trans)
          trans_tmp_table_deleted= TRUE;
        else
          non_trans_tmp_table_deleted= TRUE;

        String *built_ptr_query=
          (is_trans ? &built_trans_tmp_query : &built_non_trans_tmp_query);
        /*
          Write the database name if it is not the current one or if
          thd->db is NULL or 'IF EXISTS' clause is present in 'DROP TEMPORARY'
          query.
        */
        if (thd->db.str == NULL || cmp(&db, &thd->db) ||
            is_drop_tmp_if_exists_added )
        {
          append_identifier(thd, built_ptr_query, &db);
          built_ptr_query->append(".");
        }
        append_identifier(thd, built_ptr_query, &table->table_name);
        built_ptr_query->append(",");
      }
      /*
        This means that a temporary table was droped and as such there
        is no need to proceed with the code that tries to drop a regular
        table.
      */
      if (!error) continue;
    }
    else if (!drop_temporary)
    {
      non_temp_tables_count++;

      DBUG_ASSERT(thd->mdl_context.is_lock_owner(MDL_key::TABLE, table->db.str,
                                                 table->table_name.str,
                                                 MDL_SHARED));

      alias= (lower_case_table_names == 2) ? table->alias : table->table_name;
      /* remove .frm file and engine files */
      path_length= build_table_filename(path, sizeof(path) - 1, db.str, alias.str,
                                        reg_ext, 0);

      /*
        This handles the case where a "DROP" was executed and a regular
        table "may be" dropped as drop_temporary is FALSE and error is
        TRUE. If the error was FALSE a temporary table was dropped and
        regardless of the status of drop_temporary a "DROP TEMPORARY"
        must be used.
      */
      if (!dont_log_query)
      {
        /*
          Note that unless if_exists is TRUE or a temporary table was deleted, 
          there is no means to know if the statement should be written to the
          binary log. See further information on this variable in what follows.
        */
        non_tmp_table_deleted= (if_exists ? TRUE : non_tmp_table_deleted);
        /*
          Don't write the database name if it is the current one (or if
          thd->db is NULL).
        */
        if (thd->db.str == NULL || cmp(&db, &thd->db) != 0)
        {
          append_identifier(thd, &built_query, &db);
          built_query.append(".");
        }

        append_identifier(thd, &built_query, &table->table_name);
        built_query.append(",");
      }
    }
    DEBUG_SYNC(thd, "rm_table_no_locks_before_delete_table");
    error= 0;
    if (drop_temporary ||
        (ha_table_exists(thd, &db, &alias, &table_type, &is_sequence) == 0 &&
         table_type == 0) ||
        (!drop_view && (was_view= (table_type == view_pseudo_hton))) ||
        (drop_sequence && !is_sequence))
    {
      /*
        One of the following cases happened:
          . "DROP TEMPORARY" but a temporary table was not found.
          . "DROP" but table was not found
          . "DROP TABLE" statement, but it's a view. 
          . "DROP SEQUENCE", but it's not a sequence
      */
      was_table= drop_sequence && table_type;
      if (if_exists)
      {
        char buff[FN_REFLEN];
        int err= (drop_sequence ? ER_UNKNOWN_SEQUENCES :
                  ER_BAD_TABLE_ERROR);
        String tbl_name(buff, sizeof(buff), system_charset_info);
        tbl_name.length(0);
        tbl_name.append(&db);
        tbl_name.append('.');
        tbl_name.append(&table->table_name);
        push_warning_printf(thd, Sql_condition::WARN_LEVEL_NOTE,
                            err, ER_THD(thd, err),
                            tbl_name.c_ptr_safe());
      }
      else
      {
        non_tmp_error = (drop_temporary ? non_tmp_error : TRUE);
        error= 1;
      }
    }
    else
    {
      char *end;
      int frm_delete_error= 0;
      /*
        It could happen that table's share in the table definition cache
        is the only thing that keeps the engine plugin loaded
        (if it is uninstalled and waits for the ref counter to drop to 0).

        In this case, the tdc_remove_table() below will release and unload
        the plugin. And ha_delete_table() will get a dangling pointer.

        Let's lock the plugin till the end of the statement.
      */
      if (table_type && table_type != view_pseudo_hton)
        ha_lock_engine(thd, table_type);

      if (thd->locked_tables_mode == LTM_LOCK_TABLES ||
          thd->locked_tables_mode == LTM_PRELOCKED_UNDER_LOCK_TABLES)
      {
        if (wait_while_table_is_used(thd, table->table, HA_EXTRA_NOT_USED))
        {
          error= -1;
          goto err;
        }
        /* the following internally does TDC_RT_REMOVE_ALL */
        close_all_tables_for_name(thd, table->table->s,
                                  HA_EXTRA_PREPARE_FOR_DROP, NULL);
        table->table= 0;
      }
      else
        tdc_remove_table(thd, TDC_RT_REMOVE_ALL, table->db.str, table->table_name.str,
                         false);

      /* Check that we have an exclusive lock on the table to be dropped. */
      DBUG_ASSERT(thd->mdl_context.is_lock_owner(MDL_key::TABLE, table->db.str,
                                                 table->table_name.str,
                                                 MDL_EXCLUSIVE));

      // Remove extension for delete
      *(end= path + path_length - reg_ext_length)= '\0';

      error= ha_delete_table(thd, table_type, path, &db, &table->table_name,
                             !dont_log_query);
      if (!error)
      {
        /* Delete the table definition file */
        strmov(end,reg_ext);
        if (table_type && table_type != view_pseudo_hton &&
            table_type->discover_table)
        {
          /*
            Table type is using discovery and may not need a .frm file.
            Delete it silently if it exists
          */
          (void) mysql_file_delete(key_file_frm, path, MYF(0));
        }
        else if (unlikely(mysql_file_delete(key_file_frm, path,
                                            MYF(MY_WME))))
        {
          frm_delete_error= my_errno;
          DBUG_ASSERT(frm_delete_error);
        }
      }

      if (likely(!error))
      {
        int trigger_drop_error= 0;

        if (likely(!frm_delete_error))
        {
          non_tmp_table_deleted= TRUE;
          trigger_drop_error=
            Table_triggers_list::drop_all_triggers(thd, &db, &table->table_name);
        }

        if (unlikely(trigger_drop_error) ||
            (frm_delete_error && frm_delete_error != ENOENT))
          error= 1;
        else if (frm_delete_error && if_exists)
          thd->clear_error();
      }
      non_tmp_error|= MY_TEST(error);
    }

    if (error)
    {
      if (wrong_tables.length())
	wrong_tables.append(',');
      wrong_tables.append(&db);
      wrong_tables.append('.');
      wrong_tables.append(&table->table_name);
      errors++;
    }
    else
    {
      PSI_CALL_drop_table_share(false, table->db.str, (uint)table->db.length,
                                table->table_name.str, (uint)table->table_name.length);
      mysql_audit_drop_table(thd, table);
    }

    DBUG_PRINT("table", ("table: %p  s: %p", table->table,
                         table->table ?  table->table->s :  NULL));
  }
  DEBUG_SYNC(thd, "rm_table_no_locks_before_binlog");
  thd->thread_specific_used|= (trans_tmp_table_deleted ||
                               non_trans_tmp_table_deleted);
  error= 0;
err:
  if (wrong_tables.length())
  {
    DBUG_ASSERT(errors);
    if (errors == 1 && was_view)
      my_error(ER_IT_IS_A_VIEW, MYF(0), wrong_tables.c_ptr_safe());
    else if (errors == 1 && drop_sequence && was_table)
      my_error(ER_NOT_SEQUENCE2, MYF(0), wrong_tables.c_ptr_safe());
    else if (errors > 1 || !thd->is_error())
      my_error((drop_sequence ? ER_UNKNOWN_SEQUENCES :
                ER_BAD_TABLE_ERROR),
               MYF(0), wrong_tables.c_ptr_safe());
    error= 1;
  }

  /*
    We are always logging drop of temporary tables.
    The reason is to handle the following case:
    - Use statement based replication
    - CREATE TEMPORARY TABLE foo (logged)
    - set row based replication
    - DROP TEMPORAY TABLE foo    (needs to be logged)
    This should be fixed so that we remember if creation of the
    temporary table was logged and only log it if the creation was
    logged.
  */

  if (non_trans_tmp_table_deleted ||
      trans_tmp_table_deleted || non_tmp_table_deleted)
  {
    if (non_trans_tmp_table_deleted || trans_tmp_table_deleted)
      thd->transaction.stmt.mark_dropped_temp_table();

    query_cache_invalidate3(thd, tables, 0);
    if (!dont_log_query && mysql_bin_log.is_open())
    {
      if (non_trans_tmp_table_deleted)
      {
          /* Chop of the last comma */
          built_non_trans_tmp_query.chop();
          built_non_trans_tmp_query.append(" /* generated by server */");
#ifdef WITH_WSREP
          thd->wsrep_skip_wsrep_GTID = true;
#endif /* WITH_WSREP */
          error |= thd->binlog_query(THD::STMT_QUERY_TYPE,
                                     built_non_trans_tmp_query.ptr(),
                                     built_non_trans_tmp_query.length(),
                                     FALSE, FALSE,
                                     is_drop_tmp_if_exists_added,
                                     0);
      }
      if (trans_tmp_table_deleted)
      {
          /* Chop of the last comma */
          built_trans_tmp_query.chop();
          built_trans_tmp_query.append(" /* generated by server */");
#ifdef WITH_WSREP
          thd->wsrep_skip_wsrep_GTID = true;
#endif /* WITH_WSREP */
          error |= thd->binlog_query(THD::STMT_QUERY_TYPE,
                                     built_trans_tmp_query.ptr(),
                                     built_trans_tmp_query.length(),
                                     TRUE, FALSE,
                                     is_drop_tmp_if_exists_added,
                                     0);
      }
      if (non_tmp_table_deleted)
      {
          /* Chop of the last comma */
          built_query.chop();
          built_query.append(" /* generated by server */");
          int error_code = non_tmp_error ?  thd->get_stmt_da()->sql_errno()
                                         : 0;
#ifdef WITH_WSREP
          thd->wsrep_skip_wsrep_GTID = false;
#endif /* WITH_WSREP */
          error |= thd->binlog_query(THD::STMT_QUERY_TYPE,
                                     built_query.ptr(),
                                     built_query.length(),
                                     TRUE, FALSE, FALSE,
                                     error_code);
      }
    }
  }

  if (!drop_temporary)
  {
    /*
      Under LOCK TABLES we should release meta-data locks on the tables
      which were dropped.

      Leave LOCK TABLES mode if we managed to drop all tables which were
      locked. Additional check for 'non_temp_tables_count' is to avoid
      leaving LOCK TABLES mode if we have dropped only temporary tables.
    */
    if (thd->locked_tables_mode)
    {
      if (thd->lock && thd->lock->table_count == 0 &&
          non_temp_tables_count > 0 && !dont_free_locks)
      {
        thd->locked_tables_list.unlock_locked_tables(thd);
        goto end;
      }
      for (table= tables; table; table= table->next_local)
      {
        /* Drop locks for all successfully dropped tables. */
        if (table->table == NULL && table->mdl_request.ticket)
        {
          /*
            Under LOCK TABLES we may have several instances of table open
            and locked and therefore have to remove several metadata lock
            requests associated with them.
          */
          thd->mdl_context.release_all_locks_for_name(table->mdl_request.ticket);
        }
      }
    }
    /*
      Rely on the caller to implicitly commit the transaction
      and release metadata locks.
    */
  }

end:
#ifdef WITH_WSREP
  thd->wsrep_skip_wsrep_GTID = false;
#endif /* WITH_WSREP */
  DBUG_RETURN(error);
}

/**
  Log the drop of a table.

  @param thd	           Thread handler
  @param db_name           Database name
  @param table_name        Table name
  @param temporary_table   1 if table was a temporary table

  This code is only used in the case of failed CREATE OR REPLACE TABLE
  when the original table was dropped but we could not create the new one.
*/

bool log_drop_table(THD *thd, const LEX_CSTRING *db_name,
                    const LEX_CSTRING *table_name,
                    bool temporary_table)
{
  char buff[NAME_LEN*2 + 80];
  String query(buff, sizeof(buff), system_charset_info);
  bool error;
  DBUG_ENTER("log_drop_table");

  if (!mysql_bin_log.is_open())
    DBUG_RETURN(0);
  
  query.length(0);
  query.append(STRING_WITH_LEN("DROP "));
  if (temporary_table)
    query.append(STRING_WITH_LEN("TEMPORARY "));
  query.append(STRING_WITH_LEN("TABLE IF EXISTS "));
  append_identifier(thd, &query, db_name);
  query.append(".");
  append_identifier(thd, &query, table_name);
  query.append(STRING_WITH_LEN("/* Generated to handle "
                               "failed CREATE OR REPLACE */"));
  error= thd->binlog_query(THD::STMT_QUERY_TYPE,
                           query.ptr(), query.length(),
                           FALSE, FALSE, temporary_table, 0);
  DBUG_RETURN(error);
}


/**
  Quickly remove a table.

  @param thd         Thread context.
  @param base        The handlerton handle.
  @param db          The database name.
  @param table_name  The table name.
  @param flags       Flags for build_table_filename() as well as describing
                     if handler files / .FRM should be deleted as well.

  @return False in case of success, True otherwise.
*/

bool quick_rm_table(THD *thd, handlerton *base, const LEX_CSTRING *db,
                    const LEX_CSTRING *table_name, uint flags, const char *table_path)
{
  char path[FN_REFLEN + 1];
  int error= 0;
  DBUG_ENTER("quick_rm_table");

  size_t path_length= table_path ?
    (strxnmov(path, sizeof(path) - 1, table_path, reg_ext, NullS) - path) :
    build_table_filename(path, sizeof(path)-1, db->str, table_name->str, reg_ext, flags);
  if (mysql_file_delete(key_file_frm, path, MYF(0)))
    error= 1; /* purecov: inspected */
  path[path_length - reg_ext_length]= '\0'; // Remove reg_ext
  if (flags & NO_HA_TABLE)
  {
    handler *file= get_new_handler((TABLE_SHARE*) 0, thd->mem_root, base);
    if (!file)
      DBUG_RETURN(true);
    (void) file->ha_create_partitioning_metadata(path, NULL, CHF_DELETE_FLAG);
    delete file;
  }
  if (!(flags & (FRM_ONLY|NO_HA_TABLE)))
    error|= ha_delete_table(current_thd, base, path, db, table_name, 0);

  if (likely(error == 0))
  {
    PSI_CALL_drop_table_share(flags & FN_IS_TMP, db->str, (uint)db->length,
                              table_name->str, (uint)table_name->length);
  }

  DBUG_RETURN(error);
}


/*
  Sort keys in the following order:
  - PRIMARY KEY
  - UNIQUE keys where all column are NOT NULL
  - UNIQUE keys that don't contain partial segments
  - Other UNIQUE keys
  - Normal keys
  - Fulltext keys

  This will make checking for duplicated keys faster and ensure that
  PRIMARY keys are prioritized.
*/

static int sort_keys(KEY *a, KEY *b)
{
  ulong a_flags= a->flags, b_flags= b->flags;
  
  if (a_flags & HA_NOSAME)
  {
    if (!(b_flags & HA_NOSAME))
      return -1;
    if ((a_flags ^ b_flags) & HA_NULL_PART_KEY)
    {
      /* Sort NOT NULL keys before other keys */
      return (a_flags & HA_NULL_PART_KEY) ? 1 : -1;
    }
    if (a->name.str == primary_key_name)
      return -1;
    if (b->name.str == primary_key_name)
      return 1;
    /* Sort keys don't containing partial segments before others */
    if ((a_flags ^ b_flags) & HA_KEY_HAS_PART_KEY_SEG)
      return (a_flags & HA_KEY_HAS_PART_KEY_SEG) ? 1 : -1;
  }
  else if (b_flags & HA_NOSAME)
    return 1;					// Prefer b

  if ((a_flags ^ b_flags) & HA_FULLTEXT)
  {
    return (a_flags & HA_FULLTEXT) ? 1 : -1;
  }
  /*
    Prefer original key order.	usable_key_parts contains here
    the original key position.
  */
  return ((a->usable_key_parts < b->usable_key_parts) ? -1 :
	  (a->usable_key_parts > b->usable_key_parts) ? 1 :
	  0);
}

/*
  Check TYPELIB (set or enum) for duplicates

  SYNOPSIS
    check_duplicates_in_interval()
    set_or_name   "SET" or "ENUM" string for warning message
    name	  name of the checked column
    typelib	  list of values for the column
    dup_val_count  returns count of duplicate elements

  DESCRIPTION
    This function prints an warning for each value in list
    which has some duplicates on its right

  RETURN VALUES
    0             ok
    1             Error
*/

bool check_duplicates_in_interval(const char *set_or_name,
                                  const char *name, TYPELIB *typelib,
                                  CHARSET_INFO *cs, unsigned int *dup_val_count)
{
  TYPELIB tmp= *typelib;
  const char **cur_value= typelib->type_names;
  unsigned int *cur_length= typelib->type_lengths;
  *dup_val_count= 0;  
  
  for ( ; tmp.count > 1; cur_value++, cur_length++)
  {
    tmp.type_names++;
    tmp.type_lengths++;
    tmp.count--;
    if (find_type2(&tmp, (const char*)*cur_value, *cur_length, cs))
    {
      THD *thd= current_thd;
      ErrConvString err(*cur_value, *cur_length, cs);
      if (current_thd->is_strict_mode())
      {
        my_error(ER_DUPLICATED_VALUE_IN_TYPE, MYF(0),
                 name, err.ptr(), set_or_name);
        return 1;
      }
      push_warning_printf(thd,Sql_condition::WARN_LEVEL_NOTE,
                          ER_DUPLICATED_VALUE_IN_TYPE,
                          ER_THD(thd, ER_DUPLICATED_VALUE_IN_TYPE),
                          name, err.ptr(), set_or_name);
      (*dup_val_count)++;
    }
  }
  return 0;
}


bool Column_definition::prepare_stage2_blob(handler *file,
                                            ulonglong table_flags,
                                            uint field_flags)
{
  if (table_flags & HA_NO_BLOBS)
  {
    my_error(ER_TABLE_CANT_HANDLE_BLOB, MYF(0), file->table_type());
    return true;
  }
  pack_flag= field_flags |
             pack_length_to_packflag(pack_length - portable_sizeof_char_ptr);
  if (charset->state & MY_CS_BINSORT)
    pack_flag|= FIELDFLAG_BINARY;
  length= 8;                        // Unireg field length
  return false;
}


bool Column_definition::prepare_stage2_typelib(const char *type_name,
                                               uint field_flags,
                                               uint *dup_val_count)
{
  pack_flag= pack_length_to_packflag(pack_length) | field_flags;
  if (charset->state & MY_CS_BINSORT)
    pack_flag|= FIELDFLAG_BINARY;
  return check_duplicates_in_interval(type_name, field_name.str, interval,
                                      charset, dup_val_count);
}


uint Column_definition::pack_flag_numeric(uint dec) const
{
  return (FIELDFLAG_NUMBER |
          (flags & UNSIGNED_FLAG ? 0 : FIELDFLAG_DECIMAL)  |
          (flags & ZEROFILL_FLAG ? FIELDFLAG_ZEROFILL : 0) |
          (dec << FIELDFLAG_DEC_SHIFT));
}


bool Column_definition::prepare_stage2_varchar(ulonglong table_flags)
{
  pack_flag= (charset->state & MY_CS_BINSORT) ? FIELDFLAG_BINARY : 0;
  return false;
}


/*
  Prepare a Column_definition instance for packing
  Members such as pack_flag are valid after this call.

  @param IN     handler      - storage engine handler,
                               or NULL if preparing for an SP variable
  @param IN     table_flags  - table flags

  @retval false  -  ok
  @retval true   -  error (not supported type, bad definition, etc)
*/

bool Column_definition::prepare_stage2(handler *file,
                                       ulonglong table_flags)
{
  DBUG_ENTER("Column_definition::prepare_stage2");

  /*
    This code came from mysql_prepare_create_table.
    Indent preserved to make patching easier
  */
  DBUG_ASSERT(charset);

  if (type_handler()->Column_definition_prepare_stage2(this, file, table_flags))
    DBUG_RETURN(true);

  if (!(flags & NOT_NULL_FLAG) ||
      (vcol_info))  /* Make virtual columns allow NULL values */
    pack_flag|= FIELDFLAG_MAYBE_NULL;
  if (flags & NO_DEFAULT_VALUE_FLAG)
    pack_flag|= FIELDFLAG_NO_DEFAULT;
  DBUG_RETURN(false);
}


/*
  Get character set from field object generated by parser using
  default values when not set.

  SYNOPSIS
    get_sql_field_charset()
    sql_field                 The sql_field object
    create_info               Info generated by parser

  RETURN VALUES
    cs                        Character set
*/

CHARSET_INFO* get_sql_field_charset(Column_definition *sql_field,
                                    HA_CREATE_INFO *create_info)
{
  CHARSET_INFO *cs= sql_field->charset;

  if (!cs)
    cs= create_info->default_table_charset;
  /*
    table_charset is set only in ALTER TABLE t1 CONVERT TO CHARACTER SET csname
    if we want change character set for all varchar/char columns.
    But the table charset must not affect the BLOB fields, so don't
    allow to change my_charset_bin to somethig else.
  */
  if (create_info->table_charset && cs != &my_charset_bin)
    cs= create_info->table_charset;
  return cs;
}


/**
   Modifies the first column definition whose SQL type is TIMESTAMP
   by adding the features DEFAULT CURRENT_TIMESTAMP ON UPDATE CURRENT_TIMESTAMP.

   If the first TIMESTAMP column appears to be nullable, or to have an
   explicit default, or to be a virtual column, then no promition is done.

   @param column_definitions The list of column definitions, in the physical
                             order in which they appear in the table.
*/

void promote_first_timestamp_column(List<Create_field> *column_definitions)
{
  List_iterator_fast<Create_field> it(*column_definitions);
  Create_field *column_definition;

  while ((column_definition= it++) != NULL)
  {
    if (column_definition->is_timestamp_type() ||    // TIMESTAMP
        column_definition->unireg_check == Field::TIMESTAMP_OLD_FIELD) // Legacy
    {
      DBUG_PRINT("info", ("field-ptr:%p", column_definition->field));
      if ((column_definition->flags & NOT_NULL_FLAG) != 0 && // NOT NULL,
          column_definition->default_value == NULL &&   // no constant default,
          column_definition->unireg_check == Field::NONE && // no function default
          column_definition->vcol_info == NULL &&
          !(column_definition->flags & VERS_SYSTEM_FIELD)) // column isn't generated
      {
        DBUG_PRINT("info", ("First TIMESTAMP column '%s' was promoted to "
                            "DEFAULT CURRENT_TIMESTAMP ON UPDATE "
                            "CURRENT_TIMESTAMP",
                            column_definition->field_name.str
                            ));
        column_definition->unireg_check= Field::TIMESTAMP_DNUN_FIELD;
      }
      return;
    }
  }
}


/**
  Check if there is a duplicate key. Report a warning for every duplicate key.

  @param thd              Thread context.
  @param key              Key to be checked.
  @param key_info         Key meta-data info.
  @param key_list         List of existing keys.
*/
static void check_duplicate_key(THD *thd, Key *key, KEY *key_info,
                                List<Key> *key_list)
{
  /*
    We only check for duplicate indexes if it is requested and the
    key is not auto-generated.

    Check is requested if the key was explicitly created or altered
    by the user (unless it's a foreign key).
  */
  if (!key->key_create_info.check_for_duplicate_indexes || key->generated)
    return;

  List_iterator_fast<Key> key_list_iterator(*key_list);
  List_iterator_fast<Key_part_spec> key_column_iterator(key->columns);
  Key *k;

  while ((k= key_list_iterator++))
  {
    // Looking for a similar key...

    if (k == key)
      break;

    if (k->generated ||
        (key->type != k->type) ||
        (key->key_create_info.algorithm != k->key_create_info.algorithm) ||
        (key->columns.elements != k->columns.elements))
    {
      // Keys are different.
      continue;
    }

    /*
      Keys 'key' and 'k' might be identical.
      Check that the keys have identical columns in the same order.
    */

    List_iterator_fast<Key_part_spec> k_column_iterator(k->columns);
    uint i;
    key_column_iterator.rewind();

    for (i= 0; i < key->columns.elements; ++i)
    {
      Key_part_spec *c1= key_column_iterator++;
      Key_part_spec *c2= k_column_iterator++;

      DBUG_ASSERT(c1 && c2);

      if (lex_string_cmp(system_charset_info,
                         &c1->field_name, &c2->field_name) ||
          (c1->length != c2->length))
        break;
    }

    // Report a warning if we have two identical keys.

    if (i == key->columns.elements)
    {
      push_warning_printf(thd, Sql_condition::WARN_LEVEL_NOTE,
                          ER_DUP_INDEX, ER_THD(thd, ER_DUP_INDEX),
                          key_info->name.str);
      break;
    }
  }
}


bool Column_definition::prepare_stage1_typelib(THD *thd,
                                               MEM_ROOT *mem_root,
                                               handler *file,
                                               ulonglong table_flags)
{
  /*
    Pass the last parameter to prepare_interval_field() as follows:
    - If we are preparing for an SP variable (file is NULL), we pass "false",
      to force allocation and full copying of TYPELIB values on the given
      mem_root, even if no character set conversion is needed. This is needed
      because a life cycle of an SP variable is longer than the current query.

    - If we are preparing for a CREATE TABLE, (file != NULL), we pass "true".
      This will create the typelib in runtime memory - we will free the
      occupied memory at the same time when we free this
      sql_field -- at the end of execution.
      Pass "true" as the last argument to reuse "interval_list"
      values in "interval" in cases when no character conversion is needed,
      to avoid extra copying.
  */
  if (prepare_interval_field(mem_root, file != NULL))
    return true; // E.g. wrong values with commas: SET('a,b')
  create_length_to_internal_length_typelib();

  DBUG_ASSERT(file || !default_value); // SP variables have no default_value
  if (default_value && default_value->expr->basic_const_item())
  {
    if ((charset != default_value->expr->collation.collation &&
         prepare_stage1_convert_default(thd, mem_root, charset)) ||
         prepare_stage1_check_typelib_default())
      return true;
  }
  return false;
}


bool Column_definition::prepare_stage1_string(THD *thd,
                                              MEM_ROOT *mem_root,
                                              handler *file,
                                              ulonglong table_flags)
{
  create_length_to_internal_length_string();
  if (prepare_blob_field(thd))
    return true;
  DBUG_ASSERT(file || !default_value); // SP variables have no default_value
  /*
    Convert the default value from client character
    set into the column character set if necessary.
    We can only do this for constants as we have not yet run fix_fields.
    But not for blobs, as they will be stored as SQL expressions, not
    written down into the record image.
  */
  if (!(flags & BLOB_FLAG) && default_value &&
      default_value->expr->basic_const_item() &&
      charset != default_value->expr->collation.collation)
  {
    if (prepare_stage1_convert_default(thd, mem_root, charset))
      return true;
  }
  return false;
}


bool Column_definition::prepare_stage1_bit(THD *thd,
                                           MEM_ROOT *mem_root,
                                           handler *file,
                                           ulonglong table_flags)
{
  pack_flag= FIELDFLAG_NUMBER;
  if (!(table_flags & HA_CAN_BIT_FIELD))
    pack_flag|= FIELDFLAG_TREAT_BIT_AS_CHAR;
  create_length_to_internal_length_bit();
  return false;
}


bool Column_definition::prepare_stage1(THD *thd,
                                       MEM_ROOT *mem_root,
                                       handler *file,
                                       ulonglong table_flags)
{
  return type_handler()->Column_definition_prepare_stage1(thd, mem_root,
                                                          this, file,
                                                          table_flags);
}


bool Column_definition::prepare_stage1_convert_default(THD *thd,
                                                       MEM_ROOT *mem_root,
                                                       CHARSET_INFO *cs)
{
  DBUG_ASSERT(thd->mem_root == mem_root);
  Item *item;
  if (!(item= default_value->expr->safe_charset_converter(thd, cs)))
  {
    my_error(ER_INVALID_DEFAULT, MYF(0), field_name.str);
    return true; // Could not convert
  }
  /* Fix for prepare statement */
  thd->change_item_tree(&default_value->expr, item);
  return false;
}


bool Column_definition::prepare_stage1_check_typelib_default()
{
  StringBuffer<MAX_FIELD_WIDTH> str;
  String *def= default_value->expr->val_str(&str);
  bool not_found;
  if (def == NULL) /* SQL "NULL" maps to NULL */
  {
    not_found= flags & NOT_NULL_FLAG;
  }
  else
  {
    not_found= false;
    if (real_field_type() == MYSQL_TYPE_SET)
    {
      char *not_used;
      uint not_used2;
      find_set(interval, def->ptr(), def->length(),
               charset, &not_used, &not_used2, &not_found);
    }
    else /* MYSQL_TYPE_ENUM */
    {
      def->length(charset->cset->lengthsp(charset,
                                          def->ptr(), def->length()));
      not_found= !find_type2(interval, def->ptr(), def->length(), charset);
    }
  }
  if (not_found)
  {
    my_error(ER_INVALID_DEFAULT, MYF(0), field_name.str);
    return true;
  }
  return false;
}
/*
   This function adds a invisible field to field_list
   SYNOPSIS
    mysql_add_invisible_field()
      thd                      Thread Object
      field_list               list of all table fields
      field_name               name/prefix of invisible field
                               ( Prefix in the case when it is
                                *INVISIBLE_FULL*
                               and given name is duplicate)
      type_handler             field data type
      invisible
      default value
    RETURN VALUE
      Create_field pointer
*/
int mysql_add_invisible_field(THD *thd, List<Create_field> * field_list,
        const char *field_name, Type_handler *type_handler,
        field_visibility_t invisible, Item* default_value)
{
  Create_field *fld= new(thd->mem_root)Create_field();
  const char *new_name= NULL;
  /* Get unique field name if invisible == INVISIBLE_FULL */
  if (invisible == INVISIBLE_FULL)
  {
    if ((new_name= make_unique_invisible_field_name(thd, field_name,
                                                     field_list)))
    {
      fld->field_name.str= new_name;
      fld->field_name.length= strlen(new_name);
    }
    else
      return 1;  //Should not happen
  }
  else
  {
    fld->field_name.str= thd->strmake(field_name, strlen(field_name));
    fld->field_name.length= strlen(field_name);
  }
  fld->set_handler(type_handler);
  fld->invisible= invisible;
  if (default_value)
  {
    Virtual_column_info *v= new (thd->mem_root) Virtual_column_info();
    v->expr= default_value;
    v->utf8= 0;
    fld->default_value= v;
  }
  field_list->push_front(fld, thd->mem_root);
  return 0;
}

Key *
mysql_add_invisible_index(THD *thd, List<Key> *key_list,
        LEX_CSTRING* field_name, enum Key::Keytype type)
{
  Key *key= NULL;
  key= new (thd->mem_root) Key(type, &null_clex_str, HA_KEY_ALG_UNDEF,
         false, DDL_options(DDL_options::OPT_NONE));
  key->columns.push_back(new(thd->mem_root) Key_part_spec(field_name, 0),
          thd->mem_root);
  key_list->push_back(key, thd->mem_root);
  return key;
}
/*
  Preparation for table creation

  SYNOPSIS
    mysql_prepare_create_table()
      thd                       Thread object.
      create_info               Create information (like MAX_ROWS).
      alter_info                List of columns and indexes to create
      db_options          INOUT Table options (like HA_OPTION_PACK_RECORD).
      file                      The handler for the new table.
      key_info_buffer     OUT   An array of KEY structs for the indexes.
      key_count           OUT   The number of elements in the array.
      create_table_mode         C_ORDINARY_CREATE, C_ALTER_TABLE,
                                C_CREATE_SELECT, C_ASSISTED_DISCOVERY

  DESCRIPTION
    Prepares the table and key structures for table creation.

  NOTES
    sets create_info->varchar if the table has a varchar

  RETURN VALUES
    FALSE    OK
    TRUE     error
*/

static int
mysql_prepare_create_table(THD *thd, HA_CREATE_INFO *create_info,
                           Alter_info *alter_info, uint *db_options,
                           handler *file, KEY **key_info_buffer,
                           uint *key_count, int create_table_mode)
{
  const char	*key_name;
  Create_field	*sql_field,*dup_field;
  uint		field,null_fields,max_key_length;
  ulong		record_offset= 0;
  KEY		*key_info;
  KEY_PART_INFO *key_part_info;
  int		field_no,dup_no;
  int		select_field_pos,auto_increment=0;
  List_iterator_fast<Create_field> it(alter_info->create_list);
  List_iterator<Create_field> it2(alter_info->create_list);
  uint total_uneven_bit_length= 0;
  int select_field_count= C_CREATE_SELECT(create_table_mode);
  bool tmp_table= create_table_mode == C_ALTER_TABLE;
  DBUG_ENTER("mysql_prepare_create_table");

  DBUG_EXECUTE_IF("test_pseudo_invisible",{
          mysql_add_invisible_field(thd, &alter_info->create_list,
                      "invisible", &type_handler_long, INVISIBLE_SYSTEM,
                      new (thd->mem_root)Item_int(thd, 9));
          });
  DBUG_EXECUTE_IF("test_completely_invisible",{
          mysql_add_invisible_field(thd, &alter_info->create_list,
                      "invisible", &type_handler_long, INVISIBLE_FULL,
                      new (thd->mem_root)Item_int(thd, 9));
          });
  DBUG_EXECUTE_IF("test_invisible_index",{
          LEX_CSTRING temp;
          temp.str= "invisible";
          temp.length= strlen("invisible");
          mysql_add_invisible_index(thd, &alter_info->key_list
                  , &temp, Key::MULTIPLE);
          });
  LEX_CSTRING* connect_string = &create_info->connect_string;
  if (connect_string->length != 0 &&
      connect_string->length > CONNECT_STRING_MAXLEN &&
      (system_charset_info->cset->charpos(system_charset_info,
                                          connect_string->str,
                                          (connect_string->str +
                                           connect_string->length),
                                          CONNECT_STRING_MAXLEN)
      < connect_string->length))
  {
    my_error(ER_WRONG_STRING_LENGTH, MYF(0),
             connect_string->str, "CONNECTION", CONNECT_STRING_MAXLEN);
    DBUG_RETURN(TRUE);
  }

  select_field_pos= alter_info->create_list.elements - select_field_count;
  null_fields= 0;
  create_info->varchar= 0;
  max_key_length= file->max_key_length();

  /* Handle creation of sequences */
  if (create_info->sequence)
  {
    if (!(file->ha_table_flags() & HA_CAN_TABLES_WITHOUT_ROLLBACK))
    {
      my_error(ER_ILLEGAL_HA_CREATE_OPTION, MYF(0), file->table_type(),
               "SEQUENCE");
      DBUG_RETURN(TRUE);
    }

    /* The user specified fields: check that structure is ok */
    if (check_sequence_fields(thd->lex, &alter_info->create_list))
      DBUG_RETURN(TRUE);
  }

  for (field_no=0; (sql_field=it++) ; field_no++)
  {
    /*
      Initialize length from its original value (number of characters),
      which was set in the parser. This is necessary if we're
      executing a prepared statement for the second time.
    */
    sql_field->length= sql_field->char_length;
    /* Set field charset. */
    sql_field->charset= get_sql_field_charset(sql_field, create_info);
    if ((sql_field->flags & BINCMP_FLAG) &&
        !(sql_field->charset= find_bin_collation(sql_field->charset)))
      DBUG_RETURN(true);

    /* Virtual fields are always NULL */
    if (sql_field->vcol_info)
      sql_field->flags&= ~NOT_NULL_FLAG;

    if (sql_field->prepare_stage1(thd, thd->mem_root,
                                  file, file->ha_table_flags()))
      DBUG_RETURN(true);

    if (sql_field->real_field_type() == MYSQL_TYPE_BIT &&
        file->ha_table_flags() & HA_CAN_BIT_FIELD)
      total_uneven_bit_length+= sql_field->length & 7;

    if (!(sql_field->flags & NOT_NULL_FLAG))
      null_fields++;

    if (check_column_name(sql_field->field_name.str))
    {
      my_error(ER_WRONG_COLUMN_NAME, MYF(0), sql_field->field_name.str);
      DBUG_RETURN(TRUE);
    }

    /* Check if we have used the same field name before */
    for (dup_no=0; (dup_field=it2++) != sql_field; dup_no++)
    {
      if (lex_string_cmp(system_charset_info,
                         &sql_field->field_name,
                         &dup_field->field_name) == 0)
      {
	/*
	  If this was a CREATE ... SELECT statement, accept a field
	  redefinition if we are changing a field in the SELECT part
	*/
	if (field_no < select_field_pos || dup_no >= select_field_pos ||
            dup_field->invisible >= INVISIBLE_SYSTEM)
	{
	  my_error(ER_DUP_FIELDNAME, MYF(0), sql_field->field_name.str);
	  DBUG_RETURN(TRUE);
	}
	else
	{
	  /* Field redefined */

          /*
            If we are replacing a BIT field, revert the increment
            of total_uneven_bit_length that was done above.
          */
          if (sql_field->real_field_type() == MYSQL_TYPE_BIT &&
              file->ha_table_flags() & HA_CAN_BIT_FIELD)
            total_uneven_bit_length-= sql_field->length & 7;

          /* 
            We're making one field from two, the result field will have
            dup_field->flags as flags. If we've incremented null_fields
            because of sql_field->flags, decrement it back.
          */
          if (!(sql_field->flags & NOT_NULL_FLAG))
            null_fields--;

          if (sql_field->redefine_stage1(dup_field, file, create_info))
            DBUG_RETURN(true);

	  it2.remove();			// Remove first (create) definition
	  select_field_pos--;
	  break;
	}
      }
    }
    /* Don't pack rows in old tables if the user has requested this */
    if ((sql_field->flags & BLOB_FLAG) ||
	(sql_field->real_field_type() == MYSQL_TYPE_VARCHAR &&
         create_info->row_type != ROW_TYPE_FIXED))
      (*db_options)|= HA_OPTION_PACK_RECORD;
    it2.rewind();
  }

  /* record_offset will be increased with 'length-of-null-bits' later */
  record_offset= 0;
  null_fields+= total_uneven_bit_length;

  it.rewind();
  while ((sql_field=it++))
  {
    DBUG_ASSERT(sql_field->charset != 0);
    if (sql_field->prepare_stage2(file, file->ha_table_flags()))
      DBUG_RETURN(TRUE);
    if (sql_field->real_field_type() == MYSQL_TYPE_VARCHAR)
      create_info->varchar= TRUE;
    sql_field->offset= record_offset;
    if (MTYP_TYPENR(sql_field->unireg_check) == Field::NEXT_NUMBER)
      auto_increment++;
    if (parse_option_list(thd, create_info->db_type, &sql_field->option_struct,
                          &sql_field->option_list,
                          create_info->db_type->field_options, FALSE,
                          thd->mem_root))
      DBUG_RETURN(TRUE);
    /*
      For now skip fields that are not physically stored in the database
      (virtual fields) and update their offset later 
      (see the next loop).
    */
    if (sql_field->stored_in_db())
      record_offset+= sql_field->pack_length;
    if (sql_field->flags & VERS_SYSTEM_FIELD)
      continue;
  }
  /* Update virtual fields' offset and give error if
     All fields are invisible */
  bool is_all_invisible= true;
  it.rewind();
  while ((sql_field=it++))
  {
    if (!sql_field->stored_in_db())
    {
      sql_field->offset= record_offset;
      record_offset+= sql_field->pack_length;
    }
    if (sql_field->invisible == VISIBLE)
      is_all_invisible= false;
  }
  if (is_all_invisible)
  {
    my_error(ER_TABLE_MUST_HAVE_COLUMNS, MYF(0));
    DBUG_RETURN(TRUE);
  }
  if (auto_increment > 1)
  {
    my_message(ER_WRONG_AUTO_KEY, ER_THD(thd, ER_WRONG_AUTO_KEY), MYF(0));
    DBUG_RETURN(TRUE);
  }
  if (auto_increment &&
      (file->ha_table_flags() & HA_NO_AUTO_INCREMENT))
  {
    my_error(ER_TABLE_CANT_HANDLE_AUTO_INCREMENT, MYF(0), file->table_type());
    DBUG_RETURN(TRUE);
  }

  /*
   CREATE TABLE[with auto_increment column] SELECT is unsafe as the rows
   inserted in the created table depends on the order of the rows fetched
   from the select tables. This order may differ on master and slave. We
   therefore mark it as unsafe.
  */
  if (select_field_count > 0 && auto_increment)
    thd->lex->set_stmt_unsafe(LEX::BINLOG_STMT_UNSAFE_CREATE_SELECT_AUTOINC);

  /* Create keys */

  List_iterator<Key> key_iterator(alter_info->key_list);
  List_iterator<Key> key_iterator2(alter_info->key_list);
  uint key_parts=0, fk_key_count=0;
  bool primary_key=0,unique_key=0;
  Key *key, *key2;
  uint tmp, key_number;
  /* special marker for keys to be ignored */
  static char ignore_key[1];

  /* Calculate number of key segements */
  *key_count= 0;

  while ((key=key_iterator++))
  {
    DBUG_PRINT("info", ("key name: '%s'  type: %d", key->name.str ? key->name.str :
                        "(none)" , key->type));
    if (key->type == Key::FOREIGN_KEY)
    {
      fk_key_count++;
      Foreign_key *fk_key= (Foreign_key*) key;
      if (fk_key->validate(alter_info->create_list))
        DBUG_RETURN(TRUE);
      if (fk_key->ref_columns.elements &&
	  fk_key->ref_columns.elements != fk_key->columns.elements)
      {
        my_error(ER_WRONG_FK_DEF, MYF(0),
                 (fk_key->name.str ? fk_key->name.str :
                                     "foreign key without name"),
                 ER_THD(thd, ER_KEY_REF_DO_NOT_MATCH_TABLE_REF));
	DBUG_RETURN(TRUE);
      }
      continue;
    }
    (*key_count)++;
    tmp=file->max_key_parts();
    if (key->columns.elements > tmp)
    {
      my_error(ER_TOO_MANY_KEY_PARTS,MYF(0),tmp);
      DBUG_RETURN(TRUE);
    }
    if (check_ident_length(&key->name))
      DBUG_RETURN(TRUE);
    key_iterator2.rewind ();
    if (key->type != Key::FOREIGN_KEY)
    {
      while ((key2 = key_iterator2++) != key)
      {
	/*
          foreign_key_prefix(key, key2) returns 0 if key or key2, or both, is
          'generated', and a generated key is a prefix of the other key.
          Then we do not need the generated shorter key.
        */
        if ((key2->type != Key::FOREIGN_KEY &&
             key2->name.str != ignore_key &&
             !foreign_key_prefix(key, key2)))
        {
          /* TODO: issue warning message */
          /* mark that the generated key should be ignored */
          if (!key2->generated ||
              (key->generated && key->columns.elements <
               key2->columns.elements))
            key->name.str= ignore_key;
          else
          {
            key2->name.str= ignore_key;
            key_parts-= key2->columns.elements;
            (*key_count)--;
          }
          break;
        }
      }
    }
    if (key->name.str != ignore_key)
      key_parts+=key->columns.elements;
    else
      (*key_count)--;
    if (key->name.str && !tmp_table && (key->type != Key::PRIMARY) &&
	!my_strcasecmp(system_charset_info, key->name.str, primary_key_name))
    {
      my_error(ER_WRONG_NAME_FOR_INDEX, MYF(0), key->name.str);
      DBUG_RETURN(TRUE);
    }
  }
  tmp=file->max_keys();
  if (*key_count > tmp)
  {
    my_error(ER_TOO_MANY_KEYS,MYF(0),tmp);
    DBUG_RETURN(TRUE);
  }

  (*key_info_buffer)= key_info= (KEY*) thd->calloc(sizeof(KEY) * (*key_count));
  key_part_info=(KEY_PART_INFO*) thd->calloc(sizeof(KEY_PART_INFO)*key_parts);
  if (!*key_info_buffer || ! key_part_info)
    DBUG_RETURN(TRUE);				// Out of memory

  key_iterator.rewind();
  key_number=0;
  for (; (key=key_iterator++) ; key_number++)
  {
    uint key_length=0;
    Key_part_spec *column;

    if (key->name.str == ignore_key)
    {
      /* ignore redundant keys */
      do
	key=key_iterator++;
      while (key && key->name.str == ignore_key);
      if (!key)
	break;
    }

    switch (key->type) {
    case Key::MULTIPLE:
	key_info->flags= 0;
	break;
    case Key::FULLTEXT:
	key_info->flags= HA_FULLTEXT;
	if ((key_info->parser_name= &key->key_create_info.parser_name)->str)
          key_info->flags|= HA_USES_PARSER;
        else
          key_info->parser_name= 0;
	break;
    case Key::SPATIAL:
#ifdef HAVE_SPATIAL
	key_info->flags= HA_SPATIAL;
	break;
#else
	my_error(ER_FEATURE_DISABLED, MYF(0),
                 sym_group_geom.name, sym_group_geom.needed_define);
	DBUG_RETURN(TRUE);
#endif
    case Key::FOREIGN_KEY:
      key_number--;				// Skip this key
      continue;
    default:
      key_info->flags = HA_NOSAME;
      break;
    }
    if (key->generated)
      key_info->flags|= HA_GENERATED_KEY;

    key_info->user_defined_key_parts=(uint8) key->columns.elements;
    key_info->key_part=key_part_info;
    key_info->usable_key_parts= key_number;
    key_info->algorithm= key->key_create_info.algorithm;
    key_info->option_list= key->option_list;
    if (parse_option_list(thd, create_info->db_type, &key_info->option_struct,
                          &key_info->option_list,
                          create_info->db_type->index_options, FALSE,
                          thd->mem_root))
      DBUG_RETURN(TRUE);

    if (key->type == Key::FULLTEXT)
    {
      if (!(file->ha_table_flags() & HA_CAN_FULLTEXT))
      {
	my_error(ER_TABLE_CANT_HANDLE_FT, MYF(0), file->table_type());
	DBUG_RETURN(TRUE);
      }
    }
    /*
       Make SPATIAL to be RTREE by default
       SPATIAL only on BLOB or at least BINARY, this
       actually should be replaced by special GEOM type
       in near future when new frm file is ready
       checking for proper key parts number:
    */

    /* TODO: Add proper checks if handler supports key_type and algorithm */
    if (key_info->flags & HA_SPATIAL)
    {
      if (!(file->ha_table_flags() & HA_CAN_RTREEKEYS))
      {
	my_error(ER_TABLE_CANT_HANDLE_SPKEYS, MYF(0), file->table_type());
        DBUG_RETURN(TRUE);
      }
      if (key_info->user_defined_key_parts != 1)
      {
	my_error(ER_WRONG_ARGUMENTS, MYF(0), "SPATIAL INDEX");
	DBUG_RETURN(TRUE);
      }
    }
    else if (key_info->algorithm == HA_KEY_ALG_RTREE)
    {
#ifdef HAVE_RTREE_KEYS
      if ((key_info->user_defined_key_parts & 1) == 1)
      {
	my_error(ER_WRONG_ARGUMENTS, MYF(0), "RTREE INDEX");
	DBUG_RETURN(TRUE);
      }
      /* TODO: To be deleted */
      my_error(ER_NOT_SUPPORTED_YET, MYF(0), "RTREE INDEX");
      DBUG_RETURN(TRUE);
#else
      my_error(ER_FEATURE_DISABLED, MYF(0),
               sym_group_rtree.name, sym_group_rtree.needed_define);
      DBUG_RETURN(TRUE);
#endif
    }

    /* Take block size from key part or table part */
    /*
      TODO: Add warning if block size changes. We can't do it here, as
      this may depend on the size of the key
    */
    key_info->block_size= (key->key_create_info.block_size ?
                           key->key_create_info.block_size :
                           create_info->key_block_size);

    /*
      Remember block_size for the future if the block size was given
      either for key or table and it was given for the key during
      create/alter table or we have an active key_block_size for the
      table.
      The idea is that table specific key_block_size > 0 will only affect
      new keys and old keys will remember their original value.
    */
    if (key_info->block_size &&
        ((key->key_create_info.flags & HA_USES_BLOCK_SIZE) ||
         create_info->key_block_size))
      key_info->flags|= HA_USES_BLOCK_SIZE;

    List_iterator<Key_part_spec> cols(key->columns), cols2(key->columns);
    CHARSET_INFO *ft_key_charset=0;  // for FULLTEXT
    for (uint column_nr=0 ; (column=cols++) ; column_nr++)
    {
      Key_part_spec *dup_column;

      it.rewind();
      field=0;
      while ((sql_field=it++) &&
	     lex_string_cmp(system_charset_info,
                            &column->field_name,
                            &sql_field->field_name))
	field++;
      /*
         Either field is not present or field visibility is > INVISIBLE_USER
      */
      if (!sql_field)
      {
	my_error(ER_KEY_COLUMN_DOES_NOT_EXITS, MYF(0), column->field_name.str);
	DBUG_RETURN(TRUE);
      }
      if (sql_field->invisible > INVISIBLE_USER &&
          !(sql_field->flags & VERS_SYSTEM_FIELD) &&
          !key->invisible && DBUG_EVALUATE_IF("test_invisible_index", 0, 1))
      {
        my_error(ER_KEY_COLUMN_DOES_NOT_EXITS, MYF(0), column->field_name.str);
        DBUG_RETURN(TRUE);
      }
      while ((dup_column= cols2++) != column)
      {
        if (!lex_string_cmp(system_charset_info,
                            &column->field_name, &dup_column->field_name))
	{
	  my_error(ER_DUP_FIELDNAME, MYF(0), column->field_name.str);
	  DBUG_RETURN(TRUE);
	}
      }

      if (sql_field->compression_method())
      {
        my_error(ER_COMPRESSED_COLUMN_USED_AS_KEY, MYF(0),
                 column->field_name.str);
        DBUG_RETURN(TRUE);
      }

      cols2.rewind();
      if (key->type == Key::FULLTEXT)
      {
	if ((sql_field->real_field_type() != MYSQL_TYPE_STRING &&
	     sql_field->real_field_type() != MYSQL_TYPE_VARCHAR &&
	     !f_is_blob(sql_field->pack_flag)) ||
	    sql_field->charset == &my_charset_bin ||
	    sql_field->charset->mbminlen > 1 || // ucs2 doesn't work yet
	    (ft_key_charset && sql_field->charset != ft_key_charset))
	{
	    my_error(ER_BAD_FT_COLUMN, MYF(0), column->field_name.str);
	    DBUG_RETURN(-1);
	}
	ft_key_charset=sql_field->charset;
	/*
	  for fulltext keys keyseg length is 1 for blobs (it's ignored in ft
	  code anyway, and 0 (set to column width later) for char's. it has
	  to be correct col width for char's, as char data are not prefixed
	  with length (unlike blobs, where ft code takes data length from a
	  data prefix, ignoring column->length).
	*/
        column->length= MY_TEST(f_is_blob(sql_field->pack_flag));
      }
      else
      {
	column->length*= sql_field->charset->mbmaxlen;

        if (key->type == Key::SPATIAL)
        {
          if (column->length)
          {
            my_error(ER_WRONG_SUB_KEY, MYF(0));
            DBUG_RETURN(TRUE);
          }
          if (!f_is_geom(sql_field->pack_flag))
          {
            my_error(ER_WRONG_ARGUMENTS, MYF(0), "SPATIAL INDEX");
            DBUG_RETURN(TRUE);
          }
        }

	if (f_is_blob(sql_field->pack_flag) ||
            (f_is_geom(sql_field->pack_flag) && key->type != Key::SPATIAL))
	{
	  if (!(file->ha_table_flags() & HA_CAN_INDEX_BLOBS))
	  {
	    my_error(ER_BLOB_USED_AS_KEY, MYF(0), column->field_name.str,
                     file->table_type());
	    DBUG_RETURN(TRUE);
	  }
          if (f_is_geom(sql_field->pack_flag) && sql_field->geom_type ==
              Field::GEOM_POINT)
            column->length= MAX_LEN_GEOM_POINT_FIELD;
	  if (!column->length)
	  {
	    my_error(ER_BLOB_KEY_WITHOUT_LENGTH, MYF(0), column->field_name.str);
	    DBUG_RETURN(TRUE);
	  }
	}
#ifdef HAVE_SPATIAL
	if (key->type == Key::SPATIAL)
	{
	  if (!column->length)
	  {
	    /*
              4 is: (Xmin,Xmax,Ymin,Ymax), this is for 2D case
              Lately we'll extend this code to support more dimensions
	    */
	    column->length= 4*sizeof(double);
	  }
	}
#endif
        if (sql_field->vcol_info)
        {
          if (key->type == Key::PRIMARY)
          {
            my_error(ER_PRIMARY_KEY_BASED_ON_GENERATED_COLUMN, MYF(0));
            DBUG_RETURN(TRUE);
          }
          if (sql_field->vcol_info->flags & VCOL_NOT_STRICTLY_DETERMINISTIC)
          {
            /* use check_expression() to report an error */
            check_expression(sql_field->vcol_info, &sql_field->field_name,
                             VCOL_GENERATED_STORED);
            DBUG_ASSERT(thd->is_error());
            DBUG_RETURN(TRUE);
          }
        }
	if (!(sql_field->flags & NOT_NULL_FLAG))
	{
	  if (key->type == Key::PRIMARY)
	  {
	    /* Implicitly set primary key fields to NOT NULL for ISO conf. */
	    sql_field->flags|= NOT_NULL_FLAG;
	    sql_field->pack_flag&= ~FIELDFLAG_MAYBE_NULL;
            null_fields--;
	  }
	  else
          {
            key_info->flags|= HA_NULL_PART_KEY;
            if (!(file->ha_table_flags() & HA_NULL_IN_KEY))
            {
              my_error(ER_NULL_COLUMN_IN_INDEX, MYF(0), column->field_name.str);
              DBUG_RETURN(TRUE);
            }
            if (key->type == Key::SPATIAL)
            {
              my_message(ER_SPATIAL_CANT_HAVE_NULL,
                         ER_THD(thd, ER_SPATIAL_CANT_HAVE_NULL), MYF(0));
              DBUG_RETURN(TRUE);
            }
          }
	}
	if (MTYP_TYPENR(sql_field->unireg_check) == Field::NEXT_NUMBER)
	{
	  if (column_nr == 0 || (file->ha_table_flags() & HA_AUTO_PART_KEY))
	    auto_increment--;			// Field is used
	}
      }

      key_part_info->fieldnr= field;
      key_part_info->offset=  (uint16) sql_field->offset;
      key_part_info->key_type=sql_field->pack_flag;
      uint key_part_length= sql_field->key_length;

      if (column->length)
      {
	if (f_is_blob(sql_field->pack_flag))
	{
	  key_part_length= MY_MIN(column->length,
                               blob_length_by_type(sql_field->real_field_type())
                               * sql_field->charset->mbmaxlen);
	  if (key_part_length > max_key_length ||
	      key_part_length > file->max_key_part_length())
	  {
	    key_part_length= MY_MIN(max_key_length, file->max_key_part_length());
	    if (key->type == Key::MULTIPLE)
	    {
	      /* not a critical problem */
	      push_warning_printf(thd, Sql_condition::WARN_LEVEL_NOTE,
                                  ER_TOO_LONG_KEY,
                                  ER_THD(thd, ER_TOO_LONG_KEY),
                                  key_part_length);
              /* Align key length to multibyte char boundary */
              key_part_length-= key_part_length % sql_field->charset->mbmaxlen;
	    }
	    else
	    {
	      my_error(ER_TOO_LONG_KEY, MYF(0), key_part_length);
	      DBUG_RETURN(TRUE);
	    }
	  }
	}
        // Catch invalid use of partial keys 
	else if (!f_is_geom(sql_field->pack_flag) &&
                 // is the key partial? 
                 column->length != key_part_length &&
                 // is prefix length bigger than field length? 
                 (column->length > key_part_length ||
                  // can the field have a partial key? 
                  !sql_field->type_handler()->type_can_have_key_part() ||
                  // a packed field can't be used in a partial key
                  f_is_packed(sql_field->pack_flag) ||
                  // does the storage engine allow prefixed search?
                  ((file->ha_table_flags() & HA_NO_PREFIX_CHAR_KEYS) &&
                   // and is this a 'unique' key?
                   (key_info->flags & HA_NOSAME))))
        {
	  my_message(ER_WRONG_SUB_KEY, ER_THD(thd, ER_WRONG_SUB_KEY), MYF(0));
	  DBUG_RETURN(TRUE);
	}
	else if (!(file->ha_table_flags() & HA_NO_PREFIX_CHAR_KEYS))
	  key_part_length= column->length;
      }
      else if (key_part_length == 0 && (sql_field->flags & NOT_NULL_FLAG))
      {
	my_error(ER_WRONG_KEY_COLUMN, MYF(0), file->table_type(),
                 column->field_name.str);
	  DBUG_RETURN(TRUE);
      }
      if (key_part_length > file->max_key_part_length() &&
          key->type != Key::FULLTEXT)
      {
        key_part_length= file->max_key_part_length();
	if (key->type == Key::MULTIPLE)
	{
	  /* not a critical problem */
	  push_warning_printf(thd, Sql_condition::WARN_LEVEL_WARN,
                              ER_TOO_LONG_KEY, ER_THD(thd, ER_TOO_LONG_KEY),
                              key_part_length);
          /* Align key length to multibyte char boundary */
          key_part_length-= key_part_length % sql_field->charset->mbmaxlen;
	}
	else
	{
	  my_error(ER_TOO_LONG_KEY, MYF(0), key_part_length);
	  DBUG_RETURN(TRUE);
	}
      }
      key_part_info->length= (uint16) key_part_length;
      /* Use packed keys for long strings on the first column */
      if (!((*db_options) & HA_OPTION_NO_PACK_KEYS) &&
          !((create_info->table_options & HA_OPTION_NO_PACK_KEYS)) &&
	  (key_part_length >= KEY_DEFAULT_PACK_LENGTH &&
	   (sql_field->real_field_type() == MYSQL_TYPE_STRING ||
	    sql_field->real_field_type() == MYSQL_TYPE_VARCHAR ||
	    sql_field->pack_flag & FIELDFLAG_BLOB)))
      {
	if ((column_nr == 0 && (sql_field->pack_flag & FIELDFLAG_BLOB)) ||
            sql_field->real_field_type() == MYSQL_TYPE_VARCHAR)
	  key_info->flags|= HA_BINARY_PACK_KEY | HA_VAR_LENGTH_KEY;
	else
	  key_info->flags|= HA_PACK_KEY;
      }
      /* Check if the key segment is partial, set the key flag accordingly */
      if (key_part_length != sql_field->key_length)
        key_info->flags|= HA_KEY_HAS_PART_KEY_SEG;

      key_length+= key_part_length;
      key_part_info++;

      /* Create the key name based on the first column (if not given) */
      if (column_nr == 0)
      {
	if (key->type == Key::PRIMARY)
	{
	  if (primary_key)
	  {
	    my_message(ER_MULTIPLE_PRI_KEY, ER_THD(thd, ER_MULTIPLE_PRI_KEY),
                       MYF(0));
	    DBUG_RETURN(TRUE);
	  }
	  key_name=primary_key_name;
	  primary_key=1;
	}
	else if (!(key_name= key->name.str))
	  key_name=make_unique_key_name(thd, sql_field->field_name.str,
					*key_info_buffer, key_info);
	if (check_if_keyname_exists(key_name, *key_info_buffer, key_info))
	{
	  my_error(ER_DUP_KEYNAME, MYF(0), key_name);
	  DBUG_RETURN(TRUE);
	}
	key_info->name.str= (char*) key_name;
        key_info->name.length= strlen(key_name);
      }
    }
    if (!key_info->name.str || check_column_name(key_info->name.str))
    {
      my_error(ER_WRONG_NAME_FOR_INDEX, MYF(0), key_info->name.str);
      DBUG_RETURN(TRUE);
    }
    if (key->type == Key::UNIQUE && !(key_info->flags & HA_NULL_PART_KEY))
      unique_key=1;
    key_info->key_length=(uint16) key_length;
    if (key_length > max_key_length && key->type != Key::FULLTEXT)
    {
      my_error(ER_TOO_LONG_KEY,MYF(0),max_key_length);
      DBUG_RETURN(TRUE);
    }

    if (validate_comment_length(thd, &key->key_create_info.comment,
                                INDEX_COMMENT_MAXLEN,
                                ER_TOO_LONG_INDEX_COMMENT,
                                key_info->name.str))
       DBUG_RETURN(TRUE);

    key_info->comment.length= key->key_create_info.comment.length;
    if (key_info->comment.length > 0)
    {
      key_info->flags|= HA_USES_COMMENT;
      key_info->comment.str= key->key_create_info.comment.str;
    }

    // Check if a duplicate index is defined.
    check_duplicate_key(thd, key, key_info, &alter_info->key_list);

    key_info++;
  }

  if (!unique_key && !primary_key &&
      ((file->ha_table_flags() & HA_REQUIRE_PRIMARY_KEY) ||
       ((file->ha_table_flags() & HA_WANTS_PRIMARY_KEY) &&
        !create_info->sequence)))
  {
    my_message(ER_REQUIRES_PRIMARY_KEY, ER_THD(thd, ER_REQUIRES_PRIMARY_KEY),
               MYF(0));
    DBUG_RETURN(TRUE);
  }
  if (auto_increment > 0)
  {
    my_message(ER_WRONG_AUTO_KEY, ER_THD(thd, ER_WRONG_AUTO_KEY), MYF(0));
    DBUG_RETURN(TRUE);
  }
  /* Sort keys in optimized order */
  my_qsort((uchar*) *key_info_buffer, *key_count, sizeof(KEY),
	   (qsort_cmp) sort_keys);
  create_info->null_bits= null_fields;

  /* Check fields. */
  it.rewind();
  while ((sql_field=it++))
  {
    Field::utype type= (Field::utype) MTYP_TYPENR(sql_field->unireg_check);

    /*
      Set NO_DEFAULT_VALUE_FLAG if this field doesn't have a default value and
      it is NOT NULL, not an AUTO_INCREMENT field, not a TIMESTAMP and not
      updated trough a NOW() function.
    */
    if (!sql_field->default_value &&
        !sql_field->has_default_function() &&
        (sql_field->flags & NOT_NULL_FLAG) &&
        (!sql_field->is_timestamp_type() ||
         opt_explicit_defaults_for_timestamp)&&
        !sql_field->vers_sys_field())
    {
      sql_field->flags|= NO_DEFAULT_VALUE_FLAG;
      sql_field->pack_flag|= FIELDFLAG_NO_DEFAULT;
    }

    if (thd->variables.sql_mode & MODE_NO_ZERO_DATE &&
        !sql_field->default_value && !sql_field->vcol_info &&
        sql_field->is_timestamp_type() &&
        !opt_explicit_defaults_for_timestamp &&
        (sql_field->flags & NOT_NULL_FLAG) &&
        (type == Field::NONE || type == Field::TIMESTAMP_UN_FIELD))
    {
      /*
        An error should be reported if:
          - NO_ZERO_DATE SQL mode is active;
          - there is no explicit DEFAULT clause (default column value);
          - this is a TIMESTAMP column;
          - the column is not NULL;
          - this is not the DEFAULT CURRENT_TIMESTAMP column.

        In other words, an error should be reported if
          - NO_ZERO_DATE SQL mode is active;
          - the column definition is equivalent to
            'column_name TIMESTAMP DEFAULT 0'.
      */

      my_error(ER_INVALID_DEFAULT, MYF(0), sql_field->field_name.str);
      DBUG_RETURN(TRUE);
    }
    if (sql_field->invisible == INVISIBLE_USER &&
        sql_field->flags & NOT_NULL_FLAG &&
        sql_field->flags & NO_DEFAULT_VALUE_FLAG)
    {
      my_error(ER_INVISIBLE_NOT_NULL_WITHOUT_DEFAULT, MYF(0),
                          sql_field->field_name.str);
      DBUG_RETURN(TRUE);
    }
  }

  /* Check table level constraints */
  create_info->check_constraint_list= &alter_info->check_constraint_list;
  {
    uint nr= 1;
    List_iterator_fast<Virtual_column_info> c_it(alter_info->check_constraint_list);
    Virtual_column_info *check;
    while ((check= c_it++))
    {
      if (!check->name.length)
        make_unique_constraint_name(thd, &check->name,
                                    &alter_info->check_constraint_list,
                                    &nr);
      {
        /* Check that there's no repeating constraint names. */
        List_iterator_fast<Virtual_column_info>
          dup_it(alter_info->check_constraint_list);
        Virtual_column_info *dup_check;
        while ((dup_check= dup_it++) && dup_check != check)
        {
          if (!lex_string_cmp(system_charset_info,
                              &check->name, &dup_check->name))
          {
            my_error(ER_DUP_CONSTRAINT_NAME, MYF(0), "CHECK", check->name.str);
            DBUG_RETURN(TRUE);
          }
        }
      }

      if (check_string_char_length(&check->name, 0, NAME_CHAR_LEN,
                                   system_charset_info, 1))
      {
        my_error(ER_TOO_LONG_IDENT, MYF(0), check->name.str);
        DBUG_RETURN(TRUE);
      }
      if (check_expression(check, &check->name, VCOL_CHECK_TABLE))
        DBUG_RETURN(TRUE);
    }
  }

  /* Give warnings for not supported table options */
#if defined(WITH_ARIA_STORAGE_ENGINE)
  extern handlerton *maria_hton;
  if (file->partition_ht() != maria_hton)
#endif
    if (create_info->transactional)
      push_warning_printf(thd, Sql_condition::WARN_LEVEL_WARN,
                          ER_ILLEGAL_HA_CREATE_OPTION,
                          ER_THD(thd, ER_ILLEGAL_HA_CREATE_OPTION),
                          file->engine_name()->str,
                          "TRANSACTIONAL=1");

  if (parse_option_list(thd, file->partition_ht(), &create_info->option_struct,
                          &create_info->option_list,
                          file->partition_ht()->table_options, FALSE,
                          thd->mem_root))
      DBUG_RETURN(TRUE);

  DBUG_RETURN(FALSE);
}

/**
  check comment length of table, column, index and partition

  If comment lenght is more than the standard length
  truncate it and store the comment lenght upto the standard
  comment length size

  @param          thd             Thread handle
  @param[in,out]  comment         Comment
  @param          max_len         Maximum allowed comment length
  @param          err_code        Error message
  @param          name            Name of commented object

  @return Operation status
    @retval       true            Error found
    @retval       false           On Success
*/
bool validate_comment_length(THD *thd, LEX_CSTRING *comment, size_t max_len,
                             uint err_code, const char *name)
{
  DBUG_ENTER("validate_comment_length");
  size_t tmp_len= my_charpos(system_charset_info, comment->str,
                           comment->str + comment->length, max_len);
  if (tmp_len < comment->length)
  {
    if (thd->is_strict_mode())
    {
       my_error(err_code, MYF(0), name, static_cast<ulong>(max_len));
       DBUG_RETURN(true);
    }
    push_warning_printf(thd, Sql_condition::WARN_LEVEL_WARN, err_code,
                        ER_THD(thd, err_code), name,
                        static_cast<ulong>(max_len));
    comment->length= tmp_len;
  }
  DBUG_RETURN(false);
}


/*
  Set table default charset, if not set

  SYNOPSIS
    set_table_default_charset()
    create_info        Table create information

  DESCRIPTION
    If the table character set was not given explicitly,
    let's fetch the database default character set and
    apply it to the table.
*/

static void set_table_default_charset(THD *thd,
				      HA_CREATE_INFO *create_info,
                                      const LEX_CSTRING *db)
{
  /*
    If the table character set was not given explicitly,
    let's fetch the database default character set and
    apply it to the table.
  */
  if (!create_info->default_table_charset)
  {
    Schema_specification_st db_info;

    load_db_opt_by_name(thd, db->str, &db_info);

    create_info->default_table_charset= db_info.default_table_charset;
  }
}


/*
  Extend long VARCHAR fields to blob & prepare field if it's a blob

  SYNOPSIS
    prepare_blob_field()

  RETURN
    0	ok
    1	Error (sql_field can't be converted to blob)
        In this case the error is given
*/

bool Column_definition::prepare_blob_field(THD *thd)
{
  DBUG_ENTER("Column_definition::prepare_blob_field");

  if (length > MAX_FIELD_VARCHARLENGTH && !(flags & BLOB_FLAG))
  {
    /* Convert long VARCHAR columns to TEXT or BLOB */
    char warn_buff[MYSQL_ERRMSG_SIZE];

    if (thd->is_strict_mode())
    {
      my_error(ER_TOO_BIG_FIELDLENGTH, MYF(0), field_name.str,
               static_cast<ulong>(MAX_FIELD_VARCHARLENGTH / charset->mbmaxlen));
      DBUG_RETURN(1);
    }
    set_handler(&type_handler_blob);
    flags|= BLOB_FLAG;
    my_snprintf(warn_buff, sizeof(warn_buff), ER_THD(thd, ER_AUTO_CONVERT),
                field_name.str,
                (charset == &my_charset_bin) ? "VARBINARY" : "VARCHAR",
                (charset == &my_charset_bin) ? "BLOB" : "TEXT");
    push_warning(thd, Sql_condition::WARN_LEVEL_NOTE, ER_AUTO_CONVERT,
                 warn_buff);
  }

  if ((flags & BLOB_FLAG) && length)
  {
    if (real_field_type() == FIELD_TYPE_BLOB ||
        real_field_type() == FIELD_TYPE_TINY_BLOB ||
        real_field_type() == FIELD_TYPE_MEDIUM_BLOB)
    {
      /* The user has given a length to the blob column */
      set_handler(Type_handler::blob_type_handler((uint) length));
      pack_length= type_handler()->calc_pack_length(0);
    }
    length= 0;
  }
  DBUG_RETURN(0);
}


/*
  Preparation of Create_field for SP function return values.
  Based on code used in the inner loop of mysql_prepare_create_table()
  above.

  SYNOPSIS
    sp_prepare_create_field()
    thd                 Thread object
    mem_root            Memory root to allocate components on (e.g. interval)

  DESCRIPTION
    Prepares the field structures for field creation.

*/

bool Column_definition::sp_prepare_create_field(THD *thd, MEM_ROOT *mem_root)
{
  return prepare_stage1(thd, mem_root, NULL, HA_CAN_GEOMETRY) ||
         prepare_stage2(NULL, HA_CAN_GEOMETRY);
}


static bool vers_prepare_keys(THD *thd, HA_CREATE_INFO *create_info,
                         Alter_info *alter_info, KEY **key_info, uint key_count)
{
  DBUG_ASSERT(create_info->versioned());

  const char *row_start_field= create_info->vers_info.as_row.start;
  DBUG_ASSERT(row_start_field);
  const char *row_end_field= create_info->vers_info.as_row.end;
  DBUG_ASSERT(row_end_field);

  List_iterator<Key> key_it(alter_info->key_list);
  Key *key= NULL;
  while ((key=key_it++))
  {
    if (key->type != Key::PRIMARY && key->type != Key::UNIQUE)
      continue;

    Key_part_spec *key_part= NULL;
    List_iterator<Key_part_spec> part_it(key->columns);
    while ((key_part=part_it++))
    {
      if (!my_strcasecmp(system_charset_info,
                         row_start_field,
                         key_part->field_name.str) ||

          !my_strcasecmp(system_charset_info,
                         row_end_field,
                         key_part->field_name.str))
        break;
    }
    if (key_part)
      continue; // Key already contains Sys_start or Sys_end

    Key_part_spec *key_part_sys_end_col=
        new (thd->mem_root) Key_part_spec(&create_info->vers_info.as_row.end, 0);
    key->columns.push_back(key_part_sys_end_col);
  }

  return false;
}

handler *mysql_create_frm_image(THD *thd,
                                const LEX_CSTRING *db, const LEX_CSTRING *table_name,
                                HA_CREATE_INFO *create_info,
                                Alter_info *alter_info, int create_table_mode,
                                KEY **key_info,
                                uint *key_count,
                                LEX_CUSTRING *frm)
{
  uint		db_options;
  handler       *file;
  DBUG_ENTER("mysql_create_frm_image");

  if (!alter_info->create_list.elements)
  {
    my_error(ER_TABLE_MUST_HAVE_COLUMNS, MYF(0));
    DBUG_RETURN(NULL);
  }

  set_table_default_charset(thd, create_info, db);

  db_options= create_info->table_options_with_row_type();

  if (unlikely(!(file= get_new_handler((TABLE_SHARE*) 0, thd->mem_root,
                                       create_info->db_type))))
    DBUG_RETURN(NULL);

#ifdef WITH_PARTITION_STORAGE_ENGINE
  partition_info *part_info= thd->work_part_info;

  if (!part_info && create_info->db_type->partition_flags &&
      (create_info->db_type->partition_flags() & HA_USE_AUTO_PARTITION))
  {
    /*
      Table is not defined as a partitioned table but the engine handles
      all tables as partitioned. The handler will set up the partition info
      object with the default settings.
    */
    thd->work_part_info= part_info= new partition_info();
    if (unlikely(!part_info))
      goto err;

    file->set_auto_partitions(part_info);
    part_info->default_engine_type= create_info->db_type;
    part_info->is_auto_partitioned= TRUE;
  }
  if (part_info)
  {
    /*
      The table has been specified as a partitioned table.
      If this is part of an ALTER TABLE the handler will be the partition
      handler but we need to specify the default handler to use for
      partitions also in the call to check_partition_info. We transport
      this information in the default_db_type variable, it is either
      DB_TYPE_DEFAULT or the engine set in the ALTER TABLE command.
    */
    handlerton *part_engine_type= create_info->db_type;
    char *part_syntax_buf;
    uint syntax_len;
    handlerton *engine_type;
    List_iterator<partition_element> part_it(part_info->partitions);
    partition_element *part_elem;

    while ((part_elem= part_it++))
    {
      if (part_elem->part_comment)
      {
        LEX_CSTRING comment= { part_elem->part_comment,
                               strlen(part_elem->part_comment)
        };
        if (validate_comment_length(thd, &comment,
                                     TABLE_PARTITION_COMMENT_MAXLEN,
                                     ER_TOO_LONG_TABLE_PARTITION_COMMENT,
                                     part_elem->partition_name))
          DBUG_RETURN(NULL);
        /* cut comment length. Safe to do in all cases */
        ((char*)part_elem->part_comment)[comment.length]= '\0';
      }
      if (part_elem->subpartitions.elements)
      {
        List_iterator<partition_element> sub_it(part_elem->subpartitions);
        partition_element *subpart_elem;
        while ((subpart_elem= sub_it++))
        {
          if (subpart_elem->part_comment)
          {
            LEX_CSTRING comment= {
              subpart_elem->part_comment, strlen(subpart_elem->part_comment)
            };
            if (validate_comment_length(thd, &comment,
                                         TABLE_PARTITION_COMMENT_MAXLEN,
                                         ER_TOO_LONG_TABLE_PARTITION_COMMENT,
                                         subpart_elem->partition_name))
              DBUG_RETURN(NULL);
            /* cut comment length. Safe to do in all cases */
            ((char*)subpart_elem->part_comment)[comment.length]= '\0';
          }
        }
      }
    } 

    if (create_info->tmp_table())
    {
      my_error(ER_PARTITION_NO_TEMPORARY, MYF(0));
      goto err;
    }
    if ((part_engine_type == partition_hton) &&
        part_info->default_engine_type)
    {
      /*
        This only happens at ALTER TABLE.
        default_engine_type was assigned from the engine set in the ALTER
        TABLE command.
      */
      ;
    }
    else
    {
      if (create_info->used_fields & HA_CREATE_USED_ENGINE)
      {
        part_info->default_engine_type= create_info->db_type;
      }
      else
      {
        if (part_info->default_engine_type == NULL)
        {
          part_info->default_engine_type= ha_default_handlerton(thd);
        }
      }
    }
    DBUG_PRINT("info", ("db_type = %s create_info->db_type = %s",
             ha_resolve_storage_engine_name(part_info->default_engine_type),
             ha_resolve_storage_engine_name(create_info->db_type)));
    if (part_info->check_partition_info(thd, &engine_type, file,
                                        create_info, FALSE))
      goto err;
    part_info->default_engine_type= engine_type;

    if (part_info->vers_info && !create_info->versioned())
    {
      my_error(ER_VERS_NOT_VERSIONED, MYF(0), table_name->str);
      goto err;
    }

    /*
      We reverse the partitioning parser and generate a standard format
      for syntax stored in frm file.
    */
    part_syntax_buf= generate_partition_syntax_for_frm(thd, part_info,
                                      &syntax_len, create_info, alter_info);
    if (!part_syntax_buf)
      goto err;
    part_info->part_info_string= part_syntax_buf;
    part_info->part_info_len= syntax_len;
    if ((!(engine_type->partition_flags &&
           ((engine_type->partition_flags() & HA_CAN_PARTITION) ||
            (part_info->part_type == VERSIONING_PARTITION &&
            engine_type->partition_flags() & HA_ONLY_VERS_PARTITION))
          )) ||
        create_info->db_type == partition_hton)
    {
      /*
        The handler assigned to the table cannot handle partitioning.
        Assign the partition handler as the handler of the table.
      */
      DBUG_PRINT("info", ("db_type: %s",
                        ha_resolve_storage_engine_name(create_info->db_type)));
      delete file;
      create_info->db_type= partition_hton;
      if (!(file= get_ha_partition(part_info)))
        DBUG_RETURN(NULL);

      /*
        If we have default number of partitions or subpartitions we
        might require to set-up the part_info object such that it
        creates a proper .par file. The current part_info object is
        only used to create the frm-file and .par-file.
      */
      if (part_info->use_default_num_partitions &&
          part_info->num_parts &&
          (int)part_info->num_parts !=
          file->get_default_no_partitions(create_info))
      {
        uint i;
        List_iterator<partition_element> part_it(part_info->partitions);
        part_it++;
        DBUG_ASSERT(thd->lex->sql_command != SQLCOM_CREATE_TABLE);
        for (i= 1; i < part_info->partitions.elements; i++)
          (part_it++)->part_state= PART_TO_BE_DROPPED;
      }
      else if (part_info->is_sub_partitioned() &&
               part_info->use_default_num_subpartitions &&
               part_info->num_subparts &&
               (int)part_info->num_subparts !=
                 file->get_default_no_partitions(create_info))
      {
        DBUG_ASSERT(thd->lex->sql_command != SQLCOM_CREATE_TABLE);
        part_info->num_subparts= file->get_default_no_partitions(create_info);
      }
    }
    else if (create_info->db_type != engine_type)
    {
      /*
        We come here when we don't use a partitioned handler.
        Since we use a partitioned table it must be "native partitioned".
        We have switched engine from defaults, most likely only specified
        engines in partition clauses.
      */
      delete file;
      if (unlikely(!(file= get_new_handler((TABLE_SHARE*) 0, thd->mem_root,
                                           engine_type))))
        DBUG_RETURN(NULL);
    }
  }
  /*
    Unless table's storage engine supports partitioning natively
    don't allow foreign keys on partitioned tables (they won't
    work work even with InnoDB beneath of partitioning engine).
    If storage engine handles partitioning natively (like NDB)
    foreign keys support is possible, so we let the engine decide.
  */
  if (create_info->db_type == partition_hton)
  {
    List_iterator_fast<Key> key_iterator(alter_info->key_list);
    Key *key;
    while ((key= key_iterator++))
    {
      if (key->type == Key::FOREIGN_KEY)
      {
        my_error(ER_FOREIGN_KEY_ON_PARTITIONED, MYF(0));
        goto err;
      }
    }
  }
#endif

  if (create_info->versioned())
  {
    if(vers_prepare_keys(thd, create_info, alter_info, key_info,
                                *key_count))
      goto err;
  }

  if (mysql_prepare_create_table(thd, create_info, alter_info, &db_options,
                                 file, key_info, key_count,
                                 create_table_mode))
    goto err;
  create_info->table_options=db_options;

  *frm= build_frm_image(thd, table_name, create_info,
                        alter_info->create_list, *key_count,
                        *key_info, file);

  if (frm->str)
    DBUG_RETURN(file);

err:
  delete file;
  DBUG_RETURN(NULL);
}


/**
  Create a table

  @param thd                 Thread object
  @param orig_db             Database for error messages
  @param orig_table_name     Table name for error messages
                             (it's different from table_name for ALTER TABLE)
  @param db                  Database
  @param table_name          Table name
  @param path                Path to table (i.e. to its .FRM file without
                             the extension).
  @param create_info         Create information (like MAX_ROWS)
  @param alter_info          Description of fields and keys for new table
  @param create_table_mode   C_ORDINARY_CREATE, C_ALTER_TABLE, C_ASSISTED_DISCOVERY
                             or any positive number (for C_CREATE_SELECT).
  @param[out] is_trans       Identifies the type of engine where the table
                             was created: either trans or non-trans.
  @param[out] key_info       Array of KEY objects describing keys in table
                             which was created.
  @param[out] key_count      Number of keys in table which was created.

  If one creates a temporary table, its is automatically opened and its
  TABLE_SHARE is added to THD::all_temp_tables list.

  Note that this function assumes that caller already have taken
  exclusive metadata lock on table being created or used some other
  way to ensure that concurrent operations won't intervene.
  mysql_create_table() is a wrapper that can be used for this.

  @retval 0 OK
  @retval 1 error
  @retval -1 table existed but IF NOT EXISTS was used
*/

static
int create_table_impl(THD *thd,
                      const LEX_CSTRING *orig_db,
                      const LEX_CSTRING *orig_table_name,
                      const LEX_CSTRING *db, const LEX_CSTRING *table_name,
                       const char *path,
                       const DDL_options_st options,
                       HA_CREATE_INFO *create_info,
                       Alter_info *alter_info,
                       int create_table_mode,
                       bool *is_trans,
                       KEY **key_info,
                       uint *key_count,
                       LEX_CUSTRING *frm)
{
  LEX_CSTRING	*alias;
  handler	*file= 0;
  int		error= 1;
  bool          frm_only= create_table_mode == C_ALTER_TABLE_FRM_ONLY;
  bool          internal_tmp_table= create_table_mode == C_ALTER_TABLE || frm_only;
  DBUG_ENTER("mysql_create_table_no_lock");
  DBUG_PRINT("enter", ("db: '%s'  table: '%s'  tmp: %d  path: %s",
                       db->str, table_name->str, internal_tmp_table, path));

  if (thd->variables.sql_mode & MODE_NO_DIR_IN_CREATE)
  {
    if (create_info->data_file_name)
      push_warning_printf(thd, Sql_condition::WARN_LEVEL_WARN,
                          WARN_OPTION_IGNORED,
                          ER_THD(thd, WARN_OPTION_IGNORED),
                          "DATA DIRECTORY");
    if (create_info->index_file_name)
      push_warning_printf(thd, Sql_condition::WARN_LEVEL_WARN,
                          WARN_OPTION_IGNORED,
                          ER_THD(thd, WARN_OPTION_IGNORED),
                          "INDEX DIRECTORY");
    create_info->data_file_name= create_info->index_file_name= 0;
  }
  else
  {
    if (unlikely(error_if_data_home_dir(create_info->data_file_name,
                                        "DATA DIRECTORY")) ||
        unlikely(error_if_data_home_dir(create_info->index_file_name,
                                        "INDEX DIRECTORY")) ||
        unlikely(check_partition_dirs(thd->lex->part_info)))
      goto err;
  }

  alias= const_cast<LEX_CSTRING*>(table_case_name(create_info, table_name));

  /* Check if table exists */
  if (create_info->tmp_table())
  {
    /*
      If a table exists, it must have been pre-opened. Try looking for one
      in-use in THD::all_temp_tables list of TABLE_SHAREs.
    */
    TABLE *tmp_table= thd->find_temporary_table(db->str, table_name->str);

    if (tmp_table)
    {
      bool table_creation_was_logged= tmp_table->s->table_creation_was_logged;
      if (options.or_replace())
      {
        /*
          We are using CREATE OR REPLACE on an existing temporary table
          Remove the old table so that we can re-create it.
        */
        if (thd->drop_temporary_table(tmp_table, NULL, true))
          goto err;
      }
      else if (options.if_not_exists())
        goto warn;
      else
      {
        my_error(ER_TABLE_EXISTS_ERROR, MYF(0), alias->str);
        goto err;
      }
      /*
        We have to log this query, even if it failed later to ensure the
        drop is done.
      */
      if (table_creation_was_logged)
      {
        thd->variables.option_bits|= OPTION_KEEP_LOG;
        thd->log_current_statement= 1;
        create_info->table_was_deleted= 1;
      }
    }
  }
  else
  {
    if (!internal_tmp_table && ha_table_exists(thd, db, table_name))
    {
      if (options.or_replace())
      {
        (void) delete_statistics_for_table(thd, db, table_name);

        TABLE_LIST table_list;
        table_list.init_one_table(db, table_name, 0, TL_WRITE_ALLOW_WRITE);
        table_list.table= create_info->table;

        if (check_if_log_table(&table_list, TRUE, "CREATE OR REPLACE"))
          goto err;
        
        /*
          Rollback the empty transaction started in mysql_create_table()
          call to open_and_lock_tables() when we are using LOCK TABLES.
        */
        (void) trans_rollback_stmt(thd);
        /* Remove normal table without logging. Keep tables locked */
        if (mysql_rm_table_no_locks(thd, &table_list, 0, 0, 0, 0, 1, 1))
          goto err;

        /*
          We have to log this query, even if it failed later to ensure the
          drop is done.
        */
        thd->variables.option_bits|= OPTION_KEEP_LOG;
        thd->log_current_statement= 1;
        create_info->table_was_deleted= 1;
        DBUG_EXECUTE_IF("send_kill_after_delete", thd->set_killed(KILL_QUERY); );

        /*
          Restart statement transactions for the case of CREATE ... SELECT.
        */
        if (thd->lex->select_lex.item_list.elements &&
            restart_trans_for_tables(thd, thd->lex->query_tables))
          goto err;
      }
      else if (options.if_not_exists())
        goto warn;
      else
      {
        my_error(ER_TABLE_EXISTS_ERROR, MYF(0), table_name->str);
        goto err;
      }
    }
  }

  THD_STAGE_INFO(thd, stage_creating_table);

  if (check_engine(thd, orig_db->str, orig_table_name->str, create_info))
    goto err;

  if (create_table_mode == C_ASSISTED_DISCOVERY)
  {
    /* check that it's used correctly */
    DBUG_ASSERT(alter_info->create_list.elements == 0);
    DBUG_ASSERT(alter_info->key_list.elements == 0);

    TABLE_SHARE share;
    handlerton *hton= create_info->db_type;
    int ha_err;
    Field *no_fields= 0;

    if (!hton->discover_table_structure)
    {
      my_error(ER_TABLE_MUST_HAVE_COLUMNS, MYF(0));
      goto err;
    }

    init_tmp_table_share(thd, &share, db->str, 0, table_name->str, path);

    /* prepare everything for discovery */
    share.field= &no_fields;
    share.db_plugin= ha_lock_engine(thd, hton);
    share.option_list= create_info->option_list;
    share.connect_string= create_info->connect_string;

    if (parse_engine_table_options(thd, hton, &share))
      goto err;

    ha_err= hton->discover_table_structure(hton, thd, &share, create_info);

    /*
      if discovery failed, the plugin will be auto-unlocked, as it
      was locked on the THD, see above.
      if discovery succeeded, the plugin was replaced by a globally
      locked plugin, that will be unlocked by free_table_share()
    */
    if (ha_err)
      share.db_plugin= 0; // will be auto-freed, locked above on the THD

    free_table_share(&share);

    if (ha_err)
    {
      my_error(ER_GET_ERRNO, MYF(0), ha_err, hton_name(hton)->str);
      goto err;
    }
  }
  else
  {
    file= mysql_create_frm_image(thd, orig_db, orig_table_name, create_info,
                                 alter_info, create_table_mode, key_info,
                                 key_count, frm);
    /*
    TODO: remove this check of thd->is_error() (now it intercept
    errors in some val_*() methoids and bring some single place to
    such error interception).
    */
    if (!file || thd->is_error())
      goto err;
    if (rea_create_table(thd, frm, path, db->str, table_name->str, create_info,
                         file, frm_only))
      goto err;
  }

  create_info->table= 0;
  if (!frm_only && create_info->tmp_table())
  {
    TABLE *table= thd->create_and_open_tmp_table(create_info->db_type, frm,
                                                 path, db->str,
                                                 table_name->str, true,
                                                 false);

    if (!table)
    {
      (void) thd->rm_temporary_table(create_info->db_type, path);
      goto err;
    }

    if (is_trans != NULL)
      *is_trans= table->file->has_transactions();

    thd->thread_specific_used= TRUE;
    create_info->table= table;                  // Store pointer to table
  }
#ifdef WITH_PARTITION_STORAGE_ENGINE
  else if (thd->work_part_info && frm_only)
  {
    /*
      For partitioned tables we can't find some problems with table
      until table is opened. Therefore in order to disallow creation
      of corrupted tables we have to try to open table as the part
      of its creation process.
      In cases when both .FRM and SE part of table are created table
      is implicitly open in ha_create_table() call.
      In cases when we create .FRM without SE part we have to open
      table explicitly.
    */
    TABLE table;
    TABLE_SHARE share;

    init_tmp_table_share(thd, &share, db->str, 0, table_name->str, path);

    bool result= (open_table_def(thd, &share, GTS_TABLE) ||
                  open_table_from_share(thd, &share, &empty_clex_str, 0,
                                        (uint) READ_ALL, 0, &table, true));
    if (!result)
      (void) closefrm(&table);

    free_table_share(&share);

    if (result)
    {
      char frm_name[FN_REFLEN];
      strxnmov(frm_name, sizeof(frm_name), path, reg_ext, NullS);
      (void) mysql_file_delete(key_file_frm, frm_name, MYF(0));
      (void) file->ha_create_partitioning_metadata(path, NULL, CHF_DELETE_FLAG);
      goto err;
    }
  }
#endif
  
  error= 0;
err:
  THD_STAGE_INFO(thd, stage_after_create);
  delete file;
  DBUG_PRINT("exit", ("return: %d", error));
  DBUG_RETURN(error);

warn:
  error= -1;
  push_warning_printf(thd, Sql_condition::WARN_LEVEL_NOTE,
                      ER_TABLE_EXISTS_ERROR,
                      ER_THD(thd, ER_TABLE_EXISTS_ERROR),
                      alias->str);
  goto err;
}

/**
  Simple wrapper around create_table_impl() to be used
  in various version of CREATE TABLE statement.

  @result
    1 unspefied error
    2 error; Don't log create statement
    0 ok
    -1 Table was used with IF NOT EXISTS and table existed (warning, not error)
*/

int mysql_create_table_no_lock(THD *thd,
                               const LEX_CSTRING *db,
                               const LEX_CSTRING *table_name,
                               Table_specification_st *create_info,
                               Alter_info *alter_info, bool *is_trans,
                               int create_table_mode,
                               TABLE_LIST *table_list)
{
  KEY *not_used_1;
  uint not_used_2;
  int res;
  char path[FN_REFLEN + 1];
  LEX_CUSTRING frm= {0,0};

  if (create_info->tmp_table())
    build_tmptable_filename(thd, path, sizeof(path));
  else
  {
    int length;
    const LEX_CSTRING *alias= table_case_name(create_info, table_name);
    length= build_table_filename(path, sizeof(path) - 1, db->str, alias->str, "", 0);
    // Check if we hit FN_REFLEN bytes along with file extension.
    if (length+reg_ext_length > FN_REFLEN)
    {
      my_error(ER_IDENT_CAUSES_TOO_LONG_PATH, MYF(0), (int) sizeof(path)-1,
               path);
      return true;
    }
  }

  res= create_table_impl(thd, db, table_name, db, table_name, path,
                         *create_info, create_info,
                         alter_info, create_table_mode,
                         is_trans, &not_used_1, &not_used_2, &frm);
  my_free(const_cast<uchar*>(frm.str));

  if (!res && create_info->sequence)
  {
    /* Set create_info.table if temporary table */
    if (create_info->tmp_table())
      table_list->table= create_info->table;
    else
      table_list->table= 0;
    res= sequence_insert(thd, thd->lex, table_list);
    if (res)
    {
      DBUG_ASSERT(thd->is_error());
      /* Drop the table as it wasn't completely done */
      if (!mysql_rm_table_no_locks(thd, table_list, 1,
                                   create_info->tmp_table(),
                                   false, true /* Sequence*/,
                                   true /* Don't log_query */,
                                   true /* Don't free locks */ ))
      {
        /*
          From the user point of view, the table creation failed
          We return 2 to indicate that this statement doesn't have
          to be logged.
        */
        res= 2;
      }
    }
  }

  return res;
}

/**
  Implementation of SQLCOM_CREATE_TABLE.

  Take the metadata locks (including a shared lock on the affected
  schema) and create the table. Is written to be called from
  mysql_execute_command(), to which it delegates the common parts
  with other commands (i.e. implicit commit before and after,
  close of thread tables.
*/

bool mysql_create_table(THD *thd, TABLE_LIST *create_table,
                        Table_specification_st *create_info,
                        Alter_info *alter_info)
{
  bool is_trans= FALSE;
  bool result;
  int create_table_mode;
  TABLE_LIST *pos_in_locked_tables= 0;
  MDL_ticket *mdl_ticket= 0;
  DBUG_ENTER("mysql_create_table");

  DBUG_ASSERT(create_table == thd->lex->query_tables);

  /* Copy temporarily the statement flags to thd for lock_table_names() */
  uint save_thd_create_info_options= thd->lex->create_info.options;
  thd->lex->create_info.options|= create_info->options;

  /* Open or obtain an exclusive metadata lock on table being created  */
  result= open_and_lock_tables(thd, *create_info, create_table, FALSE, 0);

  thd->lex->create_info.options= save_thd_create_info_options;

  if (result)
  {
    /* is_error() may be 0 if table existed and we generated a warning */
    DBUG_RETURN(thd->is_error());
  }
  /* The following is needed only in case of lock tables */
  if ((create_info->table= create_table->table))
  {
    pos_in_locked_tables= create_info->table->pos_in_locked_tables;
    mdl_ticket= create_table->table->mdl_ticket;
  }
  
  /* Got lock. */
  DEBUG_SYNC(thd, "locked_table_name");

  if (alter_info->create_list.elements || alter_info->key_list.elements)
    create_table_mode= C_ORDINARY_CREATE;
  else
    create_table_mode= C_ASSISTED_DISCOVERY;

  if (!opt_explicit_defaults_for_timestamp)
    promote_first_timestamp_column(&alter_info->create_list);

  if (mysql_create_table_no_lock(thd, &create_table->db,
                                 &create_table->table_name, create_info,
                                 alter_info,
                                 &is_trans, create_table_mode,
                                 create_table) > 0)
  {
    result= 1;
    goto err;
  }

  /*
    Check if we are doing CREATE OR REPLACE TABLE under LOCK TABLES
    on a non temporary table
  */
  if (thd->locked_tables_mode && pos_in_locked_tables &&
      create_info->or_replace())
  {
    DBUG_ASSERT(thd->variables.option_bits & OPTION_TABLE_LOCK);
    /*
      Add back the deleted table and re-created table as a locked table
      This should always work as we have a meta lock on the table.
     */
    thd->locked_tables_list.add_back_last_deleted_lock(pos_in_locked_tables);
    if (thd->locked_tables_list.reopen_tables(thd, false))
    {
      thd->locked_tables_list.unlink_all_closed_tables(thd, NULL, 0);
      result= 1;
      goto err;
    }
    else
    {
      TABLE *table= pos_in_locked_tables->table;
      table->mdl_ticket->downgrade_lock(MDL_SHARED_NO_READ_WRITE);
    }
  }

err:
  /* In RBR we don't need to log CREATE TEMPORARY TABLE */
  if (thd->is_current_stmt_binlog_format_row() && create_info->tmp_table())
    DBUG_RETURN(result);

  if (create_info->tmp_table())
    thd->transaction.stmt.mark_created_temp_table();

  /* Write log if no error or if we already deleted a table */
  if (likely(!result) || thd->log_current_statement)
  {
    if (unlikely(result) && create_info->table_was_deleted &&
        pos_in_locked_tables)
    {
      /*
        Possible locked table was dropped. We should remove meta data locks
        associated with it and do UNLOCK_TABLES if no more locked tables.
      */
      thd->locked_tables_list.unlock_locked_table(thd, mdl_ticket);
    }
    else if (likely(!result) && create_info->tmp_table() && create_info->table)
    {
      /*
        Remember that tmp table creation was logged so that we know if
        we should log a delete of it.
      */
      create_info->table->s->table_creation_was_logged= 1;
    }
    if (unlikely(write_bin_log(thd, result ? FALSE : TRUE, thd->query(),
                               thd->query_length(), is_trans)))
      result= 1;
  }
  DBUG_RETURN(result);
}


/*
** Give the key name after the first field with an optional '_#' after
   @returns
    0        if keyname does not exists
    [1..)    index + 1 of duplicate key name
**/

static int
check_if_keyname_exists(const char *name, KEY *start, KEY *end)
{
  uint i= 1;
  for (KEY *key=start; key != end ; key++, i++)
    if (!my_strcasecmp(system_charset_info, name, key->name.str))
      return i;
  return 0;
}

/**
 Returns 1 if field name exists otherwise 0
*/
static bool
check_if_field_name_exists(const char *name, List<Create_field> * fields)
{
  Create_field *fld;
  List_iterator<Create_field>it(*fields);
  while ((fld = it++))
  {
    if (!my_strcasecmp(system_charset_info, fld->field_name.str, name))
      return 1;
  }
  return 0;
}

static char *
make_unique_key_name(THD *thd, const char *field_name,KEY *start,KEY *end)
{
  char buff[MAX_FIELD_NAME],*buff_end;

  if (!check_if_keyname_exists(field_name,start,end) &&
      my_strcasecmp(system_charset_info,field_name,primary_key_name))
    return (char*) field_name;			// Use fieldname
  buff_end=strmake(buff,field_name, sizeof(buff)-4);

  /*
    Only 3 chars + '\0' left, so need to limit to 2 digit
    This is ok as we can't have more than 100 keys anyway
  */
  for (uint i=2 ; i< 100; i++)
  {
    *buff_end= '_';
    int10_to_str(i, buff_end+1, 10);
    if (!check_if_keyname_exists(buff,start,end))
      return thd->strdup(buff);
  }
  return (char*) "not_specified";		// Should never happen
}

/**
   Make an unique name for constraints without a name
*/

static void make_unique_constraint_name(THD *thd, LEX_CSTRING *name,
                                        List<Virtual_column_info> *vcol,
                                        uint *nr)
{
  char buff[MAX_FIELD_NAME], *end;
  List_iterator_fast<Virtual_column_info> it(*vcol);

  end=strmov(buff, "CONSTRAINT_");
  for (;;)
  {
    Virtual_column_info *check;
    char *real_end= int10_to_str((*nr)++, end, 10);
    it.rewind();
    while ((check= it++))
    {
      if (check->name.str &&
          !my_strcasecmp(system_charset_info, buff, check->name.str))
        break;
    }
    if (!check)                                 // Found unique name
    {
      name->length= (size_t) (real_end - buff);
      name->str= thd->strmake(buff, name->length);
      return;
    }
  }
}

/**
  INVISIBLE_FULL are internally created. They are completely invisible
  to Alter command (Opposite of SYSTEM_INVISIBLE which throws an
  error when same name column is added by Alter). So in the case of when
  user added a same column name as of INVISIBLE_FULL , we change
  INVISIBLE_FULL column name.
*/
static const
char * make_unique_invisible_field_name(THD *thd, const char *field_name,
                        List<Create_field> *fields)
{
  if (!check_if_field_name_exists(field_name, fields))
    return field_name;
  char buff[MAX_FIELD_NAME], *buff_end;
  buff_end= strmake_buf(buff, field_name);
  if (buff_end - buff < 5)
    return NULL; // Should not happen

  for (uint i=1 ; i < 10000; i++)
  {
    char *real_end= int10_to_str(i, buff_end, 10);
    if (check_if_field_name_exists(buff, fields))
      continue;
    return (const char *)thd->strmake(buff, real_end - buff);
  }
  return NULL; //Should not happen
}

/****************************************************************************
** Alter a table definition
****************************************************************************/

bool operator!=(const MYSQL_TIME &lhs, const MYSQL_TIME &rhs)
{
  return lhs.year != rhs.year || lhs.month != rhs.month || lhs.day != rhs.day ||
         lhs.hour != rhs.hour || lhs.minute != rhs.minute ||
         lhs.second_part != rhs.second_part || lhs.neg != rhs.neg ||
         lhs.time_type != rhs.time_type;
}

/**
  Rename a table.

  @param base      The handlerton handle.
  @param old_db    The old database name.
  @param old_name  The old table name.
  @param new_db    The new database name.
  @param new_name  The new table name.
  @param flags     flags
                   FN_FROM_IS_TMP old_name is temporary.
                   FN_TO_IS_TMP   new_name is temporary.
                   NO_FRM_RENAME  Don't rename the FRM file
                                  but only the table in the storage engine.
                   NO_HA_TABLE    Don't rename table in engine.
                   NO_FK_CHECKS   Don't check FK constraints during rename.

  @return false    OK
  @return true     Error
*/

bool
mysql_rename_table(handlerton *base, const LEX_CSTRING *old_db,
                   const LEX_CSTRING *old_name, const LEX_CSTRING *new_db,
                   const LEX_CSTRING *new_name, uint flags)
{
  THD *thd= current_thd;
  char from[FN_REFLEN + 1], to[FN_REFLEN + 1],
    lc_from[FN_REFLEN + 1], lc_to[FN_REFLEN + 1];
  char *from_base= from, *to_base= to;
  char tmp_name[SAFE_NAME_LEN+1], tmp_db_name[SAFE_NAME_LEN+1];
  handler *file;
  int error=0;
  ulonglong save_bits= thd->variables.option_bits;
  int length;
  DBUG_ENTER("mysql_rename_table");
  DBUG_ASSERT(base);
  DBUG_PRINT("enter", ("old: '%s'.'%s'  new: '%s'.'%s'",
                       old_db->str, old_name->str, new_db->str, new_name->str));

  // Temporarily disable foreign key checks
  if (flags & NO_FK_CHECKS) 
    thd->variables.option_bits|= OPTION_NO_FOREIGN_KEY_CHECKS;

  file= get_new_handler((TABLE_SHARE*) 0, thd->mem_root, base);

  build_table_filename(from, sizeof(from) - 1, old_db->str, old_name->str, "",
                       flags & FN_FROM_IS_TMP);
  length= build_table_filename(to, sizeof(to) - 1, new_db->str, new_name->str, "",
                               flags & FN_TO_IS_TMP);
  // Check if we hit FN_REFLEN bytes along with file extension.
  if (length+reg_ext_length > FN_REFLEN)
  {
    my_error(ER_IDENT_CAUSES_TOO_LONG_PATH, MYF(0), (int) sizeof(to)-1, to);
    DBUG_RETURN(TRUE);
  }

  /*
    If lower_case_table_names == 2 (case-preserving but case-insensitive
    file system) and the storage is not HA_FILE_BASED, we need to provide
    a lowercase file name, but we leave the .frm in mixed case.
   */
  if (lower_case_table_names == 2 && file &&
      !(file->ha_table_flags() & HA_FILE_BASED))
  {
    strmov(tmp_name, old_name->str);
    my_casedn_str(files_charset_info, tmp_name);
    strmov(tmp_db_name, old_db->str);
    my_casedn_str(files_charset_info, tmp_db_name);

    build_table_filename(lc_from, sizeof(lc_from) - 1, tmp_db_name, tmp_name,
                         "", flags & FN_FROM_IS_TMP);
    from_base= lc_from;

    strmov(tmp_name, new_name->str);
    my_casedn_str(files_charset_info, tmp_name);
    strmov(tmp_db_name, new_db->str);
    my_casedn_str(files_charset_info, tmp_db_name);

    build_table_filename(lc_to, sizeof(lc_to) - 1, tmp_db_name, tmp_name, "",
                         flags & FN_TO_IS_TMP);
    to_base= lc_to;
  }

  if (flags & NO_HA_TABLE)
  {
    if (rename_file_ext(from,to,reg_ext))
      error= my_errno;
    (void) file->ha_create_partitioning_metadata(to, from, CHF_RENAME_FLAG);
  }
  else if (!file || likely(!(error=file->ha_rename_table(from_base, to_base))))
  {
    if (!(flags & NO_FRM_RENAME) && unlikely(rename_file_ext(from,to,reg_ext)))
    {
      error=my_errno;
      if (file)
      {
        if (error == ENOENT)
          error= 0; // this is ok if file->ha_rename_table() succeeded
        else
          file->ha_rename_table(to_base, from_base); // Restore old file name
      }
    }
  }
  delete file;

  if (error == HA_ERR_WRONG_COMMAND)
    my_error(ER_NOT_SUPPORTED_YET, MYF(0), "ALTER TABLE");
  else if (error ==  ENOTDIR)
    my_error(ER_BAD_DB_ERROR, MYF(0), new_db->str);
  else if (error)
    my_error(ER_ERROR_ON_RENAME, MYF(0), from, to, error);

  else if (!(flags & FN_IS_TMP))
    mysql_audit_rename_table(thd, old_db, old_name, new_db, new_name);

  /*
    Remove the old table share from the pfs table share array. The new table
    share will be created when the renamed table is first accessed.
   */
  if (likely(error == 0))
  {
    PSI_CALL_drop_table_share(flags & FN_FROM_IS_TMP,
                              old_db->str, (uint)old_db->length,
                              old_name->str, (uint)old_name->length);
  }

  // Restore options bits to the original value
  thd->variables.option_bits= save_bits;

  DBUG_RETURN(error != 0);
}


/*
  Create a table identical to the specified table

  SYNOPSIS
    mysql_create_like_table()
    thd		Thread object
    table       Table list element for target table
    src_table   Table list element for source table
    create_info Create info

  RETURN VALUES
    FALSE OK
    TRUE  error
*/

bool mysql_create_like_table(THD* thd, TABLE_LIST* table,
                             TABLE_LIST* src_table,
                             Table_specification_st *create_info)
{
  Table_specification_st local_create_info;
  TABLE_LIST *pos_in_locked_tables= 0;
  Alter_info local_alter_info;
  Alter_table_ctx local_alter_ctx; // Not used
  int res= 1;
  bool is_trans= FALSE;
  bool do_logging= FALSE;
  uint not_used;
  int create_res;
  DBUG_ENTER("mysql_create_like_table");

#ifdef WITH_WSREP
  if (WSREP_ON && !thd->wsrep_applier &&
      wsrep_create_like_table(thd, table, src_table, create_info))
    DBUG_RETURN(res);
#endif

  /*
    We the open source table to get its description in HA_CREATE_INFO
    and Alter_info objects. This also acquires a shared metadata lock
    on this table which ensures that no concurrent DDL operation will
    mess with it.
    Also in case when we create non-temporary table open_tables()
    call obtains an exclusive metadata lock on target table ensuring
    that we can safely perform table creation.
    Thus by holding both these locks we ensure that our statement is
    properly isolated from all concurrent operations which matter.
  */

  /* Copy temporarily the statement flags to thd for lock_table_names() */
  // QQ: is this really needed???
  uint save_thd_create_info_options= thd->lex->create_info.options;
  thd->lex->create_info.options|= create_info->options;
  res= open_tables(thd, &thd->lex->query_tables, &not_used, 0);
  thd->lex->create_info.options= save_thd_create_info_options;

  if (res)
  {
    /* is_error() may be 0 if table existed and we generated a warning */
    res= thd->is_error();
    goto err;
  }
  /* Ensure we don't try to create something from which we select from */
  if (create_info->or_replace() && !create_info->tmp_table())
  {
    TABLE_LIST *duplicate;
    if ((duplicate= unique_table(thd, table, src_table, 0)))
    {
      update_non_unique_table_error(src_table, "CREATE", duplicate);
      goto err;
    }
  }

  src_table->table->use_all_columns();

  DEBUG_SYNC(thd, "create_table_like_after_open");

  /*
    Fill Table_specification_st and Alter_info with the source table description.
    Set OR REPLACE and IF NOT EXISTS option as in the CREATE TABLE LIKE
    statement.
  */
  local_create_info.init(create_info->create_like_options());
  local_create_info.db_type= src_table->table->s->db_type();
  local_create_info.row_type= src_table->table->s->row_type;
  if (mysql_prepare_alter_table(thd, src_table->table, &local_create_info,
                                &local_alter_info, &local_alter_ctx))
    goto err;
#ifdef WITH_PARTITION_STORAGE_ENGINE
  /* Partition info is not handled by mysql_prepare_alter_table() call. */
  if (src_table->table->part_info)
    thd->work_part_info= src_table->table->part_info->get_clone(thd);
#endif

  /*
    Adjust description of source table before using it for creation of
    target table.

    Similarly to SHOW CREATE TABLE we ignore MAX_ROWS attribute of
    temporary table which represents I_S table.
  */
  if (src_table->schema_table)
    local_create_info.max_rows= 0;
  /* Replace type of source table with one specified in the statement. */
  local_create_info.options&= ~HA_LEX_CREATE_TMP_TABLE;
  local_create_info.options|= create_info->options;
  /* Reset auto-increment counter for the new table. */
  local_create_info.auto_increment_value= 0;
  /*
    Do not inherit values of DATA and INDEX DIRECTORY options from
    the original table. This is documented behavior.
  */
  local_create_info.data_file_name= local_create_info.index_file_name= NULL;

  if (src_table->table->versioned() &&
      local_create_info.vers_info.fix_create_like(local_alter_info, local_create_info,
                                                  *src_table, *table))
  {
    goto err;
  }

  /* The following is needed only in case of lock tables */
  if ((local_create_info.table= thd->lex->query_tables->table))
    pos_in_locked_tables= local_create_info.table->pos_in_locked_tables;    

  res= ((create_res=
         mysql_create_table_no_lock(thd, &table->db, &table->table_name,
                                    &local_create_info, &local_alter_info,
                                    &is_trans, C_ORDINARY_CREATE,
                                    table)) > 0);
  /* Remember to log if we deleted something */
  do_logging= thd->log_current_statement;
  if (res)
    goto err;

  /*
    Check if we are doing CREATE OR REPLACE TABLE under LOCK TABLES
    on a non temporary table
  */
  if (thd->locked_tables_mode && pos_in_locked_tables &&
      create_info->or_replace())
  {
    /*
      Add back the deleted table and re-created table as a locked table
      This should always work as we have a meta lock on the table.
     */
    thd->locked_tables_list.add_back_last_deleted_lock(pos_in_locked_tables);
    if (thd->locked_tables_list.reopen_tables(thd, false))
    {
      thd->locked_tables_list.unlink_all_closed_tables(thd, NULL, 0);
      res= 1;                                   // We got an error
    }
    else
    {
      /*
        Get pointer to the newly opened table. We need this to ensure we
        don't reopen the table when doing statment logging below.
      */
      table->table= pos_in_locked_tables->table;
      table->table->mdl_ticket->downgrade_lock(MDL_SHARED_NO_READ_WRITE);
    }
  }
  else
  {
    /*
      Ensure that we have an exclusive lock on target table if we are creating
      non-temporary table.
    */
    DBUG_ASSERT((create_info->tmp_table()) ||
                thd->mdl_context.is_lock_owner(MDL_key::TABLE, table->db.str,
                                               table->table_name.str,
                                               MDL_EXCLUSIVE));
  }

  DEBUG_SYNC(thd, "create_table_like_before_binlog");

  /*
    We have to write the query before we unlock the tables.
  */
  if (thd->is_current_stmt_binlog_disabled())
    goto err;

  if (thd->is_current_stmt_binlog_format_row())
  {
    /*
       Since temporary tables are not replicated under row-based
       replication, CREATE TABLE ... LIKE ... needs special
       treatement.  We have four cases to consider, according to the
       following decision table:

           ==== ========= ========= ==============================
           Case    Target    Source Write to binary log
           ==== ========= ========= ==============================
           1       normal    normal Original statement
           2       normal temporary Generated statement if the table
                                    was created.
           3    temporary    normal Nothing
           4    temporary temporary Nothing
           ==== ========= ========= ==============================
    */
    if (!(create_info->tmp_table()))
    {
      if (src_table->table->s->tmp_table)               // Case 2
      {
        char buf[2048];
        String query(buf, sizeof(buf), system_charset_info);
        query.length(0);  // Have to zero it since constructor doesn't
        Open_table_context ot_ctx(thd, MYSQL_OPEN_REOPEN |
                                  MYSQL_OPEN_IGNORE_KILLED);
        bool new_table= FALSE; // Whether newly created table is open.

        if (create_res != 0)
        {
          /*
            Table or view with same name already existed and we where using
            IF EXISTS. Continue without logging anything.
          */
          do_logging= 0;
          goto err;
        }
        if (!table->table)
        {
          TABLE_LIST::enum_open_strategy save_open_strategy;
          int open_res;
          /* Force the newly created table to be opened */
          save_open_strategy= table->open_strategy;
          table->open_strategy= TABLE_LIST::OPEN_NORMAL;

          /*
            In order for show_create_table() to work we need to open
            destination table if it is not already open (i.e. if it
            has not existed before). We don't need acquire metadata
            lock in order to do this as we already hold exclusive
            lock on this table. The table will be closed by
            close_thread_table() at the end of this branch.
          */
          open_res= open_table(thd, table, &ot_ctx);
          /* Restore */
          table->open_strategy= save_open_strategy;
          if (open_res)
          {
            res= 1;
            goto err;
          }
          new_table= TRUE;
        }
        /*
          We have to re-test if the table was a view as the view may not
          have been opened until just above.
        */
        if (!table->view)
        {
          /*
            After opening a MERGE table add the children to the query list of
            tables, so that children tables info can be used on "CREATE TABLE"
            statement generation by the binary log.
            Note that placeholders don't have the handler open.
          */
          if (table->table->file->extra(HA_EXTRA_ADD_CHILDREN_LIST))
            goto err;

          /*
            As the reference table is temporary and may not exist on slave, we must
            force the ENGINE to be present into CREATE TABLE.
          */
          create_info->used_fields|= HA_CREATE_USED_ENGINE;

          int result __attribute__((unused))=
            show_create_table(thd, table, &query, create_info, WITH_DB_NAME);

          DBUG_ASSERT(result == 0); // show_create_table() always return 0
          do_logging= FALSE;
          if (write_bin_log(thd, TRUE, query.ptr(), query.length()))
          {
            res= 1;
            do_logging= 0;
            goto err;
          }

          if (new_table)
          {
            DBUG_ASSERT(thd->open_tables == table->table);
            /*
              When opening the table, we ignored the locked tables
              (MYSQL_OPEN_GET_NEW_TABLE). Now we can close the table
              without risking to close some locked table.
            */
            close_thread_table(thd, &thd->open_tables);
          }
        }
      }
      else                                      // Case 1
        do_logging= TRUE;
    }
    /*
      Case 3 and 4 does nothing under RBR
    */
  }
  else
  {
    DBUG_PRINT("info",
               ("res: %d  tmp_table: %d  create_info->table: %p",
                res, create_info->tmp_table(), local_create_info.table));
    if (create_info->tmp_table())
    {
      thd->transaction.stmt.mark_created_temp_table();
      if (!res && local_create_info.table)
      {
        /*
          Remember that tmp table creation was logged so that we know if
          we should log a delete of it.
        */
        local_create_info.table->s->table_creation_was_logged= 1;
      }
    }
    do_logging= TRUE;
  }

err:
  if (do_logging)
  {
    if (res && create_info->table_was_deleted)
    {
      /*
        Table was not deleted. Original table was deleted.
        We have to log it.
      */
      log_drop_table(thd, &table->db, &table->table_name, create_info->tmp_table());
    }
    else if (res != 2)                         // Table was not dropped
    {
      if (write_bin_log(thd, res ? FALSE : TRUE, thd->query(),
                        thd->query_length(), is_trans))
      res= 1;
    }
  }

  DBUG_RETURN(res != 0);
}


/* table_list should contain just one table */
int mysql_discard_or_import_tablespace(THD *thd,
                                       TABLE_LIST *table_list,
                                       bool discard)
{
  Alter_table_prelocking_strategy alter_prelocking_strategy;
  int error;
  DBUG_ENTER("mysql_discard_or_import_tablespace");

  mysql_audit_alter_table(thd, table_list);

  /*
    Note that DISCARD/IMPORT TABLESPACE always is the only operation in an
    ALTER TABLE
  */

  THD_STAGE_INFO(thd, stage_discard_or_import_tablespace);

 /*
   We set this flag so that ha_innobase::open and ::external_lock() do
   not complain when we lock the table
 */
  thd->tablespace_op= TRUE;
  /*
    Adjust values of table-level and metadata which was set in parser
    for the case general ALTER TABLE.
  */
  table_list->mdl_request.set_type(MDL_EXCLUSIVE);
  table_list->lock_type= TL_WRITE;
  /* Do not open views. */
  table_list->required_type= TABLE_TYPE_NORMAL;

  if (open_and_lock_tables(thd, table_list, FALSE, 0,
                           &alter_prelocking_strategy))
  {
    thd->tablespace_op=FALSE;
    DBUG_RETURN(-1);
  }

  error= table_list->table->file->ha_discard_or_import_tablespace(discard);

  THD_STAGE_INFO(thd, stage_end);

  if (unlikely(error))
    goto err;

  /*
    The 0 in the call below means 'not in a transaction', which means
    immediate invalidation; that is probably what we wish here
  */
  query_cache_invalidate3(thd, table_list, 0);

  /* The ALTER TABLE is always in its own transaction */
  error= trans_commit_stmt(thd);
  if (unlikely(trans_commit_implicit(thd)))
    error=1;
  if (likely(!error))
    error= write_bin_log(thd, FALSE, thd->query(), thd->query_length());

err:
  thd->tablespace_op=FALSE;

  if (likely(error == 0))
  {
    my_ok(thd);
    DBUG_RETURN(0);
  }

  table_list->table->file->print_error(error, MYF(0));

  DBUG_RETURN(-1);
}


/**
  Check if key is a candidate key, i.e. a unique index with no index
  fields partial or nullable.
*/

static bool is_candidate_key(KEY *key)
{
  KEY_PART_INFO *key_part;
  KEY_PART_INFO *key_part_end= key->key_part + key->user_defined_key_parts;

  if (!(key->flags & HA_NOSAME) || (key->flags & HA_NULL_PART_KEY) ||
      (key->flags & HA_KEY_HAS_PART_KEY_SEG))
    return false;

  for (key_part= key->key_part; key_part < key_part_end; key_part++)
  {
    if (key_part->key_part_flag & HA_PART_KEY_SEG)
      return false;
  }
  return true;
}


/*
   Preparation for table creation

   SYNOPSIS
     handle_if_exists_option()
       thd                       Thread object.
       table                     The altered table.
       alter_info                List of columns and indexes to create

   DESCRIPTION
     Looks for the IF [NOT] EXISTS options, checks the states and remove items
     from the list if existing found.

   RETURN VALUES
     NONE
*/

static void
handle_if_exists_options(THD *thd, TABLE *table, Alter_info *alter_info)
{
  Field **f_ptr;
  DBUG_ENTER("handle_if_exists_option");

  /* Handle ADD COLUMN IF NOT EXISTS. */
  {
    List_iterator<Create_field> it(alter_info->create_list);
    Create_field *sql_field;

    while ((sql_field=it++))
    {
      if (!sql_field->create_if_not_exists || sql_field->change.str)
        continue;
      /*
         If there is a field with the same name in the table already,
         remove the sql_field from the list.
      */
      for (f_ptr=table->field; *f_ptr; f_ptr++)
      {
        if (lex_string_cmp(system_charset_info,
                           &sql_field->field_name,
                           &(*f_ptr)->field_name) == 0)
          goto drop_create_field;
      }
      {
        /*
          If in the ADD list there is a field with the same name,
          remove the sql_field from the list.
        */
        List_iterator<Create_field> chk_it(alter_info->create_list);
        Create_field *chk_field;
        while ((chk_field= chk_it++) && chk_field != sql_field)
        {
          if (lex_string_cmp(system_charset_info,
                             &sql_field->field_name,
                             &chk_field->field_name) == 0)
            goto drop_create_field;
        }
      }
      continue;
drop_create_field:
      push_warning_printf(thd, Sql_condition::WARN_LEVEL_NOTE,
                          ER_DUP_FIELDNAME, ER_THD(thd, ER_DUP_FIELDNAME),
                          sql_field->field_name.str);
      it.remove();
      if (alter_info->create_list.is_empty())
      {
        alter_info->flags&= ~ALTER_PARSER_ADD_COLUMN;
        if (alter_info->key_list.is_empty())
          alter_info->flags&= ~(ALTER_ADD_INDEX | ALTER_ADD_FOREIGN_KEY);
      }
    }
  }

  /* Handle MODIFY COLUMN IF EXISTS. */
  {
    List_iterator<Create_field> it(alter_info->create_list);
    Create_field *sql_field;

    while ((sql_field=it++))
    {
      if (!sql_field->create_if_not_exists || !sql_field->change.str)
        continue;
      /*
         If there is NO field with the same name in the table already,
         remove the sql_field from the list.
      */
      for (f_ptr=table->field; *f_ptr; f_ptr++)
      {
        if (lex_string_cmp(system_charset_info,
                           &sql_field->change,
                           &(*f_ptr)->field_name) == 0)
        {
          break;
        }
      }
      if (unlikely(*f_ptr == NULL))
      {
        push_warning_printf(thd, Sql_condition::WARN_LEVEL_NOTE,
                            ER_BAD_FIELD_ERROR,
                            ER_THD(thd, ER_BAD_FIELD_ERROR),
                            sql_field->change.str, table->s->table_name.str);
        it.remove();
        if (alter_info->create_list.is_empty())
        {
          alter_info->flags&= ~(ALTER_PARSER_ADD_COLUMN | ALTER_CHANGE_COLUMN);
          if (alter_info->key_list.is_empty())
            alter_info->flags&= ~ALTER_ADD_INDEX;
        }
      }
    }
  }

  /* Handle ALTER COLUMN IF EXISTS SET/DROP DEFAULT. */
  {
    List_iterator<Alter_column> it(alter_info->alter_list);
    Alter_column *acol;

    while ((acol=it++))
    {
      if (!acol->alter_if_exists)
        continue;
      /*
         If there is NO field with the same name in the table already,
         remove the acol from the list.
      */
      for (f_ptr=table->field; *f_ptr; f_ptr++)
      {
        if (my_strcasecmp(system_charset_info,
                           acol->name, (*f_ptr)->field_name.str) == 0)
          break;
      }
      if (unlikely(*f_ptr == NULL))
      {
        push_warning_printf(thd, Sql_condition::WARN_LEVEL_NOTE,
                            ER_BAD_FIELD_ERROR,
                            ER_THD(thd, ER_BAD_FIELD_ERROR),
                            acol->name, table->s->table_name.str);
        it.remove();
        if (alter_info->alter_list.is_empty())
        {
          alter_info->flags&= ~(ALTER_CHANGE_COLUMN_DEFAULT);
        }
      }
    }
  }

  /* Handle DROP COLUMN/KEY IF EXISTS. */
  {
    List_iterator<Alter_drop> drop_it(alter_info->drop_list);
    Alter_drop *drop;
    bool remove_drop;
    ulonglong left_flags= 0;
    while ((drop= drop_it++))
    {
      ulonglong cur_flag= 0;
      switch (drop->type) {
      case Alter_drop::COLUMN:
        cur_flag= ALTER_PARSER_DROP_COLUMN;
        break;
      case Alter_drop::FOREIGN_KEY:
        cur_flag= ALTER_DROP_FOREIGN_KEY;
        break;
      case Alter_drop::KEY:
        cur_flag= ALTER_DROP_INDEX;
        break;
      default:
        break;
      }
      if (!drop->drop_if_exists)
      {
        left_flags|= cur_flag;
        continue;
      }
      remove_drop= TRUE;
      if (drop->type == Alter_drop::COLUMN)
      {
        /*
           If there is NO field with that name in the table,
           remove the 'drop' from the list.
        */
        for (f_ptr=table->field; *f_ptr; f_ptr++)
        {
          if (my_strcasecmp(system_charset_info,
                            drop->name, (*f_ptr)->field_name.str) == 0)
          {
            remove_drop= FALSE;
            break;
          }
        }
      }
      else if (drop->type == Alter_drop::CHECK_CONSTRAINT)
      {
        for (uint i=table->s->field_check_constraints;
             i < table->s->table_check_constraints;
             i++)
        {
          if (my_strcasecmp(system_charset_info, drop->name,
                            table->check_constraints[i]->name.str) == 0)
          {
            remove_drop= FALSE;
            break;
          }
        }
      }
      else /* Alter_drop::KEY and Alter_drop::FOREIGN_KEY */
      {
        uint n_key;
        if (drop->type != Alter_drop::FOREIGN_KEY)
        {
          for (n_key=0; n_key < table->s->keys; n_key++)
          {
            if (my_strcasecmp(system_charset_info,
                              drop->name,
                              table->key_info[n_key].name.str) == 0)
            {
              remove_drop= FALSE;
              break;
            }
          }
        }
        else
        {
          List <FOREIGN_KEY_INFO> fk_child_key_list;
          FOREIGN_KEY_INFO *f_key;
          table->file->get_foreign_key_list(thd, &fk_child_key_list);
          List_iterator<FOREIGN_KEY_INFO> fk_key_it(fk_child_key_list);
          while ((f_key= fk_key_it++))
          {
            if (my_strcasecmp(system_charset_info, f_key->foreign_id->str,
                  drop->name) == 0)
            {
              remove_drop= FALSE;
              break;
            }
          }
        }
      }

      if (!remove_drop)
      {
        /*
          Check if the name appears twice in the DROP list.
        */
        List_iterator<Alter_drop> chk_it(alter_info->drop_list);
        Alter_drop *chk_drop;
        while ((chk_drop= chk_it++) && chk_drop != drop)
        {
          if (drop->type == chk_drop->type &&
              my_strcasecmp(system_charset_info,
                            drop->name, chk_drop->name) == 0)
          {
            remove_drop= TRUE;
            break;
          }
        }
      }

      if (remove_drop)
      {
        push_warning_printf(thd, Sql_condition::WARN_LEVEL_NOTE,
                            ER_CANT_DROP_FIELD_OR_KEY,
                            ER_THD(thd, ER_CANT_DROP_FIELD_OR_KEY),
                            drop->type_name(), drop->name);
        drop_it.remove();
      }
      else
        left_flags|= cur_flag;
    }
    /* Reset state to what's left in drop list */
    alter_info->flags&= ~(ALTER_PARSER_DROP_COLUMN |
                          ALTER_DROP_INDEX |
                          ALTER_DROP_FOREIGN_KEY);
    alter_info->flags|= left_flags;
  }

  /* ALTER TABLE ADD KEY IF NOT EXISTS */
  /* ALTER TABLE ADD FOREIGN KEY IF NOT EXISTS */
  {
    Key *key;
    List_iterator<Key> key_it(alter_info->key_list);
    uint n_key;
    const char *keyname= NULL;
    while ((key=key_it++))
    {
      if (!key->if_not_exists() && !key->or_replace())
        continue;

      /* Check if the table already has a PRIMARY KEY */
      bool dup_primary_key=
            key->type == Key::PRIMARY &&
            table->s->primary_key != MAX_KEY &&
            (keyname= table->s->key_info[table->s->primary_key].name.str) &&
            my_strcasecmp(system_charset_info, keyname, primary_key_name) == 0;
      if (dup_primary_key)
        goto remove_key;

      /* If the name of the key is not specified,     */
      /* let us check the name of the first key part. */
      if ((keyname= key->name.str) == NULL)
      {
        if (key->type == Key::PRIMARY)
          keyname= primary_key_name;
        else
        {
          List_iterator<Key_part_spec> part_it(key->columns);
          Key_part_spec *kp;
          if ((kp= part_it++))
            keyname= kp->field_name.str;
          if (keyname == NULL)
            continue;
        }
      }
      if (key->type != Key::FOREIGN_KEY)
      {
        for (n_key=0; n_key < table->s->keys; n_key++)
        {
          if (my_strcasecmp(system_charset_info,
                keyname, table->key_info[n_key].name.str) == 0)
          {
            goto remove_key;
          }
        }
      }
      else
      {
        List <FOREIGN_KEY_INFO> fk_child_key_list;
        FOREIGN_KEY_INFO *f_key;
        table->file->get_foreign_key_list(thd, &fk_child_key_list);
        List_iterator<FOREIGN_KEY_INFO> fk_key_it(fk_child_key_list);
        while ((f_key= fk_key_it++))
        {
          if (my_strcasecmp(system_charset_info, f_key->foreign_id->str,
                keyname) == 0)
            goto remove_key;
        }
      }

      {
        Key *chk_key;
        List_iterator<Key> chk_it(alter_info->key_list);
        const char *chkname;
        while ((chk_key=chk_it++) && chk_key != key)
        {
          if ((chkname= chk_key->name.str) == NULL)
          {
            List_iterator<Key_part_spec> part_it(chk_key->columns);
            Key_part_spec *kp;
            if ((kp= part_it++))
              chkname= kp->field_name.str;
            if (chkname == NULL)
              continue;
          }
          if (key->type == chk_key->type &&
              my_strcasecmp(system_charset_info, keyname, chkname) == 0)
            goto remove_key;
        }
      }
      continue;

remove_key:
      if (key->if_not_exists())
      {
        push_warning_printf(thd, Sql_condition::WARN_LEVEL_NOTE,
                            ER_DUP_KEYNAME, ER_THD(thd, dup_primary_key
                            ? ER_MULTIPLE_PRI_KEY : ER_DUP_KEYNAME), keyname);
        key_it.remove();
        if (key->type == Key::FOREIGN_KEY)
        {
          /* ADD FOREIGN KEY appends two items. */
          key_it.remove();
        }
        if (alter_info->key_list.is_empty())
          alter_info->flags&= ~(ALTER_ADD_INDEX | ALTER_ADD_FOREIGN_KEY);
      }
      else
      {
        DBUG_ASSERT(key->or_replace());
        Alter_drop::drop_type type= (key->type == Key::FOREIGN_KEY) ?
          Alter_drop::FOREIGN_KEY : Alter_drop::KEY;
        Alter_drop *ad= new Alter_drop(type, key->name.str, FALSE);
        if (ad != NULL)
        {
          // Adding the index into the drop list for replacing
          alter_info->flags |= ALTER_DROP_INDEX;
          alter_info->drop_list.push_back(ad, thd->mem_root);
        }
      }
    }
  }

#ifdef WITH_PARTITION_STORAGE_ENGINE
  partition_info *tab_part_info= table->part_info;
  thd->work_part_info= thd->lex->part_info;
  if (tab_part_info)
  {
    /* ALTER TABLE ADD PARTITION IF NOT EXISTS */
    if ((alter_info->partition_flags & ALTER_PARTITION_ADD) &&
        thd->lex->create_info.if_not_exists())
    {
      partition_info *alt_part_info= thd->lex->part_info;
      if (alt_part_info)
      {
        List_iterator<partition_element> new_part_it(alt_part_info->partitions);
        partition_element *pe;
        while ((pe= new_part_it++))
        {
          if (!tab_part_info->has_unique_name(pe))
          {
            push_warning_printf(thd, Sql_condition::WARN_LEVEL_NOTE,
                                ER_SAME_NAME_PARTITION,
                                ER_THD(thd, ER_SAME_NAME_PARTITION),
                                pe->partition_name);
            alter_info->partition_flags&= ~ALTER_PARTITION_ADD;
            thd->work_part_info= NULL;
            break;
          }
        }
      }
    }
    /* ALTER TABLE DROP PARTITION IF EXISTS */
    if ((alter_info->partition_flags & ALTER_PARTITION_DROP) &&
        thd->lex->if_exists())
    {
      List_iterator<const char> names_it(alter_info->partition_names);
      const char *name;

      while ((name= names_it++))
      {
        List_iterator<partition_element> part_it(tab_part_info->partitions);
        partition_element *part_elem;
        while ((part_elem= part_it++))
        {
          if (my_strcasecmp(system_charset_info,
                              part_elem->partition_name, name) == 0)
            break;
        }
        if (!part_elem)
        {
          push_warning_printf(thd, Sql_condition::WARN_LEVEL_NOTE,
                              ER_DROP_PARTITION_NON_EXISTENT,
                              ER_THD(thd, ER_DROP_PARTITION_NON_EXISTENT),
                              "DROP");
          names_it.remove();
        }
      }
      if (alter_info->partition_names.elements == 0)
        alter_info->partition_flags&= ~ALTER_PARTITION_DROP;
    }
  }
#endif /*WITH_PARTITION_STORAGE_ENGINE*/

  /* ADD CONSTRAINT IF NOT EXISTS. */
  {
    List_iterator<Virtual_column_info> it(alter_info->check_constraint_list);
    Virtual_column_info *check;
    TABLE_SHARE *share= table->s;
    uint c;
    while ((check=it++))
    {
      if (!(check->flags & Alter_info::CHECK_CONSTRAINT_IF_NOT_EXISTS) &&
          check->name.length)
        continue;
      check->flags= 0;
      for (c= share->field_check_constraints;
           c < share->table_check_constraints ; c++)
      {
        Virtual_column_info *dup= table->check_constraints[c];
        if (dup->name.length == check->name.length &&
            lex_string_cmp(system_charset_info,
                           &check->name, &dup->name) == 0)
        {
          push_warning_printf(thd, Sql_condition::WARN_LEVEL_NOTE,
            ER_DUP_CONSTRAINT_NAME, ER_THD(thd, ER_DUP_CONSTRAINT_NAME),
            "CHECK", check->name.str);
          it.remove();
          if (alter_info->check_constraint_list.elements == 0)
            alter_info->flags&= ~ALTER_ADD_CHECK_CONSTRAINT;

          break;
        }
      }
    }
  }

  DBUG_VOID_RETURN;
}


/**
  Get Create_field object for newly created table by field index.

  @param alter_info  Alter_info describing newly created table.
  @param idx         Field index.
*/

static Create_field *get_field_by_index(Alter_info *alter_info, uint idx)
{
  List_iterator_fast<Create_field> field_it(alter_info->create_list);
  uint field_idx= 0;
  Create_field *field;

  while ((field= field_it++) && field_idx < idx)
  { field_idx++; }

  return field;
}


static int compare_uint(const uint *s, const uint *t)
{
  return (*s < *t) ? -1 : ((*s > *t) ? 1 : 0);
}


/**
   Compare original and new versions of a table and fill Alter_inplace_info
   describing differences between those versions.

   @param          thd                Thread
   @param          table              The original table.
   @param          varchar            Indicates that new definition has new
                                      VARCHAR column.
   @param[in/out]  ha_alter_info      Data structure which already contains
                                      basic information about create options,
                                      field and keys for the new version of
                                      table and which should be completed with
                                      more detailed information needed for
                                      in-place ALTER.

   First argument 'table' contains information of the original
   table, which includes all corresponding parts that the new
   table has in arguments create_list, key_list and create_info.

   Compare the changes between the original and new table definitions.
   The result of this comparison is then passed to SE which determines
   whether it can carry out these changes in-place.

   Mark any changes detected in the ha_alter_flags.
   We generally try to specify handler flags only if there are real
   changes. But in cases when it is cumbersome to determine if some
   attribute has really changed we might choose to set flag
   pessimistically, for example, relying on parser output only.

   If there are no data changes, but index changes, 'index_drop_buffer'
   and/or 'index_add_buffer' are populated with offsets into
   table->key_info or key_info_buffer respectively for the indexes
   that need to be dropped and/or (re-)created.

   Note that this function assumes that it is OK to change Alter_info
   and HA_CREATE_INFO which it gets. It is caller who is responsible
   for creating copies for this structures if he needs them unchanged.

   @retval true  error
   @retval false success
*/

static bool fill_alter_inplace_info(THD *thd, TABLE *table, bool varchar,
                                    Alter_inplace_info *ha_alter_info)
{
  Field **f_ptr, *field, *old_field;
  List_iterator_fast<Create_field> new_field_it;
  Create_field *new_field;
  KEY_PART_INFO *key_part, *new_part;
  KEY_PART_INFO *end;
  Alter_info *alter_info= ha_alter_info->alter_info;
  DBUG_ENTER("fill_alter_inplace_info");
  DBUG_PRINT("info", ("alter_info->flags: %llu", alter_info->flags));

  /* Allocate result buffers. */
  if (! (ha_alter_info->index_drop_buffer=
          (KEY**) thd->alloc(sizeof(KEY*) * table->s->keys)) ||
      ! (ha_alter_info->index_add_buffer=
          (uint*) thd->alloc(sizeof(uint) *
                            alter_info->key_list.elements)))
    DBUG_RETURN(true);

  /*
    Copy parser flags, but remove some flags that handlers doesn't
    need to care about (old engines may not ignore these parser flags).
    ALTER_RENAME_COLUMN is replaced by ALTER_COLUMN_NAME.
    ALTER_CHANGE_COLUMN_DEFAULT is replaced by ALTER_CHANGE_COLUMN
    ALTER_PARSE_ADD_COLUMN, ALTER_PARSE_DROP_COLUMN, ALTER_ADD_INDEX and
    ALTER_DROP_INDEX are replaced with versions that have higher granuality.
  */

  alter_table_operations flags_to_remove=
      ALTER_ADD_INDEX | ALTER_DROP_INDEX | ALTER_PARSER_ADD_COLUMN |
      ALTER_PARSER_DROP_COLUMN | ALTER_COLUMN_ORDER | ALTER_RENAME_COLUMN |
      ALTER_CHANGE_COLUMN;

  if (!table->file->native_versioned())
    flags_to_remove|= ALTER_COLUMN_UNVERSIONED;

  ha_alter_info->handler_flags|= (alter_info->flags & ~flags_to_remove);
  /*
    Comparing new and old default values of column is cumbersome.
    So instead of using such a comparison for detecting if default
    has really changed we rely on flags set by parser to get an
    approximate value for storage engine flag.
  */
  if (alter_info->flags & ALTER_CHANGE_COLUMN)
    ha_alter_info->handler_flags|= ALTER_COLUMN_DEFAULT;

  /*
    If we altering table with old VARCHAR fields we will be automatically
    upgrading VARCHAR column types.
  */
  if (table->s->frm_version < FRM_VER_TRUE_VARCHAR && varchar)
    ha_alter_info->handler_flags|=  ALTER_STORED_COLUMN_TYPE;

  DBUG_PRINT("info", ("handler_flags: %llu", ha_alter_info->handler_flags));

  /*
    Go through fields in old version of table and detect changes to them.
    We don't want to rely solely on Alter_info flags for this since:
    a) new definition of column can be fully identical to the old one
       despite the fact that this column is mentioned in MODIFY clause.
    b) even if new column type differs from its old column from metadata
       point of view, it might be identical from storage engine point
       of view (e.g. when ENUM('a','b') is changed to ENUM('a','b',c')).
    c) flags passed to storage engine contain more detailed information
       about nature of changes than those provided from parser.
  */
  bool maybe_alter_vcol= false;
  uint field_stored_index= 0;
  for (f_ptr= table->field; (field= *f_ptr); f_ptr++,
                               field_stored_index+= field->stored_in_db())
  {
    /* Clear marker for renamed or dropped field
    which we are going to set later. */
    field->flags&= ~(FIELD_IS_RENAMED | FIELD_IS_DROPPED);

    /* Use transformed info to evaluate flags for storage engine. */
    uint new_field_index= 0, new_field_stored_index= 0;
    new_field_it.init(alter_info->create_list);
    while ((new_field= new_field_it++))
    {
      if (new_field->field == field)
        break;
      new_field_index++;
      new_field_stored_index+= new_field->stored_in_db();
    }

    if (new_field)
    {
      /* Field is not dropped. Evaluate changes bitmap for it. */

      /*
        Check if type of column has changed to some incompatible type.
      */
      uint is_equal= field->is_equal(new_field);
      switch (is_equal)
      {
      case IS_EQUAL_NO:
        /* New column type is incompatible with old one. */
        if (field->stored_in_db())
          ha_alter_info->handler_flags|= ALTER_STORED_COLUMN_TYPE;
        else
          ha_alter_info->handler_flags|= ALTER_VIRTUAL_COLUMN_TYPE;
        if (table->s->tmp_table == NO_TMP_TABLE)
        {
          delete_statistics_for_column(thd, table, field);
          KEY *key_info= table->key_info; 
          for (uint i=0; i < table->s->keys; i++, key_info++)
          {
            if (field->part_of_key.is_set(i))
            {
              uint key_parts= table->actual_n_key_parts(key_info);
              for (uint j= 0; j < key_parts; j++)
              {
                if (key_info->key_part[j].fieldnr-1 == field->field_index)
                {
                  delete_statistics_for_index(thd, table, key_info,
                                       j >= key_info->user_defined_key_parts);
                  break;
                }
              }           
            }
          }      
        }
        break;
      case IS_EQUAL_YES:
        /*
          New column is the same as the old one or the fully compatible with
          it (for example, ENUM('a','b') was changed to ENUM('a','b','c')).
          Such a change if any can ALWAYS be carried out by simply updating
          data-dictionary without even informing storage engine.
          No flag is set in this case.
        */
        break;
      case IS_EQUAL_PACK_LENGTH:
        /*
          New column type differs from the old one, but has compatible packed
          data representation. Depending on storage engine, such a change can
          be carried out by simply updating data dictionary without changing
          actual data (for example, VARCHAR(300) is changed to VARCHAR(400)).
        */
        ha_alter_info->handler_flags|= ALTER_COLUMN_EQUAL_PACK_LENGTH;
        break;
      default:
        DBUG_ASSERT(0);
        /* Safety. */
        ha_alter_info->handler_flags|= ALTER_STORED_COLUMN_TYPE;
      }

      if (field->vcol_info || new_field->vcol_info)
      {
        /* base <-> virtual or stored <-> virtual */
        if (field->stored_in_db() != new_field->stored_in_db())
          ha_alter_info->handler_flags|= ( ALTER_STORED_COLUMN_TYPE |
                                           ALTER_VIRTUAL_COLUMN_TYPE);
        if (field->vcol_info && new_field->vcol_info)
        {
          bool value_changes= is_equal == IS_EQUAL_NO;
          alter_table_operations alter_expr;
          if (field->stored_in_db())
            alter_expr= ALTER_STORED_GCOL_EXPR;
          else
            alter_expr= ALTER_VIRTUAL_GCOL_EXPR;
          if (!field->vcol_info->is_equal(new_field->vcol_info))
          {
            ha_alter_info->handler_flags|= alter_expr;
            value_changes= true;
          }

          if ((ha_alter_info->handler_flags & ALTER_COLUMN_DEFAULT)
              && !(ha_alter_info->handler_flags & alter_expr))
          { /*
              a DEFAULT value of a some column was changed.  see if this vcol
              uses DEFAULT() function. The check is kind of expensive, so don't
              do it if ALTER_COLUMN_VCOL is already set.
            */
            if (field->vcol_info->expr->walk(
                                 &Item::check_func_default_processor, 0, 0))
            {
              ha_alter_info->handler_flags|= alter_expr;
              value_changes= true;
            }
          }

          if (field->vcol_info->is_in_partitioning_expr() ||
              field->flags & PART_KEY_FLAG)
          {
            if (value_changes)
              ha_alter_info->handler_flags|= ALTER_COLUMN_VCOL;
            else
              maybe_alter_vcol= true;
          }
        }
        else /* base <-> stored */
          ha_alter_info->handler_flags|= ALTER_STORED_COLUMN_TYPE;
      }

      /* Check if field was renamed */
      if (lex_string_cmp(system_charset_info, &field->field_name,
                         &new_field->field_name))
      {
        field->flags|= FIELD_IS_RENAMED;
        ha_alter_info->handler_flags|= ALTER_COLUMN_NAME;
        rename_column_in_stat_tables(thd, table, field,
                                     new_field->field_name.str);
      }

      /* Check that NULL behavior is same for old and new fields */
      if ((new_field->flags & NOT_NULL_FLAG) !=
          (uint) (field->flags & NOT_NULL_FLAG))
      {
        if (new_field->flags & NOT_NULL_FLAG)
          ha_alter_info->handler_flags|= ALTER_COLUMN_NOT_NULLABLE;
        else
          ha_alter_info->handler_flags|= ALTER_COLUMN_NULLABLE;
      }

      /*
        We do not detect changes to default values in this loop.
        See comment above for more details.
      */

      /*
        Detect changes in column order.
      */
      if (field->stored_in_db())
      {
        if (field_stored_index != new_field_stored_index)
          ha_alter_info->handler_flags|= ALTER_STORED_COLUMN_ORDER;
      }
      else
      {
        if (field->field_index != new_field_index)
          ha_alter_info->handler_flags|= ALTER_VIRTUAL_COLUMN_ORDER;
      }

      /* Detect changes in storage type of column */
      if (new_field->field_storage_type() != field->field_storage_type())
        ha_alter_info->handler_flags|= ALTER_COLUMN_STORAGE_TYPE;

      /* Detect changes in column format of column */
      if (new_field->column_format() != field->column_format())
        ha_alter_info->handler_flags|= ALTER_COLUMN_COLUMN_FORMAT;

      if (engine_options_differ(field->option_struct, new_field->option_struct,
                                table->file->ht->field_options))
      {
        ha_alter_info->handler_flags|= ALTER_COLUMN_OPTION;
        ha_alter_info->create_info->fields_option_struct[f_ptr - table->field]=
          new_field->option_struct;
      }

    }
    else
    {
      // Field is not present in new version of table and therefore was dropped.
      field->flags|= FIELD_IS_DROPPED;
      if (field->stored_in_db())
        ha_alter_info->handler_flags|= ALTER_DROP_STORED_COLUMN;
      else
        ha_alter_info->handler_flags|= ALTER_DROP_VIRTUAL_COLUMN;
    }
  }

  if (maybe_alter_vcol)
  {
    /*
      What if one of the normal columns was altered and it was part of the some
      virtual column expression?  Currently we don't detect this correctly
      (FIXME), so let's just say that a vcol *might* be affected if any other
      column was altered.
    */
    if (ha_alter_info->handler_flags & (ALTER_STORED_COLUMN_TYPE |
                                        ALTER_VIRTUAL_COLUMN_TYPE |
                                        ALTER_COLUMN_NOT_NULLABLE |
                                        ALTER_COLUMN_OPTION))
      ha_alter_info->handler_flags|= ALTER_COLUMN_VCOL;
  }

  new_field_it.init(alter_info->create_list);
  while ((new_field= new_field_it++))
  {
    if (! new_field->field)
    {
      // Field is not present in old version of table and therefore was added.
      if (new_field->vcol_info)
      {
        if (new_field->stored_in_db())
          ha_alter_info->handler_flags|= ALTER_ADD_STORED_GENERATED_COLUMN;
        else
          ha_alter_info->handler_flags|= ALTER_ADD_VIRTUAL_COLUMN;
      }
      else
        ha_alter_info->handler_flags|= ALTER_ADD_STORED_BASE_COLUMN;
    }
  }

  /*
    Go through keys and check if the original ones are compatible
    with new table.
  */
  uint old_field_len= 0;
  KEY *table_key;
  KEY *table_key_end= table->key_info + table->s->keys;
  KEY *new_key;
  KEY *new_key_end=
    ha_alter_info->key_info_buffer + ha_alter_info->key_count;
  /*
    Primary key index for the new table
  */
  const KEY* const new_pk= (ha_alter_info->key_count > 0 &&
                            (!my_strcasecmp(system_charset_info,
                                ha_alter_info->key_info_buffer->name.str,
                                primary_key_name) ||
                            is_candidate_key(ha_alter_info->key_info_buffer))) ?
                           ha_alter_info->key_info_buffer : NULL;
  const KEY *const old_pk= table->s->primary_key == MAX_KEY ? NULL :
                           table->key_info + table->s->primary_key;

  DBUG_PRINT("info", ("index count old: %d  new: %d",
                      table->s->keys, ha_alter_info->key_count));

  /*
    Step through all keys of the old table and search matching new keys.
  */
  ha_alter_info->index_drop_count= 0;
  ha_alter_info->index_add_count= 0;
  for (table_key= table->key_info; table_key < table_key_end; table_key++)
  {
    /* Search a new key with the same name. */
    for (new_key= ha_alter_info->key_info_buffer;
         new_key < new_key_end;
         new_key++)
    {
      if (!lex_string_cmp(system_charset_info, &table_key->name,
                          &new_key->name))
        break;
    }
    if (new_key >= new_key_end)
    {
      /* Key not found. Add the key to the drop buffer. */
      ha_alter_info->index_drop_buffer
        [ha_alter_info->index_drop_count++]=
        table_key;
      DBUG_PRINT("info", ("index dropped: '%s'", table_key->name.str));
      continue;
    }

    /* Check that the key types are compatible between old and new tables. */
    if ((table_key->algorithm != new_key->algorithm) ||
        ((table_key->flags & HA_KEYFLAG_MASK) !=
         (new_key->flags & HA_KEYFLAG_MASK)) ||
        (table_key->user_defined_key_parts !=
         new_key->user_defined_key_parts))
      goto index_changed;

    if (table_key->block_size != new_key->block_size)
      goto index_changed;

    if (engine_options_differ(table_key->option_struct, new_key->option_struct,
                              table->file->ht->index_options))
      goto index_changed;

    /*
      Check that the key parts remain compatible between the old and
      new tables.
    */
    end= table_key->key_part + table_key->user_defined_key_parts;
    for (key_part= table_key->key_part, new_part= new_key->key_part;
         key_part < end;
         key_part++, new_part++)
    {
      new_field= get_field_by_index(alter_info, new_part->fieldnr);
      old_field= table->field[key_part->fieldnr - 1];
      /*
        If there is a change in index length due to column expansion
        like varchar(X) changed to varchar(X + N) and has a compatible
        packed data representation, we mark it for fast/INPLACE change
        in index definition. InnoDB supports INPLACE for this cases

        Key definition has changed if we are using a different field or
        if the user key part length is different.
      */
      old_field_len= old_field->pack_length();

      if (old_field->type() == MYSQL_TYPE_VARCHAR)
      {
        old_field_len= (old_field->pack_length()
                        - ((Field_varstring*) old_field)->length_bytes);
      }

      if (key_part->length == old_field_len &&
          key_part->length < new_part->length &&
	  (key_part->field->is_equal((Create_field*) new_field)
           == IS_EQUAL_PACK_LENGTH))
      {
        ha_alter_info->handler_flags |= ALTER_COLUMN_INDEX_LENGTH;
      }
      else if (key_part->length != new_part->length)
        goto index_changed;

      /*
        For prefix keys KEY_PART_INFO::field points to cloned Field
        object with adjusted length. So below we have to check field
        indexes instead of simply comparing pointers to Field objects.
      */
      if (! new_field->field ||
          new_field->field->field_index != key_part->fieldnr - 1)
        goto index_changed;
    }

    /*
      Rebuild the index if following condition get satisfied:

      (i) Old table doesn't have primary key, new table has it and vice-versa
      (ii) Primary key changed to another existing index
    */
    if ((new_key == new_pk) != (table_key == old_pk))
      goto index_changed;

    /* Check that key comment is not changed. */
    if (table_key->comment.length != new_key->comment.length ||
        (table_key->comment.length &&
         memcmp(table_key->comment.str, new_key->comment.str,
                table_key->comment.length) != 0))
      goto index_changed;

    continue;

  index_changed:
    /* Key modified. Add the key / key offset to both buffers. */
    ha_alter_info->index_drop_buffer
      [ha_alter_info->index_drop_count++]=
      table_key;
    ha_alter_info->index_add_buffer
      [ha_alter_info->index_add_count++]=
      (uint)(new_key - ha_alter_info->key_info_buffer);
    /* Mark all old fields which are used in newly created index. */
    DBUG_PRINT("info", ("index changed: '%s'", table_key->name.str));
  }
  /*end of for (; table_key < table_key_end;) */

  /*
    Step through all keys of the new table and find matching old keys.
  */
  for (new_key= ha_alter_info->key_info_buffer;
       new_key < new_key_end;
       new_key++)
  {
    /* Search an old key with the same name. */
    for (table_key= table->key_info; table_key < table_key_end; table_key++)
    {
      if (!lex_string_cmp(system_charset_info, &table_key->name,
                          &new_key->name))
        break;
    }
    if (table_key >= table_key_end)
    {
      /* Key not found. Add the offset of the key to the add buffer. */
      ha_alter_info->index_add_buffer
        [ha_alter_info->index_add_count++]=
        (uint)(new_key - ha_alter_info->key_info_buffer);
      DBUG_PRINT("info", ("index added: '%s'", new_key->name.str));
    }
    else
      ha_alter_info->create_info->indexes_option_struct[table_key - table->key_info]=
        new_key->option_struct;
  }

  /*
    Sort index_add_buffer according to how key_info_buffer is sorted.
    I.e. with primary keys first - see sort_keys().
  */
  my_qsort(ha_alter_info->index_add_buffer,
           ha_alter_info->index_add_count,
           sizeof(uint), (qsort_cmp) compare_uint);

  /* Now let us calculate flags for storage engine API. */

  /* Figure out what kind of indexes we are dropping. */
  KEY **dropped_key;
  KEY **dropped_key_end= ha_alter_info->index_drop_buffer +
                         ha_alter_info->index_drop_count;

  for (dropped_key= ha_alter_info->index_drop_buffer;
       dropped_key < dropped_key_end; dropped_key++)
  {
    table_key= *dropped_key;

    if (table_key->flags & HA_NOSAME)
    {
      if (table_key == old_pk)
        ha_alter_info->handler_flags|= ALTER_DROP_PK_INDEX;
      else
        ha_alter_info->handler_flags|= ALTER_DROP_UNIQUE_INDEX;
    }
    else
      ha_alter_info->handler_flags|= ALTER_DROP_NON_UNIQUE_NON_PRIM_INDEX;
  }

  /* Now figure out what kind of indexes we are adding. */
  for (uint add_key_idx= 0; add_key_idx < ha_alter_info->index_add_count; add_key_idx++)
  {
    new_key= ha_alter_info->key_info_buffer + ha_alter_info->index_add_buffer[add_key_idx];

    if (new_key->flags & HA_NOSAME)
    {
      if (new_key == new_pk)
        ha_alter_info->handler_flags|= ALTER_ADD_PK_INDEX;
      else
        ha_alter_info->handler_flags|= ALTER_ADD_UNIQUE_INDEX;
    }
    else
      ha_alter_info->handler_flags|= ALTER_ADD_NON_UNIQUE_NON_PRIM_INDEX;
  }

  DBUG_PRINT("exit", ("handler_flags: %llu", ha_alter_info->handler_flags));
  DBUG_RETURN(false);
}


/**
  Mark fields participating in newly added indexes in TABLE object which
  corresponds to new version of altered table.

  @param ha_alter_info  Alter_inplace_info describing in-place ALTER.
  @param altered_table  TABLE object for new version of TABLE in which
                        fields should be marked.
*/

static void update_altered_table(const Alter_inplace_info &ha_alter_info,
                                 TABLE *altered_table)
{
  uint field_idx, add_key_idx;
  KEY *key;
  KEY_PART_INFO *end, *key_part;

  /*
    Clear marker for all fields, as we are going to set it only
    for fields which participate in new indexes.
  */
  for (field_idx= 0; field_idx < altered_table->s->fields; ++field_idx)
    altered_table->field[field_idx]->flags&= ~FIELD_IN_ADD_INDEX;

  /*
    Go through array of newly added indexes and mark fields
    participating in them.
  */
  for (add_key_idx= 0; add_key_idx < ha_alter_info.index_add_count;
       add_key_idx++)
  {
    key= ha_alter_info.key_info_buffer +
         ha_alter_info.index_add_buffer[add_key_idx];

    end= key->key_part + key->user_defined_key_parts;
    for (key_part= key->key_part; key_part < end; key_part++)
      altered_table->field[key_part->fieldnr]->flags|= FIELD_IN_ADD_INDEX;
  }
}


/**
  Compare two tables to see if their metadata are compatible.
  One table specified by a TABLE instance, the other using Alter_info
  and HA_CREATE_INFO.

  @param[in]  table          The first table.
  @param[in]  alter_info     Alter options, fields and keys for the
                             second table.
  @param[in]  create_info    Create options for the second table.
  @param[out] metadata_equal Result of comparison.

  @retval true   error
  @retval false  success
*/

bool mysql_compare_tables(TABLE *table,
                          Alter_info *alter_info,
                          HA_CREATE_INFO *create_info,
                          bool *metadata_equal)
{
  DBUG_ENTER("mysql_compare_tables");

  uint changes= IS_EQUAL_NO;
  uint key_count;
  List_iterator_fast<Create_field> tmp_new_field_it;
  THD *thd= table->in_use;
  *metadata_equal= false;

  /*
    Create a copy of alter_info.
    To compare definitions, we need to "prepare" the definition - transform it
    from parser output to a format that describes the table layout (all column
    defaults are initialized, duplicate columns are removed). This is done by
    mysql_prepare_create_table.  Unfortunately, mysql_prepare_create_table
    performs its transformations "in-place", that is, modifies the argument.
    Since we would like to keep mysql_compare_tables() idempotent (not altering
    any of the arguments) we create a copy of alter_info here and pass it to
    mysql_prepare_create_table, then use the result to compare the tables, and
    then destroy the copy.
  */
  Alter_info tmp_alter_info(*alter_info, thd->mem_root);
  uint db_options= 0; /* not used */
  KEY *key_info_buffer= NULL;

  /* Create the prepared information. */
  int create_table_mode= table->s->tmp_table == NO_TMP_TABLE ?
                           C_ORDINARY_CREATE : C_ALTER_TABLE;
  if (mysql_prepare_create_table(thd, create_info, &tmp_alter_info,
                                 &db_options, table->file, &key_info_buffer,
                                 &key_count, create_table_mode))
    DBUG_RETURN(1);

  /* Some very basic checks. */
  if (table->s->fields != alter_info->create_list.elements ||
      table->s->db_type() != create_info->db_type ||
      table->s->tmp_table ||
      (table->s->row_type != create_info->row_type))
    DBUG_RETURN(false);

  /* Go through fields and check if they are compatible. */
  tmp_new_field_it.init(tmp_alter_info.create_list);
  for (Field **f_ptr= table->field; *f_ptr; f_ptr++)
  {
    Field *field= *f_ptr;
    Create_field *tmp_new_field= tmp_new_field_it++;

    /* Check that NULL behavior is the same. */
    if ((tmp_new_field->flags & NOT_NULL_FLAG) !=
	(uint) (field->flags & NOT_NULL_FLAG))
      DBUG_RETURN(false);

    /*
      mysql_prepare_alter_table() clears HA_OPTION_PACK_RECORD bit when
      preparing description of existing table. In ALTER TABLE it is later
      updated to correct value by create_table_impl() call.
      So to get correct value of this bit in this function we have to
      mimic behavior of create_table_impl().
    */
    if (create_info->row_type == ROW_TYPE_DYNAMIC ||
        create_info->row_type == ROW_TYPE_PAGE ||
	(tmp_new_field->flags & BLOB_FLAG) ||
	(tmp_new_field->real_field_type() == MYSQL_TYPE_VARCHAR &&
	create_info->row_type != ROW_TYPE_FIXED))
      create_info->table_options|= HA_OPTION_PACK_RECORD;

    /* Check if field was renamed */
    if (lex_string_cmp(system_charset_info,
                       &field->field_name,
                       &tmp_new_field->field_name))
      DBUG_RETURN(false);

    /* Evaluate changes bitmap and send to check_if_incompatible_data() */
    uint field_changes= field->is_equal(tmp_new_field);
    if (field_changes != IS_EQUAL_YES)
      DBUG_RETURN(false);

    changes|= field_changes;
  }

  /* Check if changes are compatible with current handler. */
  if (table->file->check_if_incompatible_data(create_info, changes))
    DBUG_RETURN(false);

  /* Go through keys and check if they are compatible. */
  KEY *table_key;
  KEY *table_key_end= table->key_info + table->s->keys;
  KEY *new_key;
  KEY *new_key_end= key_info_buffer + key_count;

  /* Step through all keys of the first table and search matching keys. */
  for (table_key= table->key_info; table_key < table_key_end; table_key++)
  {
    /* Search a key with the same name. */
    for (new_key= key_info_buffer; new_key < new_key_end; new_key++)
    {
      if (!lex_string_cmp(system_charset_info, &table_key->name,
                          &new_key->name))
        break;
    }
    if (new_key >= new_key_end)
      DBUG_RETURN(false);

    /* Check that the key types are compatible. */
    if ((table_key->algorithm != new_key->algorithm) ||
	((table_key->flags & HA_KEYFLAG_MASK) !=
         (new_key->flags & HA_KEYFLAG_MASK)) ||
        (table_key->user_defined_key_parts !=
         new_key->user_defined_key_parts))
      DBUG_RETURN(false);

    /* Check that the key parts remain compatible. */
    KEY_PART_INFO *table_part;
    KEY_PART_INFO *table_part_end= table_key->key_part + table_key->user_defined_key_parts;
    KEY_PART_INFO *new_part;
    for (table_part= table_key->key_part, new_part= new_key->key_part;
         table_part < table_part_end;
         table_part++, new_part++)
    {
      /*
	Key definition is different if we are using a different field or
	if the used key part length is different. We know that the fields
        are equal. Comparing field numbers is sufficient.
      */
      if ((table_part->length != new_part->length) ||
          (table_part->fieldnr - 1 != new_part->fieldnr))
        DBUG_RETURN(false);
    }
  }

  /* Step through all keys of the second table and find matching keys. */
  for (new_key= key_info_buffer; new_key < new_key_end; new_key++)
  {
    /* Search a key with the same name. */
    for (table_key= table->key_info; table_key < table_key_end; table_key++)
    {
      if (!lex_string_cmp(system_charset_info, &table_key->name,
                          &new_key->name))
        break;
    }
    if (table_key >= table_key_end)
      DBUG_RETURN(false);
  }

  *metadata_equal= true; // Tables are compatible
  DBUG_RETURN(false);
}


/*
  Manages enabling/disabling of indexes for ALTER TABLE

  SYNOPSIS
    alter_table_manage_keys()
      table                  Target table
      indexes_were_disabled  Whether the indexes of the from table
                             were disabled
      keys_onoff             ENABLE | DISABLE | LEAVE_AS_IS

  RETURN VALUES
    FALSE  OK
    TRUE   Error
*/

static
bool alter_table_manage_keys(TABLE *table, int indexes_were_disabled,
                             Alter_info::enum_enable_or_disable keys_onoff)
{
  int error= 0;
  DBUG_ENTER("alter_table_manage_keys");
  DBUG_PRINT("enter", ("table=%p were_disabled=%d on_off=%d",
             table, indexes_were_disabled, keys_onoff));

  switch (keys_onoff) {
  case Alter_info::ENABLE:
    DEBUG_SYNC(table->in_use, "alter_table_enable_indexes");
    error= table->file->ha_enable_indexes(HA_KEY_SWITCH_NONUNIQ_SAVE);
    break;
  case Alter_info::LEAVE_AS_IS:
    if (!indexes_were_disabled)
      break;
    /* fall through */
  case Alter_info::DISABLE:
    error= table->file->ha_disable_indexes(HA_KEY_SWITCH_NONUNIQ_SAVE);
  }

  if (unlikely(error))
  {
    if (error == HA_ERR_WRONG_COMMAND)
    {
      THD *thd= table->in_use;
      push_warning_printf(thd, Sql_condition::WARN_LEVEL_NOTE,
                          ER_ILLEGAL_HA, ER_THD(thd, ER_ILLEGAL_HA),
                          table->file->table_type(),
                          table->s->db.str, table->s->table_name.str);
      error= 0;
    }
    else
      table->file->print_error(error, MYF(0));
  }
  DBUG_RETURN(error);
}


/**
  Check if the pending ALTER TABLE operations support the in-place
  algorithm based on restrictions in the SQL layer or given the
  nature of the operations themselves. If in-place isn't supported,
  it won't be necessary to check with the storage engine.

  @param table        The original TABLE.
  @param create_info  Information from the parsing phase about new
                      table properties.
  @param alter_info   Data related to detected changes.

  @return false       In-place is possible, check with storage engine.
  @return true        Incompatible operations, must use table copy.
*/

static bool is_inplace_alter_impossible(TABLE *table,
                                        HA_CREATE_INFO *create_info,
                                        const Alter_info *alter_info)
{
  DBUG_ENTER("is_inplace_alter_impossible");

  /* At the moment we can't handle altering temporary tables without a copy. */
  if (table->s->tmp_table)
    DBUG_RETURN(true);

  /*
    For the ALTER TABLE tbl_name ORDER BY ... we always use copy
    algorithm. In theory, this operation can be done in-place by some
    engine, but since a) no current engine does this and b) our current
    API lacks infrastructure for passing information about table ordering
    to storage engine we simply always do copy now.

    ENABLE/DISABLE KEYS is a MyISAM/Heap specific operation that is
    not supported for in-place in combination with other operations.
    Alone, it will be done by simple_rename_or_index_change().
  */
  if (alter_info->flags & (ALTER_ORDER | ALTER_KEYS_ONOFF))
    DBUG_RETURN(true);

  /*
    If the table engine is changed explicitly (using ENGINE clause)
    or implicitly (e.g. when non-partitioned table becomes
    partitioned) a regular alter table (copy) needs to be
    performed.
  */
  if (create_info->db_type != table->s->db_type())
    DBUG_RETURN(true);

  /*
    There was a bug prior to mysql-4.0.25. Number of null fields was
    calculated incorrectly. As a result frm and data files gets out of
    sync after fast alter table. There is no way to determine by which
    mysql version (in 4.0 and 4.1 branches) table was created, thus we
    disable fast alter table for all tables created by mysql versions
    prior to 5.0 branch.
    See BUG#6236.
  */
  if (!table->s->mysql_version)
    DBUG_RETURN(true);

  /*
    If we are using a MySQL 5.7 table with virtual fields, ALTER TABLE must
    recreate the table as we need to rewrite generated fields
  */
  if (table->s->mysql_version > 50700 && table->s->mysql_version < 100000 &&
      table->s->virtual_fields)
    DBUG_RETURN(TRUE);

  DBUG_RETURN(false);
}


/**
  Perform in-place alter table.

  @param thd                Thread handle.
  @param table_list         TABLE_LIST for the table to change.
  @param table              The original TABLE.
  @param altered_table      TABLE object for new version of the table.
  @param ha_alter_info      Structure describing ALTER TABLE to be carried
                            out and serving as a storage place for data
                            used during different phases.
  @param inplace_supported  Enum describing the locking requirements.
  @param target_mdl_request Metadata request/lock on the target table name.
  @param alter_ctx          ALTER TABLE runtime context.

  @retval   true              Error
  @retval   false             Success

  @note
    If mysql_alter_table does not need to copy the table, it is
    either an alter table where the storage engine does not
    need to know about the change, only the frm will change,
    or the storage engine supports performing the alter table
    operation directly, in-place without mysql having to copy
    the table.

  @note This function frees the TABLE object associated with the new version of
        the table and removes the .FRM file for it in case of both success and
        failure.
*/

static bool mysql_inplace_alter_table(THD *thd,
                                      TABLE_LIST *table_list,
                                      TABLE *table,
                                      TABLE *altered_table,
                                      Alter_inplace_info *ha_alter_info,
                                      enum_alter_inplace_result inplace_supported,
                                      MDL_request *target_mdl_request,
                                      Alter_table_ctx *alter_ctx)
{
  Open_table_context ot_ctx(thd, MYSQL_OPEN_REOPEN | MYSQL_OPEN_IGNORE_KILLED);
  handlerton *db_type= table->s->db_type();
  MDL_ticket *mdl_ticket= table->mdl_ticket;
  HA_CREATE_INFO *create_info= ha_alter_info->create_info;
  Alter_info *alter_info= ha_alter_info->alter_info;
  bool reopen_tables= false;
  bool res;

  DBUG_ENTER("mysql_inplace_alter_table");

  /*
    Upgrade to EXCLUSIVE lock if:
    - This is requested by the storage engine
    - Or the storage engine needs exclusive lock for just the prepare
      phase
    - Or requested by the user

    Note that we handle situation when storage engine needs exclusive
    lock for prepare phase under LOCK TABLES in the same way as when
    exclusive lock is required for duration of the whole statement.
  */
  if (inplace_supported == HA_ALTER_INPLACE_EXCLUSIVE_LOCK ||
      ((inplace_supported == HA_ALTER_INPLACE_COPY_NO_LOCK ||
        inplace_supported == HA_ALTER_INPLACE_COPY_LOCK ||
        inplace_supported == HA_ALTER_INPLACE_NOCOPY_NO_LOCK ||
        inplace_supported == HA_ALTER_INPLACE_NOCOPY_LOCK ||
        inplace_supported == HA_ALTER_INPLACE_INSTANT) &&
       (thd->locked_tables_mode == LTM_LOCK_TABLES ||
        thd->locked_tables_mode == LTM_PRELOCKED_UNDER_LOCK_TABLES)) ||
      alter_info->requested_lock == Alter_info::ALTER_TABLE_LOCK_EXCLUSIVE)
  {
    if (wait_while_table_is_used(thd, table, HA_EXTRA_FORCE_REOPEN))
      goto cleanup;
    /*
      Get rid of all TABLE instances belonging to this thread
      except one to be used for in-place ALTER TABLE.

      This is mostly needed to satisfy InnoDB assumptions/asserts.
    */
    close_all_tables_for_name(thd, table->s,
                              alter_ctx->is_table_renamed() ?
                              HA_EXTRA_PREPARE_FOR_RENAME :
			      HA_EXTRA_NOT_USED,
                              table);
    /*
      If we are under LOCK TABLES we will need to reopen tables which we
      just have closed in case of error.
    */
    reopen_tables= true;
  }
  else if (inplace_supported == HA_ALTER_INPLACE_COPY_LOCK ||
           inplace_supported == HA_ALTER_INPLACE_COPY_NO_LOCK ||
           inplace_supported == HA_ALTER_INPLACE_NOCOPY_LOCK ||
           inplace_supported == HA_ALTER_INPLACE_NOCOPY_NO_LOCK ||
           inplace_supported == HA_ALTER_INPLACE_INSTANT)
  {
    /*
      Storage engine has requested exclusive lock only for prepare phase
      and we are not under LOCK TABLES.
      Don't mark TABLE_SHARE as old in this case, as this won't allow opening
      of table by other threads during main phase of in-place ALTER TABLE.
    */
    if (thd->mdl_context.upgrade_shared_lock(table->mdl_ticket, MDL_EXCLUSIVE,
                                             thd->variables.lock_wait_timeout))
      goto cleanup;

    tdc_remove_table(thd, TDC_RT_REMOVE_NOT_OWN_KEEP_SHARE,
                     table->s->db.str, table->s->table_name.str,
                     false);
  }

  /*
    Upgrade to SHARED_NO_WRITE lock if:
    - The storage engine needs writes blocked for the whole duration
    - Or this is requested by the user
    Note that under LOCK TABLES, we will already have SHARED_NO_READ_WRITE.
  */
  if ((inplace_supported == HA_ALTER_INPLACE_SHARED_LOCK ||
       alter_info->requested_lock == Alter_info::ALTER_TABLE_LOCK_SHARED) &&
      thd->mdl_context.upgrade_shared_lock(table->mdl_ticket,
                                           MDL_SHARED_NO_WRITE,
                                           thd->variables.lock_wait_timeout))
  {
    goto cleanup;
  }

  // It's now safe to take the table level lock.
  if (lock_tables(thd, table_list, alter_ctx->tables_opened, 0))
    goto cleanup;

  DEBUG_SYNC(thd, "alter_table_inplace_after_lock_upgrade");
  THD_STAGE_INFO(thd, stage_alter_inplace_prepare);

  switch (inplace_supported) {
  case HA_ALTER_ERROR:
  case HA_ALTER_INPLACE_NOT_SUPPORTED:
    DBUG_ASSERT(0);
    // fall through
  case HA_ALTER_INPLACE_NO_LOCK:
  case HA_ALTER_INPLACE_INSTANT:
  case HA_ALTER_INPLACE_COPY_NO_LOCK:
  case HA_ALTER_INPLACE_NOCOPY_NO_LOCK:
    switch (alter_info->requested_lock) {
    case Alter_info::ALTER_TABLE_LOCK_DEFAULT:
    case Alter_info::ALTER_TABLE_LOCK_NONE:
      ha_alter_info->online= true;
      break;
    case Alter_info::ALTER_TABLE_LOCK_SHARED:
    case Alter_info::ALTER_TABLE_LOCK_EXCLUSIVE:
      break;
    }
    break;
  case HA_ALTER_INPLACE_EXCLUSIVE_LOCK:
  case HA_ALTER_INPLACE_SHARED_LOCK:
  case HA_ALTER_INPLACE_COPY_LOCK:
  case HA_ALTER_INPLACE_NOCOPY_LOCK:
    break;
  }

  if (table->file->ha_prepare_inplace_alter_table(altered_table,
                                                  ha_alter_info))
  {
    goto rollback;
  }

  /*
    Downgrade the lock if storage engine has told us that exclusive lock was
    necessary only for prepare phase (unless we are not under LOCK TABLES) and
    user has not explicitly requested exclusive lock.
  */
  if ((inplace_supported == HA_ALTER_INPLACE_COPY_NO_LOCK ||
       inplace_supported == HA_ALTER_INPLACE_COPY_LOCK ||
       inplace_supported == HA_ALTER_INPLACE_NOCOPY_LOCK ||
       inplace_supported == HA_ALTER_INPLACE_NOCOPY_NO_LOCK) &&
      !(thd->locked_tables_mode == LTM_LOCK_TABLES ||
        thd->locked_tables_mode == LTM_PRELOCKED_UNDER_LOCK_TABLES) &&
      (alter_info->requested_lock != Alter_info::ALTER_TABLE_LOCK_EXCLUSIVE))
  {
    /* If storage engine or user requested shared lock downgrade to SNW. */
    if (inplace_supported == HA_ALTER_INPLACE_COPY_LOCK ||
        inplace_supported == HA_ALTER_INPLACE_NOCOPY_LOCK ||
        alter_info->requested_lock == Alter_info::ALTER_TABLE_LOCK_SHARED)
      table->mdl_ticket->downgrade_lock(MDL_SHARED_NO_WRITE);
    else
    {
      DBUG_ASSERT(inplace_supported == HA_ALTER_INPLACE_COPY_NO_LOCK ||
                  inplace_supported == HA_ALTER_INPLACE_NOCOPY_NO_LOCK);
      table->mdl_ticket->downgrade_lock(MDL_SHARED_UPGRADABLE);
    }
  }

  DEBUG_SYNC(thd, "alter_table_inplace_after_lock_downgrade");
  THD_STAGE_INFO(thd, stage_alter_inplace);

  /* We can abort alter table for any table type */
  thd->abort_on_warning= !ha_alter_info->ignore && thd->is_strict_mode();
  res= table->file->ha_inplace_alter_table(altered_table, ha_alter_info);
  thd->abort_on_warning= false;
  if (res)
    goto rollback;

  DEBUG_SYNC(thd, "alter_table_inplace_before_lock_upgrade");
  // Upgrade to EXCLUSIVE before commit.
  if (wait_while_table_is_used(thd, table, HA_EXTRA_PREPARE_FOR_RENAME))
    goto rollback;

  /*
    If we are killed after this point, we should ignore and continue.
    We have mostly completed the operation at this point, there should
    be no long waits left.
  */

  DBUG_EXECUTE_IF("alter_table_rollback_new_index", {
      table->file->ha_commit_inplace_alter_table(altered_table,
                                                 ha_alter_info,
                                                 false);
      my_error(ER_UNKNOWN_ERROR, MYF(0));
      goto cleanup;
    });

  DEBUG_SYNC(thd, "alter_table_inplace_before_commit");
  THD_STAGE_INFO(thd, stage_alter_inplace_commit);

  {
    TR_table trt(thd, true);
    if (trt != *table_list && table->file->ht->prepare_commit_versioned)
    {
      ulonglong trx_start_id= 0;
      ulonglong trx_end_id= table->file->ht->prepare_commit_versioned(thd, &trx_start_id);
      if (trx_end_id)
      {
        if (!TR_table::use_transaction_registry)
        {
          my_error(ER_VERS_TRT_IS_DISABLED, MYF(0));
          goto rollback;
        }
        if (trt.update(trx_start_id, trx_end_id))
        {
          goto rollback;
        }
      }
    }

    if (table->file->ha_commit_inplace_alter_table(altered_table,
                                                  ha_alter_info,
                                                  true))
    {
      goto rollback;
    }

    thd->drop_temporary_table(altered_table, NULL, false);
  }

  close_all_tables_for_name(thd, table->s,
                            alter_ctx->is_table_renamed() ?
                            HA_EXTRA_PREPARE_FOR_RENAME :
                            HA_EXTRA_NOT_USED,
                            NULL);
  table_list->table= table= NULL;

  /*
    Replace the old .FRM with the new .FRM, but keep the old name for now.
    Rename to the new name (if needed) will be handled separately below.

    TODO: remove this check of thd->is_error() (now it intercept
    errors in some val_*() methoids and bring some single place to
    such error interception).
  */
  if (mysql_rename_table(db_type, &alter_ctx->new_db, &alter_ctx->tmp_name,
                         &alter_ctx->db, &alter_ctx->alias,
                         FN_FROM_IS_TMP | NO_HA_TABLE) ||
                         thd->is_error())
  {
    // Since changes were done in-place, we can't revert them.
    (void) quick_rm_table(thd, db_type,
                          &alter_ctx->new_db, &alter_ctx->tmp_name,
                          FN_IS_TMP | NO_HA_TABLE);
    DBUG_RETURN(true);
  }

  table_list->mdl_request.ticket= mdl_ticket;
  if (open_table(thd, table_list, &ot_ctx))
    DBUG_RETURN(true);

  /*
    Tell the handler that the changed frm is on disk and table
    has been re-opened
  */
  table_list->table->file->ha_notify_table_changed();

  /*
    We might be going to reopen table down on the road, so we have to
    restore state of the TABLE object which we used for obtaining of
    handler object to make it usable for later reopening.
  */
  close_thread_table(thd, &thd->open_tables);
  table_list->table= NULL;

  // Rename altered table if requested.
  if (alter_ctx->is_table_renamed())
  {
    // Remove TABLE and TABLE_SHARE for old name from TDC.
    tdc_remove_table(thd, TDC_RT_REMOVE_ALL,
                     alter_ctx->db.str, alter_ctx->table_name.str, false);

    if (mysql_rename_table(db_type, &alter_ctx->db, &alter_ctx->table_name,
                           &alter_ctx->new_db, &alter_ctx->new_alias, 0))
    {
      /*
        If the rename fails we will still have a working table
        with the old name, but with other changes applied.
      */
      DBUG_RETURN(true);
    }
    if (Table_triggers_list::change_table_name(thd,
                                               &alter_ctx->db,
                                               &alter_ctx->alias,
                                               &alter_ctx->table_name,
                                               &alter_ctx->new_db,
                                               &alter_ctx->new_alias))
    {
      /*
        If the rename of trigger files fails, try to rename the table
        back so we at least have matching table and trigger files.
      */
      (void) mysql_rename_table(db_type,
                                &alter_ctx->new_db, &alter_ctx->new_alias,
                                &alter_ctx->db, &alter_ctx->alias, NO_FK_CHECKS);
      DBUG_RETURN(true);
    }
    rename_table_in_stat_tables(thd, &alter_ctx->db, &alter_ctx->alias,
                                &alter_ctx->new_db, &alter_ctx->new_alias);
  }

  DBUG_RETURN(false);

 rollback:
  table->file->ha_commit_inplace_alter_table(altered_table,
                                             ha_alter_info,
                                             false);
 cleanup:
  if (reopen_tables)
  {
    /* Close the only table instance which is still around. */
    close_all_tables_for_name(thd, table->s,
                              alter_ctx->is_table_renamed() ?
                              HA_EXTRA_PREPARE_FOR_RENAME :
                              HA_EXTRA_NOT_USED,
                              NULL);
    if (thd->locked_tables_list.reopen_tables(thd, false))
      thd->locked_tables_list.unlink_all_closed_tables(thd, NULL, 0);
    /* QQ; do something about metadata locks ? */
  }
  thd->drop_temporary_table(altered_table, NULL, false);
  // Delete temporary .frm/.par
  (void) quick_rm_table(thd, create_info->db_type, &alter_ctx->new_db,
                        &alter_ctx->tmp_name, FN_IS_TMP | NO_HA_TABLE);
  DBUG_RETURN(true);
}

/**
  maximum possible length for certain blob types.

  @param[in]      type        Blob type (e.g. MYSQL_TYPE_TINY_BLOB)

  @return
    length
*/

static uint
blob_length_by_type(enum_field_types type)
{
  switch (type)
  {
  case MYSQL_TYPE_TINY_BLOB:
    return 255;
  case MYSQL_TYPE_BLOB:
    return 65535;
  case MYSQL_TYPE_MEDIUM_BLOB:
    return 16777215;
  case MYSQL_TYPE_LONG_BLOB:
    return (uint) UINT_MAX32;
  default:
    DBUG_ASSERT(0); // we should never go here
    return 0;
  }
}


static void append_drop_column(THD *thd, bool dont, String *str,
                               Field *field)
{
  if (!dont)
  {
    if (str->length())
      str->append(STRING_WITH_LEN(", "));
    str->append(STRING_WITH_LEN("DROP COLUMN "));
    append_identifier(thd, str, &field->field_name);
  }
}


/**
  Prepare column and key definitions for CREATE TABLE in ALTER TABLE.

  This function transforms parse output of ALTER TABLE - lists of
  columns and keys to add, drop or modify into, essentially,
  CREATE TABLE definition - a list of columns and keys of the new
  table. While doing so, it also performs some (bug not all)
  semantic checks.

  This function is invoked when we know that we're going to
  perform ALTER TABLE via a temporary table -- i.e. in-place ALTER TABLE
  is not possible, perhaps because the ALTER statement contains
  instructions that require change in table data, not only in
  table definition or indexes.

  @param[in,out]  thd         thread handle. Used as a memory pool
                              and source of environment information.
  @param[in]      table       the source table, open and locked
                              Used as an interface to the storage engine
                              to acquire additional information about
                              the original table.
  @param[in,out]  create_info A blob with CREATE/ALTER TABLE
                              parameters
  @param[in,out]  alter_info  Another blob with ALTER/CREATE parameters.
                              Originally create_info was used only in
                              CREATE TABLE and alter_info only in ALTER TABLE.
                              But since ALTER might end-up doing CREATE,
                              this distinction is gone and we just carry
                              around two structures.
  @param[in,out]  alter_ctx   Runtime context for ALTER TABLE.

  @return
    Fills various create_info members based on information retrieved
    from the storage engine.
    Sets create_info->varchar if the table has a VARCHAR column.
    Prepares alter_info->create_list and alter_info->key_list with
    columns and keys of the new table.

  @retval TRUE   error, out of memory or a semantical error in ALTER
                 TABLE instructions
  @retval FALSE  success
*/

bool
mysql_prepare_alter_table(THD *thd, TABLE *table,
                          HA_CREATE_INFO *create_info,
                          Alter_info *alter_info,
                          Alter_table_ctx *alter_ctx)
{
  /* New column definitions are added here */
  List<Create_field> new_create_list;
  /* New key definitions are added here */
  List<Key> new_key_list;
  List_iterator<Alter_drop> drop_it(alter_info->drop_list);
  List_iterator<Create_field> def_it(alter_info->create_list);
  List_iterator<Alter_column> alter_it(alter_info->alter_list);
  List_iterator<Key> key_it(alter_info->key_list);
  List_iterator<Create_field> find_it(new_create_list);
  List_iterator<Create_field> field_it(new_create_list);
  List<Key_part_spec> key_parts;
  List<Virtual_column_info> new_constraint_list;
  uint db_create_options= (table->s->db_create_options
                           & ~(HA_OPTION_PACK_RECORD));
  Item::func_processor_rename column_rename_param;
  uint used_fields, dropped_sys_vers_fields= 0;
  KEY *key_info=table->key_info;
  bool rc= TRUE;
  bool modified_primary_key= FALSE;
  Create_field *def;
  Field **f_ptr,*field;
  MY_BITMAP *dropped_fields= NULL; // if it's NULL - no dropped fields
  DBUG_ENTER("mysql_prepare_alter_table");

  /*
    Merge incompatible changes flag in case of upgrade of a table from an
    old MariaDB or MySQL version.  This ensures that we don't try to do an
    online alter table if field packing or character set changes are required.
  */
  create_info->used_fields|= table->s->incompatible_version;
  used_fields= create_info->used_fields;

  create_info->varchar= FALSE;
  /* Let new create options override the old ones */
  if (!(used_fields & HA_CREATE_USED_MIN_ROWS))
    create_info->min_rows= table->s->min_rows;
  if (!(used_fields & HA_CREATE_USED_MAX_ROWS))
    create_info->max_rows= table->s->max_rows;
  if (!(used_fields & HA_CREATE_USED_AVG_ROW_LENGTH))
    create_info->avg_row_length= table->s->avg_row_length;
  if (!(used_fields & HA_CREATE_USED_DEFAULT_CHARSET))
    create_info->default_table_charset= table->s->table_charset;
  if (!(used_fields & HA_CREATE_USED_AUTO) && table->found_next_number_field)
  {
    /* Table has an autoincrement, copy value to new table */
    table->file->info(HA_STATUS_AUTO);
    create_info->auto_increment_value= table->file->stats.auto_increment_value;
  }

  if (!(used_fields & HA_CREATE_USED_KEY_BLOCK_SIZE))
    create_info->key_block_size= table->s->key_block_size;

  if (!(used_fields & HA_CREATE_USED_STATS_SAMPLE_PAGES))
    create_info->stats_sample_pages= table->s->stats_sample_pages;

  if (!(used_fields & HA_CREATE_USED_STATS_AUTO_RECALC))
    create_info->stats_auto_recalc= table->s->stats_auto_recalc;

  if (!(used_fields & HA_CREATE_USED_TRANSACTIONAL))
    create_info->transactional= table->s->transactional;

  if (!(used_fields & HA_CREATE_USED_CONNECTION))
    create_info->connect_string= table->s->connect_string;

  if (!(used_fields & HA_CREATE_USED_SEQUENCE))
    create_info->sequence= table->s->table_type == TABLE_TYPE_SEQUENCE;

  column_rename_param.db_name=       table->s->db;
  column_rename_param.table_name=    table->s->table_name;
  if (column_rename_param.fields.copy(&alter_info->create_list, thd->mem_root))
    DBUG_RETURN(1);                             // OOM

  restore_record(table, s->default_values);     // Empty record for DEFAULT

  if ((create_info->fields_option_struct= (ha_field_option_struct**)
         thd->calloc(sizeof(void*) * table->s->fields)) == NULL ||
      (create_info->indexes_option_struct= (ha_index_option_struct**)
         thd->calloc(sizeof(void*) * table->s->keys)) == NULL)
    DBUG_RETURN(1);

  create_info->option_list= merge_engine_table_options(table->s->option_list,
                                        create_info->option_list, thd->mem_root);

  /*
    First collect all fields from table which isn't in drop_list
  */
  bitmap_clear_all(&table->tmp_set);
  for (f_ptr=table->field ; (field= *f_ptr) ; f_ptr++)
  {
    if (field->invisible == INVISIBLE_FULL)
        continue;
    Alter_drop *drop;
    if (field->type() == MYSQL_TYPE_VARCHAR)
      create_info->varchar= TRUE;
    /* Check if field should be dropped */
    drop_it.rewind();
    while ((drop=drop_it++))
    {
      if (drop->type == Alter_drop::COLUMN &&
          !my_strcasecmp(system_charset_info,field->field_name.str, drop->name))
        break;
    }
    /*
      DROP COLULMN xxx
      1. it does not see INVISIBLE_SYSTEM columns
      2. otherwise, normally a column is dropped
      3. unless it's a system versioning column (but see below).
    */
    if (drop && field->invisible < INVISIBLE_SYSTEM &&
        !(field->flags & VERS_SYSTEM_FIELD &&
          !(alter_info->flags & ALTER_DROP_SYSTEM_VERSIONING)))
    {
      /* Reset auto_increment value if it was dropped */
      if (MTYP_TYPENR(field->unireg_check) == Field::NEXT_NUMBER &&
          !(used_fields & HA_CREATE_USED_AUTO))
      {
        create_info->auto_increment_value=0;
        create_info->used_fields|=HA_CREATE_USED_AUTO;
      }
      if (table->s->tmp_table == NO_TMP_TABLE)
        (void) delete_statistics_for_column(thd, table, field);
      dropped_sys_vers_fields|= field->flags;
      drop_it.remove();
      dropped_fields= &table->tmp_set;
      bitmap_set_bit(dropped_fields, field->field_index);
      continue;
    }

    /* invisible versioning column is dropped automatically on DROP SYSTEM VERSIONING */
    if (!drop && field->invisible >= INVISIBLE_SYSTEM &&
        field->flags & VERS_SYSTEM_FIELD &&
        alter_info->flags & ALTER_DROP_SYSTEM_VERSIONING)
    {
      if (table->s->tmp_table == NO_TMP_TABLE)
        (void) delete_statistics_for_column(thd, table, field);
      continue;
    }

    /*
      If we are doing a rename of a column, update all references in virtual
      column expressions, constraints and defaults to use the new column name
    */
    if (alter_info->flags & ALTER_RENAME_COLUMN)
    {
      if (field->vcol_info)
        field->vcol_info->expr->walk(&Item::rename_fields_processor, 1,
                                     &column_rename_param);
      if (field->check_constraint)
        field->check_constraint->expr->walk(&Item::rename_fields_processor, 1,
                                            &column_rename_param);
      if (field->default_value)
        field->default_value->expr->walk(&Item::rename_fields_processor, 1,
                                         &column_rename_param);
      table->m_needs_reopen= 1; // because new column name is on thd->mem_root
    }

    /* Check if field is changed */
    def_it.rewind();
    while ((def=def_it++))
    {
      if (def->change.str &&
	  !lex_string_cmp(system_charset_info, &field->field_name,
                          &def->change))
	break;
    }
    if (def && field->invisible < INVISIBLE_SYSTEM)
    {						// Field is changed
      def->field=field;
      /*
        Add column being updated to the list of new columns.
        Note that columns with AFTER clauses are added to the end
        of the list for now. Their positions will be corrected later.
      */
      new_create_list.push_back(def, thd->mem_root);
      if (field->stored_in_db() != def->stored_in_db())
      {
        my_error(ER_UNSUPPORTED_ACTION_ON_GENERATED_COLUMN, MYF(0));
        goto err;
      }
      if (!def->after.str)
      {
        /*
          If this ALTER TABLE doesn't have an AFTER clause for the modified
          column then remove this column from the list of columns to be
          processed. So later we can iterate over the columns remaining
          in this list and process modified columns with AFTER clause or
          add new columns.
        */
	def_it.remove();
      }
    }
    else if (alter_info->flags & ALTER_DROP_SYSTEM_VERSIONING &&
             field->flags & VERS_SYSTEM_FIELD &&
             field->invisible < INVISIBLE_SYSTEM)
    {
      StringBuffer<NAME_LEN*3> tmp;
      append_drop_column(thd, false, &tmp, field);
      my_error(ER_MISSING, MYF(0), table->s->table_name.str, tmp.c_ptr());
      goto err;
    }
    else if (drop && field->invisible < INVISIBLE_SYSTEM &&
             field->flags & VERS_SYSTEM_FIELD &&
             !(alter_info->flags & ALTER_DROP_SYSTEM_VERSIONING))
    {
      /* "dropping" a versioning field only hides it from the user */
      def= new (thd->mem_root) Create_field(thd, field, field);
      def->invisible= INVISIBLE_SYSTEM;
      alter_info->flags|= ALTER_CHANGE_COLUMN;
      if (field->flags & VERS_SYS_START_FLAG)
        create_info->vers_info.as_row.start= def->field_name= Vers_parse_info::default_start;
      else
        create_info->vers_info.as_row.end= def->field_name= Vers_parse_info::default_end;
      new_create_list.push_back(def, thd->mem_root);
      dropped_sys_vers_fields|= field->flags;
      drop_it.remove();
    }
    else
    {
      /*
        This field was not dropped and not changed, add it to the list
        for the new table.
      */
      def= new (thd->mem_root) Create_field(thd, field, field);
      new_create_list.push_back(def, thd->mem_root);
      alter_it.rewind();			// Change default if ALTER
      Alter_column *alter;
      while ((alter=alter_it++))
      {
	if (!my_strcasecmp(system_charset_info,field->field_name.str,
                           alter->name))
	  break;
      }
      if (alter)
      {
	if ((def->default_value= alter->default_value))
          def->flags&= ~NO_DEFAULT_VALUE_FLAG;
        else
          def->flags|= NO_DEFAULT_VALUE_FLAG;
	alter_it.remove();
      }
    }
  }
  dropped_sys_vers_fields &= VERS_SYSTEM_FIELD;
  if ((dropped_sys_vers_fields ||
       alter_info->flags & ALTER_DROP_PERIOD) &&
      dropped_sys_vers_fields != VERS_SYSTEM_FIELD)
  {
    StringBuffer<NAME_LEN*3> tmp;
    append_drop_column(thd, dropped_sys_vers_fields & VERS_SYS_START_FLAG,
                       &tmp, table->vers_start_field());
    append_drop_column(thd, dropped_sys_vers_fields & VERS_SYS_END_FLAG,
                       &tmp, table->vers_end_field());
    my_error(ER_MISSING, MYF(0), table->s->table_name.str, tmp.c_ptr());
    goto err;
  }
  alter_info->flags &= ~(ALTER_DROP_PERIOD | ALTER_ADD_PERIOD);
  def_it.rewind();
  while ((def=def_it++))			// Add new columns
  {
    Create_field *find;
    if (def->change.str && ! def->field)
    {
      /*
        Check if there is modify for newly added field.
      */
      find_it.rewind();
      while((find=find_it++))
      {
        if (!my_strcasecmp(system_charset_info,find->field_name.str,
                           def->field_name.str))
          break;
      }

      if (likely(find && !find->field))
	find_it.remove();
      else
      {
        my_error(ER_BAD_FIELD_ERROR, MYF(0), def->change.str,
                 table->s->table_name.str);
        goto err;
      }
    }
    /*
      Check that the DATE/DATETIME not null field we are going to add is
      either has a default value or the '0000-00-00' is allowed by the
      set sql mode.
      If the '0000-00-00' value isn't allowed then raise the error_if_not_empty
      flag to allow ALTER TABLE only if the table to be altered is empty.
    */
    if ((def->real_field_type() == MYSQL_TYPE_DATE ||
         def->real_field_type() == MYSQL_TYPE_NEWDATE ||
         def->real_field_type() == MYSQL_TYPE_DATETIME ||
         def->real_field_type() == MYSQL_TYPE_DATETIME2) &&
         !alter_ctx->datetime_field &&
         !(~def->flags & (NO_DEFAULT_VALUE_FLAG | NOT_NULL_FLAG)) &&
         thd->variables.sql_mode & MODE_NO_ZERO_DATE)
    {
        alter_ctx->datetime_field= def;
        alter_ctx->error_if_not_empty= TRUE;
    }
    if (def->flags & VERS_SYSTEM_FIELD &&
        !(alter_info->flags & ALTER_ADD_SYSTEM_VERSIONING))
    {
      my_error(ER_VERS_NOT_VERSIONED, MYF(0), table->s->table_name.str);
      goto err;
    }
    if (!def->after.str)
      new_create_list.push_back(def, thd->mem_root);
    else
    {
      if (def->change.str)
      {
        find_it.rewind();
        /*
          For columns being modified with AFTER clause we should first remove
          these columns from the list and then add them back at their correct
          positions.
        */
        while ((find=find_it++))
        {
          /*
            Create_fields representing changed columns are added directly
            from Alter_info::create_list to new_create_list. We can therefore
            safely use pointer equality rather than name matching here.
            This prevents removing the wrong column in case of column rename.
          */
          if (find == def)
          {
            find_it.remove();
            break;
          }
        }
      }
      if (def->after.str == first_keyword)
        new_create_list.push_front(def, thd->mem_root);
      else
      {
        find_it.rewind();
        while ((find=find_it++))
        {
          if (!lex_string_cmp(system_charset_info, &def->after,
                              &find->field_name))
            break;
        }
        if (unlikely(!find))
        {
          my_error(ER_BAD_FIELD_ERROR, MYF(0), def->after.str,
                   table->s->table_name.str);
          goto err;
        }
        find_it.after(def);			// Put column after this
      }
    }
    /*
      Check if there is alter for newly added field.
    */
    alter_it.rewind();
    Alter_column *alter;
    while ((alter=alter_it++))
    {
      if (!my_strcasecmp(system_charset_info,def->field_name.str,
                         alter->name))
        break;
    }
    if (alter)
    {
      if ((def->default_value= alter->default_value)) // Use new default
        def->flags&= ~NO_DEFAULT_VALUE_FLAG;
      else
        def->flags|= NO_DEFAULT_VALUE_FLAG;
      alter_it.remove();
    }
  }
  if (unlikely(alter_info->alter_list.elements))
  {
    my_error(ER_BAD_FIELD_ERROR, MYF(0),
             alter_info->alter_list.head()->name, table->s->table_name.str);
    goto err;
  }
  if (unlikely(!new_create_list.elements))
  {
    my_message(ER_CANT_REMOVE_ALL_FIELDS,
               ER_THD(thd, ER_CANT_REMOVE_ALL_FIELDS),
               MYF(0));
    goto err;
  }

  /*
    Collect all keys which isn't in drop list. Add only those
    for which some fields exists.
  */

  for (uint i=0 ; i < table->s->keys ; i++,key_info++)
  {
    if (key_info->flags & HA_INVISIBLE_KEY)
      continue;
    const char *key_name= key_info->name.str;
    Alter_drop *drop;
    drop_it.rewind();
    while ((drop=drop_it++))
    {
      if (drop->type == Alter_drop::KEY &&
	  !my_strcasecmp(system_charset_info,key_name, drop->name))
	break;
    }
    if (drop)
    {
      if (table->s->tmp_table == NO_TMP_TABLE)
      {
        (void) delete_statistics_for_index(thd, table, key_info, FALSE);
        if (i == table->s->primary_key)
	{
          KEY *tab_key_info= table->key_info;
	  for (uint j=0; j < table->s->keys; j++, tab_key_info++)
	  {
            if (tab_key_info->user_defined_key_parts !=
                tab_key_info->ext_key_parts)
	      (void) delete_statistics_for_index(thd, table, tab_key_info,
                                                 TRUE);
	  }
	}
      }  
      drop_it.remove();
      continue;
    }

    const char *dropped_key_part= NULL;
    KEY_PART_INFO *key_part= key_info->key_part;
    key_parts.empty();
    bool delete_index_stat= FALSE;
    for (uint j=0 ; j < key_info->user_defined_key_parts ; j++,key_part++)
    {
      Field *kfield= key_part->field;
      if (!kfield)
	continue;				// Wrong field (from UNIREG)
      const char *key_part_name=kfield->field_name.str;
      Create_field *cfield;
      uint key_part_length;

      field_it.rewind();
      while ((cfield=field_it++))
      {
	if (cfield->change.str)
	{
	  if (!my_strcasecmp(system_charset_info, key_part_name,
			     cfield->change.str))
	    break;
	}
	else if (!my_strcasecmp(system_charset_info,
				key_part_name, cfield->field_name.str))
	  break;
      }
      if (!cfield)
      {
        if (table->s->primary_key == i)
          modified_primary_key= TRUE;
        delete_index_stat= TRUE;
        if (!(kfield->flags & VERS_SYSTEM_FIELD))
          dropped_key_part= key_part_name;
	continue;				// Field is removed
      }
      key_part_length= key_part->length;
      if (cfield->field)			// Not new field
      {
        /*
          If the field can't have only a part used in a key according to its
          new type, or should not be used partially according to its
          previous type, or the field length is less than the key part
          length, unset the key part length.

          We also unset the key part length if it is the same as the
          old field's length, so the whole new field will be used.

          BLOBs may have cfield->length == 0, which is why we test it before
          checking whether cfield->length < key_part_length (in chars).
          
          In case of TEXTs we check the data type maximum length *in bytes*
          to key part length measured *in characters* (i.e. key_part_length
          devided to mbmaxlen). This is because it's OK to have:
          CREATE TABLE t1 (a tinytext, key(a(254)) character set utf8);
          In case of this example:
          - data type maximum length is 255.
          - key_part_length is 1016 (=254*4, where 4 is mbmaxlen)
         */
        if (!cfield->field->type_handler()->type_can_have_key_part() ||
            !cfield->type_handler()->type_can_have_key_part() ||
            /* spatial keys can't have sub-key length */
            (key_info->flags & HA_SPATIAL) ||
            (cfield->field->field_length == key_part_length &&
             !f_is_blob(key_part->key_type)) ||
            (cfield->length &&
             (((cfield->real_field_type() >= MYSQL_TYPE_TINY_BLOB &&
                cfield->real_field_type() <= MYSQL_TYPE_BLOB) ?
                blob_length_by_type(cfield->real_field_type()) :
                cfield->length) <
	     key_part_length / kfield->charset()->mbmaxlen)))
	  key_part_length= 0;			// Use whole field
      }
      key_part_length /= kfield->charset()->mbmaxlen;
      key_parts.push_back(new Key_part_spec(&cfield->field_name,
					    key_part_length),
                          thd->mem_root);
    }
    if (table->s->tmp_table == NO_TMP_TABLE)
    {
      if (delete_index_stat) 
        (void) delete_statistics_for_index(thd, table, key_info, FALSE);
      else if (modified_primary_key &&
               key_info->user_defined_key_parts != key_info->ext_key_parts)
        (void) delete_statistics_for_index(thd, table, key_info, TRUE);
    }

    if (key_parts.elements)
    {
      KEY_CREATE_INFO key_create_info;
      Key *key;
      enum Key::Keytype key_type;
      LEX_CSTRING tmp_name;
      bzero((char*) &key_create_info, sizeof(key_create_info));
      key_create_info.algorithm= key_info->algorithm;
      /*
        We copy block size directly as some engines, like Area, sets this
        automatically
      */
      key_create_info.block_size= key_info->block_size;
      key_create_info.flags=      key_info->flags;  // HA_USE_BLOCK_SIZE
      if (key_info->flags & HA_USES_PARSER)
        key_create_info.parser_name= *plugin_name(key_info->parser);
      if (key_info->flags & HA_USES_COMMENT)
        key_create_info.comment= key_info->comment;

      /*
        We're refreshing an already existing index. Since the index is not
        modified, there is no need to check for duplicate indexes again.
      */
      key_create_info.check_for_duplicate_indexes= false;

      if (key_info->flags & HA_SPATIAL)
        key_type= Key::SPATIAL;
      else if (key_info->flags & HA_NOSAME)
      {
        if (! my_strcasecmp(system_charset_info, key_name, primary_key_name))
          key_type= Key::PRIMARY;
        else
          key_type= Key::UNIQUE;
        if (dropped_key_part)
        {
          my_error(ER_KEY_COLUMN_DOES_NOT_EXITS, MYF(0), dropped_key_part);
          goto err;
        }
      }
      else if (key_info->flags & HA_FULLTEXT)
        key_type= Key::FULLTEXT;
      else
        key_type= Key::MULTIPLE;

      tmp_name.str= key_name;
      tmp_name.length= strlen(key_name);
      key= new Key(key_type, &tmp_name, &key_create_info,
                   MY_TEST(key_info->flags & HA_GENERATED_KEY),
                   &key_parts, key_info->option_list, DDL_options());
      new_key_list.push_back(key, thd->mem_root);
    }
  }
  {
    Key *key;
    while ((key=key_it++))			// Add new keys
    {
      if (key->type == Key::FOREIGN_KEY &&
          ((Foreign_key *)key)->validate(new_create_list))
        goto err;
      new_key_list.push_back(key, thd->mem_root);
      if (key->name.str &&
	  !my_strcasecmp(system_charset_info, key->name.str, primary_key_name))
      {
	my_error(ER_WRONG_NAME_FOR_INDEX, MYF(0), key->name.str);
        goto err;
      }
    }
  }

  /* Add all table level constraints which are not in the drop list */
  if (table->s->table_check_constraints)
  {
    TABLE_SHARE *share= table->s;

    for (uint i= share->field_check_constraints;
         i < share->table_check_constraints ; i++)
    {
      Virtual_column_info *check= table->check_constraints[i];
      Alter_drop *drop;
      drop_it.rewind();
      while ((drop=drop_it++))
      {
        if (drop->type == Alter_drop::CHECK_CONSTRAINT &&
            !my_strcasecmp(system_charset_info, check->name.str, drop->name))
        {
          drop_it.remove();
          break;
        }
      }
      /* see if the constraint depends on *only* on dropped fields */
      if (!drop && dropped_fields)
      {
        table->default_column_bitmaps();
        bitmap_clear_all(table->read_set);
        check->expr->walk(&Item::register_field_in_read_map, 1, 0);
        if (bitmap_is_subset(table->read_set, dropped_fields))
          drop= (Alter_drop*)1;
        else if (bitmap_is_overlapping(dropped_fields, table->read_set))
        {
          bitmap_intersect(table->read_set, dropped_fields);
          uint field_nr= bitmap_get_first_set(table->read_set);
          my_error(ER_BAD_FIELD_ERROR, MYF(0),
                   table->field[field_nr]->field_name.str, "CHECK");
          goto err;
        }
      }
      if (!drop)
      {
        if (alter_info->flags & ALTER_RENAME_COLUMN)
        {
          check->expr->walk(&Item::rename_fields_processor, 1,
                            &column_rename_param);
          table->m_needs_reopen= 1; // because new column name is on thd->mem_root
        }
        new_constraint_list.push_back(check, thd->mem_root);
      }
    }
  }
  /* Add new constraints */
  new_constraint_list.append(&alter_info->check_constraint_list);

  if (alter_info->drop_list.elements)
  {
    Alter_drop *drop;
    drop_it.rewind();
    while ((drop=drop_it++)) {
      switch (drop->type) {
      case Alter_drop::KEY:
      case Alter_drop::COLUMN:
      case Alter_drop::CHECK_CONSTRAINT:
          my_error(ER_CANT_DROP_FIELD_OR_KEY, MYF(0), drop->type_name(),
                   alter_info->drop_list.head()->name);
        goto err;
      case Alter_drop::FOREIGN_KEY:
        // Leave the DROP FOREIGN KEY names in the alter_info->drop_list.
        break;
      }
    }
  }

  if (table->versioned() && !(alter_info->flags & ALTER_DROP_SYSTEM_VERSIONING) &&
      new_create_list.elements == VERSIONING_FIELDS)
  {
    my_error(ER_VERS_TABLE_MUST_HAVE_COLUMNS, MYF(0), table->s->table_name.str);
    goto err;
  }

  if (!create_info->comment.str)
  {
    create_info->comment.str= table->s->comment.str;
    create_info->comment.length= table->s->comment.length;
  }

  table->file->update_create_info(create_info);
  if ((create_info->table_options &
       (HA_OPTION_PACK_KEYS | HA_OPTION_NO_PACK_KEYS)) ||
      (used_fields & HA_CREATE_USED_PACK_KEYS))
    db_create_options&= ~(HA_OPTION_PACK_KEYS | HA_OPTION_NO_PACK_KEYS);
  if ((create_info->table_options &
       (HA_OPTION_STATS_PERSISTENT | HA_OPTION_NO_STATS_PERSISTENT)) ||
      (used_fields & HA_CREATE_USED_STATS_PERSISTENT))
    db_create_options&= ~(HA_OPTION_STATS_PERSISTENT | HA_OPTION_NO_STATS_PERSISTENT);

  if (create_info->table_options &
      (HA_OPTION_CHECKSUM | HA_OPTION_NO_CHECKSUM))
    db_create_options&= ~(HA_OPTION_CHECKSUM | HA_OPTION_NO_CHECKSUM);
  if (create_info->table_options &
      (HA_OPTION_DELAY_KEY_WRITE | HA_OPTION_NO_DELAY_KEY_WRITE))
    db_create_options&= ~(HA_OPTION_DELAY_KEY_WRITE |
			  HA_OPTION_NO_DELAY_KEY_WRITE);
  create_info->table_options|= db_create_options;

  if (table->s->tmp_table)
    create_info->options|=HA_LEX_CREATE_TMP_TABLE;

  rc= FALSE;
  alter_info->create_list.swap(new_create_list);
  alter_info->key_list.swap(new_key_list);
  alter_info->check_constraint_list.swap(new_constraint_list);
err:
  DBUG_RETURN(rc);
}


/**
  Get Create_field object for newly created table by its name
  in the old version of table.

  @param alter_info  Alter_info describing newly created table.
  @param old_name    Name of field in old table.

  @returns Pointer to Create_field object, NULL - if field is
           not present in new version of table.
*/

static Create_field *get_field_by_old_name(Alter_info *alter_info,
                                           const char *old_name)
{
  List_iterator_fast<Create_field> new_field_it(alter_info->create_list);
  Create_field *new_field;

  while ((new_field= new_field_it++))
  {
    if (new_field->field &&
        (my_strcasecmp(system_charset_info,
                       new_field->field->field_name.str,
                       old_name) == 0))
      break;
  }
  return new_field;
}


/** Type of change to foreign key column, */

enum fk_column_change_type
{
  FK_COLUMN_NO_CHANGE, FK_COLUMN_DATA_CHANGE,
  FK_COLUMN_RENAMED, FK_COLUMN_DROPPED
};

/**
  Check that ALTER TABLE's changes on columns of a foreign key are allowed.

  @param[in]   thd              Thread context.
  @param[in]   alter_info       Alter_info describing changes to be done
                                by ALTER TABLE.
  @param[in]   fk_columns       List of columns of the foreign key to check.
  @param[out]  bad_column_name  Name of field on which ALTER TABLE tries to
                                do prohibited operation.

  @note This function takes into account value of @@foreign_key_checks
        setting.

  @retval FK_COLUMN_NO_CHANGE    No significant changes are to be done on
                                 foreign key columns.
  @retval FK_COLUMN_DATA_CHANGE  ALTER TABLE might result in value
                                 change in foreign key column (and
                                 foreign_key_checks is on).
  @retval FK_COLUMN_RENAMED      Foreign key column is renamed.
  @retval FK_COLUMN_DROPPED      Foreign key column is dropped.
*/

static enum fk_column_change_type
fk_check_column_changes(THD *thd, Alter_info *alter_info,
                        List<LEX_CSTRING> &fk_columns,
                        const char **bad_column_name)
{
  List_iterator_fast<LEX_CSTRING> column_it(fk_columns);
  LEX_CSTRING *column;

  *bad_column_name= NULL;

  while ((column= column_it++))
  {
    Create_field *new_field= get_field_by_old_name(alter_info, column->str);

    if (new_field)
    {
      Field *old_field= new_field->field;

      if (lex_string_cmp(system_charset_info, &old_field->field_name,
                         &new_field->field_name))
      {
        /*
          Copy algorithm doesn't support proper renaming of columns in
          the foreign key yet. At the moment we lack API which will tell
          SE that foreign keys should be updated to use new name of column
          like it happens in case of in-place algorithm.
        */
        *bad_column_name= column->str;
        return FK_COLUMN_RENAMED;
      }

      if ((old_field->is_equal(new_field) == IS_EQUAL_NO) ||
          ((new_field->flags & NOT_NULL_FLAG) &&
           !(old_field->flags & NOT_NULL_FLAG)))
      {
        if (!(thd->variables.option_bits & OPTION_NO_FOREIGN_KEY_CHECKS))
        {
          /*
            Column in a FK has changed significantly. Unless
            foreign_key_checks are off we prohibit this since this
            means values in this column might be changed by ALTER
            and thus referential integrity might be broken,
          */
          *bad_column_name= column->str;
          return FK_COLUMN_DATA_CHANGE;
        }
      }
    }
    else
    {
      /*
        Column in FK was dropped. Most likely this will break
        integrity constraints of InnoDB data-dictionary (and thus
        InnoDB will emit an error), so we prohibit this right away
        even if foreign_key_checks are off.
        This also includes a rare case when another field replaces
        field being dropped since it is easy to break referential
        integrity in this case.
      */
      *bad_column_name= column->str;
      return FK_COLUMN_DROPPED;
    }
  }

  return FK_COLUMN_NO_CHANGE;
}


/**
  Check if ALTER TABLE we are about to execute using COPY algorithm
  is not supported as it might break referential integrity.

  @note If foreign_key_checks is disabled (=0), we allow to break
        referential integrity. But we still disallow some operations
        like dropping or renaming columns in foreign key since they
        are likely to break consistency of InnoDB data-dictionary
        and thus will end-up in error anyway.

  @param[in]  thd          Thread context.
  @param[in]  table        Table to be altered.
  @param[in]  alter_info   Lists of fields, keys to be changed, added
                           or dropped.
  @param[out] alter_ctx    ALTER TABLE runtime context.
                           Alter_table_ctx::fk_error_if_delete flag
                           is set if deletion during alter can break
                           foreign key integrity.

  @retval false  Success.
  @retval true   Error, ALTER - tries to do change which is not compatible
                 with foreign key definitions on the table.
*/

static bool fk_prepare_copy_alter_table(THD *thd, TABLE *table,
                                        Alter_info *alter_info,
                                        Alter_table_ctx *alter_ctx)
{
  List <FOREIGN_KEY_INFO> fk_parent_key_list;
  List <FOREIGN_KEY_INFO> fk_child_key_list;
  FOREIGN_KEY_INFO *f_key;

  DBUG_ENTER("fk_prepare_copy_alter_table");

  table->file->get_parent_foreign_key_list(thd, &fk_parent_key_list);

  /* OOM when building list. */
  if (unlikely(thd->is_error()))
    DBUG_RETURN(true);

  /*
    Remove from the list all foreign keys in which table participates as
    parent which are to be dropped by this ALTER TABLE. This is possible
    when a foreign key has the same table as child and parent.
  */
  List_iterator<FOREIGN_KEY_INFO> fk_parent_key_it(fk_parent_key_list);

  while ((f_key= fk_parent_key_it++))
  {
    Alter_drop *drop;
    List_iterator_fast<Alter_drop> drop_it(alter_info->drop_list);

    while ((drop= drop_it++))
    {
      /*
        InnoDB treats foreign key names in case-insensitive fashion.
        So we do it here too. For database and table name type of
        comparison used depends on lower-case-table-names setting.
        For l_c_t_n = 0 we use case-sensitive comparison, for
        l_c_t_n > 0 modes case-insensitive comparison is used.
      */
      if ((drop->type == Alter_drop::FOREIGN_KEY) &&
          (my_strcasecmp(system_charset_info, f_key->foreign_id->str,
                         drop->name) == 0) &&
          (lex_string_cmp(table_alias_charset, f_key->foreign_db,
                          &table->s->db) == 0) &&
          (lex_string_cmp(table_alias_charset, f_key->foreign_table,
                          &table->s->table_name) == 0))
        fk_parent_key_it.remove();
    }
  }

  /*
    If there are FKs in which this table is parent which were not
    dropped we need to prevent ALTER deleting rows from the table,
    as it might break referential integrity. OTOH it is OK to do
    so if foreign_key_checks are disabled.
  */
  if (!fk_parent_key_list.is_empty() &&
      !(thd->variables.option_bits & OPTION_NO_FOREIGN_KEY_CHECKS))
    alter_ctx->set_fk_error_if_delete_row(fk_parent_key_list.head());

  fk_parent_key_it.rewind();
  while ((f_key= fk_parent_key_it++))
  {
    enum fk_column_change_type changes;
    const char *bad_column_name;

    changes= fk_check_column_changes(thd, alter_info,
                                     f_key->referenced_fields,
                                     &bad_column_name);

    switch(changes)
    {
    case FK_COLUMN_NO_CHANGE:
      /* No significant changes. We can proceed with ALTER! */
      break;
    case FK_COLUMN_DATA_CHANGE:
    {
      char buff[NAME_LEN*2+2];
      strxnmov(buff, sizeof(buff)-1, f_key->foreign_db->str, ".",
               f_key->foreign_table->str, NullS);
      my_error(ER_FK_COLUMN_CANNOT_CHANGE_CHILD, MYF(0), bad_column_name,
               f_key->foreign_id->str, buff);
      DBUG_RETURN(true);
    }
    case FK_COLUMN_RENAMED:
      my_error(ER_ALTER_OPERATION_NOT_SUPPORTED_REASON, MYF(0),
               "ALGORITHM=COPY",
               ER_THD(thd, ER_ALTER_OPERATION_NOT_SUPPORTED_REASON_FK_RENAME),
               "ALGORITHM=INPLACE");
      DBUG_RETURN(true);
    case FK_COLUMN_DROPPED:
    {
      StringBuffer<NAME_LEN*2+2> buff(system_charset_info);
      LEX_CSTRING *db= f_key->foreign_db, *tbl= f_key->foreign_table;

      append_identifier(thd, &buff, db);
      buff.append('.');
      append_identifier(thd, &buff, tbl);
      my_error(ER_FK_COLUMN_CANNOT_DROP_CHILD, MYF(0), bad_column_name,
               f_key->foreign_id->str, buff.c_ptr());
      DBUG_RETURN(true);
    }
    default:
      DBUG_ASSERT(0);
    }
  }

  table->file->get_foreign_key_list(thd, &fk_child_key_list);

  /* OOM when building list. */
  if (unlikely(thd->is_error()))
    DBUG_RETURN(true);

  /*
    Remove from the list all foreign keys which are to be dropped
    by this ALTER TABLE.
  */
  List_iterator<FOREIGN_KEY_INFO> fk_key_it(fk_child_key_list);

  while ((f_key= fk_key_it++))
  {
    Alter_drop *drop;
    List_iterator_fast<Alter_drop> drop_it(alter_info->drop_list);

    while ((drop= drop_it++))
    {
      /* Names of foreign keys in InnoDB are case-insensitive. */
      if ((drop->type == Alter_drop::FOREIGN_KEY) &&
          (my_strcasecmp(system_charset_info, f_key->foreign_id->str,
                         drop->name) == 0))
        fk_key_it.remove();
    }
  }

  fk_key_it.rewind();
  while ((f_key= fk_key_it++))
  {
    enum fk_column_change_type changes;
    const char *bad_column_name;

    changes= fk_check_column_changes(thd, alter_info,
                                     f_key->foreign_fields,
                                     &bad_column_name);

    switch(changes)
    {
    case FK_COLUMN_NO_CHANGE:
      /* No significant changes. We can proceed with ALTER! */
      break;
    case FK_COLUMN_DATA_CHANGE:
      my_error(ER_FK_COLUMN_CANNOT_CHANGE, MYF(0), bad_column_name,
               f_key->foreign_id->str);
      DBUG_RETURN(true);
    case FK_COLUMN_RENAMED:
      my_error(ER_ALTER_OPERATION_NOT_SUPPORTED_REASON, MYF(0),
               "ALGORITHM=COPY",
               ER_THD(thd, ER_ALTER_OPERATION_NOT_SUPPORTED_REASON_FK_RENAME),
               "ALGORITHM=INPLACE");
      DBUG_RETURN(true);
    case FK_COLUMN_DROPPED:
      my_error(ER_FK_COLUMN_CANNOT_DROP, MYF(0), bad_column_name,
               f_key->foreign_id->str);
      DBUG_RETURN(true);
    default:
      DBUG_ASSERT(0);
    }
  }

  /*
    Normally, an attempt to modify an FK parent table will cause
    FK children to be prelocked, so the table-being-altered cannot
    be modified by a cascade FK action, because ALTER holds a lock
    and prelocking will wait.

    But if a new FK is being added by this very ALTER, then the target
    table is not locked yet (it's a temporary table). So, we have to
    lock FK parents explicitly.
  */
  if (alter_info->flags & ALTER_ADD_FOREIGN_KEY)
  {
    List_iterator<Key> fk_list_it(alter_info->key_list);

    while (Key *key= fk_list_it++)
    {
      if (key->type != Key::FOREIGN_KEY)
        continue;

      Foreign_key *fk= static_cast<Foreign_key*>(key);
      char dbuf[NAME_LEN];
      char tbuf[NAME_LEN];
      const char *ref_db= (fk->ref_db.str ?
                           fk->ref_db.str :
                           alter_ctx->new_db.str);
      const char *ref_table= fk->ref_table.str;
      MDL_request mdl_request;

      if (lower_case_table_names)
      {
        strmake_buf(dbuf, ref_db);
        my_casedn_str(system_charset_info, dbuf);
        strmake_buf(tbuf, ref_table);
        my_casedn_str(system_charset_info, tbuf);
        ref_db= dbuf;
        ref_table= tbuf;
      }

      mdl_request.init(MDL_key::TABLE, ref_db, ref_table, MDL_SHARED_NO_WRITE,
                       MDL_TRANSACTION);
      if (thd->mdl_context.acquire_lock(&mdl_request,
                                        thd->variables.lock_wait_timeout))
        DBUG_RETURN(true);
    }
  }

  DBUG_RETURN(false);
}

/**
  Rename temporary table and/or turn indexes on/off without touching .FRM.
  Its a variant of simple_rename_or_index_change() to be used exclusively
  for temporary tables.

  @param thd            Thread handler
  @param table_list     TABLE_LIST for the table to change
  @param keys_onoff     ENABLE or DISABLE KEYS?
  @param alter_ctx      ALTER TABLE runtime context.

  @return Operation status
    @retval false           Success
    @retval true            Failure
*/
static bool
simple_tmp_rename_or_index_change(THD *thd, TABLE_LIST *table_list,
                                  Alter_info::enum_enable_or_disable keys_onoff,
                                  Alter_table_ctx *alter_ctx)
{
  DBUG_ENTER("simple_tmp_rename_or_index_change");

  TABLE *table= table_list->table;
  bool error= false;

  DBUG_ASSERT(table->s->tmp_table);

  if (keys_onoff != Alter_info::LEAVE_AS_IS)
  {
    THD_STAGE_INFO(thd, stage_manage_keys);
    error= alter_table_manage_keys(table, table->file->indexes_are_disabled(),
                                   keys_onoff);
  }

  if (likely(!error) && alter_ctx->is_table_renamed())
  {
    THD_STAGE_INFO(thd, stage_rename);

    /*
      If THD::rename_temporary_table() fails, there is no need to rename it
      back to the original name (unlike the case for non-temporary tables),
      as it was an allocation error and the table was not renamed.
    */
    error= thd->rename_temporary_table(table, &alter_ctx->new_db,
                                       &alter_ctx->new_alias);
  }

  if (likely(!error))
  {
    /*
      We do not replicate alter table statement on temporary tables under
      ROW-based replication.
    */
    if (!thd->is_current_stmt_binlog_format_row())
    {
      error= write_bin_log(thd, true, thd->query(), thd->query_length()) != 0;
    }
    if (likely(!error))
      my_ok(thd);
  }

  DBUG_RETURN(error);
}


/**
  Rename table and/or turn indexes on/off without touching .FRM

  @param thd            Thread handler
  @param table_list     TABLE_LIST for the table to change
  @param keys_onoff     ENABLE or DISABLE KEYS?
  @param alter_ctx      ALTER TABLE runtime context.

  @return Operation status
    @retval false           Success
    @retval true            Failure
*/

static bool
simple_rename_or_index_change(THD *thd, TABLE_LIST *table_list,
                              Alter_info::enum_enable_or_disable keys_onoff,
                              Alter_table_ctx *alter_ctx)
{
  TABLE *table= table_list->table;
  MDL_ticket *mdl_ticket= table->mdl_ticket;
  int error= 0;
  enum ha_extra_function extra_func= thd->locked_tables_mode
                                       ? HA_EXTRA_NOT_USED
                                       : HA_EXTRA_FORCE_REOPEN;
  DBUG_ENTER("simple_rename_or_index_change");

  if (keys_onoff != Alter_info::LEAVE_AS_IS)
  {
    if (wait_while_table_is_used(thd, table, extra_func))
      DBUG_RETURN(true);

    // It's now safe to take the table level lock.
    if (lock_tables(thd, table_list, alter_ctx->tables_opened, 0))
      DBUG_RETURN(true);

    THD_STAGE_INFO(thd, stage_manage_keys);
    error= alter_table_manage_keys(table,
                                   table->file->indexes_are_disabled(),
                                   keys_onoff);
  }

  if (likely(!error) && alter_ctx->is_table_renamed())
  {
    THD_STAGE_INFO(thd, stage_rename);
    handlerton *old_db_type= table->s->db_type();
    /*
      Then do a 'simple' rename of the table. First we need to close all
      instances of 'source' table.
      Note that if wait_while_table_is_used() returns error here (i.e. if
      this thread was killed) then it must be that previous step of
      simple rename did nothing and therefore we can safely return
      without additional clean-up.
    */
    if (wait_while_table_is_used(thd, table, extra_func))
      DBUG_RETURN(true);
    close_all_tables_for_name(thd, table->s, HA_EXTRA_PREPARE_FOR_RENAME,
                              NULL);

    (void) rename_table_in_stat_tables(thd, &alter_ctx->db,
                                       &alter_ctx->table_name,
                                       &alter_ctx->new_db,
                                       &alter_ctx->new_alias);

    if (mysql_rename_table(old_db_type, &alter_ctx->db, &alter_ctx->table_name,
                           &alter_ctx->new_db, &alter_ctx->new_alias, 0))
      error= -1;
    else if (Table_triggers_list::change_table_name(thd,
                                                 &alter_ctx->db,
                                                 &alter_ctx->alias,
                                                 &alter_ctx->table_name,
                                                 &alter_ctx->new_db,
                                                 &alter_ctx->new_alias))
    {
      (void) mysql_rename_table(old_db_type,
                                &alter_ctx->new_db, &alter_ctx->new_alias,
                                &alter_ctx->db, &alter_ctx->table_name,
                                NO_FK_CHECKS);
      error= -1;
    }
  }

  if (likely(!error))
  {
    error= write_bin_log(thd, TRUE, thd->query(), thd->query_length());

    if (likely(!error))
      my_ok(thd);
  }
  table_list->table= NULL;                    // For query cache
  query_cache_invalidate3(thd, table_list, 0);

  if ((thd->locked_tables_mode == LTM_LOCK_TABLES ||
       thd->locked_tables_mode == LTM_PRELOCKED_UNDER_LOCK_TABLES))
  {
    /*
      Under LOCK TABLES we should adjust meta-data locks before finishing
      statement. Otherwise we can rely on them being released
      along with the implicit commit.
    */
    if (alter_ctx->is_table_renamed())
      thd->mdl_context.release_all_locks_for_name(mdl_ticket);
    else
      mdl_ticket->downgrade_lock(MDL_SHARED_NO_READ_WRITE);
  }
  DBUG_RETURN(error != 0);
}


/**
  Alter table

  @param thd              Thread handle
  @param new_db           If there is a RENAME clause
  @param new_name         If there is a RENAME clause
  @param create_info      Information from the parsing phase about new
                          table properties.
  @param table_list       The table to change.
  @param alter_info       Lists of fields, keys to be changed, added
                          or dropped.
  @param order_num        How many ORDER BY fields has been specified.
  @param order            List of fields to ORDER BY.
  @param ignore           Whether we have ALTER IGNORE TABLE

  @retval   true          Error
  @retval   false         Success

  This is a veery long function and is everything but the kitchen sink :)
  It is used to alter a table and not only by ALTER TABLE but also
  CREATE|DROP INDEX are mapped on this function.

  When the ALTER TABLE statement just does a RENAME or ENABLE|DISABLE KEYS,
  or both, then this function short cuts its operation by renaming
  the table and/or enabling/disabling the keys. In this case, the FRM is
  not changed, directly by mysql_alter_table. However, if there is a
  RENAME + change of a field, or an index, the short cut is not used.
  See how `create_list` is used to generate the new FRM regarding the
  structure of the fields. The same is done for the indices of the table.

  Altering a table can be done in two ways. The table can be modified
  directly using an in-place algorithm, or the changes can be done using
  an intermediate temporary table (copy). In-place is the preferred
  algorithm as it avoids copying table data. The storage engine
  selects which algorithm to use in check_if_supported_inplace_alter()
  based on information about the table changes from fill_alter_inplace_info().
*/

bool mysql_alter_table(THD *thd, const LEX_CSTRING *new_db,
                       const LEX_CSTRING *new_name,
                       HA_CREATE_INFO *create_info,
                       TABLE_LIST *table_list,
                       Alter_info *alter_info,
                       uint order_num, ORDER *order, bool ignore)
{
  DBUG_ENTER("mysql_alter_table");

  /*
    Check if we attempt to alter mysql.slow_log or
    mysql.general_log table and return an error if
    it is the case.
    TODO: this design is obsolete and will be removed.
  */
  int table_kind= check_if_log_table(table_list, FALSE, NullS);

  if (table_kind)
  {
    /* Disable alter of enabled log tables */
    if (logger.is_log_table_enabled(table_kind))
    {
      my_error(ER_BAD_LOG_STATEMENT, MYF(0), "ALTER");
      DBUG_RETURN(true);
    }

    /* Disable alter of log tables to unsupported engine */
    if ((create_info->used_fields & HA_CREATE_USED_ENGINE) &&
        (!create_info->db_type || /* unknown engine */
         !(create_info->db_type->flags & HTON_SUPPORT_LOG_TABLES)))
    {
      my_error(ER_UNSUPORTED_LOG_ENGINE, MYF(0),
               hton_name(create_info->db_type)->str);
      DBUG_RETURN(true);
    }

#ifdef WITH_PARTITION_STORAGE_ENGINE
    if (alter_info->partition_flags & ALTER_PARTITION_INFO)
    {
      my_error(ER_WRONG_USAGE, MYF(0), "PARTITION", "log table");
      DBUG_RETURN(true);
    }
#endif
  }

  THD_STAGE_INFO(thd, stage_init_update);

  /*
    Code below can handle only base tables so ensure that we won't open a view.
    Note that RENAME TABLE the only ALTER clause which is supported for views
    has been already processed.
  */
  table_list->required_type= TABLE_TYPE_NORMAL;

  Alter_table_prelocking_strategy alter_prelocking_strategy;

  DEBUG_SYNC(thd, "alter_table_before_open_tables");
  uint tables_opened;

  thd->open_options|= HA_OPEN_FOR_ALTER;
  bool error= open_tables(thd, &table_list, &tables_opened, 0,
                          &alter_prelocking_strategy);
  thd->open_options&= ~HA_OPEN_FOR_ALTER;

  TABLE *table= table_list->table;
  bool versioned= table && table->versioned();

  if (versioned)
  {
    if (handlerton *hton1= create_info->db_type)
    {
      handlerton *hton2= table->file->partition_ht();
      if (hton1 != hton2 &&
          (ha_check_storage_engine_flag(hton1, HTON_NATIVE_SYS_VERSIONING) ||
           ha_check_storage_engine_flag(hton2, HTON_NATIVE_SYS_VERSIONING)))
      {
        my_error(ER_VERS_ALTER_ENGINE_PROHIBITED, MYF(0), table_list->db.str,
                 table_list->table_name.str);
        DBUG_RETURN(true);
      }
    }
    if (alter_info->vers_prohibited(thd))
    {
      my_error(ER_VERS_ALTER_NOT_ALLOWED, MYF(0),
               table_list->db.str, table_list->table_name.str);
      DBUG_RETURN(true);
    }
  }

  DEBUG_SYNC(thd, "alter_opened_table");

#ifdef WITH_WSREP
  DBUG_EXECUTE_IF("sync.alter_opened_table",
                  {
                    const char act[]=
                      "now "
                      "wait_for signal.alter_opened_table";
                    DBUG_ASSERT(!debug_sync_set_action(thd,
                                                       STRING_WITH_LEN(act)));
                  };);
#endif // WITH_WSREP

  if (unlikely(error))
    DBUG_RETURN(true);

  table->use_all_columns();
  MDL_ticket *mdl_ticket= table->mdl_ticket;

  /*
    Prohibit changing of the UNION list of a non-temporary MERGE table
    under LOCK tables. It would be quite difficult to reuse a shrinked
    set of tables from the old table or to open a new TABLE object for
    an extended list and verify that they belong to locked tables.
  */
  if ((thd->locked_tables_mode == LTM_LOCK_TABLES ||
       thd->locked_tables_mode == LTM_PRELOCKED_UNDER_LOCK_TABLES) &&
      (create_info->used_fields & HA_CREATE_USED_UNION) &&
      (table->s->tmp_table == NO_TMP_TABLE))
  {
    my_error(ER_LOCK_OR_ACTIVE_TRANSACTION, MYF(0));
    DBUG_RETURN(true);
  }

  Alter_table_ctx alter_ctx(thd, table_list, tables_opened, new_db, new_name);

  MDL_request target_mdl_request;

  /* Check that we are not trying to rename to an existing table */
  if (alter_ctx.is_table_renamed())
  {
    if (table->s->tmp_table != NO_TMP_TABLE)
    {
      /*
        Check whether a temporary table exists with same requested new name.
        If such table exists, there must be a corresponding TABLE_SHARE in
        THD::all_temp_tables list.
      */
      if (thd->find_tmp_table_share(alter_ctx.new_db.str, alter_ctx.new_name.str))
      {
        my_error(ER_TABLE_EXISTS_ERROR, MYF(0), alter_ctx.new_alias.str);
        DBUG_RETURN(true);
      }
    }
    else
    {
      MDL_request_list mdl_requests;
      MDL_request target_db_mdl_request;

      target_mdl_request.init(MDL_key::TABLE,
                              alter_ctx.new_db.str, alter_ctx.new_name.str,
                              MDL_EXCLUSIVE, MDL_TRANSACTION);
      mdl_requests.push_front(&target_mdl_request);

      /*
        If we are moving the table to a different database, we also
        need IX lock on the database name so that the target database
        is protected by MDL while the table is moved.
      */
      if (alter_ctx.is_database_changed())
      {
        target_db_mdl_request.init(MDL_key::SCHEMA, alter_ctx.new_db.str, "",
                                   MDL_INTENTION_EXCLUSIVE,
                                   MDL_TRANSACTION);
        mdl_requests.push_front(&target_db_mdl_request);
      }

      /*
        Global intention exclusive lock must have been already acquired when
        table to be altered was open, so there is no need to do it here.
      */
      DBUG_ASSERT(thd->mdl_context.is_lock_owner(MDL_key::GLOBAL,
                                                 "", "",
                                                 MDL_INTENTION_EXCLUSIVE));

      if (thd->mdl_context.acquire_locks(&mdl_requests,
                                         thd->variables.lock_wait_timeout))
        DBUG_RETURN(true);

      DEBUG_SYNC(thd, "locked_table_name");
      /*
        Table maybe does not exist, but we got an exclusive lock
        on the name, now we can safely try to find out for sure.
      */
      if (ha_table_exists(thd, &alter_ctx.new_db, &alter_ctx.new_name))
      {
        /* Table will be closed in do_command() */
        my_error(ER_TABLE_EXISTS_ERROR, MYF(0), alter_ctx.new_alias.str);
        DBUG_RETURN(true);
      }
    }
  }

  if (!create_info->db_type)
  {
#ifdef WITH_PARTITION_STORAGE_ENGINE
    if (table->part_info &&
        create_info->used_fields & HA_CREATE_USED_ENGINE)
    {
      /*
        This case happens when the user specified
        ENGINE = x where x is a non-existing storage engine
        We set create_info->db_type to default_engine_type
        to ensure we don't change underlying engine type
        due to a erroneously given engine name.
      */
      create_info->db_type= table->part_info->default_engine_type;
    }
    else
#endif
      create_info->db_type= table->s->db_type();
  }

  if (check_engine(thd, alter_ctx.new_db.str, alter_ctx.new_name.str, create_info))
    DBUG_RETURN(true);

  if (create_info->vers_info.fix_alter_info(thd, alter_info, create_info, table))
  {
    DBUG_RETURN(true);
  }

  if ((create_info->db_type != table->s->db_type() ||
       (alter_info->partition_flags & ALTER_PARTITION_INFO)) &&
      !table->file->can_switch_engines())
  {
    my_error(ER_ROW_IS_REFERENCED, MYF(0));
    DBUG_RETURN(true);
  }

  /*
   If foreign key is added then check permission to access parent table.

   In function "check_fk_parent_table_access", create_info->db_type is used
   to identify whether engine supports FK constraint or not. Since
   create_info->db_type is set here, check to parent table access is delayed
   till this point for the alter operation.
  */
  if ((alter_info->flags & ALTER_ADD_FOREIGN_KEY) &&
      check_fk_parent_table_access(thd, create_info, alter_info, new_db->str))
    DBUG_RETURN(true);

  /*
    If this is an ALTER TABLE and no explicit row type specified reuse
    the table's row type.
    Note: this is the same as if the row type was specified explicitly.
  */
  if (create_info->row_type == ROW_TYPE_NOT_USED)
  {
    /* ALTER TABLE without explicit row type */
    create_info->row_type= table->s->row_type;
  }
  else
  {
    /* ALTER TABLE with specific row type */
    create_info->used_fields |= HA_CREATE_USED_ROW_FORMAT;
  }

  DBUG_PRINT("info", ("old type: %s  new type: %s",
             ha_resolve_storage_engine_name(table->s->db_type()),
             ha_resolve_storage_engine_name(create_info->db_type)));
  if (ha_check_storage_engine_flag(table->s->db_type(), HTON_ALTER_NOT_SUPPORTED))
  {
    DBUG_PRINT("info", ("doesn't support alter"));
    my_error(ER_ILLEGAL_HA, MYF(0), hton_name(table->s->db_type())->str,
             alter_ctx.db.str, alter_ctx.table_name.str);
    DBUG_RETURN(true);
  }

  if (ha_check_storage_engine_flag(create_info->db_type,
                                   HTON_ALTER_NOT_SUPPORTED))
  {
    DBUG_PRINT("info", ("doesn't support alter"));
    my_error(ER_ILLEGAL_HA, MYF(0), hton_name(create_info->db_type)->str,
             alter_ctx.new_db.str, alter_ctx.new_name.str);
    DBUG_RETURN(true);
  }

  if (table->s->tmp_table == NO_TMP_TABLE)
    mysql_audit_alter_table(thd, table_list);

  THD_STAGE_INFO(thd, stage_setup);

  if (alter_info->flags & ALTER_DROP_CHECK_CONSTRAINT)
  {
    /*
      ALTER TABLE DROP CONSTRAINT
      should be replaced with ... DROP [FOREIGN] KEY
      if the constraint is the FOREIGN KEY or UNIQUE one.
    */

    List_iterator<Alter_drop> drop_it(alter_info->drop_list);
    Alter_drop *drop;
    List <FOREIGN_KEY_INFO> fk_child_key_list;
    table->file->get_foreign_key_list(thd, &fk_child_key_list);

    alter_info->flags&= ~ALTER_DROP_CHECK_CONSTRAINT;

    while ((drop= drop_it++))
    {
      if (drop->type == Alter_drop::CHECK_CONSTRAINT)
      {
        {
          /* Test if there is a FOREIGN KEY with this name. */
          FOREIGN_KEY_INFO *f_key;
          List_iterator<FOREIGN_KEY_INFO> fk_key_it(fk_child_key_list);

          while ((f_key= fk_key_it++))
          {
            if (my_strcasecmp(system_charset_info, f_key->foreign_id->str,
                  drop->name) == 0)
            {
              drop->type= Alter_drop::FOREIGN_KEY;
              alter_info->flags|= ALTER_DROP_FOREIGN_KEY;
              goto do_continue;
            }
          }
        }

        {
          /* Test if there is an UNIQUE with this name. */
          uint n_key;

          for (n_key=0; n_key < table->s->keys; n_key++)
          {
            if ((table->key_info[n_key].flags & HA_NOSAME) &&
                my_strcasecmp(system_charset_info,
                              drop->name, table->key_info[n_key].name.str) == 0) // Merge todo: review '.str'
            {
              drop->type= Alter_drop::KEY;
              alter_info->flags|= ALTER_DROP_INDEX;
              goto do_continue;
            }
          }
        }
      }
      alter_info->flags|= ALTER_DROP_CHECK_CONSTRAINT;
do_continue:;
    }
  }

  handle_if_exists_options(thd, table, alter_info);

  /*
    Look if we have to do anything at all.
    ALTER can become NOOP after handling
    the IF (NOT) EXISTS options.
  */
  if (alter_info->flags == 0 && alter_info->partition_flags == 0)
  {
    my_snprintf(alter_ctx.tmp_buff, sizeof(alter_ctx.tmp_buff),
                ER_THD(thd, ER_INSERT_INFO), 0L, 0L,
                thd->get_stmt_da()->current_statement_warn_count());
    my_ok(thd, 0L, 0L, alter_ctx.tmp_buff);

    /* We don't replicate alter table statement on temporary tables */
    if (table->s->tmp_table == NO_TMP_TABLE ||
        !thd->is_current_stmt_binlog_format_row())
    {
      if (write_bin_log(thd, true, thd->query(), thd->query_length()))
        DBUG_RETURN(true);
    }

    DBUG_RETURN(false);
  }

  /*
     Test if we are only doing RENAME or KEYS ON/OFF. This works
     as we are testing if flags == 0 above.
  */
  if (!(alter_info->flags & ~(ALTER_RENAME | ALTER_KEYS_ONOFF)) &&
      alter_info->partition_flags == 0 &&
      alter_info->requested_algorithm !=
      Alter_info::ALTER_TABLE_ALGORITHM_COPY)   // No need to touch frm.
  {
    bool res;

    if (!table->s->tmp_table)
    {
      // This requires X-lock, no other lock levels supported.
      if (alter_info->requested_lock != Alter_info::ALTER_TABLE_LOCK_DEFAULT &&
          alter_info->requested_lock != Alter_info::ALTER_TABLE_LOCK_EXCLUSIVE)
      {
        my_error(ER_ALTER_OPERATION_NOT_SUPPORTED, MYF(0),
                 "LOCK=NONE/SHARED", "LOCK=EXCLUSIVE");
        DBUG_RETURN(true);
      }
      res= simple_rename_or_index_change(thd, table_list,
                                         alter_info->keys_onoff,
                                         &alter_ctx);
    }
    else
    {
      res= simple_tmp_rename_or_index_change(thd, table_list,
                                             alter_info->keys_onoff,
                                             &alter_ctx);
    }
    DBUG_RETURN(res);
  }

  /* We have to do full alter table. */

#ifdef WITH_PARTITION_STORAGE_ENGINE
  bool partition_changed= false;
  bool fast_alter_partition= false;
  {
    if (prep_alter_part_table(thd, table, alter_info, create_info,
                              &alter_ctx, &partition_changed,
                              &fast_alter_partition))
    {
      DBUG_RETURN(true);
    }
  }
#endif

  if (mysql_prepare_alter_table(thd, table, create_info, alter_info,
                                &alter_ctx))
  {
    DBUG_RETURN(true);
  }

  set_table_default_charset(thd, create_info, &alter_ctx.db);

  if (!opt_explicit_defaults_for_timestamp)
    promote_first_timestamp_column(&alter_info->create_list);

#ifdef WITH_PARTITION_STORAGE_ENGINE
  if (fast_alter_partition)
  {
    /*
      ALGORITHM and LOCK clauses are generally not allowed by the
      parser for operations related to partitioning.
      The exceptions are ALTER_PARTITION_INFO and ALTER_PARTITION_REMOVE.
      For consistency, we report ER_ALTER_OPERATION_NOT_SUPPORTED here.
    */
    if (alter_info->requested_lock !=
        Alter_info::ALTER_TABLE_LOCK_DEFAULT)
    {
      my_error(ER_ALTER_OPERATION_NOT_SUPPORTED_REASON, MYF(0),
               "LOCK=NONE/SHARED/EXCLUSIVE",
               ER_THD(thd, ER_ALTER_OPERATION_NOT_SUPPORTED_REASON_PARTITION),
               "LOCK=DEFAULT");
      DBUG_RETURN(true);
    }
    else if (alter_info->requested_algorithm !=
             Alter_info::ALTER_TABLE_ALGORITHM_DEFAULT)
    {
      my_error(ER_ALTER_OPERATION_NOT_SUPPORTED_REASON, MYF(0),
               "ALGORITHM=COPY/INPLACE",
               ER_THD(thd, ER_ALTER_OPERATION_NOT_SUPPORTED_REASON_PARTITION),
               "ALGORITHM=DEFAULT");
      DBUG_RETURN(true);
    }

    /*
      Upgrade from MDL_SHARED_UPGRADABLE to MDL_SHARED_NO_WRITE.
      Afterwards it's safe to take the table level lock.
    */
    if ((thd->mdl_context.upgrade_shared_lock(mdl_ticket, MDL_SHARED_NO_WRITE,
             thd->variables.lock_wait_timeout)) ||
        lock_tables(thd, table_list, alter_ctx.tables_opened, 0))
    {
      DBUG_RETURN(true);
    }

    // In-place execution of ALTER TABLE for partitioning.
    DBUG_RETURN(fast_alter_partition_table(thd, table, alter_info,
                                           create_info, table_list,
                                           &alter_ctx.db,
                                           &alter_ctx.table_name));
  }
#endif

  /*
    Use copy algorithm if:
    - old_alter_table system variable is set without in-place requested using
      the ALGORITHM clause.
    - Or if in-place is impossible for given operation.
    - Changes to partitioning which were not handled by fast_alter_part_table()
      needs to be handled using table copying algorithm unless the engine
      supports auto-partitioning as such engines can do some changes
      using in-place API.
  */
  if ((thd->variables.alter_algorithm == Alter_info::ALTER_TABLE_ALGORITHM_COPY &&
       alter_info->requested_algorithm !=
       Alter_info::ALTER_TABLE_ALGORITHM_INPLACE)
      || is_inplace_alter_impossible(table, create_info, alter_info)
      || IF_PARTITIONING((partition_changed &&
          !(table->s->db_type()->partition_flags() & HA_USE_AUTO_PARTITION)), 0))
  {
    if (alter_info->requested_algorithm ==
        Alter_info::ALTER_TABLE_ALGORITHM_INPLACE)
    {
      my_error(ER_ALTER_OPERATION_NOT_SUPPORTED, MYF(0),
               "ALGORITHM=INPLACE", "ALGORITHM=COPY");
      DBUG_RETURN(true);
    }
    alter_info->requested_algorithm= Alter_info::ALTER_TABLE_ALGORITHM_COPY;
  }

  /*
    ALTER TABLE ... ENGINE to the same engine is a common way to
    request table rebuild. Set ALTER_RECREATE flag to force table
    rebuild.
  */
  if (create_info->db_type == table->s->db_type() &&
      create_info->used_fields & HA_CREATE_USED_ENGINE)
    alter_info->flags|= ALTER_RECREATE;

  /*
    If the old table had partitions and we are doing ALTER TABLE ...
    engine= <new_engine>, the new table must preserve the original
    partitioning. This means that the new engine is still the
    partitioning engine, not the engine specified in the parser.
    This is discovered in prep_alter_part_table, which in such case
    updates create_info->db_type.
    It's therefore important that the assignment below is done
    after prep_alter_part_table.
  */
  handlerton *new_db_type= create_info->db_type;
  handlerton *old_db_type= table->s->db_type();
  TABLE *new_table= NULL;
  ha_rows copied=0,deleted=0;

  /*
    Handling of symlinked tables:
    If no rename:
      Create new data file and index file on the same disk as the
      old data and index files.
      Copy data.
      Rename new data file over old data file and new index file over
      old index file.
      Symlinks are not changed.

   If rename:
      Create new data file and index file on the same disk as the
      old data and index files.  Create also symlinks to point at
      the new tables.
      Copy data.
      At end, rename intermediate tables, and symlinks to intermediate
      table, to final table name.
      Remove old table and old symlinks

    If rename is made to another database:
      Create new tables in new database.
      Copy data.
      Remove old table and symlinks.
  */
  char index_file[FN_REFLEN], data_file[FN_REFLEN];

  if (!alter_ctx.is_database_changed())
  {
    if (create_info->index_file_name)
    {
      /* Fix index_file_name to have 'tmp_name' as basename */
      strmov(index_file, alter_ctx.tmp_name.str);
      create_info->index_file_name=fn_same(index_file,
                                           create_info->index_file_name,
                                           1);
    }
    if (create_info->data_file_name)
    {
      /* Fix data_file_name to have 'tmp_name' as basename */
      strmov(data_file, alter_ctx.tmp_name.str);
      create_info->data_file_name=fn_same(data_file,
                                          create_info->data_file_name,
                                          1);
    }
  }
  else
  {
    /* Ignore symlink if db is changed. */
    create_info->data_file_name=create_info->index_file_name=0;
  }

  DEBUG_SYNC(thd, "alter_table_before_create_table_no_lock");
  /* We can abort alter table for any table type */
  thd->abort_on_warning= !ignore && thd->is_strict_mode();

  /*
    Create .FRM for new version of table with a temporary name.
    We don't log the statement, it will be logged later.

    Keep information about keys in newly created table as it
    will be used later to construct Alter_inplace_info object
    and by fill_alter_inplace_info() call.
  */
  KEY *key_info;
  uint key_count;
  /*
    Remember if the new definition has new VARCHAR column;
    create_info->varchar will be reset in create_table_impl()/
    mysql_prepare_create_table().
  */
  bool varchar= create_info->varchar;
  LEX_CUSTRING frm= {0,0};

  tmp_disable_binlog(thd);
  create_info->options|=HA_CREATE_TMP_ALTER;
  error= create_table_impl(thd,
                           &alter_ctx.db, &alter_ctx.table_name,
                           &alter_ctx.new_db, &alter_ctx.tmp_name,
                           alter_ctx.get_tmp_path(),
                           thd->lex->create_info, create_info, alter_info,
                           C_ALTER_TABLE_FRM_ONLY, NULL,
                           &key_info, &key_count, &frm);
  reenable_binlog(thd);
  thd->abort_on_warning= false;
  if (unlikely(error))
  {
    my_free(const_cast<uchar*>(frm.str));
    DBUG_RETURN(true);
  }

  /* Remember that we have not created table in storage engine yet. */
  bool no_ha_table= true;

  if (alter_info->requested_algorithm != Alter_info::ALTER_TABLE_ALGORITHM_COPY)
  {
    Alter_inplace_info ha_alter_info(create_info, alter_info,
                                     key_info, key_count,
                                     IF_PARTITIONING(thd->work_part_info, NULL),
                                     ignore);
    TABLE *altered_table= NULL;
    bool use_inplace= true;

    /* Fill the Alter_inplace_info structure. */
    if (fill_alter_inplace_info(thd, table, varchar, &ha_alter_info))
      goto err_new_table_cleanup;

    /*
      We can ignore ALTER_COLUMN_ORDER and instead check
      ALTER_STORED_COLUMN_ORDER & ALTER_VIRTUAL_COLUMN_ORDER. This
      is ok as ALTER_COLUMN_ORDER may be wrong if we use AFTER last_field
      ALTER_COLUMN_NAME is set if field really was renamed.
    */

    if (!(ha_alter_info.handler_flags &
          ~(ALTER_COLUMN_ORDER | ALTER_RENAME_COLUMN)))
    {
      /*
        No-op ALTER, no need to call handler API functions.

        If this code path is entered for an ALTER statement that
        should not be a real no-op, new handler flags should be added
        and fill_alter_inplace_info() adjusted.

        Note that we can end up here if an ALTER statement has clauses
        that cancel each other out (e.g. ADD/DROP identically index).

        Also note that we ignore the LOCK clause here.

         TODO don't create the frm in the first place
      */
      const char *path= alter_ctx.get_tmp_path();
      table->file->ha_create_partitioning_metadata(path, NULL, CHF_DELETE_FLAG);
      deletefrm(path);
      my_free(const_cast<uchar*>(frm.str));
      goto end_inplace;
    }

    // We assume that the table is non-temporary.
    DBUG_ASSERT(!table->s->tmp_table);

    if (!(altered_table=
          thd->create_and_open_tmp_table(new_db_type, &frm,
                                         alter_ctx.get_tmp_path(),
                                         alter_ctx.new_db.str,
                                         alter_ctx.new_name.str,
                                         false, true)))
      goto err_new_table_cleanup;

    /* Set markers for fields in TABLE object for altered table. */
    update_altered_table(ha_alter_info, altered_table);

    /*
      Mark all columns in 'altered_table' as used to allow usage
      of its record[0] buffer and Field objects during in-place
      ALTER TABLE.
    */
    altered_table->column_bitmaps_set_no_signal(&altered_table->s->all_set,
                                                &altered_table->s->all_set);
    restore_record(altered_table, s->default_values); // Create empty record
    /* Check that we can call default functions with default field values */
    thd->count_cuted_fields= CHECK_FIELD_EXPRESSION;
    altered_table->reset_default_fields();
    if (altered_table->default_field &&
        altered_table->update_default_fields(0, 1))
      goto err_new_table_cleanup;
    thd->count_cuted_fields= CHECK_FIELD_IGNORE;

    if (alter_info->requested_lock == Alter_info::ALTER_TABLE_LOCK_NONE)
      ha_alter_info.online= true;
    // Ask storage engine whether to use copy or in-place
    enum_alter_inplace_result inplace_supported=
      table->file->check_if_supported_inplace_alter(altered_table,
                                                    &ha_alter_info);

    if (alter_info->supports_algorithm(thd, inplace_supported, &ha_alter_info) ||
        alter_info->supports_lock(thd, inplace_supported, &ha_alter_info))
    {
      thd->drop_temporary_table(altered_table, NULL, false);
      goto err_new_table_cleanup;
    }

    // If SHARED lock and no particular algorithm was requested, use COPY.
    if (inplace_supported == HA_ALTER_INPLACE_EXCLUSIVE_LOCK &&
        alter_info->requested_lock == Alter_info::ALTER_TABLE_LOCK_SHARED &&
         alter_info->requested_algorithm ==
                 Alter_info::ALTER_TABLE_ALGORITHM_DEFAULT &&
         thd->variables.alter_algorithm ==
                 Alter_info::ALTER_TABLE_ALGORITHM_DEFAULT)
      use_inplace= false;

    if (inplace_supported == HA_ALTER_INPLACE_NOT_SUPPORTED)
      use_inplace= false;

    if (use_inplace)
    {
      table->s->frm_image= &frm;
      enum_check_fields save_count_cuted_fields= thd->count_cuted_fields;
      /*
        Set the truncated column values of thd as warning
        for alter table.
      */
      thd->count_cuted_fields = CHECK_FIELD_WARN;
      int res= mysql_inplace_alter_table(thd, table_list, table, altered_table,
                                         &ha_alter_info, inplace_supported,
                                         &target_mdl_request, &alter_ctx);
      thd->count_cuted_fields= save_count_cuted_fields;
      my_free(const_cast<uchar*>(frm.str));

      if (res)
        DBUG_RETURN(true);

      goto end_inplace;
    }
    else
    {
      thd->drop_temporary_table(altered_table, NULL, false);
    }
  }

  /* ALTER TABLE using copy algorithm. */

  /* Check if ALTER TABLE is compatible with foreign key definitions. */
  if (fk_prepare_copy_alter_table(thd, table, alter_info, &alter_ctx))
    goto err_new_table_cleanup;

  if (!table->s->tmp_table)
  {
    // COPY algorithm doesn't work with concurrent writes.
    if (alter_info->requested_lock == Alter_info::ALTER_TABLE_LOCK_NONE)
    {
      my_error(ER_ALTER_OPERATION_NOT_SUPPORTED_REASON, MYF(0),
               "LOCK=NONE",
               ER_THD(thd, ER_ALTER_OPERATION_NOT_SUPPORTED_REASON_COPY),
               "LOCK=SHARED");
      goto err_new_table_cleanup;
    }

    // If EXCLUSIVE lock is requested, upgrade already.
    if (alter_info->requested_lock == Alter_info::ALTER_TABLE_LOCK_EXCLUSIVE &&
        wait_while_table_is_used(thd, table, HA_EXTRA_FORCE_REOPEN))
      goto err_new_table_cleanup;

    /*
      Otherwise upgrade to SHARED_NO_WRITE.
      Note that under LOCK TABLES, we will already have SHARED_NO_READ_WRITE.
    */
    if (alter_info->requested_lock != Alter_info::ALTER_TABLE_LOCK_EXCLUSIVE &&
        thd->mdl_context.upgrade_shared_lock(mdl_ticket, MDL_SHARED_NO_WRITE,
                                             thd->variables.lock_wait_timeout))
      goto err_new_table_cleanup;

    DEBUG_SYNC(thd, "alter_table_copy_after_lock_upgrade");
  }
  else
    thd->close_unused_temporary_table_instances(table_list);

  // It's now safe to take the table level lock.
  if (lock_tables(thd, table_list, alter_ctx.tables_opened,
                  MYSQL_LOCK_USE_MALLOC))
    goto err_new_table_cleanup;

  if (ha_create_table(thd, alter_ctx.get_tmp_path(),
                      alter_ctx.new_db.str, alter_ctx.new_name.str,
                      create_info, &frm))
    goto err_new_table_cleanup;

  /* Mark that we have created table in storage engine. */
  no_ha_table= false;
  DEBUG_SYNC(thd, "alter_table_intermediate_table_created");

  new_table=
    thd->create_and_open_tmp_table(new_db_type, &frm, alter_ctx.get_tmp_path(),
                                   alter_ctx.new_db.str,
                                   alter_ctx.new_name.str,
                                   true, true);
  if (!new_table)
    goto err_new_table_cleanup;

  /* Open the table since we need to copy the data. */
  if (table->s->tmp_table != NO_TMP_TABLE)
  {
    /* in case of alter temp table send the tracker in OK packet */
    SESSION_TRACKER_CHANGED(thd, SESSION_STATE_CHANGE_TRACKER, NULL);
  }

  /*
    Note: In case of MERGE table, we do not attach children. We do not
    copy data for MERGE tables. Only the children have data.
  */

  /* Copy the data if necessary. */
  thd->count_cuted_fields= CHECK_FIELD_WARN;	// calc cuted fields
  thd->cuted_fields=0L;

  /*
    We do not copy data for MERGE tables. Only the children have data.
    MERGE tables have HA_NO_COPY_ON_ALTER set.
  */
  if (!(new_table->file->ha_table_flags() & HA_NO_COPY_ON_ALTER))
  {
    new_table->next_number_field=new_table->found_next_number_field;
    THD_STAGE_INFO(thd, stage_copy_to_tmp_table);
    DBUG_EXECUTE_IF("abort_copy_table", {
        my_error(ER_LOCK_WAIT_TIMEOUT, MYF(0));
        goto err_new_table_cleanup;
      });
    if (copy_data_between_tables(thd, table, new_table,
                                 alter_info->create_list, ignore,
                                 order_num, order, &copied, &deleted,
                                 alter_info->keys_onoff,
                                 &alter_ctx))
    {
      goto err_new_table_cleanup;
    }
  }
  else
  {
    if (!table->s->tmp_table &&
        wait_while_table_is_used(thd, table, HA_EXTRA_FORCE_REOPEN))
      goto err_new_table_cleanup;
    THD_STAGE_INFO(thd, stage_manage_keys);
    alter_table_manage_keys(table, table->file->indexes_are_disabled(),
                            alter_info->keys_onoff);
    if (trans_commit_stmt(thd) || trans_commit_implicit(thd))
      goto err_new_table_cleanup;
  }
  thd->count_cuted_fields= CHECK_FIELD_IGNORE;

  if (table->s->tmp_table != NO_TMP_TABLE)
  {
    /* Close lock if this is a transactional table */
    if (thd->lock)
    {
      if (thd->locked_tables_mode != LTM_LOCK_TABLES &&
          thd->locked_tables_mode != LTM_PRELOCKED_UNDER_LOCK_TABLES)
      {
        mysql_unlock_tables(thd, thd->lock);
        thd->lock= NULL;
      }
      else
      {
        /*
          If LOCK TABLES list is not empty and contains this table,
          unlock the table and remove the table from this list.
        */
        mysql_lock_remove(thd, thd->lock, table);
      }
    }
    new_table->s->table_creation_was_logged=
      table->s->table_creation_was_logged;
    /* Remove link to old table and rename the new one */
    thd->drop_temporary_table(table, NULL, true);
    /* Should pass the 'new_name' as we store table name in the cache */
    if (thd->rename_temporary_table(new_table, &alter_ctx.new_db,
                                    &alter_ctx.new_name))
      goto err_new_table_cleanup;
    /* We don't replicate alter table statement on temporary tables */
    if (!thd->is_current_stmt_binlog_format_row() &&
        write_bin_log(thd, true, thd->query(), thd->query_length()))
      DBUG_RETURN(true);
    my_free(const_cast<uchar*>(frm.str));
    goto end_temporary;
  }

  /*
    Close the intermediate table that will be the new table, but do
    not delete it! Even though MERGE tables do not have their children
    attached here it is safe to call THD::drop_temporary_table().
  */
  thd->drop_temporary_table(new_table, NULL, false);
  new_table= NULL;

  DEBUG_SYNC(thd, "alter_table_before_rename_result_table");

  /*
    Data is copied. Now we:
    1) Wait until all other threads will stop using old version of table
       by upgrading shared metadata lock to exclusive one.
    2) Close instances of table open by this thread and replace them
       with placeholders to simplify reopen process.
    3) Rename the old table to a temp name, rename the new one to the
       old name.
    4) If we are under LOCK TABLES and don't do ALTER TABLE ... RENAME
       we reopen new version of table.
    5) Write statement to the binary log.
    6) If we are under LOCK TABLES and do ALTER TABLE ... RENAME we
       remove placeholders and release metadata locks.
    7) If we are not not under LOCK TABLES we rely on the caller
      (mysql_execute_command()) to release metadata locks.
  */

  THD_STAGE_INFO(thd, stage_rename_result_table);

  if (wait_while_table_is_used(thd, table, HA_EXTRA_PREPARE_FOR_RENAME))
    goto err_new_table_cleanup;

  close_all_tables_for_name(thd, table->s,
                            alter_ctx.is_table_renamed() ?
                            HA_EXTRA_PREPARE_FOR_RENAME: 
                            HA_EXTRA_NOT_USED,
                            NULL);
  table_list->table= table= NULL;                  /* Safety */
  my_free(const_cast<uchar*>(frm.str));

  /*
    Rename the old table to temporary name to have a backup in case
    anything goes wrong while renaming the new table.
  */
  char backup_name_buff[FN_LEN];
  LEX_CSTRING backup_name;
  backup_name.str= backup_name_buff;

  backup_name.length= my_snprintf(backup_name_buff, sizeof(backup_name_buff),
                                  "%s2-%lx-%lx", tmp_file_prefix,
                                    current_pid, (long) thd->thread_id);
  if (lower_case_table_names)
    my_casedn_str(files_charset_info, backup_name_buff);
  if (mysql_rename_table(old_db_type, &alter_ctx.db, &alter_ctx.table_name,
                         &alter_ctx.db, &backup_name, FN_TO_IS_TMP))
  {
    // Rename to temporary name failed, delete the new table, abort ALTER.
    (void) quick_rm_table(thd, new_db_type, &alter_ctx.new_db,
                          &alter_ctx.tmp_name, FN_IS_TMP);
    goto err_with_mdl;
  }

  // Rename the new table to the correct name.
  if (mysql_rename_table(new_db_type, &alter_ctx.new_db, &alter_ctx.tmp_name,
                         &alter_ctx.new_db, &alter_ctx.new_alias,
                         FN_FROM_IS_TMP))
  {
    // Rename failed, delete the temporary table.
    (void) quick_rm_table(thd, new_db_type, &alter_ctx.new_db,
                          &alter_ctx.tmp_name, FN_IS_TMP);

    // Restore the backup of the original table to the old name.
    (void) mysql_rename_table(old_db_type, &alter_ctx.db, &backup_name,
                              &alter_ctx.db, &alter_ctx.alias,
                              FN_FROM_IS_TMP | NO_FK_CHECKS);
    goto err_with_mdl;
  }

  // Check if we renamed the table and if so update trigger files.
  if (alter_ctx.is_table_renamed())
  {
    if (Table_triggers_list::change_table_name(thd,
                                               &alter_ctx.db,
                                               &alter_ctx.alias,
                                               &alter_ctx.table_name,
                                               &alter_ctx.new_db,
                                               &alter_ctx.new_alias))
    {
      // Rename succeeded, delete the new table.
      (void) quick_rm_table(thd, new_db_type,
                            &alter_ctx.new_db, &alter_ctx.new_alias, 0);
      // Restore the backup of the original table to the old name.
      (void) mysql_rename_table(old_db_type, &alter_ctx.db, &backup_name,
                                &alter_ctx.db, &alter_ctx.alias,
                                FN_FROM_IS_TMP | NO_FK_CHECKS);
      goto err_with_mdl;
    }
    rename_table_in_stat_tables(thd, &alter_ctx.db, &alter_ctx.alias,
                                &alter_ctx.new_db, &alter_ctx.new_alias);
  }

  // ALTER TABLE succeeded, delete the backup of the old table.
  if (quick_rm_table(thd, old_db_type, &alter_ctx.db, &backup_name, FN_IS_TMP))
  {
    /*
      The fact that deletion of the backup failed is not critical
      error, but still worth reporting as it might indicate serious
      problem with server.
    */
    goto err_with_mdl_after_alter;
  }

end_inplace:

  if (thd->locked_tables_list.reopen_tables(thd, false))
    goto err_with_mdl_after_alter;

  THD_STAGE_INFO(thd, stage_end);

  DEBUG_SYNC(thd, "alter_table_before_main_binlog");

  DBUG_ASSERT(!(mysql_bin_log.is_open() &&
                thd->is_current_stmt_binlog_format_row() &&
                (create_info->tmp_table())));
  if (write_bin_log(thd, true, thd->query(), thd->query_length()))
    DBUG_RETURN(true);

  table_list->table= NULL;			// For query cache
  query_cache_invalidate3(thd, table_list, false);

  if (thd->locked_tables_mode == LTM_LOCK_TABLES ||
      thd->locked_tables_mode == LTM_PRELOCKED_UNDER_LOCK_TABLES)
  {
    if (alter_ctx.is_table_renamed())
      thd->mdl_context.release_all_locks_for_name(mdl_ticket);
    else
      mdl_ticket->downgrade_lock(MDL_SHARED_NO_READ_WRITE);
  }

end_temporary:
  my_snprintf(alter_ctx.tmp_buff, sizeof(alter_ctx.tmp_buff),
              ER_THD(thd, ER_INSERT_INFO),
	      (ulong) (copied + deleted), (ulong) deleted,
	      (ulong) thd->get_stmt_da()->current_statement_warn_count());
  my_ok(thd, copied + deleted, 0L, alter_ctx.tmp_buff);
  DBUG_RETURN(false);

err_new_table_cleanup:
  my_free(const_cast<uchar*>(frm.str));
  /*
    No default value was provided for a DATE/DATETIME field, the
    current sql_mode doesn't allow the '0000-00-00' value and
    the table to be altered isn't empty.
    Report error here.
  */
  if (unlikely(alter_ctx.error_if_not_empty &&
               thd->get_stmt_da()->current_row_for_warning()))
  {
    const char *f_val= 0;
    enum enum_mysql_timestamp_type t_type= MYSQL_TIMESTAMP_DATE;
    switch (alter_ctx.datetime_field->real_field_type())
    {
      case MYSQL_TYPE_DATE:
      case MYSQL_TYPE_NEWDATE:
        f_val= "0000-00-00";
        t_type= MYSQL_TIMESTAMP_DATE;
        break;
      case MYSQL_TYPE_DATETIME:
      case MYSQL_TYPE_DATETIME2:
        f_val= "0000-00-00 00:00:00";
        t_type= MYSQL_TIMESTAMP_DATETIME;
        break;
      default:
        /* Shouldn't get here. */
        DBUG_ASSERT(0);
    }
    bool save_abort_on_warning= thd->abort_on_warning;
    thd->abort_on_warning= true;
    make_truncated_value_warning(thd, Sql_condition::WARN_LEVEL_WARN,
                                 f_val, strlength(f_val), t_type,
                                 new_table->s,
                                 alter_ctx.datetime_field->field_name.str);
    thd->abort_on_warning= save_abort_on_warning;
  }

  if (new_table)
  {
    thd->drop_temporary_table(new_table, NULL, true);
  }
  else
    (void) quick_rm_table(thd, new_db_type,
                          &alter_ctx.new_db, &alter_ctx.tmp_name,
                          (FN_IS_TMP | (no_ha_table ? NO_HA_TABLE : 0)),
                          alter_ctx.get_tmp_path());

  DBUG_RETURN(true);

err_with_mdl_after_alter:
  /* the table was altered. binlog the operation */
  DBUG_ASSERT(!(mysql_bin_log.is_open() &&
                thd->is_current_stmt_binlog_format_row() &&
                (create_info->tmp_table())));
  write_bin_log(thd, true, thd->query(), thd->query_length());

err_with_mdl:
  /*
    An error happened while we were holding exclusive name metadata lock
    on table being altered. To be safe under LOCK TABLES we should
    remove all references to the altered table from the list of locked
    tables and release the exclusive metadata lock.
  */
  thd->locked_tables_list.unlink_all_closed_tables(thd, NULL, 0);
  thd->mdl_context.release_all_locks_for_name(mdl_ticket);
  DBUG_RETURN(true);
}



/**
  Prepare the transaction for the alter table's copy phase.
*/

bool mysql_trans_prepare_alter_copy_data(THD *thd)
{
  DBUG_ENTER("mysql_trans_prepare_alter_copy_data");
  /*
    Turn off recovery logging since rollback of an alter table is to
    delete the new table so there is no need to log the changes to it.
    
    This needs to be done before external_lock.
  */
  DBUG_RETURN(ha_enable_transaction(thd, FALSE) != 0);
}


/**
  Commit the copy phase of the alter table.
*/

bool mysql_trans_commit_alter_copy_data(THD *thd)
{
  bool error= FALSE;
  uint save_unsafe_rollback_flags;
  DBUG_ENTER("mysql_trans_commit_alter_copy_data");

  /* Save flags as transcommit_implicit_are_deleting_them */
  save_unsafe_rollback_flags= thd->transaction.stmt.m_unsafe_rollback_flags;

  if (ha_enable_transaction(thd, TRUE))
    DBUG_RETURN(TRUE);
  
  /*
    Ensure that the new table is saved properly to disk before installing
    the new .frm.
    And that InnoDB's internal latches are released, to avoid deadlock
    when waiting on other instances of the table before rename (Bug#54747).
  */
  if (trans_commit_stmt(thd))
    error= TRUE;
  if (trans_commit_implicit(thd))
    error= TRUE;

  thd->transaction.stmt.m_unsafe_rollback_flags= save_unsafe_rollback_flags;
  DBUG_RETURN(error);
}


static int
copy_data_between_tables(THD *thd, TABLE *from, TABLE *to,
			 List<Create_field> &create, bool ignore,
			 uint order_num, ORDER *order,
			 ha_rows *copied, ha_rows *deleted,
                         Alter_info::enum_enable_or_disable keys_onoff,
                         Alter_table_ctx *alter_ctx)
{
  int error= 1;
  Copy_field *copy= NULL, *copy_end;
  ha_rows found_count= 0, delete_count= 0;
  SORT_INFO  *file_sort= 0;
  READ_RECORD info;
  TABLE_LIST   tables;
  List<Item>   fields;
  List<Item>   all_fields;
  bool auto_increment_field_copied= 0;
  bool cleanup_done= 0;
  bool init_read_record_done= 0;
  sql_mode_t save_sql_mode= thd->variables.sql_mode;
  ulonglong prev_insert_id, time_to_report_progress;
  Field **dfield_ptr= to->default_field;
  bool make_versioned= !from->versioned() && to->versioned();
  bool make_unversioned= from->versioned() && !to->versioned();
  bool keep_versioned= from->versioned() && to->versioned();
  bool drop_history= false; // XXX
  Field *to_row_start= NULL, *to_row_end= NULL, *from_row_end= NULL;
  MYSQL_TIME query_start;
  DBUG_ENTER("copy_data_between_tables");

  /* Two or 3 stages; Sorting, copying data and update indexes */
  thd_progress_init(thd, 2 + MY_TEST(order));

  if (!(copy= new (thd->mem_root) Copy_field[to->s->fields]))
    DBUG_RETURN(-1);

  if (mysql_trans_prepare_alter_copy_data(thd))
  {
    delete [] copy;
    DBUG_RETURN(-1);
  }

  /* We need external lock before we can disable/enable keys */
  if (to->file->ha_external_lock(thd, F_WRLCK))
  {
    /* Undo call to mysql_trans_prepare_alter_copy_data() */
    ha_enable_transaction(thd, TRUE);
    delete [] copy;
    DBUG_RETURN(-1);
  }

  alter_table_manage_keys(to, from->file->indexes_are_disabled(), keys_onoff);

  /* Set read map for all fields in from table */
  from->default_column_bitmaps();
  bitmap_set_all(from->read_set);
  from->file->column_bitmaps_signal();

  /* We can abort alter table for any table type */
  thd->abort_on_warning= !ignore && thd->is_strict_mode();

  from->file->info(HA_STATUS_VARIABLE);
  to->file->extra(HA_EXTRA_PREPARE_FOR_ALTER_TABLE);
  to->file->ha_start_bulk_insert(from->file->stats.records,
                                 ignore ? 0 : HA_CREATE_UNIQUE_INDEX_BY_SORT);
  List_iterator<Create_field> it(create);
  Create_field *def;
  copy_end=copy;
  to->s->default_fields= 0;
  for (Field **ptr=to->field ; *ptr ; ptr++)
  {
    def=it++;
    if (def->field)
    {
      if (*ptr == to->next_number_field)
      {
        auto_increment_field_copied= TRUE;
        /*
          If we are going to copy contents of one auto_increment column to
          another auto_increment column it is sensible to preserve zeroes.
          This condition also covers case when we are don't actually alter
          auto_increment column.
        */
        if (def->field == from->found_next_number_field)
          thd->variables.sql_mode|= MODE_NO_AUTO_VALUE_ON_ZERO;
      }
      (copy_end++)->set(*ptr,def->field,0);
    }
    else
    {
      /*
        Update the set of auto-update fields to contain only the new fields
        added to the table. Only these fields should be updated automatically.
        Old fields keep their current values, and therefore should not be
        present in the set of autoupdate fields.
      */
      if ((*ptr)->default_value)
      {
        *(dfield_ptr++)= *ptr;
        ++to->s->default_fields;
      }
    }
  }
  if (dfield_ptr)
    *dfield_ptr= NULL;

  if (order)
  {
    if (to->s->primary_key != MAX_KEY &&
        to->file->ha_table_flags() & HA_TABLE_SCAN_ON_INDEX)
    {
      char warn_buff[MYSQL_ERRMSG_SIZE];
      bool save_abort_on_warning= thd->abort_on_warning;
      thd->abort_on_warning= false;
      my_snprintf(warn_buff, sizeof(warn_buff), 
                  "ORDER BY ignored as there is a user-defined clustered index"
                  " in the table '%-.192s'", from->s->table_name.str);
      push_warning(thd, Sql_condition::WARN_LEVEL_WARN, ER_UNKNOWN_ERROR,
                   warn_buff);
      thd->abort_on_warning= save_abort_on_warning;
    }
    else
    {
      bzero((char *) &tables, sizeof(tables));
      tables.table= from;
      tables.alias= tables.table_name= from->s->table_name;
      tables.db= from->s->db;

      THD_STAGE_INFO(thd, stage_sorting);
      Filesort_tracker dummy_tracker(false);
      Filesort fsort(order, HA_POS_ERROR, true, NULL);

      if (thd->lex->select_lex.setup_ref_array(thd, order_num) ||
          setup_order(thd, thd->lex->select_lex.ref_pointer_array,
                      &tables, fields, all_fields, order))
        goto err;

      if (!(file_sort= filesort(thd, from, &fsort, &dummy_tracker)))
        goto err;
    }
    thd_progress_next_stage(thd);
  }

  if (make_versioned)
  {
    query_start= thd->query_start_TIME();
    to_row_start= to->vers_start_field();
    to_row_end= to->vers_end_field();
  }
  else if (make_unversioned)
  {
    from_row_end= from->vers_end_field();
  }
  else if (keep_versioned && drop_history)
  {
    from_row_end= from->vers_end_field();
  }

  THD_STAGE_INFO(thd, stage_copy_to_tmp_table);
  /* Tell handler that we have values for all columns in the to table */
  to->use_all_columns();
  /* Add virtual columns to vcol_set to ensure they are updated */
  if (to->vfield)
    to->mark_virtual_columns_for_write(TRUE);
  if (init_read_record(&info, thd, from, (SQL_SELECT *) 0, file_sort, 1, 1,
                       FALSE))
    goto err;
  init_read_record_done= 1;

  if (ignore && !alter_ctx->fk_error_if_delete_row)
    to->file->extra(HA_EXTRA_IGNORE_DUP_KEY);
  thd->get_stmt_da()->reset_current_row_for_warning();
  restore_record(to, s->default_values);        // Create empty record
  to->reset_default_fields();

  thd->progress.max_counter= from->file->records();
  time_to_report_progress= MY_HOW_OFTEN_TO_WRITE/10;
  if (!ignore) /* for now, InnoDB needs the undo log for ALTER IGNORE */
    to->file->extra(HA_EXTRA_BEGIN_ALTER_COPY);

  while (likely(!(error= info.read_record())))
  {
    if (unlikely(thd->killed))
    {
      thd->send_kill_message();
      error= 1;
      break;
    }
    if (unlikely(++thd->progress.counter >= time_to_report_progress))
    {
      time_to_report_progress+= MY_HOW_OFTEN_TO_WRITE/10;
      thd_progress_report(thd, thd->progress.counter,
                          thd->progress.max_counter);
    }

    /* Return error if source table isn't empty. */
    if (unlikely(alter_ctx->error_if_not_empty))
    {
      error= 1;
      break;
    }

    for (Copy_field *copy_ptr=copy ; copy_ptr != copy_end ; copy_ptr++)
    {
      copy_ptr->do_copy(copy_ptr);
    }

    if (drop_history && from_row_end && !from_row_end->is_max())
      continue;

    if (make_versioned)
    {
      to_row_start->set_notnull();
      to_row_start->store_time(&query_start);
      to_row_end->set_max();
    }
    else if (make_unversioned)
    {
      if (!from_row_end->is_max())
        continue; // Drop history rows.
    }

    prev_insert_id= to->file->next_insert_id;
    if (to->default_field)
      to->update_default_fields(0, ignore);
    if (to->vfield)
      to->update_virtual_fields(to->file, VCOL_UPDATE_FOR_WRITE);

    /* This will set thd->is_error() if fatal failure */
    if (to->verify_constraints(ignore) == VIEW_CHECK_SKIP)
      continue;
    if (unlikely(thd->is_error()))
    {
      error= 1;
      break;
    }
    if (keep_versioned && to->versioned(VERS_TRX_ID))
      to->vers_write= false;

    if (to->next_number_field)
    {
      if (auto_increment_field_copied)
        to->auto_increment_field_not_null= TRUE;
      else
        to->next_number_field->reset();
    }
    error= to->file->ha_write_row(to->record[0]);
    to->auto_increment_field_not_null= FALSE;
    if (unlikely(error))
    {
      if (to->file->is_fatal_error(error, HA_CHECK_DUP))
      {
        /* Not a duplicate key error. */
	to->file->print_error(error, MYF(0));
        error= 1;
	break;
      }
      else
      {
        /* Duplicate key error. */
        if (unlikely(alter_ctx->fk_error_if_delete_row))
        {
          /*
            We are trying to omit a row from the table which serves as parent
            in a foreign key. This might have broken referential integrity so
            emit an error. Note that we can't ignore this error even if we are
            executing ALTER IGNORE TABLE. IGNORE allows to skip rows, but
            doesn't allow to break unique or foreign key constraints,
          */
          my_error(ER_FK_CANNOT_DELETE_PARENT, MYF(0),
                   alter_ctx->fk_error_id,
                   alter_ctx->fk_error_table);
          break;
        }

        if (ignore)
        {
          /* This ALTER IGNORE TABLE. Simply skip row and continue. */
          to->file->restore_auto_increment(prev_insert_id);
          delete_count++;
        }
        else
        {
          /* Ordinary ALTER TABLE. Report duplicate key error. */
          uint key_nr= to->file->get_dup_key(error);
          if ((int) key_nr >= 0)
          {
            const char *err_msg= ER_THD(thd, ER_DUP_ENTRY_WITH_KEY_NAME);
            if (key_nr == 0 && to->s->keys > 0 &&
                (to->key_info[0].key_part[0].field->flags &
                 AUTO_INCREMENT_FLAG))
              err_msg= ER_THD(thd, ER_DUP_ENTRY_AUTOINCREMENT_CASE);
            print_keydup_error(to,
                               key_nr >= to->s->keys ? NULL :
                                   &to->key_info[key_nr],
                               err_msg, MYF(0));
          }
          else
            to->file->print_error(error, MYF(0));
          break;
        }
      }
    }
    else
      found_count++;
    thd->get_stmt_da()->inc_current_row_for_warning();
  }

  THD_STAGE_INFO(thd, stage_enabling_keys);
  thd_progress_next_stage(thd);

  if (error > 0 && !from->s->tmp_table)
  {
    /* We are going to drop the temporary table */
    to->file->extra(HA_EXTRA_PREPARE_FOR_DROP);
  }
  if (unlikely(to->file->ha_end_bulk_insert()) && error <= 0)
  {
    /* Give error, if not already given */
    if (!thd->is_error())
      to->file->print_error(my_errno,MYF(0));
    error= 1;
  }
  if (!ignore)
    to->file->extra(HA_EXTRA_END_ALTER_COPY);

  cleanup_done= 1;
  to->file->extra(HA_EXTRA_NO_IGNORE_DUP_KEY);

  if (unlikely(mysql_trans_commit_alter_copy_data(thd)))
    error= 1;

 err:
  /* Free resources */
  if (init_read_record_done)
    end_read_record(&info);
  delete [] copy;
  delete file_sort;

  thd->variables.sql_mode= save_sql_mode;
  thd->abort_on_warning= 0;
  *copied= found_count;
  *deleted=delete_count;
  to->file->ha_release_auto_increment();

  if (!cleanup_done)
  {
    /* This happens if we get an error during initialzation of data */
    DBUG_ASSERT(error);
    to->file->ha_end_bulk_insert();
    ha_enable_transaction(thd, TRUE);
  }

  if (to->file->ha_external_lock(thd,F_UNLCK))
    error=1;
  if (error < 0 && !from->s->tmp_table &&
      to->file->extra(HA_EXTRA_PREPARE_FOR_RENAME))
    error= 1;
  thd_progress_end(thd);
  DBUG_RETURN(error > 0 ? -1 : 0);
}


/*
  Recreates one table by calling mysql_alter_table().

  SYNOPSIS
    mysql_recreate_table()
    thd			Thread handler
    table_list          Table to recreate
    table_copy          Recreate the table by using
                        ALTER TABLE COPY algorithm

 RETURN
    Like mysql_alter_table().
*/

bool mysql_recreate_table(THD *thd, TABLE_LIST *table_list, bool table_copy)
{
  HA_CREATE_INFO create_info;
  Alter_info alter_info;
  TABLE_LIST *next_table= table_list->next_global;
  DBUG_ENTER("mysql_recreate_table");

  /* Set lock type which is appropriate for ALTER TABLE. */
  table_list->lock_type= TL_READ_NO_INSERT;
  /* Same applies to MDL request. */
  table_list->mdl_request.set_type(MDL_SHARED_NO_WRITE);
  /* hide following tables from open_tables() */
  table_list->next_global= NULL;

  bzero((char*) &create_info, sizeof(create_info));
  create_info.row_type=ROW_TYPE_NOT_USED;
  create_info.default_table_charset=default_charset_info;
  /* Force alter table to recreate table */
  alter_info.flags= (ALTER_CHANGE_COLUMN | ALTER_RECREATE);

  if (table_copy)
    alter_info.requested_algorithm= Alter_info::ALTER_TABLE_ALGORITHM_COPY;

  bool res= mysql_alter_table(thd, &null_clex_str, &null_clex_str, &create_info,
                                table_list, &alter_info, 0,
                                (ORDER *) 0, 0);
  table_list->next_global= next_table;
  DBUG_RETURN(res);
}


bool mysql_checksum_table(THD *thd, TABLE_LIST *tables,
                          HA_CHECK_OPT *check_opt)
{
  TABLE_LIST *table;
  List<Item> field_list;
  Item *item;
  Protocol *protocol= thd->protocol;
  DBUG_ENTER("mysql_checksum_table");

  /*
    CHECKSUM TABLE returns results and rollbacks statement transaction,
    so it should not be used in stored function or trigger.
  */
  DBUG_ASSERT(! thd->in_sub_stmt);

  field_list.push_back(item= new (thd->mem_root)
                       Item_empty_string(thd, "Table", NAME_LEN*2),
                       thd->mem_root);
  item->maybe_null= 1;
  field_list.push_back(item= new (thd->mem_root)
                       Item_int(thd, "Checksum", (longlong) 1,
                                MY_INT64_NUM_DECIMAL_DIGITS),
                       thd->mem_root);
  item->maybe_null= 1;
  if (protocol->send_result_set_metadata(&field_list,
                            Protocol::SEND_NUM_ROWS | Protocol::SEND_EOF))
    DBUG_RETURN(TRUE);

  /*
    Close all temporary tables which were pre-open to simplify
    privilege checking. Clear all references to closed tables.
  */
  close_thread_tables(thd);
  for (table= tables; table; table= table->next_local)
    table->table= NULL;

  /* Open one table after the other to keep lock time as short as possible. */
  for (table= tables; table; table= table->next_local)
  {
    char table_name[SAFE_NAME_LEN*2+2];
    TABLE *t;
    TABLE_LIST *save_next_global;

    strxmov(table_name, table->db.str ,".", table->table_name.str, NullS);

    /* Remember old 'next' pointer and break the list.  */
    save_next_global= table->next_global;
    table->next_global= NULL;
    table->lock_type= TL_READ;
    /* Allow to open real tables only. */
    table->required_type= TABLE_TYPE_NORMAL;

    if (thd->open_temporary_tables(table) ||
        open_and_lock_tables(thd, table, FALSE, 0))
    {
      t= NULL;
    }
    else
      t= table->table;

    table->next_global= save_next_global;

    protocol->prepare_for_resend();
    protocol->store(table_name, system_charset_info);

    if (!t)
    {
      /* Table didn't exist */
      protocol->store_null();
    }
    else
    {
      /* Call ->checksum() if the table checksum matches 'old_mode' settings */
      if (!(check_opt->flags & T_EXTEND) &&
          (((t->file->ha_table_flags() & HA_HAS_OLD_CHECKSUM) && thd->variables.old_mode) ||
           ((t->file->ha_table_flags() & HA_HAS_NEW_CHECKSUM) && !thd->variables.old_mode)))
      {
        if (t->file->info(HA_STATUS_VARIABLE))
          protocol->store_null();
        else
          protocol->store((longlong)t->file->stats.checksum);
      }
      else if (check_opt->flags & T_QUICK)
        protocol->store_null();
      else
      {
        int error= t->file->calculate_checksum();
        if (thd->killed)
        {
          /*
             we've been killed; let handler clean up, and remove the
             partial current row from the recordset (embedded lib)
          */
          t->file->ha_rnd_end();
          thd->protocol->remove_last_row();
          goto err;
        }
        if (error)
          protocol->store_null();
        else
          protocol->store((longlong)t->file->stats.checksum);
      }
      trans_rollback_stmt(thd);
      close_thread_tables(thd);
    }

    if (thd->transaction_rollback_request)
    {
      /*
        If transaction rollback was requested we honor it. To do this we
        abort statement and return error as not only CHECKSUM TABLE is
        rolled back but the whole transaction in which it was used.
      */
      thd->protocol->remove_last_row();
      goto err;
    }

    /* Hide errors from client. Return NULL for problematic tables instead. */
    thd->clear_error();

    if (protocol->write())
      goto err;
  }

  my_eof(thd);
  DBUG_RETURN(FALSE);

err:
  DBUG_RETURN(TRUE);
}

/**
  @brief Check if the table can be created in the specified storage engine.

  Checks if the storage engine is enabled and supports the given table
  type (e.g. normal, temporary, system). May do engine substitution
  if the requested engine is disabled.

  @param thd          Thread descriptor.
  @param db_name      Database name.
  @param table_name   Name of table to be created.
  @param create_info  Create info from parser, including engine.

  @retval true  Engine not available/supported, error has been reported.
  @retval false Engine available/supported.
*/
bool check_engine(THD *thd, const char *db_name,
                  const char *table_name, HA_CREATE_INFO *create_info)
{
  DBUG_ENTER("check_engine");
  handlerton **new_engine= &create_info->db_type;
  handlerton *req_engine= *new_engine;
  handlerton *enf_engine= NULL;
  bool no_substitution= thd->variables.sql_mode & MODE_NO_ENGINE_SUBSTITUTION;
  *new_engine= ha_checktype(thd, req_engine, no_substitution);
  DBUG_ASSERT(*new_engine);
  if (!*new_engine)
    DBUG_RETURN(true);

  /* Enforced storage engine should not be used in
  ALTER TABLE that does not use explicit ENGINE = x to
  avoid unwanted unrelated changes.*/
  if (!(thd->lex->sql_command == SQLCOM_ALTER_TABLE &&
        !(create_info->used_fields & HA_CREATE_USED_ENGINE)))
    enf_engine= thd->variables.enforced_table_plugin ?
       plugin_hton(thd->variables.enforced_table_plugin) : NULL;

  if (enf_engine && enf_engine != *new_engine)
  {
    if (no_substitution)
    {
      const char *engine_name= ha_resolve_storage_engine_name(req_engine);
      my_error(ER_UNKNOWN_STORAGE_ENGINE, MYF(0), engine_name);
      DBUG_RETURN(TRUE);
    }
    *new_engine= enf_engine;
  }

  if (req_engine && req_engine != *new_engine)
  {
    push_warning_printf(thd, Sql_condition::WARN_LEVEL_NOTE,
                       ER_WARN_USING_OTHER_HANDLER,
                        ER_THD(thd, ER_WARN_USING_OTHER_HANDLER),
                       ha_resolve_storage_engine_name(*new_engine),
                       table_name);
  }
  if (create_info->tmp_table() &&
      ha_check_storage_engine_flag(*new_engine, HTON_TEMPORARY_NOT_SUPPORTED))
  {
    if (create_info->used_fields & HA_CREATE_USED_ENGINE)
    {
      my_error(ER_ILLEGAL_HA_CREATE_OPTION, MYF(0),
               hton_name(*new_engine)->str, "TEMPORARY");
      *new_engine= 0;
      DBUG_RETURN(true);
    }
    *new_engine= myisam_hton;
  }

  DBUG_RETURN(false);
}


bool Sql_cmd_create_table_like::execute(THD *thd)
{
  DBUG_ENTER("Sql_cmd_create_table::execute");
  LEX *lex= thd->lex;
  TABLE_LIST *all_tables= lex->query_tables;
  SELECT_LEX *select_lex= &lex->select_lex;
  TABLE_LIST *first_table= select_lex->table_list.first;
  DBUG_ASSERT(first_table == all_tables && first_table != 0);
  bool link_to_local;
  TABLE_LIST *create_table= first_table;
  TABLE_LIST *select_tables= lex->create_last_non_select_table->next_global;
  /* most outer SELECT_LEX_UNIT of query */
  SELECT_LEX_UNIT *unit= &lex->unit;
  int res= 0;

  const bool used_engine= lex->create_info.used_fields & HA_CREATE_USED_ENGINE;
  DBUG_ASSERT((m_storage_engine_name.str != NULL) == used_engine);
  if (used_engine)
  {
    if (resolve_storage_engine_with_error(thd, &lex->create_info.db_type,
                                          lex->create_info.tmp_table()))
      DBUG_RETURN(true); // Engine not found, substitution is not allowed

    if (!lex->create_info.db_type) // Not found, but substitution is allowed
    {
      lex->create_info.use_default_db_type(thd);
      push_warning_printf(thd, Sql_condition::WARN_LEVEL_WARN,
                          ER_WARN_USING_OTHER_HANDLER,
                          ER_THD(thd, ER_WARN_USING_OTHER_HANDLER),
                          hton_name(lex->create_info.db_type)->str,
                          create_table->table_name.str);
    }
  }

  if (lex->tmp_table())
  {
    status_var_decrement(thd->status_var.com_stat[SQLCOM_CREATE_TABLE]);
    status_var_increment(thd->status_var.com_create_tmp_table);
  }

  /*
    Code below (especially in mysql_create_table() and select_create
    methods) may modify HA_CREATE_INFO structure in LEX, so we have to
    use a copy of this structure to make execution prepared statement-
    safe. A shallow copy is enough as this code won't modify any memory
    referenced from this structure.
  */
  Table_specification_st create_info(lex->create_info);
  /*
    We need to copy alter_info for the same reasons of re-execution
    safety, only in case of Alter_info we have to do (almost) a deep
    copy.
  */
  Alter_info alter_info(lex->alter_info, thd->mem_root);

  if (unlikely(thd->is_fatal_error))
  {
    /* If out of memory when creating a copy of alter_info. */
    res= 1;
    goto end_with_restore_list;
  }

  /* Check privileges */
  if ((res= create_table_precheck(thd, select_tables, create_table)))
    goto end_with_restore_list;

  /* Might have been updated in create_table_precheck */
  create_info.alias= create_table->alias;

  /* Fix names if symlinked or relocated tables */
  if (append_file_to_dir(thd, &create_info.data_file_name,
                         &create_table->table_name) ||
      append_file_to_dir(thd, &create_info.index_file_name,
                         &create_table->table_name))
    goto end_with_restore_list;

  /*
    If no engine type was given, work out the default now
    rather than at parse-time.
  */
  if (!(create_info.used_fields & HA_CREATE_USED_ENGINE))
    create_info.use_default_db_type(thd);
  /*
    If we are using SET CHARSET without DEFAULT, add an implicit
    DEFAULT to not confuse old users. (This may change).
  */
  if ((create_info.used_fields &
       (HA_CREATE_USED_DEFAULT_CHARSET | HA_CREATE_USED_CHARSET)) ==
      HA_CREATE_USED_CHARSET)
  {
    create_info.used_fields&= ~HA_CREATE_USED_CHARSET;
    create_info.used_fields|= HA_CREATE_USED_DEFAULT_CHARSET;
    create_info.default_table_charset= create_info.table_charset;
    create_info.table_charset= 0;
  }

  /*
    If we are a slave, we should add OR REPLACE if we don't have
    IF EXISTS. This will help a slave to recover from
    CREATE TABLE OR EXISTS failures by dropping the table and
    retrying the create.
  */
  if (thd->slave_thread &&
      slave_ddl_exec_mode_options == SLAVE_EXEC_MODE_IDEMPOTENT &&
      !lex->create_info.if_not_exists())
  {
    create_info.add(DDL_options_st::OPT_OR_REPLACE);
    create_info.add(DDL_options_st::OPT_OR_REPLACE_SLAVE_GENERATED);
  }

#ifdef WITH_PARTITION_STORAGE_ENGINE
  thd->work_part_info= 0;
  {
    partition_info *part_info= thd->lex->part_info;
    if (part_info && !(part_info= part_info->get_clone(thd)))
    {
      res= -1;
      goto end_with_restore_list;
    }
    thd->work_part_info= part_info;
  }
#endif

  if (select_lex->item_list.elements)		// With select
  {
    select_result *result;

    /*
      CREATE TABLE...IGNORE/REPLACE SELECT... can be unsafe, unless
      ORDER BY PRIMARY KEY clause is used in SELECT statement. We therefore
      use row based logging if mixed or row based logging is available.
      TODO: Check if the order of the output of the select statement is
      deterministic. Waiting for BUG#42415
    */
    if(lex->ignore)
      lex->set_stmt_unsafe(LEX::BINLOG_STMT_UNSAFE_CREATE_IGNORE_SELECT);

    if(lex->duplicates == DUP_REPLACE)
      lex->set_stmt_unsafe(LEX::BINLOG_STMT_UNSAFE_CREATE_REPLACE_SELECT);

    /*
      If:
      a) we inside an SP and there was NAME_CONST substitution,
      b) binlogging is on (STMT mode),
      c) we log the SP as separate statements
      raise a warning, as it may cause problems
      (see 'NAME_CONST issues' in 'Binary Logging of Stored Programs')
     */
    if (thd->query_name_consts && mysql_bin_log.is_open() &&
        thd->wsrep_binlog_format() == BINLOG_FORMAT_STMT &&
        !mysql_bin_log.is_query_in_union(thd, thd->query_id))
    {
      List_iterator_fast<Item> it(select_lex->item_list);
      Item *item;
      uint splocal_refs= 0;
      /* Count SP local vars in the top-level SELECT list */
      while ((item= it++))
      {
        if (item->get_item_splocal())
          splocal_refs++;
      }
      /*
        If it differs from number of NAME_CONST substitution applied,
        we may have a SOME_FUNC(NAME_CONST()) in the SELECT list,
        that may cause a problem with binary log (see BUG#35383),
        raise a warning.
      */
      if (splocal_refs != thd->query_name_consts)
        push_warning(thd,
                     Sql_condition::WARN_LEVEL_WARN,
                     ER_UNKNOWN_ERROR,
"Invoked routine ran a statement that may cause problems with "
"binary log, see 'NAME_CONST issues' in 'Binary Logging of Stored Programs' "
"section of the manual.");
    }

    select_lex->options|= SELECT_NO_UNLOCK;
    unit->set_limit(select_lex);

    /*
      Disable non-empty MERGE tables with CREATE...SELECT. Too
      complicated. See Bug #26379. Empty MERGE tables are read-only
      and don't allow CREATE...SELECT anyway.
    */
    if (create_info.used_fields & HA_CREATE_USED_UNION)
    {
      my_error(ER_WRONG_OBJECT, MYF(0), create_table->db.str,
               create_table->table_name.str, "BASE TABLE");
      res= 1;
      goto end_with_restore_list;
    }

    /* Copy temporarily the statement flags to thd for lock_table_names() */
    uint save_thd_create_info_options= thd->lex->create_info.options;
    thd->lex->create_info.options|= create_info.options;
    res= open_and_lock_tables(thd, create_info, lex->query_tables, TRUE, 0);
    thd->lex->create_info.options= save_thd_create_info_options;
    if (unlikely(res))
    {
      /* Got error or warning. Set res to 1 if error */
      if (!(res= thd->is_error()))
        my_ok(thd);                           // CREATE ... IF NOT EXISTS
      goto end_with_restore_list;
    }

    /* Ensure we don't try to create something from which we select from */
    if (create_info.or_replace() && !create_info.tmp_table())
    {
      if (TABLE_LIST *duplicate= unique_table(thd, lex->query_tables,
                                              lex->query_tables->next_global,
                                              CHECK_DUP_FOR_CREATE |
                                              CHECK_DUP_SKIP_TEMP_TABLE))
      {
        update_non_unique_table_error(lex->query_tables, "CREATE",
                                      duplicate);
        res= TRUE;
        goto end_with_restore_list;
      }
    }
    {
      /*
        Remove target table from main select and name resolution
        context. This can't be done earlier as it will break view merging in
        statements like "CREATE TABLE IF NOT EXISTS existing_view SELECT".
      */
      lex->unlink_first_table(&link_to_local);

      /* Store reference to table in case of LOCK TABLES */
      create_info.table= create_table->table;

      /*
        select_create is currently not re-execution friendly and
        needs to be created for every execution of a PS/SP.
        Note: In wsrep-patch, CTAS is handled like a regular transaction.
      */
      if ((result= new (thd->mem_root) select_create(thd, create_table,
                                                     &create_info,
                                                     &alter_info,
                                                     select_lex->item_list,
                                                     lex->duplicates,
                                                     lex->ignore,
                                                     select_tables)))
      {
        /*
          CREATE from SELECT give its SELECT_LEX for SELECT,
          and item_list belong to SELECT
        */
        if (!(res= handle_select(thd, lex, result, 0)))
        {
          if (create_info.tmp_table())
            thd->variables.option_bits|= OPTION_KEEP_LOG;
        }
        delete result;
      }
      lex->link_first_table_back(create_table, link_to_local);
    }
  }
  else
  {
    /* regular create */
    if (create_info.like())
    {
      /* CREATE TABLE ... LIKE ... */
      res= mysql_create_like_table(thd, create_table, select_tables,
                                   &create_info);
    }
    else
    {
      if (create_info.vers_fix_system_fields(thd, &alter_info, *create_table) ||
	  create_info.vers_check_system_fields(thd, &alter_info, *create_table))
	goto end_with_restore_list;

      /*
        In STATEMENT format, we probably have to replicate also temporary
        tables, like mysql replication does. Also check if the requested
        engine is allowed/supported.
      */
      if (WSREP(thd) &&
          !check_engine(thd, create_table->db.str, create_table->table_name.str,
                        &create_info) &&
          (!thd->is_current_stmt_binlog_format_row() ||
           !create_info.tmp_table()))
      {
        WSREP_TO_ISOLATION_BEGIN(create_table->db.str, create_table->table_name.str, NULL)
      }
      /* Regular CREATE TABLE */
      res= mysql_create_table(thd, create_table, &create_info, &alter_info);
    }
    if (!res)
    {
      /* So that CREATE TEMPORARY TABLE gets to binlog at commit/rollback */
      if (create_info.tmp_table())
        thd->variables.option_bits|= OPTION_KEEP_LOG;
      /* in case of create temp tables if @@session_track_state_change is
         ON then send session state notification in OK packet */
      if (create_info.options & HA_LEX_CREATE_TMP_TABLE)
      {
        SESSION_TRACKER_CHANGED(thd, SESSION_STATE_CHANGE_TRACKER, NULL);
      }
      my_ok(thd);
    }
  }

end_with_restore_list:
  DBUG_RETURN(res);

WSREP_ERROR_LABEL:
  DBUG_RETURN(true);
}<|MERGE_RESOLUTION|>--- conflicted
+++ resolved
@@ -2311,14 +2311,8 @@
   for (table= tables; table; table= table->next_local)
   {
     bool is_trans= 0;
-<<<<<<< HEAD
-    bool table_creation_was_logged= 1;
+    bool table_creation_was_logged= 0;
     LEX_CSTRING db= table->db;
-=======
-    bool table_creation_was_logged= 0;
-    char *db=table->db;
-    size_t db_length= table->db_length;
->>>>>>> a7e9395f
     handlerton *table_type= 0;
 
     DBUG_PRINT("table", ("table_l: '%s'.'%s'  table: %p  s: %p",
