--- conflicted
+++ resolved
@@ -1171,7 +1171,6 @@
   {
     if (get_free_ddl_log_entry(active_entry, &write_header))
     {
-<<<<<<< HEAD
       DBUG_RETURN(TRUE);
     }
   }
@@ -1188,13 +1187,6 @@
     {
       release_ddl_log_memory_entry(*active_entry);
       DBUG_RETURN(TRUE);
-=======
-      char tmp[65];
-      strmake(strmake(tmp, save_cs->csname, sizeof(tmp)-4),
-              STRING_WITH_LEN("_bin"));
-      my_error(ER_UNKNOWN_COLLATION, MYF(0), tmp);
-      DBUG_RETURN(-1);
->>>>>>> b9380f0e
     }
   }
   DBUG_RETURN(FALSE);
@@ -2583,7 +2575,7 @@
 	!(sql_field->charset= get_charset_by_csname(sql_field->charset->csname,
 						    MY_CS_BINSORT,MYF(0))))
     {
-      char tmp[64];
+      char tmp[65];
       strmake(strmake(tmp, save_cs->csname, sizeof(tmp)-4),
               STRING_WITH_LEN("_bin"));
       my_error(ER_UNKNOWN_COLLATION, MYF(0), tmp);
