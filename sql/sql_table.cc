--- conflicted
+++ resolved
@@ -220,12 +220,7 @@
   for (table=tables ; table ; table=table->next)
   {
     char *db=table->db;
-<<<<<<< HEAD
-    mysql_ha_flush(thd, table, MYSQL_HA_CLOSE_FINAL);
-=======
-    uint flags;
     mysql_ha_flush(thd, table, MYSQL_HA_CLOSE_FINAL, TRUE);
->>>>>>> 15062e97
     if (!close_temporary_table(thd, db, table->real_name))
     {
       tmp_table_deleted=1;
@@ -2785,17 +2780,13 @@
   if (!new_db || !my_strcasecmp(table_alias_charset, new_db, db))
     new_db= db;
   used_fields=create_info->used_fields;
-<<<<<<< HEAD
-
-  mysql_ha_flush(thd, table_list, MYSQL_HA_CLOSE_FINAL);
+  
+  mysql_ha_flush(thd, table_list, MYSQL_HA_CLOSE_FINAL, FALSE);
+
   /* DISCARD/IMPORT TABLESPACE is always alone in an ALTER TABLE */
   if (alter_info->tablespace_op != NO_TABLESPACE_OP)
     DBUG_RETURN(mysql_discard_or_import_tablespace(thd,table_list,
 						   alter_info->tablespace_op));
-=======
-  
-  mysql_ha_flush(thd, table_list, MYSQL_HA_CLOSE_FINAL, FALSE);
->>>>>>> 15062e97
   if (!(table=open_ltable(thd,table_list,TL_WRITE_ALLOW_READ)))
     DBUG_RETURN(-1);
 
