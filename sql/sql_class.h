/*
   Copyright (c) 2000, 2016, Oracle and/or its affiliates.
   Copyright (c) 2009, 2016, MariaDB

   This program is free software; you can redistribute it and/or modify
   it under the terms of the GNU General Public License as published by
   the Free Software Foundation; version 2 of the License.

   This program is distributed in the hope that it will be useful,
   but WITHOUT ANY WARRANTY; without even the implied warranty of
   MERCHANTABILITY or FITNESS FOR A PARTICULAR PURPOSE.  See the
   GNU General Public License for more details.

   You should have received a copy of the GNU General Public License
   along with this program; if not, write to the Free Software
   Foundation, Inc., 51 Franklin Street, Fifth Floor, Boston, MA  02110-1301, USA */

#ifndef SQL_CLASS_INCLUDED
#define SQL_CLASS_INCLUDED

/* Classes in mysql */

#include "my_global.h"                          /* NO_EMBEDDED_ACCESS_CHECKS */
#include <waiting_threads.h>
#include "sql_const.h"
#include <mysql/plugin_audit.h>
#include "log.h"
#include "rpl_tblmap.h"
#include "mdl.h"
#include "field.h"                              // Create_field
#include "probes_mysql.h"
#include "sql_locale.h"     /* my_locale_st */
#include "sql_profile.h"    /* PROFILING */
#include "scheduler.h"      /* thd_scheduler */
#include "protocol.h"       /* Protocol_text, Protocol_binary */
#include "violite.h"        /* vio_is_connected */
#include "thr_lock.h"       /* thr_lock_type, THR_LOCK_DATA, THR_LOCK_INFO */
#include "thr_timer.h"

#include "sql_digest_stream.h"            // sql_digest_state

#include <mysql/psi/mysql_stage.h>
#include <mysql/psi/mysql_statement.h>
#include <mysql/psi/mysql_idle.h>
#include <mysql/psi/mysql_table.h>
#include <mysql_com_server.h>

extern "C"
void set_thd_stage_info(void *thd,
                        const PSI_stage_info *new_stage,
                        PSI_stage_info *old_stage,
                        const char *calling_func,
                        const char *calling_file,
                        const unsigned int calling_line);

#define THD_STAGE_INFO(thd, stage) \
  (thd)->enter_stage(&stage, __func__, __FILE__, __LINE__)

#include "my_apc.h"
#include "rpl_gtid.h"
#include "wsrep_mysqld.h"

#ifdef WITH_WSREP
#include "wsrep_mysqld.h"
struct wsrep_thd_shadow {
  ulonglong            options;
  uint                 server_status;
  enum wsrep_exec_mode wsrep_exec_mode;
  Vio                  *vio;
  ulong                tx_isolation;
  char                 *db;
  size_t               db_length;
  my_hrtime_t          user_time;
  longlong             row_count_func;
};
#endif
class Reprepare_observer;
class Relay_log_info;
struct rpl_group_info;
class Rpl_filter;
class Query_log_event;
class Load_log_event;
class sp_rcontext;
class sp_cache;
class Lex_input_stream;
class Parser_state;
class Rows_log_event;
class Sroutine_hash_entry;
class user_var_entry;
struct Trans_binlog_info;
class rpl_io_thread_info;
class rpl_sql_thread_info;

enum enum_ha_read_modes { RFIRST, RNEXT, RPREV, RLAST, RKEY, RNEXT_SAME };
enum enum_duplicates { DUP_ERROR, DUP_REPLACE, DUP_UPDATE };
enum enum_delay_key_write { DELAY_KEY_WRITE_NONE, DELAY_KEY_WRITE_ON,
			    DELAY_KEY_WRITE_ALL };
enum enum_slave_exec_mode { SLAVE_EXEC_MODE_STRICT,
                            SLAVE_EXEC_MODE_IDEMPOTENT,
                            SLAVE_EXEC_MODE_LAST_BIT };
enum enum_slave_run_triggers_for_rbr { SLAVE_RUN_TRIGGERS_FOR_RBR_NO,
                                       SLAVE_RUN_TRIGGERS_FOR_RBR_YES,
                                       SLAVE_RUN_TRIGGERS_FOR_RBR_LOGGING};
enum enum_slave_type_conversions { SLAVE_TYPE_CONVERSIONS_ALL_LOSSY,
                                   SLAVE_TYPE_CONVERSIONS_ALL_NON_LOSSY};
enum enum_mark_columns
{ MARK_COLUMNS_NONE, MARK_COLUMNS_READ, MARK_COLUMNS_WRITE};
enum enum_filetype { FILETYPE_CSV, FILETYPE_XML };

enum enum_binlog_row_image {
  /** PKE in the before image and changed columns in the after image */
  BINLOG_ROW_IMAGE_MINIMAL= 0,
  /** Whenever possible, before and after image contain all columns except blobs. */
  BINLOG_ROW_IMAGE_NOBLOB= 1,
  /** All columns in both before and after image. */
  BINLOG_ROW_IMAGE_FULL= 2
};


/* Bits for different SQL modes modes (including ANSI mode) */
#define MODE_REAL_AS_FLOAT              (1ULL << 0)
#define MODE_PIPES_AS_CONCAT            (1ULL << 1)
#define MODE_ANSI_QUOTES                (1ULL << 2)
#define MODE_IGNORE_SPACE               (1ULL << 3)
#define MODE_IGNORE_BAD_TABLE_OPTIONS   (1ULL << 4)
#define MODE_ONLY_FULL_GROUP_BY         (1ULL << 5)
#define MODE_NO_UNSIGNED_SUBTRACTION    (1ULL << 6)
#define MODE_NO_DIR_IN_CREATE           (1ULL << 7)
#define MODE_POSTGRESQL                 (1ULL << 8)
#define MODE_ORACLE                     (1ULL << 9)
#define MODE_MSSQL                      (1ULL << 10)
#define MODE_DB2                        (1ULL << 11)
#define MODE_MAXDB                      (1ULL << 12)
#define MODE_NO_KEY_OPTIONS             (1ULL << 13)
#define MODE_NO_TABLE_OPTIONS           (1ULL << 14)
#define MODE_NO_FIELD_OPTIONS           (1ULL << 15)
#define MODE_MYSQL323                   (1ULL << 16)
#define MODE_MYSQL40                    (1ULL << 17)
#define MODE_ANSI                       (1ULL << 18)
#define MODE_NO_AUTO_VALUE_ON_ZERO      (1ULL << 19)
#define MODE_NO_BACKSLASH_ESCAPES       (1ULL << 20)
#define MODE_STRICT_TRANS_TABLES        (1ULL << 21)
#define MODE_STRICT_ALL_TABLES          (1ULL << 22)
#define MODE_NO_ZERO_IN_DATE            (1ULL << 23)
#define MODE_NO_ZERO_DATE               (1ULL << 24)
#define MODE_INVALID_DATES              (1ULL << 25)
#define MODE_ERROR_FOR_DIVISION_BY_ZERO (1ULL << 26)
#define MODE_TRADITIONAL                (1ULL << 27)
#define MODE_NO_AUTO_CREATE_USER        (1ULL << 28)
#define MODE_HIGH_NOT_PRECEDENCE        (1ULL << 29)
#define MODE_NO_ENGINE_SUBSTITUTION     (1ULL << 30)
#define MODE_PAD_CHAR_TO_FULL_LENGTH    (1ULL << 31)

/* Bits for different old style modes */
#define OLD_MODE_NO_DUP_KEY_WARNINGS_WITH_IGNORE	(1 << 0)
#define OLD_MODE_NO_PROGRESS_INFO			(1 << 1)
#define OLD_MODE_ZERO_DATE_TIME_CAST                    (1 << 2)

extern char internal_table_name[2];
extern char empty_c_string[1];
extern LEX_STRING EMPTY_STR;
extern MYSQL_PLUGIN_IMPORT const char **errmesg;

extern bool volatile shutdown_in_progress;

extern "C" LEX_STRING * thd_query_string (MYSQL_THD thd);
extern "C" char **thd_query(MYSQL_THD thd);

/**
  @class CSET_STRING
  @brief Character set armed LEX_STRING
*/
class CSET_STRING
{
private:
  LEX_STRING string;
  CHARSET_INFO *cs;
public:
  CSET_STRING() : cs(&my_charset_bin)
  {
    string.str= NULL;
    string.length= 0;
  }
  CSET_STRING(char *str_arg, size_t length_arg, CHARSET_INFO *cs_arg) :
  cs(cs_arg)
  {
    DBUG_ASSERT(cs_arg != NULL);
    string.str= str_arg;
    string.length= length_arg;
  }

  inline char *str() const { return string.str; }
  inline uint32 length() const { return string.length; }
  CHARSET_INFO *charset() const { return cs; }

  friend LEX_STRING * thd_query_string (MYSQL_THD thd);
  friend char **thd_query(MYSQL_THD thd);
};


#define TC_HEURISTIC_RECOVER_COMMIT   1
#define TC_HEURISTIC_RECOVER_ROLLBACK 2
extern ulong tc_heuristic_recover;

typedef struct st_user_var_events
{
  user_var_entry *user_var_event;
  char *value;
  ulong length;
  Item_result type;
  uint charset_number;
  bool unsigned_flag;
} BINLOG_USER_VAR_EVENT;

/*
  The COPY_INFO structure is used by INSERT/REPLACE code.
  The schema of the row counting by the INSERT/INSERT ... ON DUPLICATE KEY
  UPDATE code:
    If a row is inserted then the copied variable is incremented.
    If a row is updated by the INSERT ... ON DUPLICATE KEY UPDATE and the
      new data differs from the old one then the copied and the updated
      variables are incremented.
    The touched variable is incremented if a row was touched by the update part
      of the INSERT ... ON DUPLICATE KEY UPDATE no matter whether the row
      was actually changed or not.
*/
typedef struct st_copy_info {
  ha_rows records; /**< Number of processed records */
  ha_rows deleted; /**< Number of deleted records */
  ha_rows updated; /**< Number of updated records */
  ha_rows copied;  /**< Number of copied records */
  ha_rows error_count;
  ha_rows touched; /* Number of touched records */
  enum enum_duplicates handle_duplicates;
  int escape_char, last_errno;
  bool ignore;
  /* for INSERT ... UPDATE */
  List<Item> *update_fields;
  List<Item> *update_values;
  /* for VIEW ... WITH CHECK OPTION */
  TABLE_LIST *view;
} COPY_INFO;


class Key_part_spec :public Sql_alloc {
public:
  LEX_STRING field_name;
  uint length;
  Key_part_spec(const LEX_STRING &name, uint len)
    : field_name(name), length(len)
  {}
  Key_part_spec(const char *name, const size_t name_len, uint len)
    : length(len)
  { field_name.str= (char *)name; field_name.length= name_len; }
  bool operator==(const Key_part_spec& other) const;
  /**
    Construct a copy of this Key_part_spec. field_name is copied
    by-pointer as it is known to never change. At the same time
    'length' may be reset in mysql_prepare_create_table, and this
    is why we supply it with a copy.

    @return If out of memory, 0 is returned and an error is set in
    THD.
  */
  Key_part_spec *clone(MEM_ROOT *mem_root) const
  { return new (mem_root) Key_part_spec(*this); }
};


class Alter_drop :public Sql_alloc {
public:
  enum drop_type {KEY, COLUMN, FOREIGN_KEY };
  const char *name;
  enum drop_type type;
  bool drop_if_exists;
  Alter_drop(enum drop_type par_type,const char *par_name, bool par_exists)
    :name(par_name), type(par_type), drop_if_exists(par_exists)
  {
    DBUG_ASSERT(par_name != NULL);
  }
  /**
    Used to make a clone of this object for ALTER/CREATE TABLE
    @sa comment for Key_part_spec::clone
  */
  Alter_drop *clone(MEM_ROOT *mem_root) const
    { return new (mem_root) Alter_drop(*this); }
};


class Alter_column :public Sql_alloc {
public:
  const char *name;
  Item *def;
  Alter_column(const char *par_name,Item *literal)
    :name(par_name), def(literal) {}
  /**
    Used to make a clone of this object for ALTER/CREATE TABLE
    @sa comment for Key_part_spec::clone
  */
  Alter_column *clone(MEM_ROOT *mem_root) const
    { return new (mem_root) Alter_column(*this); }
};


class Key :public Sql_alloc, public DDL_options {
public:
  enum Keytype { PRIMARY, UNIQUE, MULTIPLE, FULLTEXT, SPATIAL, FOREIGN_KEY};
  enum Keytype type;
  KEY_CREATE_INFO key_create_info;
  List<Key_part_spec> columns;
  LEX_STRING name;
  engine_option_value *option_list;
  bool generated;

  Key(enum Keytype type_par, const LEX_STRING &name_arg,
      ha_key_alg algorithm_arg, bool generated_arg, DDL_options_st ddl_options)
    :DDL_options(ddl_options),
     type(type_par), key_create_info(default_key_create_info),
    name(name_arg), option_list(NULL), generated(generated_arg)
  {
    key_create_info.algorithm= algorithm_arg;
  } 
  Key(enum Keytype type_par, const LEX_STRING &name_arg,
      KEY_CREATE_INFO *key_info_arg,
      bool generated_arg, List<Key_part_spec> &cols,
      engine_option_value *create_opt, DDL_options_st ddl_options)
    :DDL_options(ddl_options),
     type(type_par), key_create_info(*key_info_arg), columns(cols),
    name(name_arg), option_list(create_opt), generated(generated_arg)
  {}
  Key(enum Keytype type_par, const char *name_arg, size_t name_len_arg,
      KEY_CREATE_INFO *key_info_arg, bool generated_arg,
      List<Key_part_spec> &cols,
      engine_option_value *create_opt, DDL_options_st ddl_options)
    :DDL_options(ddl_options),
    type(type_par), key_create_info(*key_info_arg), columns(cols),
    option_list(create_opt), generated(generated_arg)
  {
    name.str= (char *)name_arg;
    name.length= name_len_arg;
  }
  Key(const Key &rhs, MEM_ROOT *mem_root);
  virtual ~Key() {}
  /* Equality comparison of keys (ignoring name) */
  friend bool foreign_key_prefix(Key *a, Key *b);
  /**
    Used to make a clone of this object for ALTER/CREATE TABLE
    @sa comment for Key_part_spec::clone
  */
  virtual Key *clone(MEM_ROOT *mem_root) const
    { return new (mem_root) Key(*this, mem_root); }
};


class Foreign_key: public Key {
public:
  enum fk_match_opt { FK_MATCH_UNDEF, FK_MATCH_FULL,
		      FK_MATCH_PARTIAL, FK_MATCH_SIMPLE};
  enum fk_option { FK_OPTION_UNDEF, FK_OPTION_RESTRICT, FK_OPTION_CASCADE,
		   FK_OPTION_SET_NULL, FK_OPTION_NO_ACTION, FK_OPTION_DEFAULT};

  LEX_STRING ref_db;
  LEX_STRING ref_table;
  List<Key_part_spec> ref_columns;
  uint delete_opt, update_opt, match_opt;
  Foreign_key(const LEX_STRING &name_arg, List<Key_part_spec> &cols,
	      const LEX_STRING &ref_db_arg, const LEX_STRING &ref_table_arg,
              List<Key_part_spec> &ref_cols,
	      uint delete_opt_arg, uint update_opt_arg, uint match_opt_arg,
	      DDL_options ddl_options)
    :Key(FOREIGN_KEY, name_arg, &default_key_create_info, 0, cols, NULL,
         ddl_options),
    ref_db(ref_db_arg), ref_table(ref_table_arg), ref_columns(ref_cols),
    delete_opt(delete_opt_arg), update_opt(update_opt_arg),
    match_opt(match_opt_arg)
   {
    // We don't check for duplicate FKs.
    key_create_info.check_for_duplicate_indexes= false;
  }
 Foreign_key(const Foreign_key &rhs, MEM_ROOT *mem_root);
  /**
    Used to make a clone of this object for ALTER/CREATE TABLE
    @sa comment for Key_part_spec::clone
  */
  virtual Key *clone(MEM_ROOT *mem_root) const
  { return new (mem_root) Foreign_key(*this, mem_root); }
  /* Used to validate foreign key options */
  bool validate(List<Create_field> &table_fields);
};

typedef struct st_mysql_lock
{
  TABLE **table;
  uint table_count,lock_count;
  THR_LOCK_DATA **locks;
} MYSQL_LOCK;


class LEX_COLUMN : public Sql_alloc
{
public:
  String column;
  uint rights;
  LEX_COLUMN (const String& x,const  uint& y ): column (x),rights (y) {}
};

class MY_LOCALE;

/**
  Query_cache_tls -- query cache thread local data.
*/

struct Query_cache_block;

struct Query_cache_tls
{
  /*
    'first_query_block' should be accessed only via query cache
    functions and methods to maintain proper locking.
  */
  Query_cache_block *first_query_block;
  void set_first_query_block(Query_cache_block *first_query_block_arg)
  {
    first_query_block= first_query_block_arg;
  }

  Query_cache_tls() :first_query_block(NULL) {}
};

/* SIGNAL / RESIGNAL / GET DIAGNOSTICS */

/**
  This enumeration list all the condition item names of a condition in the
  SQL condition area.
*/
typedef enum enum_diag_condition_item_name
{
  /*
    Conditions that can be set by the user (SIGNAL/RESIGNAL),
    and by the server implementation.
  */

  DIAG_CLASS_ORIGIN= 0,
  FIRST_DIAG_SET_PROPERTY= DIAG_CLASS_ORIGIN,
  DIAG_SUBCLASS_ORIGIN= 1,
  DIAG_CONSTRAINT_CATALOG= 2,
  DIAG_CONSTRAINT_SCHEMA= 3,
  DIAG_CONSTRAINT_NAME= 4,
  DIAG_CATALOG_NAME= 5,
  DIAG_SCHEMA_NAME= 6,
  DIAG_TABLE_NAME= 7,
  DIAG_COLUMN_NAME= 8,
  DIAG_CURSOR_NAME= 9,
  DIAG_MESSAGE_TEXT= 10,
  DIAG_MYSQL_ERRNO= 11,
  LAST_DIAG_SET_PROPERTY= DIAG_MYSQL_ERRNO
} Diag_condition_item_name;

/**
  Name of each diagnostic condition item.
  This array is indexed by Diag_condition_item_name.
*/
extern const LEX_STRING Diag_condition_item_names[];

/**
  These states are bit coded with HARD. For each state there must be a pair
  <state_even_num>, and <state_odd_num>_HARD.
*/
enum killed_state
{
  NOT_KILLED= 0,
  KILL_HARD_BIT= 1,                             /* Bit for HARD KILL */
  KILL_BAD_DATA= 2,
  KILL_BAD_DATA_HARD= 3,
  KILL_QUERY= 4,
  KILL_QUERY_HARD= 5,
  /*
    ABORT_QUERY signals to the query processor to stop execution ASAP without
    issuing an error. Instead a warning is issued, and when possible a partial
    query result is returned to the client.
  */
  ABORT_QUERY= 6,
  ABORT_QUERY_HARD= 7,
  KILL_TIMEOUT= 8,
  KILL_TIMEOUT_HARD= 9,
  /*
    All of the following killed states will kill the connection
    KILL_CONNECTION must be the first of these and it must start with
    an even number (becasue of HARD bit)!
  */
  KILL_CONNECTION= 10,
  KILL_CONNECTION_HARD= 11,
  KILL_SYSTEM_THREAD= 12,
  KILL_SYSTEM_THREAD_HARD= 13,
  KILL_SERVER= 14,
  KILL_SERVER_HARD= 15
};

#define killed_mask_hard(killed) ((killed_state) ((killed) & ~KILL_HARD_BIT))

enum killed_type
{
  KILL_TYPE_ID,
  KILL_TYPE_USER,
  KILL_TYPE_QUERY
};

#include "sql_lex.h"				/* Must be here */

class Delayed_insert;
class select_result;
class Time_zone;

#define THD_SENTRY_MAGIC 0xfeedd1ff
#define THD_SENTRY_GONE  0xdeadbeef

#define THD_CHECK_SENTRY(thd) DBUG_ASSERT(thd->dbug_sentry == THD_SENTRY_MAGIC)

typedef ulonglong sql_mode_t;

typedef struct system_variables
{
  /*
    How dynamically allocated system variables are handled:

    The global_system_variables and max_system_variables are "authoritative"
    They both should have the same 'version' and 'size'.
    When attempting to access a dynamic variable, if the session version
    is out of date, then the session version is updated and realloced if
    neccessary and bytes copied from global to make up for missing data.

    Note that one should use my_bool instead of bool here, as the variables
    are used with my_getopt.c
  */
  ulong dynamic_variables_version;
  char* dynamic_variables_ptr;
  uint dynamic_variables_head;    /* largest valid variable offset */
  uint dynamic_variables_size;    /* how many bytes are in use */
  
  ulonglong max_heap_table_size;
  ulonglong tmp_table_size;
  ulonglong long_query_time;
  ulonglong max_statement_time;
  ulonglong optimizer_switch;
  sql_mode_t sql_mode; ///< which non-standard SQL behaviour should be enabled
  sql_mode_t old_behavior; ///< which old SQL behaviour should be enabled
  ulonglong option_bits; ///< OPTION_xxx constants, e.g. OPTION_PROFILING
  ulonglong join_buff_space_limit;
  ulonglong log_slow_filter; 
  ulonglong log_slow_verbosity; 
  ulonglong bulk_insert_buff_size;
  ulonglong join_buff_size;
  ulonglong sortbuff_size;
  ulonglong group_concat_max_len;
  ulonglong default_regex_flags;
  ulonglong max_mem_used;

  /**
     Place holders to store Multi-source variables in sys_var.cc during
     update and show of variables.
  */
  ulonglong slave_skip_counter;
  ulonglong max_relay_log_size;

  ha_rows select_limit;
  ha_rows max_join_size;
  ha_rows expensive_subquery_limit;
  ulong auto_increment_increment, auto_increment_offset;
  ulong lock_wait_timeout;
  ulong join_cache_level;
  ulong max_allowed_packet;
  ulong max_error_count;
  ulong max_length_for_sort_data;
  ulong max_sort_length;
  ulong max_tmp_tables;
  ulong max_insert_delayed_threads;
  ulong min_examined_row_limit;
  ulong multi_range_count;
  ulong net_buffer_length;
  ulong net_interactive_timeout;
  ulong net_read_timeout;
  ulong net_retry_count;
  ulong net_wait_timeout;
  ulong net_write_timeout;
  ulong optimizer_prune_level;
  ulong optimizer_search_depth;
  ulong optimizer_selectivity_sampling_limit;
  ulong optimizer_use_condition_selectivity;
  ulong use_stat_tables;
  ulong histogram_size;
  ulong histogram_type;
  ulong preload_buff_size;
  ulong profiling_history_size;
  ulong read_buff_size;
  ulong read_rnd_buff_size;
  ulong mrr_buff_size;
  ulong div_precincrement;
  /* Total size of all buffers used by the subselect_rowid_merge_engine. */
  ulong rowid_merge_buff_size;
  ulong max_sp_recursion_depth;
  ulong default_week_format;
  ulong max_seeks_for_key;
  ulong range_alloc_block_size;
  ulong query_alloc_block_size;
  ulong query_prealloc_size;
  ulong trans_alloc_block_size;
  ulong trans_prealloc_size;
  ulong log_warnings;
  /* Flags for slow log filtering */
  ulong log_slow_rate_limit; 
  ulong binlog_format; ///< binlog format for this thd (see enum_binlog_format)
  ulong binlog_row_image;
  ulong progress_report_time;
  ulong completion_type;
  ulong query_cache_type;
  ulong tx_isolation;
  ulong updatable_views_with_limit;
  int max_user_connections;
  ulong server_id;
  /**
    In slave thread we need to know in behalf of which
    thread the query is being run to replicate temp tables properly
  */
  my_thread_id pseudo_thread_id;
  /**
     When replicating an event group with GTID, keep these values around so
     slave binlog can receive the same GTID as the original.
  */
  uint32     gtid_domain_id;
  uint64     gtid_seq_no;

  /**
    Default transaction access mode. READ ONLY (true) or READ WRITE (false).
  */
  my_bool tx_read_only;
  my_bool low_priority_updates;
  my_bool query_cache_wlock_invalidate;
  my_bool keep_files_on_create;

  my_bool old_mode;
  my_bool old_alter_table;
  my_bool old_passwords;
  my_bool big_tables;
  my_bool query_cache_strip_comments;
  my_bool sql_log_slow;
  my_bool sql_log_bin;
  /*
    A flag to help detect whether binary logging was temporarily disabled
    (see tmp_disable_binlog(A) macro).
  */
  my_bool sql_log_bin_off;
  my_bool binlog_annotate_row_events;
  my_bool binlog_direct_non_trans_update;

  plugin_ref table_plugin;
  plugin_ref tmp_table_plugin;
  plugin_ref enforced_table_plugin;

  /* Only charset part of these variables is sensible */
  CHARSET_INFO  *character_set_filesystem;
  CHARSET_INFO  *character_set_client;
  CHARSET_INFO  *character_set_results;

  /* Both charset and collation parts of these variables are important */
  CHARSET_INFO	*collation_server;
  CHARSET_INFO	*collation_database;
  CHARSET_INFO  *collation_connection;

  /* Names. These will be allocated in buffers in thd */
  LEX_STRING default_master_connection;

  /* Error messages */
  MY_LOCALE *lc_messages;
  const char **errmsgs;             /* lc_messages->errmsg->errmsgs */

  /* Locale Support */
  MY_LOCALE *lc_time_names;

  Time_zone *time_zone;

  my_bool sysdate_is_now;

  /* deadlock detection */
  ulong wt_timeout_short, wt_deadlock_search_depth_short;
  ulong wt_timeout_long, wt_deadlock_search_depth_long;

<<<<<<< HEAD
=======
#ifdef WITH_WSREP
>>>>>>> f1af2114
  my_bool wsrep_on;
  my_bool wsrep_causal_reads;
  my_bool wsrep_dirty_reads;
  uint wsrep_sync_wait;
  ulong wsrep_retry_autocommit;
  ulong wsrep_OSU_method;
<<<<<<< HEAD
  double long_query_time_double, max_statement_time_double;
=======
#endif
  double long_query_time_double;
>>>>>>> f1af2114

  my_bool pseudo_slave_mode;

} SV;

/**
  Per thread status variables.
  Must be long/ulong up to last_system_status_var so that
  add_to_status/add_diff_to_status can work.
*/

typedef struct system_status_var
{
  ulong com_stat[(uint) SQLCOM_END];
  ulong com_create_tmp_table;
  ulong com_drop_tmp_table;
  ulong com_other;

  ulong com_stmt_prepare;
  ulong com_stmt_reprepare;
  ulong com_stmt_execute;
  ulong com_stmt_send_long_data;
  ulong com_stmt_fetch;
  ulong com_stmt_reset;
  ulong com_stmt_close;

  ulong com_register_slave;
  ulong created_tmp_disk_tables_;
  ulong created_tmp_tables_;
  ulong ha_commit_count;
  ulong ha_delete_count;
  ulong ha_read_first_count;
  ulong ha_read_last_count;
  ulong ha_read_key_count;
  ulong ha_read_next_count;
  ulong ha_read_prev_count;
  ulong ha_read_retry_count;
  ulong ha_read_rnd_count;
  ulong ha_read_rnd_next_count;
  ulong ha_read_rnd_deleted_count;

  /*
    This number doesn't include calls to the default implementation and
    calls made by range access. The intent is to count only calls made by
    BatchedKeyAccess.
  */
  ulong ha_mrr_init_count;
  ulong ha_mrr_key_refills_count;
  ulong ha_mrr_rowid_refills_count;

  ulong ha_rollback_count;
  ulong ha_update_count;
  ulong ha_write_count;
  /* The following are for internal temporary tables */
  ulong ha_tmp_update_count;
  ulong ha_tmp_write_count;
  ulong ha_prepare_count;
  ulong ha_icp_attempts;
  ulong ha_icp_match;
  ulong ha_discover_count;
  ulong ha_savepoint_count;
  ulong ha_savepoint_rollback_count;
  ulong ha_external_lock_count;

  ulong net_big_packet_count;
  ulong opened_tables;
  ulong opened_shares;
  ulong opened_views;               /* +1 opening a view */

  ulong select_full_join_count_;
  ulong select_full_range_join_count_;
  ulong select_range_count_;
  ulong select_range_check_count_;
  ulong select_scan_count_;
  ulong update_scan_count;
  ulong delete_scan_count;
  ulong executed_triggers;
  ulong long_query_count;
  ulong filesort_merge_passes_;
  ulong filesort_range_count_;
  ulong filesort_rows_;
  ulong filesort_scan_count_;
  ulong filesort_pq_sorts_;

  /* Features used */
  ulong feature_dynamic_columns;    /* +1 when creating a dynamic column */
  ulong feature_fulltext;	    /* +1 when MATCH is used */
  ulong feature_gis;                /* +1 opening a table with GIS features */
  ulong feature_locale;		    /* +1 when LOCALE is set */
  ulong feature_subquery;	    /* +1 when subqueries are used */
  ulong feature_timezone;	    /* +1 when XPATH is used */
  ulong feature_trigger;	    /* +1 opening a table with triggers */
  ulong feature_xml;		    /* +1 when XPATH is used */

  /* From MASTER_GTID_WAIT usage */
  ulonglong master_gtid_wait_timeouts;          /* Number of timeouts */
  ulonglong master_gtid_wait_time;              /* Time in microseconds */
  ulonglong master_gtid_wait_count;

  ulong empty_queries;
  ulong access_denied_errors;
  ulong lost_connections;
  ulong max_statement_time_exceeded;
  /*
    Number of statements sent from the client
  */
  ulong questions;
  /*
    IMPORTANT!
    SEE last_system_status_var DEFINITION BELOW.
    Below 'last_system_status_var' are all variables that cannot be handled
    automatically by add_to_status()/add_diff_to_status().
  */
  ulonglong bytes_received;
  ulonglong bytes_sent;
  ulonglong rows_read;
  ulonglong rows_sent;
  ulonglong rows_tmp_read;
  ulonglong binlog_bytes_written;
  double last_query_cost;
  double cpu_time, busy_time;
  /* Don't initialize */
  /* Memory used for thread local storage */
  volatile int64 local_memory_used;
  /* Memory allocated for global usage */
  volatile int64 global_memory_used;
} STATUS_VAR;

/*
  This is used for 'SHOW STATUS'. It must be updated to the last ulong
  variable in system_status_var which is makes sense to add to the global
  counter
*/

#define last_system_status_var questions
#define last_cleared_system_status_var local_memory_used

/*
  Global status variables
*/

extern ulong feature_files_opened_with_delayed_keys;


void add_to_status(STATUS_VAR *to_var, STATUS_VAR *from_var);

void add_diff_to_status(STATUS_VAR *to_var, STATUS_VAR *from_var,
                        STATUS_VAR *dec_var);

/*
  Update global_memory_used. We have to do this with atomic_add as the
  global value can change outside of LOCK_status.
*/
inline void update_global_memory_status(int64 size)
{
  DBUG_PRINT("info", ("global memory_used: %lld  size: %lld",
                      (longlong) global_status_var.global_memory_used,
                      size));
  // workaround for gcc 4.2.4-1ubuntu4 -fPIE (from DEB_BUILD_HARDENING=1)
  int64 volatile * volatile ptr= &global_status_var.global_memory_used;
  my_atomic_add64_explicit(ptr, size, MY_MEMORY_ORDER_RELAXED);
}

/**
  Get collation by name, send error to client on failure.
  @param name     Collation name
  @param name_cs  Character set of the name string
  @return
  @retval         NULL on error
  @retval         Pointter to CHARSET_INFO with the given name on success
*/
inline CHARSET_INFO *
mysqld_collation_get_by_name(const char *name,
                             CHARSET_INFO *name_cs= system_charset_info)
{
  CHARSET_INFO *cs;
  MY_CHARSET_LOADER loader;
  my_charset_loader_init_mysys(&loader);
  if (!(cs= my_collation_get_by_name(&loader, name, MYF(0))))
  {
    ErrConvString err(name, name_cs);
    my_error(ER_UNKNOWN_COLLATION, MYF(0), err.ptr());
    if (loader.error[0])
      push_warning_printf(current_thd,
                          Sql_condition::WARN_LEVEL_WARN,
                          ER_UNKNOWN_COLLATION, "%s", loader.error);
  }
  return cs;
}

inline bool is_supported_parser_charset(CHARSET_INFO *cs)
{
  return MY_TEST(cs->mbminlen == 1);
}

#ifdef MYSQL_SERVER

void free_tmp_table(THD *thd, TABLE *entry);


/* The following macro is to make init of Query_arena simpler */
#ifndef DBUG_OFF
#define INIT_ARENA_DBUG_INFO is_backup_arena= 0; is_reprepared= FALSE;
#else
#define INIT_ARENA_DBUG_INFO
#endif

class Query_arena
{
public:
  /*
    List of items created in the parser for this query. Every item puts
    itself to the list on creation (see Item::Item() for details))
  */
  Item *free_list;
  MEM_ROOT *mem_root;                   // Pointer to current memroot
#ifndef DBUG_OFF
  bool is_backup_arena; /* True if this arena is used for backup. */
  bool is_reprepared;
#endif
  /*
    The states relfects three diffrent life cycles for three
    different types of statements:
    Prepared statement: STMT_INITIALIZED -> STMT_PREPARED -> STMT_EXECUTED.
    Stored procedure:   STMT_INITIALIZED_FOR_SP -> STMT_EXECUTED.
    Other statements:   STMT_CONVENTIONAL_EXECUTION never changes.
  */
  enum enum_state
  {
    STMT_INITIALIZED= 0, STMT_INITIALIZED_FOR_SP= 1, STMT_PREPARED= 2,
    STMT_CONVENTIONAL_EXECUTION= 3, STMT_EXECUTED= 4, STMT_ERROR= -1
  };

  enum_state state;

  /* We build without RTTI, so dynamic_cast can't be used. */
  enum Type
  {
    STATEMENT, PREPARED_STATEMENT, STORED_PROCEDURE
  };

  Query_arena(MEM_ROOT *mem_root_arg, enum enum_state state_arg) :
    free_list(0), mem_root(mem_root_arg), state(state_arg)
  { INIT_ARENA_DBUG_INFO; }
  /*
    This constructor is used only when Query_arena is created as
    backup storage for another instance of Query_arena.
  */
  Query_arena() { INIT_ARENA_DBUG_INFO; }

  virtual Type type() const;
  virtual ~Query_arena() {};

  inline bool is_stmt_prepare() const { return state == STMT_INITIALIZED; }
  inline bool is_stmt_prepare_or_first_sp_execute() const
  { return (int)state < (int)STMT_PREPARED; }
  inline bool is_stmt_prepare_or_first_stmt_execute() const
  { return (int)state <= (int)STMT_PREPARED; }
  inline bool is_stmt_execute() const
  { return state == STMT_PREPARED || state == STMT_EXECUTED; }
  inline bool is_conventional() const
  { return state == STMT_CONVENTIONAL_EXECUTION; }

  inline void* alloc(size_t size) { return alloc_root(mem_root,size); }
  inline void* calloc(size_t size)
  {
    void *ptr;
    if ((ptr=alloc_root(mem_root,size)))
      bzero(ptr, size);
    return ptr;
  }
  inline char *strdup(const char *str)
  { return strdup_root(mem_root,str); }
  inline char *strmake(const char *str, size_t size)
  { return strmake_root(mem_root,str,size); }
  inline void *memdup(const void *str, size_t size)
  { return memdup_root(mem_root,str,size); }
  inline void *memdup_w_gap(const void *str, size_t size, uint gap)
  {
    void *ptr;
    if ((ptr= alloc_root(mem_root,size+gap)))
      memcpy(ptr,str,size);
    return ptr;
  }

  void set_query_arena(Query_arena *set);

  void free_items();
  /* Close the active state associated with execution of this statement */
  virtual void cleanup_stmt();
};


class Query_arena_memroot: public Query_arena, public Sql_alloc
{
public:
  Query_arena_memroot(MEM_ROOT *mem_root_arg, enum enum_state state_arg) :
    Query_arena(mem_root_arg, state_arg)
  {}
  Query_arena_memroot() : Query_arena()
  {}

  virtual ~Query_arena_memroot() {}
};


class Server_side_cursor;

/**
  @class Statement
  @brief State of a single command executed against this connection.

  One connection can contain a lot of simultaneously running statements,
  some of which could be:
   - prepared, that is, contain placeholders,
   - opened as cursors. We maintain 1 to 1 relationship between
     statement and cursor - if user wants to create another cursor for his
     query, we create another statement for it.
  To perform some action with statement we reset THD part to the state  of
  that statement, do the action, and then save back modified state from THD
  to the statement. It will be changed in near future, and Statement will
  be used explicitly.
*/

class Statement: public ilink, public Query_arena
{
  Statement(const Statement &rhs);              /* not implemented: */
  Statement &operator=(const Statement &rhs);   /* non-copyable */
public:
  /*
    Uniquely identifies each statement object in thread scope; change during
    statement lifetime. FIXME: must be const
  */
   ulong id;

  /*
    MARK_COLUMNS_NONE:  Means mark_used_colums is not set and no indicator to
                        handler of fields used is set
    MARK_COLUMNS_READ:  Means a bit in read set is set to inform handler
	                that the field is to be read. If field list contains
                        duplicates, then thd->dup_field is set to point
                        to the last found duplicate.
    MARK_COLUMNS_WRITE: Means a bit is set in write set to inform handler
			that it needs to update this field in write_row
                        and update_row.
  */
  enum enum_mark_columns mark_used_columns;

  LEX_STRING name; /* name for named prepared statements */
  LEX *lex;                                     // parse tree descriptor
  /*
    Points to the query associated with this statement. It's const, but
    we need to declare it char * because all table handlers are written
    in C and need to point to it.

    Note that if we set query = NULL, we must at the same time set
    query_length = 0, and protect the whole operation with
    LOCK_thd_data mutex. To avoid crashes in races, if we do not
    know that thd->query cannot change at the moment, we should print
    thd->query like this:
      (1) reserve the LOCK_thd_data mutex;
      (2) print or copy the value of query and query_length
      (3) release LOCK_thd_data mutex.
    This printing is needed at least in SHOW PROCESSLIST and SHOW
    ENGINE INNODB STATUS.
  */
  CSET_STRING query_string;
  /*
    If opt_query_cache_strip_comments is set, this contains query without
    comments. If not set, it contains pointer to query_string.
  */
  String base_query;


  inline char *query() const { return query_string.str(); }
  inline uint32 query_length() const { return query_string.length(); }
  CHARSET_INFO *query_charset() const { return query_string.charset(); }
  void set_query_inner(const CSET_STRING &string_arg)
  {
    query_string= string_arg;
  }
  void set_query_inner(char *query_arg, uint32 query_length_arg,
                       CHARSET_INFO *cs_arg)
  {
    set_query_inner(CSET_STRING(query_arg, query_length_arg, cs_arg));
  }
  void reset_query_inner()
  {
    set_query_inner(CSET_STRING());
  }
  /**
    Name of the current (default) database.

    If there is the current (default) database, "db" contains its name. If
    there is no current (default) database, "db" is NULL and "db_length" is
    0. In other words, "db", "db_length" must either be NULL, or contain a
    valid database name.

    @note this attribute is set and alloced by the slave SQL thread (for
    the THD of that thread); that thread is (and must remain, for now) the
    only responsible for freeing this member.
  */

  char *db;
  size_t db_length;

  /* This is set to 1 of last call to send_result_to_client() was ok */
  my_bool query_cache_is_applicable;

  /* This constructor is called for backup statements */
  Statement() {}

  Statement(LEX *lex_arg, MEM_ROOT *mem_root_arg,
            enum enum_state state_arg, ulong id_arg);
  virtual ~Statement();

  /* Assign execution context (note: not all members) of given stmt to self */
  virtual void set_statement(Statement *stmt);
  void set_n_backup_statement(Statement *stmt, Statement *backup);
  void restore_backup_statement(Statement *stmt, Statement *backup);
  /* return class type */
  virtual Type type() const;
};


/**
  Container for all statements created/used in a connection.
  Statements in Statement_map have unique Statement::id (guaranteed by id
  assignment in Statement::Statement)
  Non-empty statement names are unique too: attempt to insert a new statement
  with duplicate name causes older statement to be deleted

  Statements are auto-deleted when they are removed from the map and when the
  map is deleted.
*/

class Statement_map
{
public:
  Statement_map();

  int insert(THD *thd, Statement *statement);

  Statement *find_by_name(LEX_STRING *name)
  {
    Statement *stmt;
    stmt= (Statement*)my_hash_search(&names_hash, (uchar*)name->str,
                                     name->length);
    return stmt;
  }

  Statement *find(ulong id)
  {
    if (last_found_statement == 0 || id != last_found_statement->id)
    {
      Statement *stmt;
      stmt= (Statement *) my_hash_search(&st_hash, (uchar *) &id, sizeof(id));
      if (stmt && stmt->name.str)
        return NULL;
      last_found_statement= stmt;
    }
    return last_found_statement;
  }
  /*
    Close all cursors of this connection that use tables of a storage
    engine that has transaction-specific state and therefore can not
    survive COMMIT or ROLLBACK. Currently all but MyISAM cursors are closed.
  */
  void close_transient_cursors();
  void erase(Statement *statement);
  /* Erase all statements (calls Statement destructor) */
  void reset();
  ~Statement_map();
private:
  HASH st_hash;
  HASH names_hash;
  I_List<Statement> transient_cursor_list;
  Statement *last_found_statement;
};

struct st_savepoint {
  struct st_savepoint *prev;
  char                *name;
  uint                 length;
  Ha_trx_info         *ha_list;
  /** State of metadata locks before this savepoint was set. */
  MDL_savepoint        mdl_savepoint;
};

enum xa_states {XA_NOTR=0, XA_ACTIVE, XA_IDLE, XA_PREPARED, XA_ROLLBACK_ONLY};
extern const char *xa_state_names[];
class XID_cache_element;

typedef struct st_xid_state {
  /* For now, this is only used to catch duplicated external xids */
  XID  xid;                           // transaction identifier
  enum xa_states xa_state;            // used by external XA only
  /* Error reported by the Resource Manager (RM) to the Transaction Manager. */
  uint rm_error;
  XID_cache_element *xid_cache_element;
} XID_STATE;

void xid_cache_init(void);
void xid_cache_free(void);
XID_STATE *xid_cache_search(THD *thd, XID *xid);
bool xid_cache_insert(XID *xid, enum xa_states xa_state);
bool xid_cache_insert(THD *thd, XID_STATE *xid_state);
void xid_cache_delete(THD *thd, XID_STATE *xid_state);
int xid_cache_iterate(THD *thd, my_hash_walk_action action, void *argument);

/**
  @class Security_context
  @brief A set of THD members describing the current authenticated user.
*/

class Security_context {
public:
  Security_context() {}                       /* Remove gcc warning */
  /*
    host - host of the client
    user - user of the client, set to NULL until the user has been read from
    the connection
    priv_user - The user privilege we are using. May be "" for anonymous user.
    ip - client IP
  */
  char   *host, *user, *ip;
  char   priv_user[USERNAME_LENGTH];
  char   proxy_user[USERNAME_LENGTH + MAX_HOSTNAME + 5];
  /* The host privilege we are using */
  char   priv_host[MAX_HOSTNAME];
  /* The role privilege we are using */
  char   priv_role[USERNAME_LENGTH];
  /* The external user (if available) */
  char   *external_user;
  /* points to host if host is available, otherwise points to ip */
  const char *host_or_ip;
  ulong master_access;                 /* Global privileges from mysql.user */
  ulong db_access;                     /* Privileges for current db */

  void init();
  void destroy();
  void skip_grants();
  inline char *priv_host_name()
  {
    return (*priv_host ? priv_host : (char *)"%");
  }

  bool set_user(char *user_arg);

#ifndef NO_EMBEDDED_ACCESS_CHECKS
  bool
  change_security_context(THD *thd,
                          LEX_STRING *definer_user,
                          LEX_STRING *definer_host,
                          LEX_STRING *db,
                          Security_context **backup);

  void
  restore_security_context(THD *thd, Security_context *backup);
#endif
  bool user_matches(Security_context *);
};


/**
  A registry for item tree transformations performed during
  query optimization. We register only those changes which require
  a rollback to re-execute a prepared statement or stored procedure
  yet another time.
*/

struct Item_change_record;
typedef I_List<Item_change_record> Item_change_list;


/**
  Type of locked tables mode.
  See comment for THD::locked_tables_mode for complete description.
*/

enum enum_locked_tables_mode
{
  LTM_NONE= 0,
  LTM_LOCK_TABLES,
  LTM_PRELOCKED,
  LTM_PRELOCKED_UNDER_LOCK_TABLES,
  LTM_always_last
};


/**
  Class that holds information about tables which were opened and locked
  by the thread. It is also used to save/restore this information in
  push_open_tables_state()/pop_open_tables_state().
*/

class Open_tables_state
{
public:
  /**
    As part of class THD, this member is set during execution
    of a prepared statement. When it is set, it is used
    by the locking subsystem to report a change in table metadata.

    When Open_tables_state part of THD is reset to open
    a system or INFORMATION_SCHEMA table, the member is cleared
    to avoid spurious ER_NEED_REPREPARE errors -- system and
    INFORMATION_SCHEMA tables are not subject to metadata version
    tracking.
    @sa check_and_update_table_version()
  */
  Reprepare_observer *m_reprepare_observer;

  /**
    List of regular tables in use by this thread. Contains temporary and
    base tables that were opened with @see open_tables().
  */
  TABLE *open_tables;
  /**
    List of temporary tables used by this thread. Contains user-level
    temporary tables, created with CREATE TEMPORARY TABLE, and
    internal temporary tables, created, e.g., to resolve a SELECT,
    or for an intermediate table used in ALTER.
    XXX Why are internal temporary tables added to this list?
  */
  TABLE *temporary_tables;
  TABLE *derived_tables;
  /*
    During a MySQL session, one can lock tables in two modes: automatic
    or manual. In automatic mode all necessary tables are locked just before
    statement execution, and all acquired locks are stored in 'lock'
    member. Unlocking takes place automatically as well, when the
    statement ends.
    Manual mode comes into play when a user issues a 'LOCK TABLES'
    statement. In this mode the user can only use the locked tables.
    Trying to use any other tables will give an error.
    The locked tables are also stored in this member, however,
    thd->locked_tables_mode is turned on.  Manual locking is described in
    the 'LOCK_TABLES' chapter of the MySQL manual.
    See also lock_tables() for details.
  */
  MYSQL_LOCK *lock;

  /*
    CREATE-SELECT keeps an extra lock for the table being
    created. This field is used to keep the extra lock available for
    lower level routines, which would otherwise miss that lock.
   */
  MYSQL_LOCK *extra_lock;

  /*
    Enum enum_locked_tables_mode and locked_tables_mode member are
    used to indicate whether the so-called "locked tables mode" is on,
    and what kind of mode is active.

    Locked tables mode is used when it's necessary to open and
    lock many tables at once, for usage across multiple
    (sub-)statements.
    This may be necessary either for queries that use stored functions
    and triggers, in which case the statements inside functions and
    triggers may be executed many times, or for implementation of
    LOCK TABLES, in which case the opened tables are reused by all
    subsequent statements until a call to UNLOCK TABLES.

    The kind of locked tables mode employed for stored functions and
    triggers is also called "prelocked mode".
    In this mode, first open_tables() call to open the tables used
    in a statement analyses all functions used by the statement
    and adds all indirectly used tables to the list of tables to
    open and lock.
    It also marks the parse tree of the statement as requiring
    prelocking. After that, lock_tables() locks the entire list
    of tables and changes THD::locked_tables_modeto LTM_PRELOCKED.
    All statements executed inside functions or triggers
    use the prelocked tables, instead of opening their own ones.
    Prelocked mode is turned off automatically once close_thread_tables()
    of the main statement is called.
  */
  enum enum_locked_tables_mode locked_tables_mode;
  uint current_tablenr;

  enum enum_flags {
    BACKUPS_AVAIL = (1U << 0)     /* There are backups available */
  };

  /*
    Flags with information about the open tables state.
  */
  uint state_flags;
  /**
     This constructor initializes Open_tables_state instance which can only
     be used as backup storage. To prepare Open_tables_state instance for
     operations which open/lock/close tables (e.g. open_table()) one has to
     call init_open_tables_state().
  */
  Open_tables_state() : state_flags(0U) { }

  void set_open_tables_state(Open_tables_state *state)
  {
    *this= *state;
  }

  void reset_open_tables_state(THD *thd)
  {
    open_tables= temporary_tables= derived_tables= 0;
    extra_lock= lock= 0;
    locked_tables_mode= LTM_NONE;
    state_flags= 0U;
    m_reprepare_observer= NULL;
  }
};


/**
  Storage for backup of Open_tables_state. Must
  be used only to open system tables (TABLE_CATEGORY_SYSTEM
  and TABLE_CATEGORY_LOG).
*/

class Open_tables_backup: public Open_tables_state
{
public:
  /**
    When we backup the open tables state to open a system
    table or tables, we want to save state of metadata
    locks which were acquired before the backup. It is used
    to release metadata locks on system tables after they are
    no longer used.
  */
  MDL_savepoint mdl_system_tables_svp;
};

/**
  @class Sub_statement_state
  @brief Used to save context when executing a function or trigger
*/

/* Defines used for Sub_statement_state::in_sub_stmt */

#define SUB_STMT_TRIGGER 1
#define SUB_STMT_FUNCTION 2


class Sub_statement_state
{
public:
  ulonglong option_bits;
  ulonglong first_successful_insert_id_in_prev_stmt;
  ulonglong first_successful_insert_id_in_cur_stmt, insert_id_for_cur_row;
  Discrete_interval auto_inc_interval_for_cur_row;
  Discrete_intervals_list auto_inc_intervals_forced;
  ulonglong limit_found_rows;
  ha_rows    cuted_fields, sent_row_count, examined_row_count;
  ulong client_capabilities;
  ulong query_plan_flags; 
  uint in_sub_stmt;
  bool enable_slow_log;
  bool last_insert_id_used;
  SAVEPOINT *savepoints;
  enum enum_check_fields count_cuted_fields;
};


/* Flags for the THD::system_thread variable */
enum enum_thread_type
{
  NON_SYSTEM_THREAD= 0,
  SYSTEM_THREAD_DELAYED_INSERT= 1,
  SYSTEM_THREAD_SLAVE_IO= 2,
  SYSTEM_THREAD_SLAVE_SQL= 4,
  SYSTEM_THREAD_EVENT_SCHEDULER= 8,
  SYSTEM_THREAD_EVENT_WORKER= 16,
  SYSTEM_THREAD_BINLOG_BACKGROUND= 32,
  SYSTEM_THREAD_SLAVE_INIT= 64,
  SYSTEM_THREAD_SLAVE_BACKGROUND= 128
};

inline char const *
show_system_thread(enum_thread_type thread)
{
#define RETURN_NAME_AS_STRING(NAME) case (NAME): return #NAME
  switch (thread) {
    static char buf[64];
    RETURN_NAME_AS_STRING(NON_SYSTEM_THREAD);
    RETURN_NAME_AS_STRING(SYSTEM_THREAD_DELAYED_INSERT);
    RETURN_NAME_AS_STRING(SYSTEM_THREAD_SLAVE_IO);
    RETURN_NAME_AS_STRING(SYSTEM_THREAD_SLAVE_SQL);
    RETURN_NAME_AS_STRING(SYSTEM_THREAD_EVENT_SCHEDULER);
    RETURN_NAME_AS_STRING(SYSTEM_THREAD_EVENT_WORKER);
    RETURN_NAME_AS_STRING(SYSTEM_THREAD_SLAVE_INIT);
  default:
    sprintf(buf, "<UNKNOWN SYSTEM THREAD: %d>", thread);
    return buf;
  }
#undef RETURN_NAME_AS_STRING
}

/**
  This class represents the interface for internal error handlers.
  Internal error handlers are exception handlers used by the server
  implementation.
*/
class Internal_error_handler
{
protected:
  Internal_error_handler() :
    m_prev_internal_handler(NULL)
  {}

  virtual ~Internal_error_handler() {}

public:
  /**
    Handle a sql condition.
    This method can be implemented by a subclass to achieve any of the
    following:
    - mask a warning/error internally, prevent exposing it to the user,
    - mask a warning/error and throw another one instead.
    When this method returns true, the sql condition is considered
    'handled', and will not be propagated to upper layers.
    It is the responsability of the code installing an internal handler
    to then check for trapped conditions, and implement logic to recover
    from the anticipated conditions trapped during runtime.

    This mechanism is similar to C++ try/throw/catch:
    - 'try' correspond to <code>THD::push_internal_handler()</code>,
    - 'throw' correspond to <code>my_error()</code>,
    which invokes <code>my_message_sql()</code>,
    - 'catch' correspond to checking how/if an internal handler was invoked,
    before removing it from the exception stack with
    <code>THD::pop_internal_handler()</code>.

    @param thd the calling thread
    @param cond the condition raised.
    @return true if the condition is handled
  */
  virtual bool handle_condition(THD *thd,
                                uint sql_errno,
                                const char* sqlstate,
                                Sql_condition::enum_warning_level level,
                                const char* msg,
                                Sql_condition ** cond_hdl) = 0;

private:
  Internal_error_handler *m_prev_internal_handler;
  friend class THD;
};


/**
  Implements the trivial error handler which cancels all error states
  and prevents an SQLSTATE to be set.
*/

class Dummy_error_handler : public Internal_error_handler
{
public:
  bool handle_condition(THD *thd,
                        uint sql_errno,
                        const char* sqlstate,
                        Sql_condition::enum_warning_level level,
                        const char* msg,
                        Sql_condition ** cond_hdl)
  {
    /* Ignore error */
    return TRUE;
  }
  Dummy_error_handler() {}                    /* Remove gcc warning */
};


/**
  This class is an internal error handler implementation for
  DROP TABLE statements. The thing is that there may be warnings during
  execution of these statements, which should not be exposed to the user.
  This class is intended to silence such warnings.
*/

class Drop_table_error_handler : public Internal_error_handler
{
public:
  Drop_table_error_handler() {}

public:
  bool handle_condition(THD *thd,
                        uint sql_errno,
                        const char* sqlstate,
                        Sql_condition::enum_warning_level level,
                        const char* msg,
                        Sql_condition ** cond_hdl);

private:
};


/**
  Tables that were locked with LOCK TABLES statement.

  Encapsulates a list of TABLE_LIST instances for tables
  locked by LOCK TABLES statement, memory root for metadata locks,
  and, generally, the context of LOCK TABLES statement.

  In LOCK TABLES mode, the locked tables are kept open between
  statements.
  Therefore, we can't allocate metadata locks on execution memory
  root -- as well as tables, the locks need to stay around till
  UNLOCK TABLES is called.
  The locks are allocated in the memory root encapsulated in this
  class.

  Some SQL commands, like FLUSH TABLE or ALTER TABLE, demand that
  the tables they operate on are closed, at least temporarily.
  This class encapsulates a list of TABLE_LIST instances, one
  for each base table from LOCK TABLES list,
  which helps conveniently close the TABLEs when it's necessary
  and later reopen them.

  Implemented in sql_base.cc
*/

class Locked_tables_list
{
private:
  MEM_ROOT m_locked_tables_root;
  TABLE_LIST *m_locked_tables;
  TABLE_LIST **m_locked_tables_last;
  /** An auxiliary array used only in reopen_tables(). */
  TABLE **m_reopen_array;
  /**
    Count the number of tables in m_locked_tables list. We can't
    rely on thd->lock->table_count because it excludes
    non-transactional temporary tables. We need to know
    an exact number of TABLE objects.
  */
  size_t m_locked_tables_count;
public:
  Locked_tables_list()
    :m_locked_tables(NULL),
    m_locked_tables_last(&m_locked_tables),
    m_reopen_array(NULL),
    m_locked_tables_count(0)
  {
    init_sql_alloc(&m_locked_tables_root, MEM_ROOT_BLOCK_SIZE, 0,
                   MYF(MY_THREAD_SPECIFIC));
  }
  void unlock_locked_tables(THD *thd);
  void unlock_locked_table(THD *thd, MDL_ticket *mdl_ticket);
  ~Locked_tables_list()
  {
    reset();
  }
  void reset();
  bool init_locked_tables(THD *thd);
  TABLE_LIST *locked_tables() { return m_locked_tables; }
  void unlink_from_list(THD *thd, TABLE_LIST *table_list,
                        bool remove_from_locked_tables);
  void unlink_all_closed_tables(THD *thd,
                                MYSQL_LOCK *lock,
                                size_t reopen_count);
  bool reopen_tables(THD *thd);
  bool restore_lock(THD *thd, TABLE_LIST *dst_table_list, TABLE *table,
                    MYSQL_LOCK *lock);
  void add_back_last_deleted_lock(TABLE_LIST *dst_table_list);
};


/**
  Storage engine specific thread local data.
*/

struct Ha_data
{
  /**
    Storage engine specific thread local data.
    Lifetime: one user connection.
  */
  void *ha_ptr;
  /**
    0: Life time: one statement within a transaction. If @@autocommit is
    on, also represents the entire transaction.
    @sa trans_register_ha()

    1: Life time: one transaction within a connection.
    If the storage engine does not participate in a transaction,
    this should not be used.
    @sa trans_register_ha()
  */
  Ha_trx_info ha_info[2];
  /**
    NULL: engine is not bound to this thread
    non-NULL: engine is bound to this thread, engine shutdown forbidden
  */
  plugin_ref lock;
  Ha_data() :ha_ptr(NULL) {}
};

/**
  An instance of the global read lock in a connection.
  Implemented in lock.cc.
*/

class Global_read_lock
{
public:
  enum enum_grl_state
  {
    GRL_NONE,
    GRL_ACQUIRED,
    GRL_ACQUIRED_AND_BLOCKS_COMMIT
  };

  Global_read_lock()
    : m_state(GRL_NONE),
      m_mdl_global_shared_lock(NULL),
      m_mdl_blocks_commits_lock(NULL)
  {}

  bool lock_global_read_lock(THD *thd);
  void unlock_global_read_lock(THD *thd);
  /**
    Check if this connection can acquire protection against GRL and
    emit error if otherwise.
  */
  bool can_acquire_protection() const
  {
    if (m_state)
    {
      my_error(ER_CANT_UPDATE_WITH_READLOCK, MYF(0));
      return TRUE;
    }
    return FALSE;
  }
  bool make_global_read_lock_block_commit(THD *thd);
  bool is_acquired() const { return m_state != GRL_NONE; }
  void set_explicit_lock_duration(THD *thd);
private:
  enum_grl_state m_state;
  /**
    In order to acquire the global read lock, the connection must
    acquire shared metadata lock in GLOBAL namespace, to prohibit
    all DDL.
  */
  MDL_ticket *m_mdl_global_shared_lock;
  /**
    Also in order to acquire the global read lock, the connection
    must acquire a shared metadata lock in COMMIT namespace, to
    prohibit commits.
  */
  MDL_ticket *m_mdl_blocks_commits_lock;
};


/*
  Class to facilitate the commit of one transactions waiting for the commit of
  another transaction to complete first.

  This is used during (parallel) replication, to allow different transactions
  to be applied in parallel, but still commit in order.

  The transaction that wants to wait for a prior commit must first register
  to wait with register_wait_for_prior_commit(waitee). Such registration
  must be done holding the waitee->LOCK_wait_commit, to prevent the other
  THD from disappearing during the registration.

  Then during commit, if a THD is registered to wait, it will call
  wait_for_prior_commit() as part of ha_commit_trans(). If no wait is
  registered, or if the waitee for has already completed commit, then
  wait_for_prior_commit() returns immediately.

  And when a THD that may be waited for has completed commit (more precisely
  commit_ordered()), then it must call wakeup_subsequent_commits() to wake
  up any waiters. Note that this must be done at a point that is guaranteed
  to be later than any waiters registering themselves. It is safe to call
  wakeup_subsequent_commits() multiple times, as waiters are removed from
  registration as part of the wakeup.

  The reason for separate register and wait calls is that this allows to
  register the wait early, at a point where the waited-for THD is known to
  exist. And then the actual wait can be done much later, where the
  waited-for THD may have been long gone. By registering early, the waitee
  can signal before disappearing.
*/
struct wait_for_commit
{
  /*
    The LOCK_wait_commit protects the fields subsequent_commits_list and
    wakeup_subsequent_commits_running (for a waitee), and the pointer
    waiterr and associated COND_wait_commit (for a waiter).
  */
  mysql_mutex_t LOCK_wait_commit;
  mysql_cond_t COND_wait_commit;
  /* List of threads that did register_wait_for_prior_commit() on us. */
  wait_for_commit *subsequent_commits_list;
  /* Link field for entries in subsequent_commits_list. */
  wait_for_commit *next_subsequent_commit;
  /*
    Our waitee, if we did register_wait_for_prior_commit(), and were not
    yet woken up. Else NULL.

    When this is cleared for wakeup, the COND_wait_commit condition is
    signalled.
  */
  wait_for_commit *waitee;
  /*
    Generic pointer for use by the transaction coordinator to optimise the
    waiting for improved group commit.

    Currently used by binlog TC to signal that a waiter is ready to commit, so
    that the waitee can grab it and group commit it directly. It is free to be
    used by another transaction coordinator for similar purposes.
  */
  void *opaque_pointer;
  /* The wakeup error code from the waitee. 0 means no error. */
  int wakeup_error;
  /*
    Flag set when wakeup_subsequent_commits_running() is active, see comments
    on that function for details.
  */
  bool wakeup_subsequent_commits_running;
  /*
    This flag can be set when a commit starts, but has not completed yet.
    It is used by binlog group commit to allow a waiting transaction T2 to
    join the group commit of an earlier transaction T1. When T1 has queued
    itself for group commit, it will set the commit_started flag. Then when
    T2 becomes ready to commit and needs to wait for T1 to commit first, T2
    can queue itself before waiting, and thereby participate in the same
    group commit as T1.
  */
  bool commit_started;

  void register_wait_for_prior_commit(wait_for_commit *waitee);
  int wait_for_prior_commit(THD *thd)
  {
    /*
      Quick inline check, to avoid function call and locking in the common case
      where no wakeup is registered, or a registered wait was already signalled.
    */
    if (waitee)
      return wait_for_prior_commit2(thd);
    else
    {
      if (wakeup_error)
        my_error(ER_PRIOR_COMMIT_FAILED, MYF(0));
      return wakeup_error;
    }
  }
  void wakeup_subsequent_commits(int wakeup_error_arg)
  {
    /*
      Do the check inline, so only the wakeup case takes the cost of a function
      call for every commmit.

      Note that the check is done without locking. It is the responsibility of
      the user of the wakeup facility to ensure that no waiters can register
      themselves after the last call to wakeup_subsequent_commits().

      This avoids having to take another lock for every commit, which would be
      pointless anyway - even if we check under lock, there is nothing to
      prevent a waiter from arriving just after releasing the lock.
    */
    if (subsequent_commits_list)
      wakeup_subsequent_commits2(wakeup_error_arg);
  }
  void unregister_wait_for_prior_commit()
  {
    if (waitee)
      unregister_wait_for_prior_commit2();
    else
      wakeup_error= 0;
  }
  /*
    Remove a waiter from the list in the waitee. Used to unregister a wait.
    The caller must be holding the locks of both waiter and waitee.
  */
  void remove_from_list(wait_for_commit **next_ptr_ptr)
  {
    wait_for_commit *cur;

    while ((cur= *next_ptr_ptr) != NULL)
    {
      if (cur == this)
      {
        *next_ptr_ptr= this->next_subsequent_commit;
        break;
      }
      next_ptr_ptr= &cur->next_subsequent_commit;
    }
    waitee= NULL;
  }

  void wakeup(int wakeup_error);

  int wait_for_prior_commit2(THD *thd);
  void wakeup_subsequent_commits2(int wakeup_error);
  void unregister_wait_for_prior_commit2();

  wait_for_commit();
  ~wait_for_commit();
  void reinit();
};


extern "C" void my_message_sql(uint error, const char *str, myf MyFlags);

class THD;
#ifndef DBUG_OFF
void dbug_serve_apcs(THD *thd, int n_calls);
#endif 

/**
  @class THD
  For each client connection we create a separate thread with THD serving as
  a thread/connection descriptor
*/

class THD :public Statement,
           public MDL_context_owner,
           public Open_tables_state
{
private:
  inline bool is_stmt_prepare() const
  { DBUG_ASSERT(0); return Statement::is_stmt_prepare(); }

  inline bool is_stmt_prepare_or_first_sp_execute() const
  { DBUG_ASSERT(0); return Statement::is_stmt_prepare_or_first_sp_execute(); }

  inline bool is_stmt_prepare_or_first_stmt_execute() const
  { DBUG_ASSERT(0); return Statement::is_stmt_prepare_or_first_stmt_execute(); }

  inline bool is_conventional() const
  { DBUG_ASSERT(0); return Statement::is_conventional(); }

public:
  MDL_context mdl_context;

  /* Used to execute base64 coded binlog events in MySQL server */
  Relay_log_info* rli_fake;
  rpl_group_info* rgi_fake;
  /* Slave applier execution context */
  rpl_group_info* rgi_slave;

  union {
    rpl_io_thread_info *rpl_io_info;
    rpl_sql_thread_info *rpl_sql_info;
  } system_thread_info;

  void reset_for_next_command(bool do_clear_errors= 1);
  /*
    Constant for THD::where initialization in the beginning of every query.

    It's needed because we do not save/restore THD::where normally during
    primary (non subselect) query execution.
  */
  static const char * const DEFAULT_WHERE;

#ifdef EMBEDDED_LIBRARY
  struct st_mysql  *mysql;
  unsigned long	 client_stmt_id;
  unsigned long  client_param_count;
  struct st_mysql_bind *client_params;
  char *extra_data;
  ulong extra_length;
  struct st_mysql_data *cur_data;
  struct st_mysql_data *first_data;
  struct st_mysql_data **data_tail;
  void clear_data_list();
  struct st_mysql_data *alloc_new_dataset();
  /*
    In embedded server it points to the statement that is processed
    in the current query. We store some results directly in statement
    fields then.
  */
  struct st_mysql_stmt *current_stmt;
#endif
#ifdef HAVE_QUERY_CACHE
  Query_cache_tls query_cache_tls;
#endif
  NET	  net;				// client connection descriptor
  /** Aditional network instrumentation for the server only. */
  NET_SERVER m_net_server_extension;
  scheduler_functions *scheduler;       // Scheduler for this connection
  Protocol *protocol;			// Current protocol
  Protocol_text   protocol_text;	// Normal protocol
  Protocol_binary protocol_binary;	// Binary protocol
  HASH    user_vars;			// hash for user variables
  String  packet;			// dynamic buffer for network I/O
  String  convert_buffer;               // buffer for charset conversions
  struct  my_rnd_struct rand;		// used for authentication
  struct  system_variables variables;	// Changeable local variables
  struct  system_status_var status_var; // Per thread statistic vars
  struct  system_status_var org_status_var; // For user statistics
  struct  system_status_var *initial_status_var; /* used by show status */
  THR_LOCK_INFO lock_info;              // Locking info of this thread
  /**
    Protects THD data accessed from other threads:
    - thd->query and thd->query_length (used by SHOW ENGINE
      INNODB STATUS and SHOW PROCESSLIST
    - thd->db and thd->db_length (used in SHOW PROCESSLIST)
    - thd->mysys_var (used by KILL statement and shutdown).
    Is locked when THD is deleted.
  */
  mysql_mutex_t LOCK_thd_data;
  /* Protect kill information */
  mysql_mutex_t LOCK_thd_kill;

  /* all prepared statements and cursors of this connection */
  Statement_map stmt_map;
  /*
    A pointer to the stack frame of handle_one_connection(),
    which is called first in the thread for handling a client
  */
  char	  *thread_stack;

  /**
    Currently selected catalog.
  */
  char *catalog;

  /**
    @note
    Some members of THD (currently 'Statement::db',
    'catalog' and 'query')  are set and alloced by the slave SQL thread
    (for the THD of that thread); that thread is (and must remain, for now)
    the only responsible for freeing these 3 members. If you add members
    here, and you add code to set them in replication, don't forget to
    free_them_and_set_them_to_0 in replication properly. For details see
    the 'err:' label of the handle_slave_sql() in sql/slave.cc.

    @see handle_slave_sql
  */

  Security_context main_security_ctx;
  Security_context *security_ctx;

  /*
    Points to info-string that we show in SHOW PROCESSLIST
    You are supposed to update thd->proc_info only if you have coded
    a time-consuming piece that MySQL can get stuck in for a long time.

    Set it using the  thd_proc_info(THD *thread, const char *message)
    macro/function.

    This member is accessed and assigned without any synchronization.
    Therefore, it may point only to constant (statically
    allocated) strings, which memory won't go away over time.
  */
  const char *proc_info;

private:
  unsigned int m_current_stage_key;

public:
  void enter_stage(const PSI_stage_info *stage,
                   const char *calling_func,
                   const char *calling_file,
                   const unsigned int calling_line)
  {
    DBUG_PRINT("THD::enter_stage", ("%s:%d", calling_file, calling_line));
    DBUG_ASSERT(stage);
    m_current_stage_key= stage->m_key;
    proc_info= stage->m_name;
#if defined(ENABLED_PROFILING)
    profiling.status_change(stage->m_name, calling_func, calling_file,
                            calling_line);
#endif
#ifdef HAVE_PSI_THREAD_INTERFACE
    MYSQL_SET_STAGE(m_current_stage_key, calling_file, calling_line);
#endif
  }

  void backup_stage(PSI_stage_info *stage)
  {
    stage->m_key= m_current_stage_key;
    stage->m_name= proc_info;
  }

  const char *get_proc_info() const
  { return proc_info; }

  /*
    Used in error messages to tell user in what part of MySQL we found an
    error. E. g. when where= "having clause", if fix_fields() fails, user
    will know that the error was in having clause.
  */
  const char *where;

  /* Needed by MariaDB semi sync replication */
  Trans_binlog_info *semisync_info;

  ulong client_capabilities;		/* What the client supports */
  ulong max_client_packet_length;

  HASH		handler_tables_hash;
  /*
    A thread can hold named user-level locks. This variable
    contains granted tickets if a lock is present. See item_func.cc and
    chapter 'Miscellaneous functions', for functions GET_LOCK, RELEASE_LOCK.
  */
  HASH ull_hash;
#ifndef DBUG_OFF
  uint dbug_sentry; // watch out for memory corruption
#endif
  struct st_my_thread_var *mysys_var;
private:
  /*
    Type of current query: COM_STMT_PREPARE, COM_QUERY, etc. Set from
    first byte of the packet in do_command()
  */
  enum enum_server_command m_command;

public:
  uint32     file_id;			// for LOAD DATA INFILE
  /* remote (peer) port */
  uint16     peer_port;
  my_time_t  start_time;             // start_time and its sec_part 
  ulong      start_time_sec_part;    // are almost always used separately
  my_hrtime_t user_time;
  // track down slow pthread_create
  ulonglong  prior_thr_create_utime, thr_create_utime;
  ulonglong  start_utime, utime_after_lock, utime_after_query;

  // Process indicator
  struct {
    /*
      true, if the currently running command can send progress report
      packets to a client. Set by mysql_execute_command() for safe commands
      See CF_REPORT_PROGRESS
    */
    bool       report_to_client;
    /*
      true, if we will send progress report packets to a client
      (client has requested them, see CLIENT_PROGRESS; report_to_client
      is true; not in sub-statement)
    */
    bool       report;
    uint       stage, max_stage;
    ulonglong  counter, max_counter;
    ulonglong  next_report_time;
    Query_arena *arena;
  } progress;

  thr_lock_type update_lock_default;
  Delayed_insert *di;

  /* <> 0 if we are inside of trigger or stored function. */
  uint in_sub_stmt;
  /* True when opt_userstat_running is set at start of query */
  bool userstat_running;
  /*
    True if we have to log all errors. Are set by some engines to temporary
    force errors to the error log.
  */
  bool log_all_errors;

  /* Do not set socket timeouts for wait_timeout (used with threadpool) */
  bool skip_wait_timeout;

  bool prepare_derived_at_open;

  /* Set to 1 if status of this THD is already in global status */
  bool status_in_global;

  /* 
    To signal that the tmp table to be created is created for materialized
    derived table or a view.
  */ 
  bool create_tmp_table_for_derived;

  bool save_prep_leaf_list;

  /* container for handler's private per-connection data */
  Ha_data ha_data[MAX_HA];

#ifndef MYSQL_CLIENT
  binlog_cache_mngr *  binlog_setup_trx_data();

  /*
    Public interface to write RBR events to the binlog
  */
  void binlog_start_trans_and_stmt();
  void binlog_set_stmt_begin();
  int binlog_write_table_map(TABLE *table, bool is_transactional,
                             my_bool *with_annotate= 0);
  int binlog_write_row(TABLE* table, bool is_transactional,
                       const uchar *buf);
  int binlog_delete_row(TABLE* table, bool is_transactional,
                        const uchar *buf);
  int binlog_update_row(TABLE* table, bool is_transactional,
                        const uchar *old_data, const uchar *new_data);
  static void binlog_prepare_row_images(TABLE* table);

  void set_server_id(uint32 sid) { variables.server_id = sid; }

  /*
    Member functions to handle pending event for row-level logging.
  */
  template <class RowsEventT> Rows_log_event*
    binlog_prepare_pending_rows_event(TABLE* table, uint32 serv_id,
                                      size_t needed,
                                      bool is_transactional,
                                      RowsEventT* hint);
  Rows_log_event* binlog_get_pending_rows_event(bool is_transactional) const;
  void binlog_set_pending_rows_event(Rows_log_event* ev, bool is_transactional);
  inline int binlog_flush_pending_rows_event(bool stmt_end)
  {
    return (binlog_flush_pending_rows_event(stmt_end, FALSE) || 
            binlog_flush_pending_rows_event(stmt_end, TRUE));
  }
  int binlog_flush_pending_rows_event(bool stmt_end, bool is_transactional);
  int binlog_remove_pending_rows_event(bool clear_maps, bool is_transactional);

  /**
    Determine the binlog format of the current statement.

    @retval 0 if the current statement will be logged in statement
    format.
    @retval nonzero if the current statement will be logged in row
    format.
   */
  int is_current_stmt_binlog_format_row() const {
    DBUG_ASSERT(current_stmt_binlog_format == BINLOG_FORMAT_STMT ||
                current_stmt_binlog_format == BINLOG_FORMAT_ROW);
    return current_stmt_binlog_format == BINLOG_FORMAT_ROW;
  }
  /**
    Determine if binlogging is disabled for this session
    @retval 0 if the current statement binlogging is disabled
              (could be because of binlog closed/binlog option
               is set to false).
    @retval 1 if the current statement will be binlogged
  */
  inline bool is_current_stmt_binlog_disabled() const
  {
    return (!(variables.option_bits & OPTION_BIN_LOG) ||
            !mysql_bin_log.is_open());
  }

  enum binlog_filter_state
  {
    BINLOG_FILTER_UNKNOWN,
    BINLOG_FILTER_CLEAR,
    BINLOG_FILTER_SET
  };

  inline void reset_binlog_local_stmt_filter()
  {
    m_binlog_filter_state= BINLOG_FILTER_UNKNOWN;
  }

  inline void clear_binlog_local_stmt_filter()
  {
    DBUG_ASSERT(m_binlog_filter_state == BINLOG_FILTER_UNKNOWN);
    m_binlog_filter_state= BINLOG_FILTER_CLEAR;
  }

  inline void set_binlog_local_stmt_filter()
  {
    DBUG_ASSERT(m_binlog_filter_state == BINLOG_FILTER_UNKNOWN);
    m_binlog_filter_state= BINLOG_FILTER_SET;
  }

  inline binlog_filter_state get_binlog_local_stmt_filter()
  {
    return m_binlog_filter_state;
  }

private:
  /**
    Indicate if the current statement should be discarded
    instead of written to the binlog.
    This is used to discard special statements, such as
    DML or DDL that affects only 'local' (non replicated)
    tables, such as performance_schema.*
  */
  binlog_filter_state m_binlog_filter_state;

  /**
    Indicates the format in which the current statement will be
    logged.  This can only be set from @c decide_logging_format().
  */
  enum_binlog_format current_stmt_binlog_format;

  /**
    Bit field for the state of binlog warnings.

    The first Lex::BINLOG_STMT_UNSAFE_COUNT bits list all types of
    unsafeness that the current statement has.

    This must be a member of THD and not of LEX, because warnings are
    detected and issued in different places (@c
    decide_logging_format() and @c binlog_query(), respectively).
    Between these calls, the THD->lex object may change; e.g., if a
    stored routine is invoked.  Only THD persists between the calls.
  */
  uint32 binlog_unsafe_warning_flags;

  /*
    Number of outstanding table maps, i.e., table maps in the
    transaction cache.
  */
  uint binlog_table_maps;
public:
  void issue_unsafe_warnings();

  uint get_binlog_table_maps() const {
    return binlog_table_maps;
  }
  void clear_binlog_table_maps() {
    binlog_table_maps= 0;
  }
#endif /* MYSQL_CLIENT */

public:

  struct st_transactions {
    SAVEPOINT *savepoints;
    THD_TRANS all;			// Trans since BEGIN WORK
    THD_TRANS stmt;			// Trans for current statement
    bool on;                            // see ha_enable_transaction()
    XID_STATE xid_state;
    WT_THD wt;                          ///< for deadlock detection
    Rows_log_event *m_pending_rows_event;

    /*
       Tables changed in transaction (that must be invalidated in query cache).
       List contain only transactional tables, that not invalidated in query
       cache (instead of full list of changed in transaction tables).
    */
    CHANGED_TABLE_LIST* changed_tables;
    MEM_ROOT mem_root; // Transaction-life memory allocation pool
    void cleanup()
    {
      DBUG_ENTER("thd::cleanup");
      changed_tables= 0;
      savepoints= 0;
      /*
        If rm_error is raised, it means that this piece of a distributed
        transaction has failed and must be rolled back. But the user must
        rollback it explicitly, so don't start a new distributed XA until
        then.
      */
      if (!xid_state.rm_error)
        xid_state.xid.null();
      free_root(&mem_root,MYF(MY_KEEP_PREALLOC));
      DBUG_VOID_RETURN;
    }
    my_bool is_active()
    {
      return (all.ha_list != NULL);
    }
    st_transactions()
    {
      bzero((char*)this, sizeof(*this));
      xid_state.xid.null();
      init_sql_alloc(&mem_root, ALLOC_ROOT_MIN_BLOCK_SIZE, 0,
                     MYF(MY_THREAD_SPECIFIC));
    }
  } transaction;
  Global_read_lock global_read_lock;
  Field      *dup_field;
#ifndef __WIN__
  sigset_t signals;
#endif
#ifdef SIGNAL_WITH_VIO_CLOSE
  Vio* active_vio;
#endif
  /*
    This is to track items changed during execution of a prepared
    statement/stored procedure. It's created by
    nocheck_register_item_tree_change() in memory root of THD, and freed in
    rollback_item_tree_changes(). For conventional execution it's always
    empty.
  */
  Item_change_list change_list;

  /*
    A permanent memory area of the statement. For conventional
    execution, the parsed tree and execution runtime reside in the same
    memory root. In this case stmt_arena points to THD. In case of
    a prepared statement or a stored procedure statement, thd->mem_root
    conventionally points to runtime memory, and thd->stmt_arena
    points to the memory of the PS/SP, where the parsed tree of the
    statement resides. Whenever you need to perform a permanent
    transformation of a parsed tree, you should allocate new memory in
    stmt_arena, to allow correct re-execution of PS/SP.
    Note: in the parser, stmt_arena == thd, even for PS/SP.
  */
  Query_arena *stmt_arena;

  /*
    map for tables that will be updated for a multi-table update query
    statement, for other query statements, this will be zero.
  */
  table_map table_map_for_update;

  /* Tells if LAST_INSERT_ID(#) was called for the current statement */
  bool arg_of_last_insert_id_function;
  /*
    ALL OVER THIS FILE, "insert_id" means "*automatically generated* value for
    insertion into an auto_increment column".
  */
  /*
    This is the first autogenerated insert id which was *successfully*
    inserted by the previous statement (exactly, if the previous statement
    didn't successfully insert an autogenerated insert id, then it's the one
    of the statement before, etc).
    It can also be set by SET LAST_INSERT_ID=# or SELECT LAST_INSERT_ID(#).
    It is returned by LAST_INSERT_ID().
  */
  ulonglong  first_successful_insert_id_in_prev_stmt;
  /*
    Variant of the above, used for storing in statement-based binlog. The
    difference is that the one above can change as the execution of a stored
    function progresses, while the one below is set once and then does not
    change (which is the value which statement-based binlog needs).
  */
  ulonglong  first_successful_insert_id_in_prev_stmt_for_binlog;
  /*
    This is the first autogenerated insert id which was *successfully*
    inserted by the current statement. It is maintained only to set
    first_successful_insert_id_in_prev_stmt when statement ends.
  */
  ulonglong  first_successful_insert_id_in_cur_stmt;
  /*
    We follow this logic:
    - when stmt starts, first_successful_insert_id_in_prev_stmt contains the
    first insert id successfully inserted by the previous stmt.
    - as stmt makes progress, handler::insert_id_for_cur_row changes;
    every time get_auto_increment() is called,
    auto_inc_intervals_in_cur_stmt_for_binlog is augmented with the
    reserved interval (if statement-based binlogging).
    - at first successful insertion of an autogenerated value,
    first_successful_insert_id_in_cur_stmt is set to
    handler::insert_id_for_cur_row.
    - when stmt goes to binlog,
    auto_inc_intervals_in_cur_stmt_for_binlog is binlogged if
    non-empty.
    - when stmt ends, first_successful_insert_id_in_prev_stmt is set to
    first_successful_insert_id_in_cur_stmt.
  */
  /*
    stmt_depends_on_first_successful_insert_id_in_prev_stmt is set when
    LAST_INSERT_ID() is used by a statement.
    If it is set, first_successful_insert_id_in_prev_stmt_for_binlog will be
    stored in the statement-based binlog.
    This variable is CUMULATIVE along the execution of a stored function or
    trigger: if one substatement sets it to 1 it will stay 1 until the
    function/trigger ends, thus making sure that
    first_successful_insert_id_in_prev_stmt_for_binlog does not change anymore
    and is propagated to the caller for binlogging.
  */
  bool       stmt_depends_on_first_successful_insert_id_in_prev_stmt;
  /*
    List of auto_increment intervals reserved by the thread so far, for
    storage in the statement-based binlog.
    Note that its minimum is not first_successful_insert_id_in_cur_stmt:
    assuming a table with an autoinc column, and this happens:
    INSERT INTO ... VALUES(3);
    SET INSERT_ID=3; INSERT IGNORE ... VALUES (NULL);
    then the latter INSERT will insert no rows
    (first_successful_insert_id_in_cur_stmt == 0), but storing "INSERT_ID=3"
    in the binlog is still needed; the list's minimum will contain 3.
    This variable is cumulative: if several statements are written to binlog
    as one (stored functions or triggers are used) this list is the
    concatenation of all intervals reserved by all statements.
  */
  Discrete_intervals_list auto_inc_intervals_in_cur_stmt_for_binlog;
  /* Used by replication and SET INSERT_ID */
  Discrete_intervals_list auto_inc_intervals_forced;
  /*
    There is BUG#19630 where statement-based replication of stored
    functions/triggers with two auto_increment columns breaks.
    We however ensure that it works when there is 0 or 1 auto_increment
    column; our rules are
    a) on master, while executing a top statement involving substatements,
    first top- or sub- statement to generate auto_increment values wins the
    exclusive right to see its values be written to binlog (the write
    will be done by the statement or its caller), and the losers won't see
    their values be written to binlog.
    b) on slave, while replicating a top statement involving substatements,
    first top- or sub- statement to need to read auto_increment values from
    the master's binlog wins the exclusive right to read them (so the losers
    won't read their values from binlog but instead generate on their own).
    a) implies that we mustn't backup/restore
    auto_inc_intervals_in_cur_stmt_for_binlog.
    b) implies that we mustn't backup/restore auto_inc_intervals_forced.

    If there are more than 1 auto_increment columns, then intervals for
    different columns may mix into the
    auto_inc_intervals_in_cur_stmt_for_binlog list, which is logically wrong,
    but there is no point in preventing this mixing by preventing intervals
    from the secondly inserted column to come into the list, as such
    prevention would be wrong too.
    What will happen in the case of
    INSERT INTO t1 (auto_inc) VALUES(NULL);
    where t1 has a trigger which inserts into an auto_inc column of t2, is
    that in binlog we'll store the interval of t1 and the interval of t2 (when
    we store intervals, soon), then in slave, t1 will use both intervals, t2
    will use none; if t1 inserts the same number of rows as on master,
    normally the 2nd interval will not be used by t1, which is fine. t2's
    values will be wrong if t2's internal auto_increment counter is different
    from what it was on master (which is likely). In 5.1, in mixed binlogging
    mode, row-based binlogging is used for such cases where two
    auto_increment columns are inserted.
  */
  inline void record_first_successful_insert_id_in_cur_stmt(ulonglong id_arg)
  {
    if (first_successful_insert_id_in_cur_stmt == 0)
      first_successful_insert_id_in_cur_stmt= id_arg;
  }
  inline ulonglong read_first_successful_insert_id_in_prev_stmt(void)
  {
    if (!stmt_depends_on_first_successful_insert_id_in_prev_stmt)
    {
      /* It's the first time we read it */
      first_successful_insert_id_in_prev_stmt_for_binlog=
        first_successful_insert_id_in_prev_stmt;
      stmt_depends_on_first_successful_insert_id_in_prev_stmt= 1;
    }
    return first_successful_insert_id_in_prev_stmt;
  }
  /*
    Used by Intvar_log_event::do_apply_event() and by "SET INSERT_ID=#"
    (mysqlbinlog). We'll soon add a variant which can take many intervals in
    argument.
  */
  inline void force_one_auto_inc_interval(ulonglong next_id)
  {
    auto_inc_intervals_forced.empty(); // in case of multiple SET INSERT_ID
    auto_inc_intervals_forced.append(next_id, ULONGLONG_MAX, 0);
  }

  ulonglong  limit_found_rows;

private:
  /**
    Stores the result of ROW_COUNT() function.

    ROW_COUNT() function is a MySQL extention, but we try to keep it
    similar to ROW_COUNT member of the GET DIAGNOSTICS stack of the SQL
    standard (see SQL99, part 2, search for ROW_COUNT). It's value is
    implementation defined for anything except INSERT, DELETE, UPDATE.

    ROW_COUNT is assigned according to the following rules:

      - In my_ok():
        - for DML statements: to the number of affected rows;
        - for DDL statements: to 0.

      - In my_eof(): to -1 to indicate that there was a result set.

        We derive this semantics from the JDBC specification, where int
        java.sql.Statement.getUpdateCount() is defined to (sic) "return the
        current result as an update count; if the result is a ResultSet
        object or there are no more results, -1 is returned".

      - In my_error(): to -1 to be compatible with the MySQL C API and
        MySQL ODBC driver.

      - For SIGNAL statements: to 0 per WL#2110 specification (see also
        sql_signal.cc comment). Zero is used since that's the "default"
        value of ROW_COUNT in the diagnostics area.
  */

  longlong m_row_count_func;    /* For the ROW_COUNT() function */

public:
  inline longlong get_row_count_func() const
  {
    return m_row_count_func;
  }

  inline void set_row_count_func(longlong row_count_func)
  {
    m_row_count_func= row_count_func;
  }

  ha_rows    cuted_fields;

private:
  /*
    number of rows we actually sent to the client, including "synthetic"
    rows in ROLLUP etc.
  */
  ha_rows    m_sent_row_count;

  /**
    Number of rows read and/or evaluated for a statement. Used for
    slow log reporting.

    An examined row is defined as a row that is read and/or evaluated
    according to a statement condition, including in
    create_sort_index(). Rows may be counted more than once, e.g., a
    statement including ORDER BY could possibly evaluate the row in
    filesort() before reading it for e.g. update.
  */
  ha_rows    m_examined_row_count;

public:
  ha_rows get_sent_row_count() const
  { return m_sent_row_count; }

  ha_rows get_examined_row_count() const
  { return m_examined_row_count; }

  void set_sent_row_count(ha_rows count);
  void set_examined_row_count(ha_rows count);

  void inc_sent_row_count(ha_rows count);
  void inc_examined_row_count(ha_rows count);

  void inc_status_created_tmp_disk_tables();
  void inc_status_created_tmp_files();
  void inc_status_created_tmp_tables();
  void inc_status_select_full_join();
  void inc_status_select_full_range_join();
  void inc_status_select_range();
  void inc_status_select_range_check();
  void inc_status_select_scan();
  void inc_status_sort_merge_passes();
  void inc_status_sort_range();
  void inc_status_sort_rows(ha_rows count);
  void inc_status_sort_scan();
  void set_status_no_index_used();
  void set_status_no_good_index_used();

  /**
    The number of rows and/or keys examined by the query, both read,
    changed or written.
  */
  ulonglong accessed_rows_and_keys;

  /**
    Check if the number of rows accessed by a statement exceeded
    LIMIT ROWS EXAMINED. If so, signal the query engine to stop execution.
  */
  void check_limit_rows_examined()
  {
    if (++accessed_rows_and_keys > lex->limit_rows_examined_cnt)
      set_killed(ABORT_QUERY);
  }

  USER_CONN *user_connect;
  CHARSET_INFO *db_charset;
#if defined(ENABLED_PROFILING)
  PROFILING  profiling;
#endif

  /** Current statement digest. */
  sql_digest_state *m_digest;
  /** Current statement digest token array. */
  unsigned char *m_token_array;
  /** Top level statement digest. */
  sql_digest_state m_digest_state;

  /** Current statement instrumentation. */
  PSI_statement_locker *m_statement_psi;
#ifdef HAVE_PSI_STATEMENT_INTERFACE
  /** Current statement instrumentation state. */
  PSI_statement_locker_state m_statement_state;
#endif /* HAVE_PSI_STATEMENT_INTERFACE */
  /** Idle instrumentation. */
  PSI_idle_locker *m_idle_psi;
#ifdef HAVE_PSI_IDLE_INTERFACE
  /** Idle instrumentation state. */
  PSI_idle_locker_state m_idle_state;
#endif /* HAVE_PSI_IDLE_INTERFACE */

  /*
    Id of current query. Statement can be reused to execute several queries
    query_id is global in context of the whole MySQL server.
    ID is automatically generated from mutex-protected counter.
    It's used in handler code for various purposes: to check which columns
    from table are necessary for this select, to check if it's necessary to
    update auto-updatable fields (like auto_increment and timestamp).
  */
  query_id_t query_id;
  ulong      col_access;

  /* Statement id is thread-wide. This counter is used to generate ids */
  ulong      statement_id_counter;
  ulong	     rand_saved_seed1, rand_saved_seed2;
  ulong      query_plan_flags; 
  ulong      query_plan_fsort_passes; 
  pthread_t  real_id;                           /* For debugging */
  my_thread_id  thread_id;
  uint32      os_thread_id;
  uint	     tmp_table, global_disable_checkpoint;
  uint	     server_status,open_options;
  enum enum_thread_type system_thread;
  uint       select_number;             //number of select (used for EXPLAIN)
  /*
    Current or next transaction isolation level.
    When a connection is established, the value is taken from
    @@session.tx_isolation (default transaction isolation for
    the session), which is in turn taken from @@global.tx_isolation
    (the global value).
    If there is no transaction started, this variable
    holds the value of the next transaction's isolation level.
    When a transaction starts, the value stored in this variable
    becomes "actual".
    At transaction commit or rollback, we assign this variable
    again from @@session.tx_isolation.
    The only statement that can otherwise change the value
    of this variable is SET TRANSACTION ISOLATION LEVEL.
    Its purpose is to effect the isolation level of the next
    transaction in this session. When this statement is executed,
    the value in this variable is changed. However, since
    this statement is only allowed when there is no active
    transaction, this assignment (naturally) only affects the
    upcoming transaction.
    At the end of the current active transaction the value is
    be reset again from @@session.tx_isolation, as described
    above.
  */
  enum_tx_isolation tx_isolation;
  /*
    Current or next transaction access mode.
    See comment above regarding tx_isolation.
  */
  bool              tx_read_only;
  enum_check_fields count_cuted_fields;

  DYNAMIC_ARRAY user_var_events;        /* For user variables replication */
  MEM_ROOT      *user_var_events_alloc; /* Allocate above array elements here */

  /*
    Define durability properties that engines may check to
    improve performance. Not yet used in MariaDB
  */
  enum durability_properties durability_property;
 
  /*
    If checking this in conjunction with a wait condition, please
    include a check after enter_cond() if you want to avoid a race
    condition. For details see the implementation of awake(),
    especially the "broadcast" part.
  */
  killed_state volatile killed;

  /*
    The following is used if one wants to have a specific error number and
    text for the kill
  */
  struct err_info
  {
    int no;
    const char msg[256];
  } *killed_err;

  /* See also thd_killed() */
  inline bool check_killed()
  {
    if (killed)
      return TRUE;
    if (apc_target.have_apc_requests())
      apc_target.process_apc_requests(); 
    return FALSE;
  }

  /* scramble - random string sent to client on handshake */
  char	     scramble[SCRAMBLE_LENGTH+1];

  /*
    If this is a slave, the name of the connection stored here.
    This is used for taging error messages in the log files.
  */
  LEX_STRING connection_name;
  char       default_master_connection_buff[MAX_CONNECTION_NAME+1];
  uint8      password; /* 0, 1 or 2 */
  uint8      failed_com_change_user;
  bool       slave_thread;
  bool       extra_port;                        /* If extra connection */

  bool	     no_errors;

  /**
    Set to TRUE if execution of the current compound statement
    can not continue. In particular, disables activation of
    CONTINUE or EXIT handlers of stored routines.
    Reset in the end of processing of the current user request, in
    @see THD::reset_for_next_command().
  */
  bool is_fatal_error;
  /**
    Set by a storage engine to request the entire
    transaction (that possibly spans multiple engines) to
    rollback. Reset in ha_rollback.
  */
  bool       transaction_rollback_request;
  /**
    TRUE if we are in a sub-statement and the current error can
    not be safely recovered until we left the sub-statement mode.
    In particular, disables activation of CONTINUE and EXIT
    handlers inside sub-statements. E.g. if it is a deadlock
    error and requires a transaction-wide rollback, this flag is
    raised (traditionally, MySQL first has to close all the reads
    via @see handler::ha_index_or_rnd_end() and only then perform
    the rollback).
    Reset to FALSE when we leave the sub-statement mode.
  */
  bool       is_fatal_sub_stmt_error;
  bool	     query_start_used, rand_used, time_zone_used;
  bool       query_start_sec_part_used;
  /* for IS NULL => = last_insert_id() fix in remove_eq_conds() */
  bool       substitute_null_with_insert_id;
  bool	     in_lock_tables;
  bool       bootstrap, cleanup_done;

  /**  is set if some thread specific value(s) used in a statement. */
  bool       thread_specific_used;
  /**  
    is set if a statement accesses a temporary table created through
    CREATE TEMPORARY TABLE. 
  */
  bool	     charset_is_system_charset, charset_is_collation_connection;
  bool       charset_is_character_set_filesystem;
  bool       enable_slow_log;   /* enable slow log for current statement */
  bool	     abort_on_warning;
  bool 	     got_warning;       /* Set on call to push_warning() */
  /* set during loop of derived table processing */
  bool       derived_tables_processing;
  bool       tablespace_op;	/* This is TRUE in DISCARD/IMPORT TABLESPACE */
  /* True if we have to log the current statement */
  bool	     log_current_statement;
  /**
    True if a slave error. Causes the slave to stop. Not the same
    as the statement execution error (is_error()), since
    a statement may be expected to return an error, e.g. because
    it returned an error on master, and this is OK on the slave.
  */
  bool       is_slave_error;
  /*
    True when a transaction is queued up for binlog group commit.
    Used so that if another transaction needs to wait for a row lock held by
    this transaction, it can signal to trigger the group commit immediately,
    skipping the normal --binlog-commit-wait-count wait.
  */
  bool waiting_on_group_commit;
  /*
    Set true when another transaction goes to wait on a row lock held by this
    transaction. Used together with waiting_on_group_commit.
  */
  bool has_waiter;
  /*
    In case of a slave, set to the error code the master got when executing
    the query. 0 if no error on the master.
  */
  int	     slave_expected_error;

  sp_rcontext *spcont;		// SP runtime context
  sp_cache   *sp_proc_cache;
  sp_cache   *sp_func_cache;

  /** number of name_const() substitutions, see sp_head.cc:subst_spvars() */
  uint       query_name_consts;

  /*
    If we do a purge of binary logs, log index info of the threads
    that are currently reading it needs to be adjusted. To do that
    each thread that is using LOG_INFO needs to adjust the pointer to it
  */
  LOG_INFO*  current_linfo;
  NET*       slave_net;			// network connection from slave -> m.

  /*
    Used to update global user stats.  The global user stats are updated
    occasionally with the 'diff' variables.  After the update, the 'diff'
    variables are reset to 0.
  */
  /* Time when the current thread connected to MySQL. */
  time_t current_connect_time;
  /* Last time when THD stats were updated in global_user_stats. */
  time_t last_global_update_time;
  /* Number of commands not reflected in global_user_stats yet. */
  uint select_commands, update_commands, other_commands;
  ulonglong start_cpu_time;
  ulonglong start_bytes_received;

  /* Used by the sys_var class to store temporary values */
  union
  {
    my_bool   my_bool_value;
    int       int_value;
    uint      uint_value;
    long      long_value;
    ulong     ulong_value;
    ulonglong ulonglong_value;
    double    double_value;
    void      *ptr_value;
  } sys_var_tmp;

  struct {
    /*
      If true, mysql_bin_log::write(Log_event) call will not write events to
      binlog, and maintain 2 below variables instead (use
      mysql_bin_log.start_union_events to turn this on)
    */
    bool do_union;
    /*
      If TRUE, at least one mysql_bin_log::write(Log_event) call has been
      made after last mysql_bin_log.start_union_events() call.
    */
    bool unioned_events;
    /*
      If TRUE, at least one mysql_bin_log::write(Log_event e), where
      e.cache_stmt == TRUE call has been made after last
      mysql_bin_log.start_union_events() call.
    */
    bool unioned_events_trans;

    /*
      'queries' (actually SP statements) that run under inside this binlog
      union have thd->query_id >= first_query_id.
    */
    query_id_t first_query_id;
  } binlog_evt_union;

  /**
    Internal parser state.
    Note that since the parser is not re-entrant, we keep only one parser
    state here. This member is valid only when executing code during parsing.
  */
  Parser_state *m_parser_state;

  Locked_tables_list locked_tables_list;

#ifdef WITH_PARTITION_STORAGE_ENGINE
  partition_info *work_part_info;
#endif

#ifndef EMBEDDED_LIBRARY
  /**
    Array of active audit plugins which have been used by this THD.
    This list is later iterated to invoke release_thd() on those
    plugins.
  */
  DYNAMIC_ARRAY audit_class_plugins;
  /**
    Array of bits indicating which audit classes have already been
    added to the list of audit plugins which are currently in use.
  */
  unsigned long audit_class_mask[MYSQL_AUDIT_CLASS_MASK_SIZE];
#endif

#if defined(ENABLED_DEBUG_SYNC)
  /* Debug Sync facility. See debug_sync.cc. */
  struct st_debug_sync_control *debug_sync_control;
#endif /* defined(ENABLED_DEBUG_SYNC) */
<<<<<<< HEAD
  THD(bool is_wsrep_applier= false);

=======
#ifdef WITH_WSREP
  THD(bool is_applier = false);
#else
  THD();
#endif
>>>>>>> f1af2114
  ~THD();

  void init(void);
  /*
    Initialize memory roots necessary for query processing and (!)
    pre-allocate memory for it. We can't do that in THD constructor because
    there are use cases (acl_init, delayed inserts, watcher threads,
    killing mysqld) where it's vital to not allocate excessive and not used
    memory. Note, that we still don't return error from init_for_queries():
    if preallocation fails, we should notice that at the first call to
    alloc_root.
  */
  void init_for_queries();
  void update_all_stats();
  void update_stats(void);
  void change_user(void);
  void cleanup(void);
  void cleanup_after_query();
  bool store_globals();
  void reset_globals();
#ifdef SIGNAL_WITH_VIO_CLOSE
  inline void set_active_vio(Vio* vio)
  {
    mysql_mutex_lock(&LOCK_thd_data);
    active_vio = vio;
    vio_set_thread_id(vio, pthread_self());
    mysql_mutex_unlock(&LOCK_thd_data);
  }
  inline void clear_active_vio()
  {
    mysql_mutex_lock(&LOCK_thd_data);
    active_vio = 0;
    mysql_mutex_unlock(&LOCK_thd_data);
  }
  void close_active_vio();
#endif
  void awake(killed_state state_to_set);
 
  /** Disconnect the associated communication endpoint. */
  void disconnect();


  /*
    Allows this thread to serve as a target for others to schedule Async 
    Procedure Calls on.

    It's possible to schedule any code to be executed this way, by
    inheriting from the Apc_call object. Currently, only
    Show_explain_request uses this.
  */
  Apc_target apc_target;

#ifndef MYSQL_CLIENT
  enum enum_binlog_query_type {
    /* The query can be logged in row format or in statement format. */
    ROW_QUERY_TYPE,
    
    /* The query has to be logged in statement format. */
    STMT_QUERY_TYPE,
    
    QUERY_TYPE_COUNT
  };

  int binlog_query(enum_binlog_query_type qtype,
                   char const *query, ulong query_len, bool is_trans,
                   bool direct, bool suppress_use,
                   int errcode);
#endif

  inline void
  enter_cond(mysql_cond_t *cond, mysql_mutex_t* mutex,
             const PSI_stage_info *stage, PSI_stage_info *old_stage,
             const char *src_function, const char *src_file,
             int src_line)
  {
    mysql_mutex_assert_owner(mutex);
    mysys_var->current_mutex = mutex;
    mysys_var->current_cond = cond;
    if (old_stage)
      backup_stage(old_stage);
    if (stage)
      enter_stage(stage, src_function, src_file, src_line);
  }
  inline void exit_cond(const PSI_stage_info *stage,
                        const char *src_function, const char *src_file,
                        int src_line)
  {
    /*
      Putting the mutex unlock in thd->exit_cond() ensures that
      mysys_var->current_mutex is always unlocked _before_ mysys_var->mutex is
      locked (if that would not be the case, you'll get a deadlock if someone
      does a THD::awake() on you).
    */
    mysql_mutex_unlock(mysys_var->current_mutex);
    mysql_mutex_lock(&mysys_var->mutex);
    mysys_var->current_mutex = 0;
    mysys_var->current_cond = 0;
    if (stage)
      enter_stage(stage, src_function, src_file, src_line);
    mysql_mutex_unlock(&mysys_var->mutex);
    return;
  }
  virtual int is_killed() { return killed; }
  virtual THD* get_thd() { return this; }

  /**
    A callback to the server internals that is used to address
    special cases of the locking protocol.
    Invoked when acquiring an exclusive lock, for each thread that
    has a conflicting shared metadata lock.

    This function:
    - aborts waiting of the thread on a data lock, to make it notice
      the pending exclusive lock and back off.
    - if the thread is an INSERT DELAYED thread, sends it a KILL
      signal to terminate it.

    @note This function does not wait for the thread to give away its
          locks. Waiting is done outside for all threads at once.

    @param ctx_in_use           The MDL context owner (thread) to wake up.
    @param needs_thr_lock_abort Indicates that to wake up thread
                                this call needs to abort its waiting
                                on table-level lock.

    @retval  TRUE  if the thread was woken up
    @retval  FALSE otherwise.
   */
  virtual bool notify_shared_lock(MDL_context_owner *ctx_in_use,
                                  bool needs_thr_lock_abort);

  // End implementation of MDL_context_owner interface.

  inline bool is_strict_mode() const
  {
    return (bool) (variables.sql_mode & (MODE_STRICT_TRANS_TABLES |
                                         MODE_STRICT_ALL_TABLES));
  }
  inline bool backslash_escapes() const
  {
    return !MY_TEST(variables.sql_mode & MODE_NO_BACKSLASH_ESCAPES);
  }
  inline my_time_t query_start() { query_start_used=1; return start_time; }
  inline ulong query_start_sec_part()
  { query_start_sec_part_used=1; return start_time_sec_part; }
  inline void set_current_time()
  {
    my_hrtime_t hrtime= my_hrtime();
    start_time= hrtime_to_my_time(hrtime);
    start_time_sec_part= hrtime_sec_part(hrtime);
#ifdef HAVE_PSI_THREAD_INTERFACE
    PSI_THREAD_CALL(set_thread_start_time)(start_time);
#endif
  }
  inline void set_start_time()
  {
    if (user_time.val)
    {
      start_time= hrtime_to_my_time(user_time);
      start_time_sec_part= hrtime_sec_part(user_time);
#ifdef HAVE_PSI_THREAD_INTERFACE
      PSI_THREAD_CALL(set_thread_start_time)(start_time);
#endif
    }
    else
      set_current_time();
  }
  inline void set_time()
  {
    set_start_time();
    start_utime= utime_after_lock= microsecond_interval_timer();
  }
  inline void set_time(my_hrtime_t t)
  {
    user_time= t;
    set_time();
  }
  inline void set_time(my_time_t t, ulong sec_part)
  {
    my_hrtime_t hrtime= { hrtime_from_time(t) + sec_part };
    set_time(hrtime);
  }
  void set_time_after_lock()
  {
    utime_after_lock= microsecond_interval_timer();
    MYSQL_SET_STATEMENT_LOCK_TIME(m_statement_psi,
                                  (utime_after_lock - start_utime));
  }
  ulonglong current_utime()  { return microsecond_interval_timer(); }

  /**
   Update server status after execution of a top level statement.
   Currently only checks if a query was slow, and assigns
   the status accordingly.
   Evaluate the current time, and if it exceeds the long-query-time
   setting, mark the query as slow.
  */
  void update_server_status()
  {
    utime_after_query= current_utime();
    if (utime_after_query > utime_after_lock + variables.long_query_time)
      server_status|= SERVER_QUERY_WAS_SLOW;
  }
  inline ulonglong found_rows(void)
  {
    return limit_found_rows;
  }
  /**
    Returns TRUE if session is in a multi-statement transaction mode.

    OPTION_NOT_AUTOCOMMIT: When autocommit is off, a multi-statement
    transaction is implicitly started on the first statement after a
    previous transaction has been ended.

    OPTION_BEGIN: Regardless of the autocommit status, a multi-statement
    transaction can be explicitly started with the statements "START
    TRANSACTION", "BEGIN [WORK]", "[COMMIT | ROLLBACK] AND CHAIN", etc.

    Note: this doesn't tell you whether a transaction is active.
    A session can be in multi-statement transaction mode, and yet
    have no active transaction, e.g., in case of:
    set @@autocommit=0;
    set @a= 3;                                     <-- these statements don't
    set transaction isolation level serializable;  <-- start an active
    flush tables;                                  <-- transaction

    I.e. for the above scenario this function returns TRUE, even
    though no active transaction has begun.
    @sa in_active_multi_stmt_transaction()
  */
  inline bool in_multi_stmt_transaction_mode()
  {
    return variables.option_bits & (OPTION_NOT_AUTOCOMMIT | OPTION_BEGIN);
  }
  /**
    TRUE if the session is in a multi-statement transaction mode
    (@sa in_multi_stmt_transaction_mode()) *and* there is an
    active transaction, i.e. there is an explicit start of a
    transaction with BEGIN statement, or implicit with a
    statement that uses a transactional engine.

    For example, these scenarios don't start an active transaction
    (even though the server is in multi-statement transaction mode):

    set @@autocommit=0;
    select * from nontrans_table;
    set @var=TRUE;
    flush tables;

    Note, that even for a statement that starts a multi-statement
    transaction (i.e. select * from trans_table), this
    flag won't be set until we open the statement's tables
    and the engines register themselves for the transaction
    (see trans_register_ha()),
    hence this method is reliable to use only after
    open_tables() has completed.

    Why do we need a flag?
    ----------------------
    We need to maintain a (at first glance redundant)
    session flag, rather than looking at thd->transaction.all.ha_list
    because of explicit start of a transaction with BEGIN. 

    I.e. in case of
    BEGIN;
    select * from nontrans_t1; <-- in_active_multi_stmt_transaction() is true
  */
  inline bool in_active_multi_stmt_transaction()
  {
    return server_status & SERVER_STATUS_IN_TRANS;
  }
  inline bool fill_derived_tables()
  {
    return !stmt_arena->is_stmt_prepare() && !lex->only_view_structure();
  }
  inline bool fill_information_schema_tables()
  {
    return !stmt_arena->is_stmt_prepare();
  }
  inline void* trans_alloc(unsigned int size)
  {
    return alloc_root(&transaction.mem_root,size);
  }

  LEX_STRING *make_lex_string(LEX_STRING *lex_str, const char* str, uint length)
  {
    if (!(lex_str->str= strmake_root(mem_root, str, length)))
      return 0;
    lex_str->length= length;
    return lex_str;
  }

  LEX_STRING *make_lex_string(const char* str, uint length)
  {
    LEX_STRING *lex_str;
    if (!(lex_str= (LEX_STRING *)alloc_root(mem_root, sizeof(LEX_STRING))))
      return 0;
    return make_lex_string(lex_str, str, length);
  }

  // Allocate LEX_STRING for character set conversion
  bool alloc_lex_string(LEX_STRING *dst, uint length)
  {
    if ((dst->str= (char*) alloc(length)))
      return false;
    dst->length= 0;  // Safety
    return true;     // EOM
  }
  bool convert_string(LEX_STRING *to, CHARSET_INFO *to_cs,
		      const char *from, uint from_length,
		      CHARSET_INFO *from_cs);
  /*
    Convert a strings between character sets.
    Uses my_convert_fix(), which uses an mb_wc .. mc_mb loop internally.
    dstcs and srccs cannot be &my_charset_bin.
  */
  bool convert_fix(CHARSET_INFO *dstcs, LEX_STRING *dst,
                   CHARSET_INFO *srccs, const char *src, uint src_length,
                   String_copier *status);

  /*
    Same as above, but additionally sends ER_INVALID_CHARACTER_STRING
    in case of bad byte sequences or Unicode conversion problems.
  */
  bool convert_with_error(CHARSET_INFO *dstcs, LEX_STRING *dst,
                          CHARSET_INFO *srccs,
                          const char *src, uint src_length);

  /*
    If either "dstcs" or "srccs" is &my_charset_bin,
    then performs native copying using cs->cset->copy_fix().
    Otherwise, performs Unicode conversion using convert_fix().
  */
  bool copy_fix(CHARSET_INFO *dstcs, LEX_STRING *dst,
                CHARSET_INFO *srccs, const char *src, uint src_length,
                String_copier *status);

  /*
    Same as above, but additionally sends ER_INVALID_CHARACTER_STRING
    in case of bad byte sequences or Unicode conversion problems.
  */
  bool copy_with_error(CHARSET_INFO *dstcs, LEX_STRING *dst,
                       CHARSET_INFO *srccs, const char *src, uint src_length);

  bool convert_string(String *s, CHARSET_INFO *from_cs, CHARSET_INFO *to_cs);

  void add_changed_table(TABLE *table);
  void add_changed_table(const char *key, long key_length);
  CHANGED_TABLE_LIST * changed_table_dup(const char *key, long key_length);
  int send_explain_fields(select_result *result, uint8 explain_flags,
                          bool is_analyze);
  void make_explain_field_list(List<Item> &field_list, uint8 explain_flags,
                               bool is_analyze);
  void make_explain_json_field_list(List<Item> &field_list, bool is_analyze);

  /**
    Clear the current error, if any.
    We do not clear is_fatal_error or is_fatal_sub_stmt_error since we
    assume this is never called if the fatal error is set.

    @todo: To silence an error, one should use Internal_error_handler
    mechanism. Issuing an error that can be possibly later "cleared" is not
    compatible with other installed error handlers and audit plugins.
  */
  inline void clear_error(bool clear_diagnostics= 0)
  {
    DBUG_ENTER("clear_error");
    if (get_stmt_da()->is_error() || clear_diagnostics)
      get_stmt_da()->reset_diagnostics_area();
    is_slave_error= 0;
    if (killed == KILL_BAD_DATA)
      reset_killed();
    DBUG_VOID_RETURN;
  }

#ifndef EMBEDDED_LIBRARY
  inline bool vio_ok() const { return net.vio != 0; }
  /** Return FALSE if connection to client is broken. */
  bool is_connected()
  {
    /*
      All system threads (e.g., the slave IO thread) are connected but
      not using vio. So this function always returns true for all
      system threads.
    */
    return system_thread || (vio_ok() ? vio_is_connected(net.vio) : FALSE);
  }
#else
  inline bool vio_ok() const { return TRUE; }
  inline bool is_connected() { return TRUE; }
#endif
  /**
    Mark the current error as fatal. Warning: this does not
    set any error, it sets a property of the error, so must be
    followed or prefixed with my_error().
  */
  inline void fatal_error()
  {
    DBUG_ASSERT(get_stmt_da()->is_error() || killed);
    is_fatal_error= 1;
    DBUG_PRINT("error",("Fatal error set"));
  }
  /**
    TRUE if there is an error in the error stack.

    Please use this method instead of direct access to
    net.report_error.

    If TRUE, the current (sub)-statement should be aborted.
    The main difference between this member and is_fatal_error
    is that a fatal error can not be handled by a stored
    procedure continue handler, whereas a normal error can.

    To raise this flag, use my_error().
  */
  inline bool is_error() const { return m_stmt_da->is_error(); }

  /// Returns Diagnostics-area for the current statement.
  Diagnostics_area *get_stmt_da()
  { return m_stmt_da; }

  /// Returns Diagnostics-area for the current statement.
  const Diagnostics_area *get_stmt_da() const
  { return m_stmt_da; }

  /// Sets Diagnostics-area for the current statement.
  void set_stmt_da(Diagnostics_area *da)
  { m_stmt_da= da; }

  inline CHARSET_INFO *charset() { return variables.character_set_client; }
  void update_charset();

  inline Query_arena *activate_stmt_arena_if_needed(Query_arena *backup)
  {
    /*
      Use the persistent arena if we are in a prepared statement or a stored
      procedure statement and we have not already changed to use this arena.
    */
    if (!stmt_arena->is_conventional() && mem_root != stmt_arena->mem_root)
    {
      set_n_backup_active_arena(stmt_arena, backup);
      return stmt_arena;
    }
    return 0;
  }

  void change_item_tree(Item **place, Item *new_value)
  {
    /* TODO: check for OOM condition here */
    if (!stmt_arena->is_conventional())
      nocheck_register_item_tree_change(place, *place, mem_root);
    *place= new_value;
  }
  /**
    Make change in item tree after checking whether it needs registering


    @param place         place where we should assign new value
    @param new_value     place of the new value

    @details
    see check_and_register_item_tree_change details
  */
  void check_and_register_item_tree(Item **place, Item **new_value)
  {
    if (!stmt_arena->is_conventional())
      check_and_register_item_tree_change(place, new_value, mem_root);
    /*
      We have to use memcpy instead of  *place= *new_value merge to
      avoid problems with strict aliasing.
    */
    memcpy((char*) place, new_value, sizeof(*new_value));
  }
  void nocheck_register_item_tree_change(Item **place, Item *old_value,
                                         MEM_ROOT *runtime_memroot);
  void check_and_register_item_tree_change(Item **place, Item **new_value,
                                           MEM_ROOT *runtime_memroot);
  void rollback_item_tree_changes();

  /*
    Cleanup statement parse state (parse tree, lex) and execution
    state after execution of a non-prepared SQL statement.
  */
  void end_statement();

  /*
    Mark thread to be killed, with optional error number and string.
    string is not released, so it has to be allocted on thd mem_root
    or be a global string

    Ensure that we don't replace a kill with a lesser one. For example
    if user has done 'kill_connection' we shouldn't replace it with
    KILL_QUERY.
  */
  inline void set_killed(killed_state killed_arg,
                         int killed_errno_arg= 0,
                         const char *killed_err_msg_arg= 0)
  {
    mysql_mutex_lock(&LOCK_thd_kill);
    set_killed_no_mutex(killed_arg, killed_errno_arg, killed_err_msg_arg);
    mysql_mutex_unlock(&LOCK_thd_kill);
  }
  /*
    This is only used by THD::awake where we need to keep the lock mutex
    locked over some time.
    It's ok to have this inline, as in most cases killed_errno_arg will
    be a constant 0 and most of the function will disappear.
  */
  inline void set_killed_no_mutex(killed_state killed_arg,
                                  int killed_errno_arg= 0,
                                  const char *killed_err_msg_arg= 0)
  {
    if (killed <= killed_arg)
    {
      killed= killed_arg;
      if (killed_errno_arg)
      {
        /*
          If alloc fails, we only remember the killed flag.
          The worst things that can happen is that we get
          a suboptimal error message.
        */
        if ((killed_err= (err_info*) alloc(sizeof(*killed_err))))
        {
          killed_err->no= killed_errno_arg;
          ::strmake((char*) killed_err->msg, killed_err_msg_arg,
                    sizeof(killed_err->msg)-1);
        }
      }
    }
  }
  int killed_errno();
  inline void reset_killed()
  {
    /*
      Resetting killed has to be done under a mutex to ensure
      its not done during an awake() call.
    */
    if (killed != NOT_KILLED)
    {
      mysql_mutex_lock(&LOCK_thd_kill);
      killed= NOT_KILLED;
      killed_err= 0;
      mysql_mutex_unlock(&LOCK_thd_kill);
    }
  }
  inline void reset_kill_query()
  {
    if (killed < KILL_CONNECTION)
    {
      reset_killed();
      mysys_var->abort= 0;
    }
  }
  inline void send_kill_message()
  {
    mysql_mutex_lock(&LOCK_thd_kill);
    int err= killed_errno();
    if (err)
      my_message(err, killed_err ? killed_err->msg : ER_THD(this, err),
                 MYF(0));
    mysql_mutex_unlock(&LOCK_thd_kill);
  }
  /* return TRUE if we will abort query if we make a warning now */
  inline bool really_abort_on_warning()
  {
    return (abort_on_warning &&
            (!transaction.stmt.modified_non_trans_table ||
             (variables.sql_mode & MODE_STRICT_ALL_TABLES)));
  }
  void set_status_var_init();
  void reset_n_backup_open_tables_state(Open_tables_backup *backup);
  void restore_backup_open_tables_state(Open_tables_backup *backup);
  void reset_sub_statement_state(Sub_statement_state *backup, uint new_state);
  void restore_sub_statement_state(Sub_statement_state *backup);
  void set_n_backup_active_arena(Query_arena *set, Query_arena *backup);
  void restore_active_arena(Query_arena *set, Query_arena *backup);

  inline void get_binlog_format(enum_binlog_format *format,
                                enum_binlog_format *current_format)
  {
    *format= (enum_binlog_format) variables.binlog_format;
    *current_format= current_stmt_binlog_format;
  }
  inline void set_binlog_format(enum_binlog_format format,
                                enum_binlog_format current_format)
  {
    DBUG_ENTER("set_binlog_format");
    variables.binlog_format= format;
    current_stmt_binlog_format= current_format;
    DBUG_VOID_RETURN;
  }
  inline void set_binlog_format_stmt()
  {
    DBUG_ENTER("set_binlog_format_stmt");
    variables.binlog_format=    BINLOG_FORMAT_STMT;
    current_stmt_binlog_format= BINLOG_FORMAT_STMT;
    DBUG_VOID_RETURN;
  }
  /*
    @todo Make these methods private or remove them completely.  Only
    decide_logging_format should call them. /Sven
  */
  inline void set_current_stmt_binlog_format_row_if_mixed()
  {
    DBUG_ENTER("set_current_stmt_binlog_format_row_if_mixed");
    /*
      This should only be called from decide_logging_format.

      @todo Once we have ensured this, uncomment the following
      statement, remove the big comment below that, and remove the
      in_sub_stmt==0 condition from the following 'if'.
    */
    /* DBUG_ASSERT(in_sub_stmt == 0); */
    /*
      If in a stored/function trigger, the caller should already have done the
      change. We test in_sub_stmt to prevent introducing bugs where people
      wouldn't ensure that, and would switch to row-based mode in the middle
      of executing a stored function/trigger (which is too late, see also
      reset_current_stmt_binlog_format_row()); this condition will make their
      tests fail and so force them to propagate the
      lex->binlog_row_based_if_mixed upwards to the caller.
    */
<<<<<<< HEAD
    if ((wsrep_binlog_format() == BINLOG_FORMAT_MIXED) && (in_sub_stmt == 0))
=======
    if ((WSREP_FORMAT(variables.binlog_format) == BINLOG_FORMAT_MIXED) &&
        (in_sub_stmt == 0))
>>>>>>> f1af2114
      set_current_stmt_binlog_format_row();

    DBUG_VOID_RETURN;
  }

  inline void set_current_stmt_binlog_format_row()
  {
    DBUG_ENTER("set_current_stmt_binlog_format_row");
    current_stmt_binlog_format= BINLOG_FORMAT_ROW;
    DBUG_VOID_RETURN;
  }
  /* Set binlog format temporarily to statement. Returns old format */
  inline enum_binlog_format set_current_stmt_binlog_format_stmt()
  {
    enum_binlog_format orig_format= current_stmt_binlog_format;
    DBUG_ENTER("set_current_stmt_binlog_format_stmt");
    current_stmt_binlog_format= BINLOG_FORMAT_STMT;
    DBUG_RETURN(orig_format);
  }
  inline void restore_stmt_binlog_format(enum_binlog_format format)
  {
    DBUG_ENTER("restore_stmt_binlog_format");
    DBUG_ASSERT(!is_current_stmt_binlog_format_row());
    current_stmt_binlog_format= format;
    DBUG_VOID_RETURN;
  }
  inline void reset_current_stmt_binlog_format_row()
  {
    DBUG_ENTER("reset_current_stmt_binlog_format_row");
    /*
      If there are temporary tables, don't reset back to
      statement-based. Indeed it could be that:
      CREATE TEMPORARY TABLE t SELECT UUID(); # row-based
      # and row-based does not store updates to temp tables
      # in the binlog.
      INSERT INTO u SELECT * FROM t; # stmt-based
      and then the INSERT will fail as data inserted into t was not logged.
      So we continue with row-based until the temp table is dropped.
      If we are in a stored function or trigger, we mustn't reset in the
      middle of its execution (as the binary logging way of a stored function
      or trigger is decided when it starts executing, depending for example on
      the caller (for a stored function: if caller is SELECT or
      INSERT/UPDATE/DELETE...).
    */
    DBUG_PRINT("debug",
               ("temporary_tables: %s, in_sub_stmt: %s, system_thread: %s",
                YESNO(temporary_tables), YESNO(in_sub_stmt),
                show_system_thread(system_thread)));
    if (in_sub_stmt == 0)
    {
<<<<<<< HEAD
      if (wsrep_binlog_format() == BINLOG_FORMAT_ROW)
=======
      if (WSREP_FORMAT(variables.binlog_format) == BINLOG_FORMAT_ROW)
>>>>>>> f1af2114
        set_current_stmt_binlog_format_row();
      else if (temporary_tables == NULL)
        set_current_stmt_binlog_format_stmt();
    }
    DBUG_VOID_RETURN;
  }

  /**
    Set the current database; use deep copy of C-string.

    @param new_db     a pointer to the new database name.
    @param new_db_len length of the new database name.

    Initialize the current database from a NULL-terminated string with
    length. If we run out of memory, we free the current database and
    return TRUE.  This way the user will notice the error as there will be
    no current database selected (in addition to the error message set by
    malloc).

    @note This operation just sets {db, db_length}. Switching the current
    database usually involves other actions, like switching other database
    attributes including security context. In the future, this operation
    will be made private and more convenient interface will be provided.

    @return Operation status
      @retval FALSE Success
      @retval TRUE  Out-of-memory error
  */
  bool set_db(const char *new_db, size_t new_db_len)
  {
    /*
      Acquiring mutex LOCK_thd_data as we either free the memory allocated
      for the database and reallocating the memory for the new db or memcpy
      the new_db to the db.
    */
    mysql_mutex_lock(&LOCK_thd_data);
    /* Do not reallocate memory if current chunk is big enough. */
    if (db && new_db && db_length >= new_db_len)
      memcpy(db, new_db, new_db_len+1);
    else
    {
      my_free(db);
      if (new_db)
        db= my_strndup(new_db, new_db_len, MYF(MY_WME | ME_FATALERROR));
      else
        db= NULL;
    }
    db_length= db ? new_db_len : 0;
    bool result= new_db && !db;
    mysql_mutex_unlock(&LOCK_thd_data);
#ifdef HAVE_PSI_THREAD_INTERFACE
    if (result)
      PSI_THREAD_CALL(set_thread_db)(new_db, new_db_len);
#endif
    return result;
  }

  /**
    Set the current database; use shallow copy of C-string.

    @param new_db     a pointer to the new database name.
    @param new_db_len length of the new database name.

    @note This operation just sets {db, db_length}. Switching the current
    database usually involves other actions, like switching other database
    attributes including security context. In the future, this operation
    will be made private and more convenient interface will be provided.
  */
  void reset_db(char *new_db, size_t new_db_len)
  {
    if (new_db != db || new_db_len != db_length)
    {
      mysql_mutex_lock(&LOCK_thd_data);
      db= new_db;
      db_length= new_db_len;
      mysql_mutex_unlock(&LOCK_thd_data);
#ifdef HAVE_PSI_THREAD_INTERFACE
      PSI_THREAD_CALL(set_thread_db)(new_db, new_db_len);
#endif
    }
  }
  /*
    Copy the current database to the argument. Use the current arena to
    allocate memory for a deep copy: current database may be freed after
    a statement is parsed but before it's executed.
  */
  bool copy_db_to(char **p_db, size_t *p_db_length)
  {
    if (db == NULL)
    {
      my_message(ER_NO_DB_ERROR, ER(ER_NO_DB_ERROR), MYF(0));
      return TRUE;
    }
    *p_db= strmake(db, db_length);
    *p_db_length= db_length;
    return FALSE;
  }
  thd_scheduler event_scheduler;

public:
  inline Internal_error_handler *get_internal_handler()
  { return m_internal_handler; }

  /**
    Add an internal error handler to the thread execution context.
    @param handler the exception handler to add
  */
  void push_internal_handler(Internal_error_handler *handler);

private:
  /**
    Handle a sql condition.
    @param sql_errno the condition error number
    @param sqlstate the condition sqlstate
    @param level the condition level
    @param msg the condition message text
    @param[out] cond_hdl the sql condition raised, if any
    @return true if the condition is handled
  */
  bool handle_condition(uint sql_errno,
                        const char* sqlstate,
                        Sql_condition::enum_warning_level level,
                        const char* msg,
                        Sql_condition ** cond_hdl);

public:
  /**
    Remove the error handler last pushed.
  */
  Internal_error_handler *pop_internal_handler();

  /**
    Raise an exception condition.
    @param code the MYSQL_ERRNO error code of the error
  */
  void raise_error(uint code);

  /**
    Raise an exception condition, with a formatted message.
    @param code the MYSQL_ERRNO error code of the error
  */
  void raise_error_printf(uint code, ...);

  /**
    Raise a completion condition (warning).
    @param code the MYSQL_ERRNO error code of the warning
  */
  void raise_warning(uint code);

  /**
    Raise a completion condition (warning), with a formatted message.
    @param code the MYSQL_ERRNO error code of the warning
  */
  void raise_warning_printf(uint code, ...);

  /**
    Raise a completion condition (note), with a fixed message.
    @param code the MYSQL_ERRNO error code of the note
  */
  void raise_note(uint code);

  /**
    Raise an completion condition (note), with a formatted message.
    @param code the MYSQL_ERRNO error code of the note
  */
  void raise_note_printf(uint code, ...);

private:
  /*
    Only the implementation of the SIGNAL and RESIGNAL statements
    is permitted to raise SQL conditions in a generic way,
    or to raise them by bypassing handlers (RESIGNAL).
    To raise a SQL condition, the code should use the public
    raise_error() or raise_warning() methods provided by class THD.
  */
  friend class Sql_cmd_common_signal;
  friend class Sql_cmd_signal;
  friend class Sql_cmd_resignal;
  friend void push_warning(THD*, Sql_condition::enum_warning_level, uint, const char*);
  friend void my_message_sql(uint, const char *, myf);

  /**
    Raise a generic SQL condition.
    @param sql_errno the condition error number
    @param sqlstate the condition SQLSTATE
    @param level the condition level
    @param msg the condition message text
    @return The condition raised, or NULL
  */
  Sql_condition*
  raise_condition(uint sql_errno,
                  const char* sqlstate,
                  Sql_condition::enum_warning_level level,
                  const char* msg);

public:
  /** Overloaded to guard query/query_length fields */
  virtual void set_statement(Statement *stmt);
  void set_command(enum enum_server_command command)
  {
    m_command= command;
#ifdef HAVE_PSI_THREAD_INTERFACE
    PSI_STATEMENT_CALL(set_thread_command)(m_command);
#endif
  }
  inline enum enum_server_command get_command() const
  { return m_command; }

  /**
    Assign a new value to thd->query and thd->query_id and mysys_var.
    Protected with LOCK_thd_data mutex.
  */
  void set_query(char *query_arg, uint32 query_length_arg,
                 CHARSET_INFO *cs_arg)
  {
    set_query(CSET_STRING(query_arg, query_length_arg, cs_arg));
  }
  void set_query(char *query_arg, uint32 query_length_arg) /*Mutex protected*/
  {
    set_query(CSET_STRING(query_arg, query_length_arg, charset()));
  }
  void set_query(const CSET_STRING &string_arg)
  {
    mysql_mutex_lock(&LOCK_thd_data);
    set_query_inner(string_arg);
    mysql_mutex_unlock(&LOCK_thd_data);

#ifdef HAVE_PSI_THREAD_INTERFACE
    PSI_THREAD_CALL(set_thread_info)(query(), query_length());
#endif
  }
  void reset_query()               /* Mutex protected */
  { set_query(CSET_STRING()); }
  void set_query_and_id(char *query_arg, uint32 query_length_arg,
                        CHARSET_INFO *cs, query_id_t new_query_id);
  void set_query_id(query_id_t new_query_id)
  {
    query_id= new_query_id;
  }
  void set_open_tables(TABLE *open_tables_arg)
  {
    mysql_mutex_lock(&LOCK_thd_data);
    open_tables= open_tables_arg;
    mysql_mutex_unlock(&LOCK_thd_data);
  }
  void set_mysys_var(struct st_my_thread_var *new_mysys_var);
  void enter_locked_tables_mode(enum_locked_tables_mode mode_arg)
  {
    DBUG_ASSERT(locked_tables_mode == LTM_NONE);

    if (mode_arg == LTM_LOCK_TABLES)
    {
      /*
        When entering LOCK TABLES mode we should set explicit duration
        for all metadata locks acquired so far in order to avoid releasing
        them till UNLOCK TABLES statement.
        We don't do this when entering prelocked mode since sub-statements
        don't release metadata locks and restoring status-quo after leaving
        prelocking mode gets complicated.
      */
      mdl_context.set_explicit_duration_for_all_locks();
    }

    locked_tables_mode= mode_arg;
  }
  void leave_locked_tables_mode();
  int decide_logging_format(TABLE_LIST *tables);

  enum need_invoker { INVOKER_NONE=0, INVOKER_USER, INVOKER_ROLE};
  void binlog_invoker(bool role) { m_binlog_invoker= role ? INVOKER_ROLE : INVOKER_USER; }
  enum need_invoker need_binlog_invoker() { return m_binlog_invoker; }
  void get_definer(LEX_USER *definer, bool role);
  void set_invoker(const LEX_STRING *user, const LEX_STRING *host)
  {
    invoker_user= *user;
    invoker_host= *host;
  }
  LEX_STRING get_invoker_user() { return invoker_user; }
  LEX_STRING get_invoker_host() { return invoker_host; }
  bool has_invoker() { return invoker_user.length > 0; }

  void print_aborted_warning(uint threshold, const char *reason)
  {
    if (global_system_variables.log_warnings > threshold)
    {
      Security_context *sctx= &main_security_ctx;
      sql_print_warning(ER_THD(this, ER_NEW_ABORTING_CONNECTION),
                        thread_id, (db ? db : "unconnected"),
                        sctx->user ? sctx->user : "unauthenticated",
                        sctx->host_or_ip, reason);
    }
  }

public:
  void clear_wakeup_ready() { wakeup_ready= false; }
  /*
    Sleep waiting for others to wake us up with signal_wakeup_ready().
    Must call clear_wakeup_ready() before waiting.
  */
  void wait_for_wakeup_ready();
  /* Wake this thread up from wait_for_wakeup_ready(). */
  void signal_wakeup_ready();

  void add_status_to_global()
  {
    DBUG_ASSERT(status_in_global == 0);
    mysql_mutex_lock(&LOCK_status);
    add_to_status(&global_status_var, &status_var);
    /* Mark that this THD status has already been added in global status */
    status_var.global_memory_used= 0;
    status_in_global= 1;
    mysql_mutex_unlock(&LOCK_status);
  }

  wait_for_commit *wait_for_commit_ptr;
  int wait_for_prior_commit()
  {
    if (wait_for_commit_ptr)
      return wait_for_commit_ptr->wait_for_prior_commit(this);
    return 0;
  }
  void wakeup_subsequent_commits(int wakeup_error)
  {
    if (wait_for_commit_ptr)
      wait_for_commit_ptr->wakeup_subsequent_commits(wakeup_error);
  }
  wait_for_commit *suspend_subsequent_commits() {
    wait_for_commit *suspended= wait_for_commit_ptr;
    wait_for_commit_ptr= NULL;
    return suspended;
  }
  void resume_subsequent_commits(wait_for_commit *suspended) {
    DBUG_ASSERT(!wait_for_commit_ptr);
    wait_for_commit_ptr= suspended;
  }

  void mark_transaction_to_rollback(bool all);
private:

  /** The current internal error handler for this thread, or NULL. */
  Internal_error_handler *m_internal_handler;

  /**
    The lex to hold the parsed tree of conventional (non-prepared) queries.
    Whereas for prepared and stored procedure statements we use an own lex
    instance for each new query, for conventional statements we reuse
    the same lex. (@see mysql_parse for details).
  */
  LEX main_lex;
  /**
    This memory root is used for two purposes:
    - for conventional queries, to allocate structures stored in main_lex
    during parsing, and allocate runtime data (execution plan, etc.)
    during execution.
    - for prepared queries, only to allocate runtime data. The parsed
    tree itself is reused between executions and thus is stored elsewhere.
  */
  MEM_ROOT main_mem_root;
  Diagnostics_area main_da;
  Diagnostics_area *m_stmt_da;

  /**
    It will be set if CURRENT_USER() or CURRENT_ROLE() is called in account
    management statements or default definer is set in CREATE/ALTER SP, SF,
    Event, TRIGGER or VIEW statements.

    Current user or role will be binlogged into Query_log_event if
    m_binlog_invoker is not NONE; It will be stored into invoker_host and
    invoker_user by SQL thread.
   */
  enum need_invoker m_binlog_invoker;

  /**
    It points to the invoker in the Query_log_event.
    SQL thread use it as the default definer in CREATE/ALTER SP, SF, Event,
    TRIGGER or VIEW statements or current user in account management
    statements if it is not NULL.
   */
  LEX_STRING invoker_user;
  LEX_STRING invoker_host;

  /* Protect against add/delete of temporary tables in parallel replication */
  void rgi_lock_temporary_tables();
  void rgi_unlock_temporary_tables(bool clear);
  bool rgi_have_temporary_tables();
public:
  /*
    Flag, mutex and condition for a thread to wait for a signal from another
    thread.

    Currently used to wait for group commit to complete, can also be used for
    other purposes.
  */
  bool wakeup_ready;
  mysql_mutex_t LOCK_wakeup_ready;
  mysql_cond_t COND_wakeup_ready;
  /*
    The GTID assigned to the last commit. If no GTID was assigned to any commit
    so far, this is indicated by last_commit_gtid.seq_no == 0.
  */
  rpl_gtid last_commit_gtid;

  inline void lock_temporary_tables()
  {
    if (rgi_slave)
      rgi_lock_temporary_tables();
  }
  inline void unlock_temporary_tables(bool clear)
  {
    if (rgi_slave)
      rgi_unlock_temporary_tables(clear);
  }    
  inline bool have_temporary_tables()
  {
    return (temporary_tables ||
            (rgi_slave && unlikely(rgi_have_temporary_tables())));
  }

<<<<<<< HEAD
  LF_PINS *tdc_hash_pins;
  LF_PINS *xid_hash_pins;
  bool fix_xid_hash_pins();

  inline ulong wsrep_binlog_format() const
  {
    return WSREP_FORMAT(variables.binlog_format);
  }

=======
>>>>>>> f1af2114
#ifdef WITH_WSREP
  const bool                wsrep_applier; /* dedicated slave applier thread */
  bool                      wsrep_applier_closing; /* applier marked to close */
  bool                      wsrep_client_thread; /* to identify client threads*/
<<<<<<< HEAD
  bool                      wsrep_PA_safe;
  bool                      wsrep_converted_lock_session;
  bool                      wsrep_apply_toi; /* applier processing in TOI */
=======
>>>>>>> f1af2114
  enum wsrep_exec_mode      wsrep_exec_mode;
  query_id_t                wsrep_last_query_id;
  enum wsrep_query_state    wsrep_query_state;
  enum wsrep_conflict_state wsrep_conflict_state;
  mysql_mutex_t             LOCK_wsrep_thd;
<<<<<<< HEAD
  wsrep_trx_meta_t          wsrep_trx_meta;
  uint32                    wsrep_rand;
  Relay_log_info            *wsrep_rli;
  rpl_group_info            *wsrep_rgi;
  wsrep_ws_handle_t         wsrep_ws_handle;
  ulong                     wsrep_retry_counter; // of autocommit
  char                      *wsrep_retry_query;
=======
  // changed from wsrep_seqno_t to wsrep_trx_meta_t in wsrep API rev 75
  // wsrep_seqno_t             wsrep_trx_seqno;
  wsrep_trx_meta_t          wsrep_trx_meta;
  uint32                    wsrep_rand;
  rpl_group_info*           wsrep_rgi;
  bool                      wsrep_converted_lock_session;
  wsrep_ws_handle_t         wsrep_ws_handle;
#ifdef WSREP_PROC_INFO
  char                      wsrep_info[128]; /* string for dynamic proc info */
#endif /* WSREP_PROC_INFO */
  ulong                     wsrep_retry_counter; // of autocommit
  bool                      wsrep_PA_safe;
  char*                     wsrep_retry_query;
>>>>>>> f1af2114
  size_t                    wsrep_retry_query_len;
  enum enum_server_command  wsrep_retry_command;
  enum wsrep_consistency_check_mode
                            wsrep_consistency_check;
<<<<<<< HEAD
  int                       wsrep_mysql_replicated;
  const char                *wsrep_TOI_pre_query; /* a query to apply before
                                                     the actual TOI query */
  size_t                    wsrep_TOI_pre_query_len;
  wsrep_po_handle_t         wsrep_po_handle;
  size_t                    wsrep_po_cnt;
#ifdef GTID_SUPPORT
  rpl_sid                   wsrep_po_sid;
#endif /*  GTID_SUPPORT */
  void                      *wsrep_apply_format;
  char                      wsrep_info[128]; /* string for dynamic proc info */
  /*
    When enabled, do not replicate/binlog updates from the current table that's
    being processed. At the moment, it is used to keep mysql.gtid_slave_pos
    table updates from being replicated to other nodes via galera replication.
  */
  bool                      wsrep_ignore_table;
  wsrep_gtid_t              wsrep_sync_wait_gtid;
  ulong                     wsrep_affected_rows;
#endif /* WITH_WSREP */

  /* Handling of timeouts for commands */
  thr_timer_t query_timer;
public:
  void set_query_timer()
  {
#ifndef EMBEDDED_LIBRARY
    /*
      Don't start a query timer if
      - If timeouts are not set
      - if we are in a stored procedure or sub statement
      - If this is a slave thread
      - If we already have set a timeout (happens when running prepared
        statements that calls mysql_execute_command())
    */
    if (!variables.max_statement_time || spcont  || in_sub_stmt ||
        slave_thread || query_timer.expired == 0)
      return;
    thr_timer_settime(&query_timer, variables.max_statement_time);
#endif
  }
  void reset_query_timer()
  {
#ifndef EMBEDDED_LIBRARY
    if (spcont || in_sub_stmt || slave_thread)
      return;
    if (!query_timer.expired)
      thr_timer_end(&query_timer);
#endif
  }
  void restore_set_statement_var()
  {
    main_lex.restore_set_statement_var();
  }
  /* Copy relevant `stmt` transaction flags to `all` transaction. */
  void merge_unsafe_rollback_flags()
  {
    if (transaction.stmt.modified_non_trans_table)
      transaction.all.modified_non_trans_table= TRUE;
    transaction.all.m_unsafe_rollback_flags|=
      (transaction.stmt.m_unsafe_rollback_flags &
       (THD_TRANS::DID_WAIT | THD_TRANS::CREATED_TEMP_TABLE |
        THD_TRANS::DROPPED_TEMP_TABLE | THD_TRANS::DID_DDL));
  }
=======
  wsrep_stats_var*          wsrep_status_vars;
  int                       wsrep_mysql_replicated;
  const char*               wsrep_TOI_pre_query; /* a query to apply before
                                                    the actual TOI query */
  size_t                    wsrep_TOI_pre_query_len;
  wsrep_po_handle_t         wsrep_po_handle;
  size_t                    wsrep_po_cnt;
  my_bool                   wsrep_po_in_trans;
#ifdef GTID_SUPPORT
  rpl_sid                   wsrep_po_sid;
#endif /*  GTID_SUPPORT */
  void*                     wsrep_apply_format;
  bool                      wsrep_apply_toi; /* applier processing in TOI */
  bool                      wsrep_skip_append_keys;
  wsrep_gtid_t              wsrep_sync_wait_gtid;
  ulong                     wsrep_affected_rows;
  bool                      wsrep_replicate_GTID;
  bool                      wsrep_skip_wsrep_GTID;
#endif /* WITH_WSREP */
>>>>>>> f1af2114
};


/** A short cut for thd->get_stmt_da()->set_ok_status(). */

inline void
my_ok(THD *thd, ulonglong affected_rows= 0, ulonglong id= 0,
        const char *message= NULL)
{
  thd->set_row_count_func(affected_rows);
  thd->get_stmt_da()->set_ok_status(affected_rows, id, message);
}


/** A short cut for thd->get_stmt_da()->set_eof_status(). */

inline void
my_eof(THD *thd)
{
  thd->set_row_count_func(-1);
  thd->get_stmt_da()->set_eof_status(thd);
}

#define tmp_disable_binlog(A)                                              \
  {ulonglong tmp_disable_binlog__save_options= (A)->variables.option_bits; \
  (A)->variables.option_bits&= ~OPTION_BIN_LOG;                            \
  (A)->variables.sql_log_bin_off= 1;

#define reenable_binlog(A)                                                  \
  (A)->variables.option_bits= tmp_disable_binlog__save_options;             \
  (A)->variables.sql_log_bin_off= 0;}


inline sql_mode_t sql_mode_for_dates(THD *thd)
{
  return thd->variables.sql_mode &
          (MODE_NO_ZERO_DATE | MODE_NO_ZERO_IN_DATE | MODE_INVALID_DATES);
}

/*
  Used to hold information about file and file structure in exchange
  via non-DB file (...INTO OUTFILE..., ...LOAD DATA...)
  XXX: We never call destructor for objects of this class.
*/

class sql_exchange :public Sql_alloc
{
public:
  enum enum_filetype filetype; /* load XML, Added by Arnold & Erik */
  char *file_name;
  String *field_term,*enclosed,*line_term,*line_start,*escaped;
  bool opt_enclosed;
  bool dumpfile;
  ulong skip_lines;
  CHARSET_INFO *cs;
  sql_exchange(char *name, bool dumpfile_flag,
               enum_filetype filetype_arg= FILETYPE_CSV);
  bool escaped_given(void);
};

/*
  This is used to get result from a select
*/

class JOIN;

/* Pure interface for sending tabular data */
class select_result_sink: public Sql_alloc
{
public:
  THD *thd;
  select_result_sink(THD *thd_arg): thd(thd_arg) {}
  /*
    send_data returns 0 on ok, 1 on error and -1 if data was ignored, for
    example for a duplicate row entry written to a temp table.
  */
  virtual int send_data(List<Item> &items)=0;
  virtual ~select_result_sink() {};
};


/*
  Interface for sending tabular data, together with some other stuff:

  - Primary purpose seems to be seding typed tabular data:
     = the DDL is sent with send_fields()
     = the rows are sent with send_data()
  Besides that,
  - there seems to be an assumption that the sent data is a result of 
    SELECT_LEX_UNIT *unit,
  - nest_level is used by SQL parser
*/

class select_result :public select_result_sink 
{
protected:
  /* 
    All descendant classes have their send_data() skip the first 
    unit->offset_limit_cnt rows sent.  Select_materialize
    also uses unit->get_unit_column_types().
  */
  SELECT_LEX_UNIT *unit;
  /* Something used only by the parser: */
public:
  select_result(THD *thd_arg): select_result_sink(thd_arg) {}
  virtual ~select_result() {};
  /**
    Change wrapped select_result.

    Replace the wrapped result object with new_result and call
    prepare() and prepare2() on new_result.

    This base class implementation doesn't wrap other select_results.

    @param new_result The new result object to wrap around

    @retval false Success
    @retval true  Error
  */
  virtual bool change_result(select_result *new_result)
  {
    return false;
  }
  virtual int prepare(List<Item> &list, SELECT_LEX_UNIT *u)
  {
    unit= u;
    return 0;
  }
  virtual int prepare2(void) { return 0; }
  /*
    Because of peculiarities of prepared statements protocol
    we need to know number of columns in the result set (if
    there is a result set) apart from sending columns metadata.
  */
  virtual uint field_count(List<Item> &fields) const
  { return fields.elements; }
  virtual bool send_result_set_metadata(List<Item> &list, uint flags)=0;
  virtual bool initialize_tables (JOIN *join=0) { return 0; }
  virtual bool send_eof()=0;
  /**
    Check if this query returns a result set and therefore is allowed in
    cursors and set an error message if it is not the case.

    @retval FALSE     success
    @retval TRUE      error, an error message is set
  */
  virtual bool check_simple_select() const;
  virtual void abort_result_set() {}
  /*
    Cleanup instance of this class for next execution of a prepared
    statement/stored procedure.
  */
  virtual void cleanup();
  void set_thd(THD *thd_arg) { thd= thd_arg; }
#ifdef EMBEDDED_LIBRARY
  virtual void begin_dataset() {}
#else
  void begin_dataset() {}
#endif
  virtual void update_used_tables() {}

  void reset_offset_limit()
  {
    unit->offset_limit_cnt= 0;
  }

  /*
    This returns
    - FALSE if the class sends output row to the client
    - TRUE if the output is set elsewhere (a file, @variable, or table).
    Currently all intercepting classes derive from select_result_interceptor.
  */
  virtual bool is_result_interceptor()=0;
};


/*
  This is a select_result_sink which simply writes all data into a (temporary)
  table. Creation/deletion of the table is outside of the scope of the class
  
  It is aimed at capturing SHOW EXPLAIN output, so:
  - Unlike select_result class, we don't assume that the sent data is an 
    output of a SELECT_LEX_UNIT (and so we dont apply "LIMIT x,y" from the
    unit)
  - We don't try to convert the target table to MyISAM 
*/

class select_result_explain_buffer : public select_result_sink
{
public:
  select_result_explain_buffer(THD *thd_arg, TABLE *table_arg) : 
    select_result_sink(thd_arg), dst_table(table_arg) {};

  TABLE *dst_table; /* table to write into */

  /* The following is called in the child thread: */
  int send_data(List<Item> &items);
};


/*
  This is a select_result_sink which stores the data in text form.

  It is only used to save EXPLAIN output.
*/

class select_result_text_buffer : public select_result_sink
{
public:
  select_result_text_buffer(THD *thd_arg): select_result_sink(thd_arg) {}
  int send_data(List<Item> &items);
  bool send_result_set_metadata(List<Item> &fields, uint flag);

  void save_to(String *res);
private:
  int append_row(List<Item> &items, bool send_names);

  List<char*> rows;
  int n_columns;
};


/*
  Base class for select_result descendands which intercept and
  transform result set rows. As the rows are not sent to the client,
  sending of result set metadata should be suppressed as well.
*/

class select_result_interceptor: public select_result
{
public:
  select_result_interceptor(THD *thd_arg):
    select_result(thd_arg), suppress_my_ok(false)
  {
    DBUG_ENTER("select_result_interceptor::select_result_interceptor");
    DBUG_PRINT("enter", ("this %p", this));
    DBUG_VOID_RETURN;
  }              /* Remove gcc warning */
  uint field_count(List<Item> &fields) const { return 0; }
  bool send_result_set_metadata(List<Item> &fields, uint flag) { return FALSE; }
  bool is_result_interceptor() { return true; }

  /*
    Instruct the object to not call my_ok(). Client output will be handled
    elsewhere. (this is used by ANALYZE $stmt feature).
  */
  void disable_my_ok_calls() { suppress_my_ok= true; }
protected:
  bool suppress_my_ok;
};


class select_send :public select_result {
  /**
    True if we have sent result set metadata to the client.
    In this case the client always expects us to end the result
    set with an eof or error packet
  */
  bool is_result_set_started;
public:
  select_send(THD *thd_arg):
    select_result(thd_arg), is_result_set_started(FALSE) {}
  bool send_result_set_metadata(List<Item> &list, uint flags);
  int send_data(List<Item> &items);
  bool send_eof();
  virtual bool check_simple_select() const { return FALSE; }
  void abort_result_set();
  virtual void cleanup();
  bool is_result_interceptor() { return false; }
};


/*
  We need this class, because select_send::send_eof() will call ::my_eof.

  See also class Protocol_discard.
*/

class select_send_analyze : public select_send
{
  bool send_result_set_metadata(List<Item> &list, uint flags) { return 0; }
  bool send_eof() { return 0; }
  void abort_result_set() {}
public:
  select_send_analyze(THD *thd_arg): select_send(thd_arg) {}
};


class select_to_file :public select_result_interceptor {
protected:
  sql_exchange *exchange;
  File file;
  IO_CACHE cache;
  ha_rows row_count;
  char path[FN_REFLEN];

public:
  select_to_file(THD *thd_arg, sql_exchange *ex):
    select_result_interceptor(thd_arg), exchange(ex), file(-1),row_count(0L)
  { path[0]=0; }
  ~select_to_file();
  bool send_eof();
  void cleanup();
};


#define ESCAPE_CHARS "ntrb0ZN" // keep synchronous with READ_INFO::unescape


/*
 List of all possible characters of a numeric value text representation.
*/
#define NUMERIC_CHARS ".0123456789e+-"


class select_export :public select_to_file {
  uint field_term_length;
  int field_sep_char,escape_char,line_sep_char;
  int field_term_char; // first char of FIELDS TERMINATED BY or MAX_INT
  /*
    The is_ambiguous_field_sep field is true if a value of the field_sep_char
    field is one of the 'n', 't', 'r' etc characters
    (see the READ_INFO::unescape method and the ESCAPE_CHARS constant value).
  */
  bool is_ambiguous_field_sep;
  /*
     The is_ambiguous_field_term is true if field_sep_char contains the first
     char of the FIELDS TERMINATED BY (ENCLOSED BY is empty), and items can
     contain this character.
  */
  bool is_ambiguous_field_term;
  /*
    The is_unsafe_field_sep field is true if a value of the field_sep_char
    field is one of the '0'..'9', '+', '-', '.' and 'e' characters
    (see the NUMERIC_CHARS constant value).
  */
  bool is_unsafe_field_sep;
  bool fixed_row_size;
  CHARSET_INFO *write_cs; // output charset
public:
  select_export(THD *thd_arg, sql_exchange *ex): select_to_file(thd_arg, ex) {}
  ~select_export();
  int prepare(List<Item> &list, SELECT_LEX_UNIT *u);
  int send_data(List<Item> &items);
};


class select_dump :public select_to_file {
public:
  select_dump(THD *thd_arg, sql_exchange *ex): select_to_file(thd_arg, ex) {}
  int prepare(List<Item> &list, SELECT_LEX_UNIT *u);
  int send_data(List<Item> &items);
};


class select_insert :public select_result_interceptor {
 public:
  TABLE_LIST *table_list;
  TABLE *table;
  List<Item> *fields;
  ulonglong autoinc_value_of_last_inserted_row; // autogenerated or not
  COPY_INFO info;
  bool insert_into_view;
  select_insert(THD *thd_arg, TABLE_LIST *table_list_par,
		TABLE *table_par, List<Item> *fields_par,
		List<Item> *update_fields, List<Item> *update_values,
		enum_duplicates duplic, bool ignore);
  ~select_insert();
  int prepare(List<Item> &list, SELECT_LEX_UNIT *u);
  virtual int prepare2(void);
  virtual int send_data(List<Item> &items);
  virtual void store_values(List<Item> &values);
  virtual bool can_rollback_data() { return 0; }
  bool prepare_eof();
  bool send_ok_packet();
  bool send_eof();
  virtual void abort_result_set();
  /* not implemented: select_insert is never re-used in prepared statements */
  void cleanup();
};


class select_create: public select_insert {
  ORDER *group;
  TABLE_LIST *create_table;
  Table_specification_st *create_info;
  TABLE_LIST *select_tables;
  Alter_info *alter_info;
  Field **field;
  /* lock data for tmp table */
  MYSQL_LOCK *m_lock;
  /* m_lock or thd->extra_lock */
  MYSQL_LOCK **m_plock;
  bool       exit_done;

public:
  select_create(THD *thd_arg, TABLE_LIST *table_arg,
                Table_specification_st *create_info_par,
                Alter_info *alter_info_arg,
                List<Item> &select_fields,enum_duplicates duplic, bool ignore,
                TABLE_LIST *select_tables_arg):
    select_insert(thd_arg, NULL, NULL, &select_fields, 0, 0, duplic, ignore),
    create_table(table_arg),
    create_info(create_info_par),
    select_tables(select_tables_arg),
    alter_info(alter_info_arg),
    m_plock(NULL), exit_done(0)
    {}
  int prepare(List<Item> &list, SELECT_LEX_UNIT *u);

  int binlog_show_create_table(TABLE **tables, uint count);
  void store_values(List<Item> &values);
  bool send_eof();
  virtual void abort_result_set();
  virtual bool can_rollback_data() { return 1; }

  // Needed for access from local class MY_HOOKS in prepare(), since thd is proteted.
  const THD *get_thd(void) { return thd; }
  const HA_CREATE_INFO *get_create_info() { return create_info; };
  int prepare2(void) { return 0; }
};

#include <myisam.h>

#ifdef WITH_ARIA_STORAGE_ENGINE
#include <maria.h>
#else
#undef USE_ARIA_FOR_TMP_TABLES
#endif

#ifdef USE_ARIA_FOR_TMP_TABLES
#define TMP_ENGINE_COLUMNDEF MARIA_COLUMNDEF
#define TMP_ENGINE_HTON maria_hton
#define TMP_ENGINE_NAME "Aria"
inline uint tmp_table_max_key_length() { return maria_max_key_length(); }
inline uint tmp_table_max_key_parts() { return maria_max_key_segments(); }
#else
#define TMP_ENGINE_COLUMNDEF MI_COLUMNDEF
#define TMP_ENGINE_HTON myisam_hton
#define TMP_ENGINE_NAME "MyISAM"
inline uint tmp_table_max_key_length() { return MI_MAX_KEY_LENGTH; }
inline uint tmp_table_max_key_parts() { return MI_MAX_KEY_SEG; }
#endif

/*
  Param to create temporary tables when doing SELECT:s
  NOTE
    This structure is copied using memcpy as a part of JOIN.
*/

class TMP_TABLE_PARAM :public Sql_alloc
{
private:
  /* Prevent use of these (not safe because of lists and copy_field) */
  TMP_TABLE_PARAM(const TMP_TABLE_PARAM &);
  void operator=(TMP_TABLE_PARAM &);

public:
  List<Item> copy_funcs;
  List<Item> save_copy_funcs;
  Copy_field *copy_field, *copy_field_end;
  Copy_field *save_copy_field, *save_copy_field_end;
  uchar	    *group_buff;
  Item	    **items_to_copy;			/* Fields in tmp table */
  TMP_ENGINE_COLUMNDEF *recinfo, *start_recinfo;
  KEY *keyinfo;
  ha_rows end_write_records;
  /**
    Number of normal fields in the query, including those referred to
    from aggregate functions. Hence, "SELECT `field1`,
    SUM(`field2`) from t1" sets this counter to 2.

    @see count_field_types
  */
  uint	field_count; 
  /**
    Number of fields in the query that have functions. Includes both
    aggregate functions (e.g., SUM) and non-aggregates (e.g., RAND).
    Also counts functions referred to from aggregate functions, i.e.,
    "SELECT SUM(RAND())" sets this counter to 2.

    @see count_field_types
  */
  uint  func_count;  
  /**
    Number of fields in the query that have aggregate functions. Note
    that the optimizer may choose to optimize away these fields by
    replacing them with constants, in which case sum_func_count will
    need to be updated.

    @see opt_sum_query, count_field_types
  */
  uint  sum_func_count;   
  uint  hidden_field_count;
  uint	group_parts,group_length,group_null_parts;
  uint	quick_group;
  bool  using_indirect_summary_function;
  CHARSET_INFO *table_charset;
  bool schema_table;
  /* TRUE if the temp table is created for subquery materialization. */
  bool materialized_subquery;
  /* TRUE if all columns of the table are guaranteed to be non-nullable */
  bool force_not_null_cols;
  /*
    True if GROUP BY and its aggregate functions are already computed
    by a table access method (e.g. by loose index scan). In this case
    query execution should not perform aggregation and should treat
    aggregate functions as normal functions.
  */
  bool precomputed_group_by;
  bool force_copy_fields;
  /*
    If TRUE, create_tmp_field called from create_tmp_table will convert
    all BIT fields to 64-bit longs. This is a workaround the limitation
    that MEMORY tables cannot index BIT columns.
  */
  bool bit_fields_as_long;
  /*
    Whether to create or postpone actual creation of this temporary table.
    TRUE <=> create_tmp_table will create only the TABLE structure.
  */
  bool skip_create_table;

  TMP_TABLE_PARAM()
    :copy_field(0), group_parts(0),
     group_length(0), group_null_parts(0),
    schema_table(0), materialized_subquery(0), force_not_null_cols(0),
    precomputed_group_by(0),
    force_copy_fields(0), bit_fields_as_long(0), skip_create_table(0)
  {}
  ~TMP_TABLE_PARAM()
  {
    cleanup();
  }
  void init(void);
  inline void cleanup(void)
  {
    if (copy_field)				/* Fix for Intel compiler */
    {
      delete [] copy_field;
      save_copy_field= copy_field= NULL;
      save_copy_field_end= copy_field_end= NULL;
    }
  }
  void free_copy_field_data()
  {
    for (Copy_field *ptr= copy_field ; ptr != copy_field_end ; ptr++)
      ptr->tmp.free();
  }
};

class select_union :public select_result_interceptor
{
public:
  TMP_TABLE_PARAM tmp_table_param;
  int write_err; /* Error code from the last send_data->ha_write_row call. */
public:
  TABLE *table;
  ha_rows records;

  select_union(THD *thd_arg):
    select_result_interceptor(thd_arg), write_err(0), table(0), records(0)
  { tmp_table_param.init(); }
  int prepare(List<Item> &list, SELECT_LEX_UNIT *u);
  /**
    Do prepare() and prepare2() if they have been postponed until
    column type information is computed (used by select_union_direct).

    @param types Column types

    @return false on success, true on failure
  */
  virtual bool postponed_prepare(List<Item> &types)
  { return false; }
  int send_data(List<Item> &items);
  bool send_eof();
  virtual bool flush();
  void cleanup();
  virtual bool create_result_table(THD *thd, List<Item> *column_types,
                                   bool is_distinct, ulonglong options,
                                   const char *alias, 
                                   bool bit_fields_as_long,
                                   bool create_table,
                                   bool keep_row_order= FALSE);
  TMP_TABLE_PARAM *get_tmp_table_param() { return &tmp_table_param; }
};


/**
  UNION result that is passed directly to the receiving select_result
  without filling a temporary table.

  Function calls are forwarded to the wrapped select_result, but some
  functions are expected to be called only once for each query, so
  they are only executed for the first SELECT in the union (execept
  for send_eof(), which is executed only for the last SELECT).

  This select_result is used when a UNION is not DISTINCT and doesn't
  have a global ORDER BY clause. @see st_select_lex_unit::prepare().
*/

class select_union_direct :public select_union
{
private:
  /* Result object that receives all rows */
  select_result *result;
  /* The last SELECT_LEX of the union */
  SELECT_LEX *last_select_lex;

  /* Wrapped result has received metadata */
  bool done_send_result_set_metadata;
  /* Wrapped result has initialized tables */
  bool done_initialize_tables;

  /* Accumulated limit_found_rows */
  ulonglong limit_found_rows;

  /* Number of rows offset */
  ha_rows offset;
  /* Number of rows limit + offset, @see select_union_direct::send_data() */
  ha_rows limit;

public:
  /* Number of rows in the union */
  ha_rows send_records; 
  select_union_direct(THD *thd_arg, select_result *result_arg,
                      SELECT_LEX *last_select_lex_arg):
  select_union(thd_arg), result(result_arg),
    last_select_lex(last_select_lex_arg),
    done_send_result_set_metadata(false), done_initialize_tables(false),
    limit_found_rows(0)
    { send_records= 0; }
  bool change_result(select_result *new_result);
  uint field_count(List<Item> &fields) const
  {
    // Only called for top-level select_results, usually select_send
    DBUG_ASSERT(false); /* purecov: inspected */
    return 0; /* purecov: inspected */
  }
  bool postponed_prepare(List<Item> &types);
  bool send_result_set_metadata(List<Item> &list, uint flags);
  int send_data(List<Item> &items);
  bool initialize_tables (JOIN *join= NULL);
  bool send_eof();
  bool flush() { return false; }
  bool check_simple_select() const
  {
    /* Only called for top-level select_results, usually select_send */
    DBUG_ASSERT(false); /* purecov: inspected */
    return false; /* purecov: inspected */
  }
  void abort_result_set()
  {
    result->abort_result_set(); /* purecov: inspected */
  }
  void cleanup()
  {
    send_records= 0;
  }
  void set_thd(THD *thd_arg)
  {
    /*
      Only called for top-level select_results, usually select_send,
      and for the results of subquery engines
      (select_<something>_subselect).
    */
    DBUG_ASSERT(false); /* purecov: inspected */
  }
  void reset_offset_limit_cnt()
  {
    // EXPLAIN should never output to a select_union_direct
    DBUG_ASSERT(false); /* purecov: inspected */
  }
  void begin_dataset()
  {
    // Only called for sp_cursor::Select_fetch_into_spvars
    DBUG_ASSERT(false); /* purecov: inspected */
  }
};


/* Base subselect interface class */
class select_subselect :public select_result_interceptor
{
protected:
  Item_subselect *item;
public:
  select_subselect(THD *thd_arg, Item_subselect *item_arg):
    select_result_interceptor(thd_arg), item(item_arg) {}
  int send_data(List<Item> &items)=0;
  bool send_eof() { return 0; };
};

/* Single value subselect interface class */
class select_singlerow_subselect :public select_subselect
{
public:
  select_singlerow_subselect(THD *thd_arg, Item_subselect *item_arg):
    select_subselect(thd_arg, item_arg)
  {}
  int send_data(List<Item> &items);
};


/*
  This class specializes select_union to collect statistics about the
  data stored in the temp table. Currently the class collects statistcs
  about NULLs.
*/

class select_materialize_with_stats : public select_union
{
protected:
  class Column_statistics
  {
  public:
    /* Count of NULLs per column. */
    ha_rows null_count;
    /* The row number that contains the first NULL in a column. */
    ha_rows min_null_row;
    /* The row number that contains the last NULL in a column. */
    ha_rows max_null_row;
  };

  /* Array of statistics data per column. */
  Column_statistics* col_stat;

  /*
    The number of columns in the biggest sub-row that consists of only
    NULL values.
  */
  uint max_nulls_in_row;
  /*
    Count of rows writtent to the temp table. This is redundant as it is
    already stored in handler::stats.records, however that one is relatively
    expensive to compute (given we need that for evry row).
  */
  ha_rows count_rows;

protected:
  void reset();

public:
  select_materialize_with_stats(THD *thd_arg): select_union(thd_arg)
  { tmp_table_param.init(); }
  bool create_result_table(THD *thd, List<Item> *column_types,
                           bool is_distinct, ulonglong options,
                           const char *alias, 
                           bool bit_fields_as_long,
                           bool create_table,
                           bool keep_row_order= FALSE);
  bool init_result_table(ulonglong select_options);
  int send_data(List<Item> &items);
  void cleanup();
  ha_rows get_null_count_of_col(uint idx)
  {
    DBUG_ASSERT(idx < table->s->fields);
    return col_stat[idx].null_count;
  }
  ha_rows get_max_null_of_col(uint idx)
  {
    DBUG_ASSERT(idx < table->s->fields);
    return col_stat[idx].max_null_row;
  }
  ha_rows get_min_null_of_col(uint idx)
  {
    DBUG_ASSERT(idx < table->s->fields);
    return col_stat[idx].min_null_row;
  }
  uint get_max_nulls_in_row() { return max_nulls_in_row; }
};


/* used in independent ALL/ANY optimisation */
class select_max_min_finder_subselect :public select_subselect
{
  Item_cache *cache;
  bool (select_max_min_finder_subselect::*op)();
  bool fmax;
  bool is_all;
public:
  select_max_min_finder_subselect(THD *thd_arg, Item_subselect *item_arg,
                                  bool mx, bool all):
    select_subselect(thd_arg, item_arg), cache(0), fmax(mx), is_all(all)
  {}
  void cleanup();
  int send_data(List<Item> &items);
  bool cmp_real();
  bool cmp_int();
  bool cmp_decimal();
  bool cmp_str();
};

/* EXISTS subselect interface class */
class select_exists_subselect :public select_subselect
{
public:
  select_exists_subselect(THD *thd_arg, Item_subselect *item_arg):
    select_subselect(thd_arg, item_arg) {}
  int send_data(List<Item> &items);
};




/*
  Optimizer and executor structure for the materialized semi-join info. This
  structure contains
   - The sj-materialization temporary table
   - Members needed to make index lookup or a full scan of the temptable.
*/
class SJ_MATERIALIZATION_INFO : public Sql_alloc
{
public:
  /* Optimal join sub-order */
  struct st_position *positions;

  uint tables; /* Number of tables in the sj-nest */

  /* Expected #rows in the materialized table */
  double rows;

  /* 
    Cost to materialize - execute the sub-join and write rows into temp.table
  */
  Cost_estimate materialization_cost;

  /* Cost to make one lookup in the temptable */
  Cost_estimate lookup_cost;
  
  /* Cost of scanning the materialized table */
  Cost_estimate scan_cost;

  /* --- Execution structures ---------- */
  
  /*
    TRUE <=> This structure is used for execution. We don't necessarily pick
    sj-materialization, so some of SJ_MATERIALIZATION_INFO structures are not
    used by materialization
  */
  bool is_used;
  
  bool materialized; /* TRUE <=> materialization already performed */
  /*
    TRUE  - the temptable is read with full scan
    FALSE - we use the temptable for index lookups
  */
  bool is_sj_scan; 
  
  /* The temptable and its related info */
  TMP_TABLE_PARAM sjm_table_param;
  List<Item> sjm_table_cols;
  TABLE *table;

  /* Structure used to make index lookups */
  struct st_table_ref *tab_ref;
  Item *in_equality; /* See create_subq_in_equalities() */

  Item *join_cond; /* See comments in make_join_select() */
  Copy_field *copy_field; /* Needed for SJ_Materialization scan */
};


/* Structs used when sorting */

typedef struct st_sort_field {
  Field *field;				/* Field to sort */
  Item	*item;				/* Item if not sorting fields */
  uint	 length;			/* Length of sort field */
  uint   suffix_length;                 /* Length suffix (0-4) */
  Item_result result_type;		/* Type of item */
  bool reverse;				/* if descending sort */
  bool need_strxnfrm;			/* If we have to use strxnfrm() */
} SORT_FIELD;


typedef struct st_sort_buffer {
  uint index;					/* 0 or 1 */
  uint sort_orders;
  uint change_pos;				/* If sort-fields changed */
  char **buff;
  SORT_FIELD *sortorder;
} SORT_BUFFER;

/* Structure for db & table in sql_yacc */

class Table_ident :public Sql_alloc
{
public:
  LEX_STRING db;
  LEX_STRING table;
  SELECT_LEX_UNIT *sel;
  inline Table_ident(THD *thd, LEX_STRING db_arg, LEX_STRING table_arg,
		     bool force)
    :table(table_arg), sel((SELECT_LEX_UNIT *)0)
  {
    if (!force && (thd->client_capabilities & CLIENT_NO_SCHEMA))
      db.str=0;
    else
      db= db_arg;
  }
  inline Table_ident(LEX_STRING table_arg)
    :table(table_arg), sel((SELECT_LEX_UNIT *)0)
  {
    db.str=0;
  }
  /*
    This constructor is used only for the case when we create a derived
    table. A derived table has no name and doesn't belong to any database.
    Later, if there was an alias specified for the table, it will be set
    by add_table_to_list.
  */
  inline Table_ident(SELECT_LEX_UNIT *s) : sel(s)
  {
    /* We must have a table name here as this is used with add_table_to_list */
    db.str= empty_c_string;                    /* a subject to casedn_str */
    db.length= 0;
    table.str= internal_table_name;
    table.length=1;
  }
  bool is_derived_table() const { return MY_TEST(sel); }
  inline void change_db(char *db_name)
  {
    db.str= db_name; db.length= (uint) strlen(db_name);
  }
};

// this is needed for user_vars hash
class user_var_entry
{
  CHARSET_INFO *m_charset;
 public:
  user_var_entry() {}                         /* Remove gcc warning */
  LEX_STRING name;
  char *value;
  ulong length;
  query_id_t update_query_id, used_query_id;
  Item_result type;
  bool unsigned_flag;

  double val_real(bool *null_value);
  longlong val_int(bool *null_value) const;
  String *val_str(bool *null_value, String *str, uint decimals);
  my_decimal *val_decimal(bool *null_value, my_decimal *result);
  CHARSET_INFO *charset() const { return m_charset; }
  void set_charset(CHARSET_INFO *cs) { m_charset= cs; }
};

user_var_entry *get_variable(HASH *hash, LEX_STRING &name,
				    bool create_if_not_exists);

/*
   Unique -- class for unique (removing of duplicates).
   Puts all values to the TREE. If the tree becomes too big,
   it's dumped to the file. User can request sorted values, or
   just iterate through them. In the last case tree merging is performed in
   memory simultaneously with iteration, so it should be ~2-3x faster.
 */

class Unique :public Sql_alloc
{
  DYNAMIC_ARRAY file_ptrs;
  ulong max_elements;
  ulonglong max_in_memory_size;
  IO_CACHE file;
  TREE tree;
  uchar *record_pointers;
  ulong filtered_out_elems;
  bool flush();
  uint size;
  uint full_size;
  uint min_dupl_count;   /* always 0 for unions, > 0 for intersections */
  bool with_counters;

  bool merge(TABLE *table, uchar *buff, bool without_last_merge);

public:
  ulong elements;
  Unique(qsort_cmp2 comp_func, void *comp_func_fixed_arg,
	 uint size_arg, ulonglong max_in_memory_size_arg,
         uint min_dupl_count_arg= 0);
  ~Unique();
  ulong elements_in_tree() { return tree.elements_in_tree; }
  inline bool unique_add(void *ptr)
  {
    DBUG_ENTER("unique_add");
    DBUG_PRINT("info", ("tree %u - %lu", tree.elements_in_tree, max_elements));
    if (!(tree.flag & TREE_ONLY_DUPS) && 
        tree.elements_in_tree >= max_elements && flush())
      DBUG_RETURN(1);
    DBUG_RETURN(!tree_insert(&tree, ptr, 0, tree.custom_arg));
  }

  bool is_in_memory() { return (my_b_tell(&file) == 0); }
  void close_for_expansion() { tree.flag= TREE_ONLY_DUPS; }

  bool get(TABLE *table);
  
  /* Cost of searching for an element in the tree */
  inline static double get_search_cost(ulonglong tree_elems, uint compare_factor)
  {
    return log((double) tree_elems) / (compare_factor * M_LN2);
  }  

  static double get_use_cost(uint *buffer, size_t nkeys, uint key_size,
                             ulonglong max_in_memory_size, uint compare_factor,
                             bool intersect_fl, bool *in_memory);
  inline static int get_cost_calc_buff_size(size_t nkeys, uint key_size,
                                            ulonglong max_in_memory_size)
  {
    register ulonglong max_elems_in_tree=
      max_in_memory_size / ALIGN_SIZE(sizeof(TREE_ELEMENT)+key_size);
    return (int) (sizeof(uint)*(1 + nkeys/max_elems_in_tree));
  }

  void reset();
  bool walk(TABLE *table, tree_walk_action action, void *walk_action_arg);

  uint get_size() const { return size; }
  ulonglong get_max_in_memory_size() const { return max_in_memory_size; }

  friend int unique_write_to_file(uchar* key, element_count count, Unique *unique);
  friend int unique_write_to_ptrs(uchar* key, element_count count, Unique *unique);

  friend int unique_write_to_file_with_count(uchar* key, element_count count,
                                             Unique *unique);
  friend int unique_intersect_write_to_ptrs(uchar* key, element_count count, 
				            Unique *unique);
};


class multi_delete :public select_result_interceptor
{
  TABLE_LIST *delete_tables, *table_being_deleted;
  Unique **tempfiles;
  ha_rows deleted, found;
  uint num_of_tables;
  int error;
  bool do_delete;
  /* True if at least one table we delete from is transactional */
  bool transactional_tables;
  /* True if at least one table we delete from is not transactional */
  bool normal_tables;
  bool delete_while_scanning;
  /*
     error handling (rollback and binlogging) can happen in send_eof()
     so that afterward abort_result_set() needs to find out that.
  */
  bool error_handled;

public:
  multi_delete(THD *thd_arg, TABLE_LIST *dt, uint num_of_tables);
  ~multi_delete();
  int prepare(List<Item> &list, SELECT_LEX_UNIT *u);
  int send_data(List<Item> &items);
  bool initialize_tables (JOIN *join);
  int do_deletes();
  int do_table_deletes(TABLE *table, bool ignore);
  bool send_eof();
  inline ha_rows num_deleted()
  {
    return deleted;
  }
  virtual void abort_result_set();
};


class multi_update :public select_result_interceptor
{
  TABLE_LIST *all_tables; /* query/update command tables */
  List<TABLE_LIST> *leaves;     /* list of leves of join table tree */
  TABLE_LIST *update_tables, *table_being_updated;
  TABLE **tmp_tables, *main_table, *table_to_update;
  TMP_TABLE_PARAM *tmp_table_param;
  ha_rows updated, found;
  List <Item> *fields, *values;
  List <Item> **fields_for_table, **values_for_table;
  uint table_count;
  /*
   List of tables referenced in the CHECK OPTION condition of
   the updated view excluding the updated table.
  */
  List <TABLE> unupdated_check_opt_tables;
  Copy_field *copy_field;
  enum enum_duplicates handle_duplicates;
  bool do_update, trans_safe;
  /* True if the update operation has made a change in a transactional table */
  bool transactional_tables;
  bool ignore;
  /* 
     error handling (rollback and binlogging) can happen in send_eof()
     so that afterward  abort_result_set() needs to find out that.
  */
  bool error_handled;
  
  /* Need this to protect against multiple prepare() calls */
  bool prepared;
public:
  multi_update(THD *thd_arg, TABLE_LIST *ut, List<TABLE_LIST> *leaves_list,
	       List<Item> *fields, List<Item> *values,
	       enum_duplicates handle_duplicates, bool ignore);
  ~multi_update();
  int prepare(List<Item> &list, SELECT_LEX_UNIT *u);
  int send_data(List<Item> &items);
  bool initialize_tables (JOIN *join);
  int  do_updates();
  bool send_eof();
  inline ha_rows num_found()
  {
    return found;
  }
  inline ha_rows num_updated()
  {
    return updated;
  }
  virtual void abort_result_set();
  void update_used_tables();
};

class my_var : public Sql_alloc  {
public:
  const LEX_STRING name;
  enum type { SESSION_VAR, LOCAL_VAR, PARAM_VAR };
  type scope;
  my_var(const LEX_STRING& j, enum type s) : name(j), scope(s) { }
  virtual ~my_var() {}
  virtual bool set(THD *thd, Item *val) = 0;
};

class my_var_sp: public my_var {
public:
  uint offset;
  enum_field_types type;
  /*
    Routine to which this Item_splocal belongs. Used for checking if correct
    runtime context is used for variable handling.
  */
  sp_head *sp;
  my_var_sp(const LEX_STRING& j, uint o, enum_field_types t, sp_head *s)
    : my_var(j, LOCAL_VAR), offset(o), type(t), sp(s) { }
  ~my_var_sp() { }
  bool set(THD *thd, Item *val);
};

class my_var_user: public my_var {
public:
  my_var_user(const LEX_STRING& j)
    : my_var(j, SESSION_VAR) { }
  ~my_var_user() { }
  bool set(THD *thd, Item *val);
};

class select_dumpvar :public select_result_interceptor {
  ha_rows row_count;
public:
  List<my_var> var_list;
  select_dumpvar(THD *thd_arg): select_result_interceptor(thd_arg)
  { var_list.empty(); row_count= 0; }
  ~select_dumpvar() {}
  int prepare(List<Item> &list, SELECT_LEX_UNIT *u);
  int send_data(List<Item> &items);
  bool send_eof();
  virtual bool check_simple_select() const;
  void cleanup();
};

/* Bits in sql_command_flags */

#define CF_CHANGES_DATA           (1U << 0)
#define CF_REPORT_PROGRESS        (1U << 1)
#define CF_STATUS_COMMAND         (1U << 2)
#define CF_SHOW_TABLE_COMMAND     (1U << 3)
#define CF_WRITE_LOGS_COMMAND     (1U << 4)

/**
  Must be set for SQL statements that may contain
  Item expressions and/or use joins and tables.
  Indicates that the parse tree of such statement may
  contain rule-based optimizations that depend on metadata
  (i.e. number of columns in a table), and consequently
  that the statement must be re-prepared whenever
  referenced metadata changes. Must not be set for
  statements that themselves change metadata, e.g. RENAME,
  ALTER and other DDL, since otherwise will trigger constant
  reprepare. Consequently, complex item expressions and
  joins are currently prohibited in these statements.
*/
#define CF_REEXECUTION_FRAGILE    (1U << 5)
/**
  Implicitly commit before the SQL statement is executed.

  Statements marked with this flag will cause any active
  transaction to end (commit) before proceeding with the
  command execution.

  This flag should be set for statements that probably can't
  be rolled back or that do not expect any previously metadata
  locked tables.
*/
#define CF_IMPLICT_COMMIT_BEGIN   (1U << 6)
/**
  Implicitly commit after the SQL statement.

  Statements marked with this flag are automatically committed
  at the end of the statement.

  This flag should be set for statements that will implicitly
  open and take metadata locks on system tables that should not
  be carried for the whole duration of a active transaction.
*/
#define CF_IMPLICIT_COMMIT_END    (1U << 7)
/**
  CF_IMPLICT_COMMIT_BEGIN and CF_IMPLICIT_COMMIT_END are used
  to ensure that the active transaction is implicitly committed
  before and after every DDL statement and any statement that
  modifies our currently non-transactional system tables.
*/
#define CF_AUTO_COMMIT_TRANS  (CF_IMPLICT_COMMIT_BEGIN | CF_IMPLICIT_COMMIT_END)

/**
  Diagnostic statement.
  Diagnostic statements:
  - SHOW WARNING
  - SHOW ERROR
  - GET DIAGNOSTICS (WL#2111)
  do not modify the diagnostics area during execution.
*/
#define CF_DIAGNOSTIC_STMT        (1U << 8)

/**
  Identifies statements that may generate row events
  and that may end up in the binary log.
*/
#define CF_CAN_GENERATE_ROW_EVENTS (1U << 9)

/**
  Identifies statements which may deal with temporary tables and for which
  temporary tables should be pre-opened to simplify privilege checks.
*/
#define CF_PREOPEN_TMP_TABLES   (1U << 10)

/**
  Identifies statements for which open handlers should be closed in the
  beginning of the statement.
*/
#define CF_HA_CLOSE             (1U << 11)

/**
  Identifies statements that can be explained with EXPLAIN.
*/
#define CF_CAN_BE_EXPLAINED       (1U << 12)

/** Identifies statements which may generate an optimizer trace */
#define CF_OPTIMIZER_TRACE        (1U << 14)

/**
   Identifies statements that should always be disallowed in
   read only transactions.
*/
#define CF_DISALLOW_IN_RO_TRANS   (1U << 15)

/**
  Statement that need the binlog format to be unchanged.
*/
#define CF_FORCE_ORIGINAL_BINLOG_FORMAT (1U << 16)

/**
  Statement that inserts new rows (INSERT, REPLACE, LOAD, ALTER TABLE)
*/
#define CF_INSERTS_DATA (1U << 17)

/**
  Statement that updates existing rows (UPDATE, multi-update)
*/
#define CF_UPDATES_DATA (1U << 18)

/* Bits in server_command_flags */

/**
  Skip the increase of the global query id counter. Commonly set for
  commands that are stateless (won't cause any change on the server
  internal states).
*/
#define CF_SKIP_QUERY_ID        (1U << 0)

/**
  Skip the increase of the number of statements that clients have
  sent to the server. Commonly used for commands that will cause
  a statement to be executed but the statement might have not been
  sent by the user (ie: stored procedure).
*/
#define CF_SKIP_QUESTIONS       (1U << 1)

/**
  Do not check that wsrep snapshot is ready before allowing this command
*/
#define CF_SKIP_WSREP_CHECK     (1U << 2)

/* Inline functions */

inline bool add_item_to_list(THD *thd, Item *item)
{
  return thd->lex->current_select->add_item_to_list(thd, item);
}

inline bool add_value_to_list(THD *thd, Item *value)
{
  return thd->lex->value_list.push_back(value, thd->mem_root);
}

inline bool add_order_to_list(THD *thd, Item *item, bool asc)
{
  return thd->lex->current_select->add_order_to_list(thd, item, asc);
}

inline bool add_gorder_to_list(THD *thd, Item *item, bool asc)
{
  return thd->lex->current_select->add_gorder_to_list(thd, item, asc);
}

inline bool add_group_to_list(THD *thd, Item *item, bool asc)
{
  return thd->lex->current_select->add_group_to_list(thd, item, asc);
}

inline Item *and_conds(THD *thd, Item *a, Item *b)
{
  if (!b) return a;
  if (!a) return b;
  return new (thd->mem_root) Item_cond_and(thd, a, b);
}

/* inline handler methods that need to know TABLE and THD structures */
inline void handler::increment_statistics(ulong SSV::*offset) const
{
  status_var_increment(table->in_use->status_var.*offset);
  table->in_use->check_limit_rows_examined();
}

inline void handler::decrement_statistics(ulong SSV::*offset) const
{
  status_var_decrement(table->in_use->status_var.*offset);
}


inline int handler::ha_ft_read(uchar *buf)
{
  int error= ft_read(buf);
  if (!error)
    update_rows_read();

  table->status=error ? STATUS_NOT_FOUND: 0;
  return error;
}

inline int handler::ha_rnd_pos_by_record(uchar *buf)
{
  int error= rnd_pos_by_record(buf);
  if (!error)
    update_rows_read();
  table->status=error ? STATUS_NOT_FOUND: 0;
  return error;
}

inline int handler::ha_read_first_row(uchar *buf, uint primary_key)
{
  int error= read_first_row(buf, primary_key);
  if (!error)
    update_rows_read();
  table->status=error ? STATUS_NOT_FOUND: 0;
  return error;
}

inline int handler::ha_write_tmp_row(uchar *buf)
{
  int error;
  MYSQL_INSERT_ROW_START(table_share->db.str, table_share->table_name.str);
  increment_statistics(&SSV::ha_tmp_write_count);
  TABLE_IO_WAIT(tracker, m_psi, PSI_TABLE_WRITE_ROW, MAX_KEY, 0,
                { error= write_row(buf); })
  MYSQL_INSERT_ROW_DONE(error);
  return error;
}

inline int handler::ha_update_tmp_row(const uchar *old_data, uchar *new_data)
{
  int error;
  MYSQL_UPDATE_ROW_START(table_share->db.str, table_share->table_name.str);
  increment_statistics(&SSV::ha_tmp_update_count);
  TABLE_IO_WAIT(tracker, m_psi, PSI_TABLE_UPDATE_ROW, active_index, 0,
                { error= update_row(old_data, new_data);})
  MYSQL_UPDATE_ROW_DONE(error);
  return error;
}


extern pthread_attr_t *get_connection_attrib(void);

/**
   Set thread entering a condition

   This function should be called before putting a thread to wait for
   a condition. @a mutex should be held before calling this
   function. After being waken up, @f thd_exit_cond should be called.

   @param thd      The thread entering the condition, NULL means current thread
   @param cond     The condition the thread is going to wait for
   @param mutex    The mutex associated with the condition, this must be
                   held before call this function
   @param stage    The new process message for the thread
   @param old_stage The old process message for the thread
   @param src_function The caller source function name
   @param src_file The caller source file name
   @param src_line The caller source line number
*/
void thd_enter_cond(MYSQL_THD thd, mysql_cond_t *cond, mysql_mutex_t *mutex,
                    const PSI_stage_info *stage, PSI_stage_info *old_stage,
                    const char *src_function, const char *src_file,
                    int src_line);

#define THD_ENTER_COND(P1, P2, P3, P4, P5) \
  thd_enter_cond(P1, P2, P3, P4, P5, __func__, __FILE__, __LINE__)

/**
   Set thread leaving a condition

   This function should be called after a thread being waken up for a
   condition.

   @param thd      The thread entering the condition, NULL means current thread
   @param stage    The process message, ususally this should be the old process
                   message before calling @f thd_enter_cond
   @param src_function The caller source function name
   @param src_file The caller source file name
   @param src_line The caller source line number
*/
void thd_exit_cond(MYSQL_THD thd, const PSI_stage_info *stage,
                   const char *src_function, const char *src_file,
                   int src_line);

#define THD_EXIT_COND(P1, P2) \
  thd_exit_cond(P1, P2, __func__, __FILE__, __LINE__)

#endif /* MYSQL_SERVER */

#endif /* SQL_CLASS_INCLUDED */<|MERGE_RESOLUTION|>--- conflicted
+++ resolved
@@ -60,20 +60,6 @@
 #include "rpl_gtid.h"
 #include "wsrep_mysqld.h"
 
-#ifdef WITH_WSREP
-#include "wsrep_mysqld.h"
-struct wsrep_thd_shadow {
-  ulonglong            options;
-  uint                 server_status;
-  enum wsrep_exec_mode wsrep_exec_mode;
-  Vio                  *vio;
-  ulong                tx_isolation;
-  char                 *db;
-  size_t               db_length;
-  my_hrtime_t          user_time;
-  longlong             row_count_func;
-};
-#endif
 class Reprepare_observer;
 class Relay_log_info;
 struct rpl_group_info;
@@ -684,22 +670,13 @@
   ulong wt_timeout_short, wt_deadlock_search_depth_short;
   ulong wt_timeout_long, wt_deadlock_search_depth_long;
 
-<<<<<<< HEAD
-=======
-#ifdef WITH_WSREP
->>>>>>> f1af2114
   my_bool wsrep_on;
   my_bool wsrep_causal_reads;
   my_bool wsrep_dirty_reads;
   uint wsrep_sync_wait;
   ulong wsrep_retry_autocommit;
   ulong wsrep_OSU_method;
-<<<<<<< HEAD
   double long_query_time_double, max_statement_time_double;
-=======
-#endif
-  double long_query_time_double;
->>>>>>> f1af2114
 
   my_bool pseudo_slave_mode;
 
@@ -2949,16 +2926,8 @@
   /* Debug Sync facility. See debug_sync.cc. */
   struct st_debug_sync_control *debug_sync_control;
 #endif /* defined(ENABLED_DEBUG_SYNC) */
-<<<<<<< HEAD
   THD(bool is_wsrep_applier= false);
 
-=======
-#ifdef WITH_WSREP
-  THD(bool is_applier = false);
-#else
-  THD();
-#endif
->>>>>>> f1af2114
   ~THD();
 
   void init(void);
@@ -3582,12 +3551,7 @@
       tests fail and so force them to propagate the
       lex->binlog_row_based_if_mixed upwards to the caller.
     */
-<<<<<<< HEAD
     if ((wsrep_binlog_format() == BINLOG_FORMAT_MIXED) && (in_sub_stmt == 0))
-=======
-    if ((WSREP_FORMAT(variables.binlog_format) == BINLOG_FORMAT_MIXED) &&
-        (in_sub_stmt == 0))
->>>>>>> f1af2114
       set_current_stmt_binlog_format_row();
 
     DBUG_VOID_RETURN;
@@ -3638,11 +3602,7 @@
                 show_system_thread(system_thread)));
     if (in_sub_stmt == 0)
     {
-<<<<<<< HEAD
       if (wsrep_binlog_format() == BINLOG_FORMAT_ROW)
-=======
-      if (WSREP_FORMAT(variables.binlog_format) == BINLOG_FORMAT_ROW)
->>>>>>> f1af2114
         set_current_stmt_binlog_format_row();
       else if (temporary_tables == NULL)
         set_current_stmt_binlog_format_stmt();
@@ -4061,7 +4021,6 @@
             (rgi_slave && unlikely(rgi_have_temporary_tables())));
   }
 
-<<<<<<< HEAD
   LF_PINS *tdc_hash_pins;
   LF_PINS *xid_hash_pins;
   bool fix_xid_hash_pins();
@@ -4071,24 +4030,18 @@
     return WSREP_FORMAT(variables.binlog_format);
   }
 
-=======
->>>>>>> f1af2114
 #ifdef WITH_WSREP
   const bool                wsrep_applier; /* dedicated slave applier thread */
   bool                      wsrep_applier_closing; /* applier marked to close */
   bool                      wsrep_client_thread; /* to identify client threads*/
-<<<<<<< HEAD
   bool                      wsrep_PA_safe;
   bool                      wsrep_converted_lock_session;
   bool                      wsrep_apply_toi; /* applier processing in TOI */
-=======
->>>>>>> f1af2114
   enum wsrep_exec_mode      wsrep_exec_mode;
   query_id_t                wsrep_last_query_id;
   enum wsrep_query_state    wsrep_query_state;
   enum wsrep_conflict_state wsrep_conflict_state;
   mysql_mutex_t             LOCK_wsrep_thd;
-<<<<<<< HEAD
   wsrep_trx_meta_t          wsrep_trx_meta;
   uint32                    wsrep_rand;
   Relay_log_info            *wsrep_rli;
@@ -4096,26 +4049,10 @@
   wsrep_ws_handle_t         wsrep_ws_handle;
   ulong                     wsrep_retry_counter; // of autocommit
   char                      *wsrep_retry_query;
-=======
-  // changed from wsrep_seqno_t to wsrep_trx_meta_t in wsrep API rev 75
-  // wsrep_seqno_t             wsrep_trx_seqno;
-  wsrep_trx_meta_t          wsrep_trx_meta;
-  uint32                    wsrep_rand;
-  rpl_group_info*           wsrep_rgi;
-  bool                      wsrep_converted_lock_session;
-  wsrep_ws_handle_t         wsrep_ws_handle;
-#ifdef WSREP_PROC_INFO
-  char                      wsrep_info[128]; /* string for dynamic proc info */
-#endif /* WSREP_PROC_INFO */
-  ulong                     wsrep_retry_counter; // of autocommit
-  bool                      wsrep_PA_safe;
-  char*                     wsrep_retry_query;
->>>>>>> f1af2114
   size_t                    wsrep_retry_query_len;
   enum enum_server_command  wsrep_retry_command;
   enum wsrep_consistency_check_mode
                             wsrep_consistency_check;
-<<<<<<< HEAD
   int                       wsrep_mysql_replicated;
   const char                *wsrep_TOI_pre_query; /* a query to apply before
                                                      the actual TOI query */
@@ -4135,6 +4072,8 @@
   bool                      wsrep_ignore_table;
   wsrep_gtid_t              wsrep_sync_wait_gtid;
   ulong                     wsrep_affected_rows;
+  bool                      wsrep_replicate_GTID;
+  bool                      wsrep_skip_wsrep_GTID;
 #endif /* WITH_WSREP */
 
   /* Handling of timeouts for commands */
@@ -4180,27 +4119,6 @@
        (THD_TRANS::DID_WAIT | THD_TRANS::CREATED_TEMP_TABLE |
         THD_TRANS::DROPPED_TEMP_TABLE | THD_TRANS::DID_DDL));
   }
-=======
-  wsrep_stats_var*          wsrep_status_vars;
-  int                       wsrep_mysql_replicated;
-  const char*               wsrep_TOI_pre_query; /* a query to apply before
-                                                    the actual TOI query */
-  size_t                    wsrep_TOI_pre_query_len;
-  wsrep_po_handle_t         wsrep_po_handle;
-  size_t                    wsrep_po_cnt;
-  my_bool                   wsrep_po_in_trans;
-#ifdef GTID_SUPPORT
-  rpl_sid                   wsrep_po_sid;
-#endif /*  GTID_SUPPORT */
-  void*                     wsrep_apply_format;
-  bool                      wsrep_apply_toi; /* applier processing in TOI */
-  bool                      wsrep_skip_append_keys;
-  wsrep_gtid_t              wsrep_sync_wait_gtid;
-  ulong                     wsrep_affected_rows;
-  bool                      wsrep_replicate_GTID;
-  bool                      wsrep_skip_wsrep_GTID;
-#endif /* WITH_WSREP */
->>>>>>> f1af2114
 };
 
 
