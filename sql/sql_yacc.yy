--- conflicted
+++ resolved
@@ -9054,14 +9054,9 @@
 	| table_ident
 	  {
 	    LEX *lex=Lex;
-<<<<<<< HEAD
-	    if (!lex->current_select->add_table_to_list(lex->thd, $1,NULL,0))
-	      MYSQL_YYABORT;
-=======
 	    if (!lex->current_select->add_table_to_list(lex->thd, $1,NULL,
                                                         TL_OPTION_UPDATING))
-	      YYABORT;
->>>>>>> a5c60b3f
+	      MYSQL_YYABORT;
 	    if (lex->grant == GLOBAL_ACLS)
 	      lex->grant =  TABLE_ACLS & ~GRANT_ACL;
 	  }
