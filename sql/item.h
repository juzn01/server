#ifndef SQL_ITEM_INCLUDED
#define SQL_ITEM_INCLUDED

/* Copyright (c) 2000, 2015, Oracle and/or its affiliates.
   Copyright (c) 2009, 2016, MariaDB

   This program is free software; you can redistribute it and/or modify
   it under the terms of the GNU General Public License as published by
   the Free Software Foundation; version 2 of the License.

   This program is distributed in the hope that it will be useful,
   but WITHOUT ANY WARRANTY; without even the implied warranty of
   MERCHANTABILITY or FITNESS FOR A PARTICULAR PURPOSE.  See the
   GNU General Public License for more details.

   You should have received a copy of the GNU General Public License
   along with this program; if not, write to the Free Software
   Foundation, Inc., 51 Franklin Street, Fifth Floor, Boston, MA  02110-1301, USA */


#ifdef USE_PRAGMA_INTERFACE
#pragma interface			/* gcc class implementation */
#endif

#include "sql_priv.h"                /* STRING_BUFFER_USUAL_SIZE */
#include "unireg.h"
#include "sql_const.h"                 /* RAND_TABLE_BIT, MAX_FIELD_NAME */
#include "field.h"                              /* Derivation */
#include "sql_type.h"

C_MODE_START
#include <ma_dyncol.h>
C_MODE_END

<<<<<<< HEAD
=======
#ifndef DBUG_OFF
const char *dbug_print_item(Item *item);

static inline
bool trace_unsupported_func(const char *where, const char *processor_name)
{
  char buff[64];                                                         
  sprintf(buff, "%s::%s", where, processor_name);
  DBUG_ENTER(buff);
  sprintf(buff, "%s returns TRUE: unsupported function", processor_name);
  DBUG_PRINT("info", ("%s", buff));
  DBUG_RETURN(TRUE);
}
#else
#define trace_unsupported_func(X,Y) TRUE
#endif

static inline
bool trace_unsupported_by_check_vcol_func_processor(const char *where)
{
  return trace_unsupported_func(where, "check_vcol_func_processor");
}

>>>>>>> eb2c1474
class Protocol;
struct TABLE_LIST;
void item_init(void);			/* Init item functions */
class Item_field;
class user_var_entry;
class JOIN;
struct KEY_FIELD;
struct SARGABLE_PARAM;
class RANGE_OPT_PARAM;
class SEL_TREE;


typedef Bounds_checked_array<Item*> Ref_ptr_array;

static inline uint32
char_to_byte_length_safe(uint32 char_length_arg, uint32 mbmaxlen_arg)
{
   ulonglong tmp= ((ulonglong) char_length_arg) * mbmaxlen_arg;
   return (tmp > UINT_MAX32) ? (uint32) UINT_MAX32 : (uint32) tmp;
}

bool mark_unsupported_function(const char *where, void *store, uint result);

/* convenience helper for mark_unsupported_function() above */
bool mark_unsupported_function(const char *w1, const char *w2,
                               void *store, uint result);

/* Bits for the split_sum_func() function */
#define SPLIT_SUM_SKIP_REGISTERED 1     /* Skip registered funcs */
#define SPLIT_SUM_SELECT 2		/* SELECT item; Split all parts */

/*
   "Declared Type Collation"
   A combination of collation and its derivation.

  Flags for collation aggregation modes:
  MY_COLL_ALLOW_SUPERSET_CONV  - allow conversion to a superset
  MY_COLL_ALLOW_COERCIBLE_CONV - allow conversion of a coercible value
                                 (i.e. constant).
  MY_COLL_ALLOW_CONV           - allow any kind of conversion
                                 (combination of the above two)
  MY_COLL_ALLOW_NUMERIC_CONV   - if all items were numbers, convert to
                                 @@character_set_connection
  MY_COLL_DISALLOW_NONE        - don't allow return DERIVATION_NONE
                                 (e.g. when aggregating for comparison)
  MY_COLL_CMP_CONV             - combination of MY_COLL_ALLOW_CONV
                                 and MY_COLL_DISALLOW_NONE
*/

#define MY_COLL_ALLOW_SUPERSET_CONV   1
#define MY_COLL_ALLOW_COERCIBLE_CONV  2
#define MY_COLL_DISALLOW_NONE         4
#define MY_COLL_ALLOW_NUMERIC_CONV    8

#define MY_COLL_ALLOW_CONV (MY_COLL_ALLOW_SUPERSET_CONV | MY_COLL_ALLOW_COERCIBLE_CONV)
#define MY_COLL_CMP_CONV   (MY_COLL_ALLOW_CONV | MY_COLL_DISALLOW_NONE)

#define NO_EXTRACTION_FL              (1 << 6)
#define FULL_EXTRACTION_FL            (1 << 7)
#define EXTRACTION_MASK               (NO_EXTRACTION_FL | FULL_EXTRACTION_FL)

class DTCollation {
public:
  CHARSET_INFO     *collation;
  enum Derivation derivation;
  uint repertoire;
  
  void set_repertoire_from_charset(CHARSET_INFO *cs)
  {
    repertoire= cs->state & MY_CS_PUREASCII ?
                MY_REPERTOIRE_ASCII : MY_REPERTOIRE_UNICODE30;
  }
  DTCollation()
  {
    collation= &my_charset_bin;
    derivation= DERIVATION_NONE;
    repertoire= MY_REPERTOIRE_UNICODE30;
  }
  DTCollation(CHARSET_INFO *collation_arg, Derivation derivation_arg)
  {
    collation= collation_arg;
    derivation= derivation_arg;
    set_repertoire_from_charset(collation_arg);
  }
  DTCollation(CHARSET_INFO *collation_arg,
              Derivation derivation_arg,
              uint repertoire_arg)
   :collation(collation_arg),
    derivation(derivation_arg),
    repertoire(repertoire_arg)
  { }
  void set(const DTCollation &dt)
  { 
    collation= dt.collation;
    derivation= dt.derivation;
    repertoire= dt.repertoire;
  }
  void set(CHARSET_INFO *collation_arg, Derivation derivation_arg)
  {
    collation= collation_arg;
    derivation= derivation_arg;
    set_repertoire_from_charset(collation_arg);
  }
  void set(CHARSET_INFO *collation_arg,
           Derivation derivation_arg,
           uint repertoire_arg)
  {
    collation= collation_arg;
    derivation= derivation_arg;
    repertoire= repertoire_arg;
  }
  void set_numeric()
  {
    collation= &my_charset_numeric;
    derivation= DERIVATION_NUMERIC;
    repertoire= MY_REPERTOIRE_NUMERIC;
  }
  void set(CHARSET_INFO *collation_arg)
  {
    collation= collation_arg;
    set_repertoire_from_charset(collation_arg);
  }
  void set(Derivation derivation_arg)
  { derivation= derivation_arg; }
  bool aggregate(const DTCollation &dt, uint flags= 0);
  bool set(DTCollation &dt1, DTCollation &dt2, uint flags= 0)
  { set(dt1); return aggregate(dt2, flags); }
  const char *derivation_name() const
  {
    switch(derivation)
    {
      case DERIVATION_NUMERIC:   return "NUMERIC";
      case DERIVATION_IGNORABLE: return "IGNORABLE";
      case DERIVATION_COERCIBLE: return "COERCIBLE";
      case DERIVATION_IMPLICIT:  return "IMPLICIT";
      case DERIVATION_SYSCONST:  return "SYSCONST";
      case DERIVATION_EXPLICIT:  return "EXPLICIT";
      case DERIVATION_NONE:      return "NONE";
      default: return "UNKNOWN";
    }
  }
  int sortcmp(const String *s, const String *t) const
  {
    return collation->coll->strnncollsp(collation,
                                        (uchar *) s->ptr(), s->length(),
                                        (uchar *) t->ptr(), t->length());
  }
};


void dummy_error_processor(THD *thd, void *data);

void view_error_processor(THD *thd, void *data);

/*
  Instances of Name_resolution_context store the information necesary for
  name resolution of Items and other context analysis of a query made in
  fix_fields().

  This structure is a part of SELECT_LEX, a pointer to this structure is
  assigned when an item is created (which happens mostly during  parsing
  (sql_yacc.yy)), but the structure itself will be initialized after parsing
  is complete

  TODO: move subquery of INSERT ... SELECT and CREATE ... SELECT to
  separate SELECT_LEX which allow to remove tricks of changing this
  structure before and after INSERT/CREATE and its SELECT to make correct
  field name resolution.
*/
struct Name_resolution_context: Sql_alloc
{
  /*
    The name resolution context to search in when an Item cannot be
    resolved in this context (the context of an outer select)
  */
  Name_resolution_context *outer_context;

  /*
    List of tables used to resolve the items of this context.  Usually these
    are tables from the FROM clause of SELECT statement.  The exceptions are
    INSERT ... SELECT and CREATE ... SELECT statements, where SELECT
    subquery is not moved to a separate SELECT_LEX.  For these types of
    statements we have to change this member dynamically to ensure correct
    name resolution of different parts of the statement.
  */
  TABLE_LIST *table_list;
  /*
    In most cases the two table references below replace 'table_list' above
    for the purpose of name resolution. The first and last name resolution
    table references allow us to search only in a sub-tree of the nested
    join tree in a FROM clause. This is needed for NATURAL JOIN, JOIN ... USING
    and JOIN ... ON. 
  */
  TABLE_LIST *first_name_resolution_table;
  /*
    Last table to search in the list of leaf table references that begins
    with first_name_resolution_table.
  */
  TABLE_LIST *last_name_resolution_table;

  /* Cache first_name_resolution_table in setup_natural_join_row_types */
  TABLE_LIST *natural_join_first_table;
  /*
    SELECT_LEX item belong to, in case of merged VIEW it can differ from
    SELECT_LEX where item was created, so we can't use table_list/field_list
    from there
  */
  st_select_lex *select_lex;

  /*
    Processor of errors caused during Item name resolving, now used only to
    hide underlying tables in errors about views (i.e. it substitute some
    errors for views)
  */
  void (*error_processor)(THD *, void *);
  void *error_processor_data;

  /*
    When TRUE items are resolved in this context both against the
    SELECT list and this->table_list. If FALSE, items are resolved
    only against this->table_list.
  */
  bool resolve_in_select_list;

  /*
    Security context of this name resolution context. It's used for views
    and is non-zero only if the view is defined with SQL SECURITY DEFINER.
  */
  Security_context *security_ctx;

  Name_resolution_context()
    :outer_context(0), table_list(0), select_lex(0),
    error_processor_data(0),
    security_ctx(0)
    {}

  void init()
  {
    resolve_in_select_list= FALSE;
    error_processor= &dummy_error_processor;
    first_name_resolution_table= NULL;
    last_name_resolution_table= NULL;
  }

  void resolve_in_table_list_only(TABLE_LIST *tables)
  {
    table_list= first_name_resolution_table= tables;
    resolve_in_select_list= FALSE;
  }

  void process_error(THD *thd)
  {
    (*error_processor)(thd, error_processor_data);
  }
  st_select_lex *outer_select()
  {
    return (outer_context ?
            outer_context->select_lex :
            NULL);
  }
};


/*
  Store and restore the current state of a name resolution context.
*/

class Name_resolution_context_state
{
private:
  TABLE_LIST *save_table_list;
  TABLE_LIST *save_first_name_resolution_table;
  TABLE_LIST *save_next_name_resolution_table;
  bool        save_resolve_in_select_list;
  TABLE_LIST *save_next_local;

public:
  Name_resolution_context_state() {}          /* Remove gcc warning */

public:
  /* Save the state of a name resolution context. */
  void save_state(Name_resolution_context *context, TABLE_LIST *table_list)
  {
    save_table_list=                  context->table_list;
    save_first_name_resolution_table= context->first_name_resolution_table;
    save_resolve_in_select_list=      context->resolve_in_select_list;
    save_next_local=                  table_list->next_local;
    save_next_name_resolution_table=  table_list->next_name_resolution_table;
  }

  /* Restore a name resolution context from saved state. */
  void restore_state(Name_resolution_context *context, TABLE_LIST *table_list)
  {
    table_list->next_local=                save_next_local;
    table_list->next_name_resolution_table= save_next_name_resolution_table;
    context->table_list=                   save_table_list;
    context->first_name_resolution_table=  save_first_name_resolution_table;
    context->resolve_in_select_list=       save_resolve_in_select_list;
  }

  TABLE_LIST *get_first_name_resolution_table()
  {
    return save_first_name_resolution_table;
  }
};


/*
  This enum is used to report information about monotonicity of function
  represented by Item* tree.
  Monotonicity is defined only for Item* trees that represent table
  partitioning expressions (i.e. have no subselects/user vars/PS parameters
  etc etc). An Item* tree is assumed to have the same monotonicity properties
  as its correspoinding function F:

  [signed] longlong F(field1, field2, ...) {
    put values of field_i into table record buffer;
    return item->val_int(); 
  }

  NOTE
  At the moment function monotonicity is not well defined (and so may be
  incorrect) for Item trees with parameters/return types that are different
  from INT_RESULT, may be NULL, or are unsigned.
  It will be possible to address this issue once the related partitioning bugs
  (BUG#16002, BUG#15447, BUG#13436) are fixed.

  The NOT_NULL enums are used in TO_DAYS, since TO_DAYS('2001-00-00') returns
  NULL which puts those rows into the NULL partition, but
  '2000-12-31' < '2001-00-00' < '2001-01-01'. So special handling is needed
  for this (see Bug#20577).
*/

typedef enum monotonicity_info 
{
   NON_MONOTONIC,              /* none of the below holds */
   MONOTONIC_INCREASING,       /* F() is unary and (x < y) => (F(x) <= F(y)) */
   MONOTONIC_INCREASING_NOT_NULL,  /* But only for valid/real x and y */
   MONOTONIC_STRICT_INCREASING,/* F() is unary and (x < y) => (F(x) <  F(y)) */
   MONOTONIC_STRICT_INCREASING_NOT_NULL  /* But only for valid/real x and y */
} enum_monotonicity_info;

/*************************************************************************/

class sp_rcontext;


class Item_equal;

struct st_join_table* const NO_PARTICULAR_TAB= (struct st_join_table*)0x1;

typedef struct replace_equal_field_arg 
{
  Item_equal *item_equal;
  struct st_join_table *context_tab;
} REPLACE_EQUAL_FIELD_ARG;

class Settable_routine_parameter
{
public:
  /*
    Set required privileges for accessing the parameter.

    SYNOPSIS
      set_required_privilege()
        rw        if 'rw' is true then we are going to read and set the
                  parameter, so SELECT and UPDATE privileges might be
                  required, otherwise we only reading it and SELECT
                  privilege might be required.
  */
  Settable_routine_parameter() {}
  virtual ~Settable_routine_parameter() {}
  virtual void set_required_privilege(bool rw) {};

  /*
    Set parameter value.

    SYNOPSIS
      set_value()
        thd       thread handle
        ctx       context to which parameter belongs (if it is local
                  variable).
        it        item which represents new value

    RETURN
      FALSE if parameter value has been set,
      TRUE if error has occurred.
  */
  virtual bool set_value(THD *thd, sp_rcontext *ctx, Item **it)= 0;

  virtual void set_out_param_info(Send_field *info) {}

  virtual const Send_field *get_out_param_info() const
  { return NULL; }
};

/**
  This is used for items in the query that needs to be rewritten
  before binlogging

  At the moment this applies to Item_param and Item_splocal
*/
class Rewritable_query_parameter
{
  public:
  /*
    Offset inside the query text.
    Value of 0 means that this object doesn't have to be replaced
    (for example SP variables in control statements)
  */
  uint pos_in_query;

  /*
    Byte length of parameter name in the statement.  This is not
    Item::name_length because name_length contains byte length of UTF8-encoded
    name, but the query string is in the client charset.
  */
  uint len_in_query;

  bool limit_clause_param;

  Rewritable_query_parameter(uint pos_in_q= 0, uint len_in_q= 0)
    : pos_in_query(pos_in_q), len_in_query(len_in_q),
      limit_clause_param(false)
  { }

  virtual ~Rewritable_query_parameter() { }

  virtual bool append_for_log(THD *thd, String *str) = 0;
};

class Copy_query_with_rewrite
{
  THD *thd;
  const char *src;
  size_t src_len, from;
  String *dst;

  bool copy_up_to(size_t bytes)
  {
    DBUG_ASSERT(bytes >= from);
    return dst->append(src + from, bytes - from);
  }

public:

  Copy_query_with_rewrite(THD *t, const char *s, size_t l, String *d)
    :thd(t), src(s), src_len(l), from(0), dst(d) { }

  bool append(Rewritable_query_parameter *p)
  {
    if (copy_up_to(p->pos_in_query) || p->append_for_log(thd, dst))
      return true;
    from= p->pos_in_query + p->len_in_query;
    return false;
  }

  bool finalize()
  { return copy_up_to(src_len); }
};

struct st_dyncall_create_def
{
  Item  *key, *value;
  CHARSET_INFO *cs;
  uint len, frac;
  DYNAMIC_COLUMN_TYPE type;
};

typedef struct st_dyncall_create_def DYNCALL_CREATE_DEF;


typedef bool (Item::*Item_processor) (void *arg);
/*
  Analyzer function
    SYNOPSIS
      argp   in/out IN:  Analysis parameter
                    OUT: Parameter to be passed to the transformer

    RETURN 
      TRUE   Invoke the transformer
      FALSE  Don't do it

*/
typedef bool (Item::*Item_analyzer) (uchar **argp);
typedef Item* (Item::*Item_transformer) (THD *thd, uchar *arg);
typedef void (*Cond_traverser) (const Item *item, void *arg);

struct st_cond_statistic;

struct find_selective_predicates_list_processor_data
{
  TABLE *table;
  List<st_cond_statistic> list;
};

class Item_equal;
class COND_EQUAL;

class st_select_lex_unit;

class Item_func_not;
class Item_splocal;

/**
  String_copier that honors the current sql_mode (strict vs non strict)
  and can send warnings.
*/
class String_copier_for_item: public String_copier
{
  THD *m_thd;
public:
  bool copy_with_warn(CHARSET_INFO *dstcs, String *dst,
                      CHARSET_INFO *srccs, const char *src,
                      uint32 src_length, uint32 nchars);
  String_copier_for_item(THD *thd): m_thd(thd) { }
};


/**
  A class to store type attributes for the standard data types.
  Does not include attributes for the extended data types
  such as ENUM, SET, GEOMETRY.
*/
class Type_std_attributes
{
public:
  DTCollation collation;
  uint decimals;
  /*
    The maximum value length in characters multiplied by collation->mbmaxlen.
    Almost always it's the maximum value length in bytes.
  */
  uint32 max_length;
  bool unsigned_flag;
  Type_std_attributes()
   :collation(&my_charset_bin, DERIVATION_COERCIBLE),
    decimals(0), max_length(0), unsigned_flag(false)
  { }
  Type_std_attributes(const Type_std_attributes *other)
   :collation(other->collation),
    decimals(other->decimals),
    max_length(other->max_length),
    unsigned_flag(other->unsigned_flag)
  { }
  void set(const Type_std_attributes *other)
  {
    *this= *other;
  }
  void set(const Field *field)
  {
    decimals= field->decimals();
    max_length= field->field_length;
    collation.set(field->charset());
    unsigned_flag= MY_TEST(field->flags & UNSIGNED_FLAG);
  }
};


class Item: public Value_source,
            public Type_std_attributes,
            public Type_handler
{
  void operator=(Item &);
  /**
    The index in the JOIN::join_tab array of the JOIN_TAB this Item is attached
    to. Items are attached (or 'pushed') to JOIN_TABs during optimization by the
    make_cond_for_table procedure. During query execution, this item is
    evaluated when the join loop reaches the corresponding JOIN_TAB.

    If the value of join_tab_idx >= MAX_TABLES, this means that there is no
    corresponding JOIN_TAB.
  */
  uint join_tab_idx;

  static void *operator new(size_t size);

public:
  static void *operator new(size_t size, MEM_ROOT *mem_root) throw ()
  { return alloc_root(mem_root, size); }
  static void operator delete(void *ptr,size_t size) { TRASH(ptr, size); }
  static void operator delete(void *ptr, MEM_ROOT *mem_root) {}

  enum Type {FIELD_ITEM= 0, FUNC_ITEM, SUM_FUNC_ITEM,
             WINDOW_FUNC_ITEM, STRING_ITEM,
	     INT_ITEM, REAL_ITEM, NULL_ITEM, VARBIN_ITEM,
	     COPY_STR_ITEM, FIELD_AVG_ITEM, DEFAULT_VALUE_ITEM,
	     PROC_ITEM,COND_ITEM, REF_ITEM, FIELD_STD_ITEM,
	     FIELD_VARIANCE_ITEM, INSERT_VALUE_ITEM,
             SUBSELECT_ITEM, ROW_ITEM, CACHE_ITEM, TYPE_HOLDER,
             PARAM_ITEM, TRIGGER_FIELD_ITEM, DECIMAL_ITEM,
             XPATH_NODESET, XPATH_NODESET_CMP,
             VIEW_FIXER_ITEM, EXPR_CACHE_ITEM,
             DATE_ITEM};

  enum cond_result { COND_UNDEF,COND_OK,COND_TRUE,COND_FALSE };

  enum traverse_order { POSTFIX, PREFIX };
  
  /* Cache of the result of is_expensive(). */
  int8 is_expensive_cache;
  
  /* Reuse size, only used by SP local variable assignment, otherwize 0 */
  uint rsize;

protected:
  /*
    str_values's main purpose is to be used to cache the value in
    save_in_field
  */
  String str_value;

  SEL_TREE *get_mm_tree_for_const(RANGE_OPT_PARAM *param);

  virtual Field *make_string_field(TABLE *table);
  Field *tmp_table_field_from_field_type(TABLE *table,
                                         bool fixed_length,
                                         bool set_blob_packlength);
  Field *create_tmp_field(bool group, TABLE *table, uint convert_int_length);

  void push_note_converted_to_negative_complement(THD *thd);
  void push_note_converted_to_positive_complement(THD *thd);
public:
  /*
    Cache val_str() into the own buffer, e.g. to evaluate constant
    expressions with subqueries in the ORDER/GROUP clauses.
  */
  String *val_str() { return val_str(&str_value); }

  char * name;			/* Name from select */
  /* Original item name (if it was renamed)*/
  char * orig_name;
  /**
     Intrusive list pointer for free list. If not null, points to the next
     Item on some Query_arena's free list. For instance, stored procedures
     have their own Query_arena's.

     @see Query_arena::free_list
   */
  Item *next;
  /*
    TODO: convert name and name_length fields into LEX_STRING to keep them in
    sync (see bug #11829681/60295 etc). Then also remove some strlen(name)
    calls.
  */
  uint name_length;                     /* Length of name */
  int  marker;
  bool maybe_null;			/* If item may be null */
  bool in_rollup;                       /* If used in GROUP BY list
                                           of a query with ROLLUP */ 
  bool null_value;			/* if item is null */
  bool with_sum_func;                   /* True if item contains a sum func */
  bool with_window_func;             /* True if item contains a window func */
  /**
    True if any item except Item_sum contains a field. Set during parsing.
  */
  bool with_field;
  bool fixed;                           /* If item fixed with fix_fields */
  bool is_autogenerated_name;           /* indicate was name of this Item
                                           autogenerated or set by user */
  bool with_subselect;                  /* If this item is a subselect or some
                                           of its arguments is or contains a
                                           subselect */
  // alloc & destruct is done as start of select on THD::mem_root
  Item(THD *thd);
  /*
     Constructor used by Item_field, Item_ref & aggregate (sum) functions.
     Used for duplicating lists in processing queries with temporary
     tables
     Also it used for Item_cond_and/Item_cond_or for creating
     top AND/OR structure of WHERE clause to protect it of
     optimisation changes in prepared statements
  */
  Item(THD *thd, Item *item);
  virtual ~Item()
  {
#ifdef EXTRA_DEBUG
    name=0;
#endif
  }		/*lint -e1509 */
  void set_name(THD *thd, const char *str, uint length, CHARSET_INFO *cs);
  void set_name_no_truncate(THD *thd, const char *str, uint length,
                            CHARSET_INFO *cs);
  void set_name_for_rollback(THD *thd, const char *str, uint length,
                             CHARSET_INFO *cs);
  void rename(char *new_name);
  void init_make_field(Send_field *tmp_field,enum enum_field_types type);
  virtual void cleanup();
  virtual void make_field(THD *thd, Send_field *field);
  virtual bool fix_fields(THD *, Item **);
  /*
    Fix after some tables has been pulled out. Basically re-calculate all
    attributes that are dependent on the tables.
  */
  virtual void fix_after_pullout(st_select_lex *new_parent, Item **ref) {};

  /*
    This method should be used in case where we are sure that we do not need
    complete fix_fields() procedure.
    Usually this method is used by the optimizer when it has to create a new
    item out of other already fixed items. For example, if the optimizer has
    to create a new Item_func for an inferred equality whose left and right
    parts are already fixed items. In some cases the optimizer cannot use
    directly fixed items as the arguments of the created functional item, 
    but rather uses intermediate type conversion items. Then the method is
    supposed to be applied recursively.  
  */
  virtual inline void quick_fix_field() { fixed= 1; }
  /* Function returns 1 on overflow and -1 on fatal errors */
  int save_in_field_no_warnings(Field *field, bool no_conversions);
  virtual int save_in_field(Field *field, bool no_conversions);
  virtual void save_org_in_field(Field *field,
                                 fast_field_copier data
                                 __attribute__ ((__unused__)))
  { (void) save_in_field(field, 1); }
  virtual fast_field_copier setup_fast_field_copier(Field *field)
  { return NULL; }
  virtual int save_safe_in_field(Field *field)
  { return save_in_field(field, 1); }
  virtual bool send(Protocol *protocol, String *str);
  virtual bool eq(const Item *, bool binary_cmp) const;
  const Type_handler  *type_handler() const
  {
    return get_handler_by_field_type(field_type());
  }
  Field *make_num_distinct_aggregator_field(MEM_ROOT *mem_root,
                                            const Item *item) const
  {
    return type_handler()->make_num_distinct_aggregator_field(mem_root, this);
  }
  Field *make_conversion_table_field(TABLE *table,
                                     uint metadata, const Field *target) const
  {
    DBUG_ASSERT(0); // Should not be called in Item context
    return NULL;
  }
  /* result_type() of an item specifies how the value should be returned */
  Item_result result_type() const { return type_handler()->result_type(); }
  /* ... while cmp_type() specifies how it should be compared */
  Item_result cmp_type() const { return type_handler()->cmp_type(); }
  void make_sort_key(uchar *to, Item *item, const SORT_FIELD_ATTR *sort_field,
                     Sort_param *param) const
  {
    type_handler()->make_sort_key(to, item, sort_field, param);
  }
  void sortlength(THD *thd,
                  const Type_std_attributes *item,
                  SORT_FIELD_ATTR *attr) const
  {
    type_handler()->sortlength(thd, item, attr);
  }
  virtual Item_result cast_to_int_type() const { return cmp_type(); }
  enum_field_types string_field_type() const
  {
    return Type_handler::string_type_handler(max_length)->field_type();
  }
  virtual enum Type type() const =0;
  /*
    real_type() is the type of base item.  This is same as type() for
    most items, except Item_ref() and Item_cache_wrapper() where it
    shows the type for the underlaying item.
  */
  virtual enum Type real_type() const { return type(); }
  
  /*
    Return information about function monotonicity. See comment for
    enum_monotonicity_info for details. This function can only be called
    after fix_fields() call.
  */
  virtual enum_monotonicity_info get_monotonicity_info() const
  { return NON_MONOTONIC; }

  /*
    Convert "func_arg $CMP$ const" half-interval into "FUNC(func_arg) $CMP2$ const2"

    SYNOPSIS
      val_int_endpoint()
        left_endp  FALSE  <=> The interval is "x < const" or "x <= const"
                   TRUE   <=> The interval is "x > const" or "x >= const"

        incl_endp  IN   FALSE <=> the comparison is '<' or '>'
                        TRUE  <=> the comparison is '<=' or '>='
                   OUT  The same but for the "F(x) $CMP$ F(const)" comparison

    DESCRIPTION
      This function is defined only for unary monotonic functions. The caller
      supplies the source half-interval

         x $CMP$ const

      The value of const is supplied implicitly as the value this item's
      argument, the form of $CMP$ comparison is specified through the
      function's arguments. The calle returns the result interval
         
         F(x) $CMP2$ F(const)
      
      passing back F(const) as the return value, and the form of $CMP2$ 
      through the out parameter. NULL values are assumed to be comparable and
      be less than any non-NULL values.

    RETURN
      The output range bound, which equal to the value of val_int()
        - If the value of the function is NULL then the bound is the 
          smallest possible value of LONGLONG_MIN 
  */
  virtual longlong val_int_endpoint(bool left_endp, bool *incl_endp)
  { DBUG_ASSERT(0); return 0; }


  /* valXXX methods must return NULL or 0 or 0.0 if null_value is set. */
  /*
    Return double precision floating point representation of item.

    SYNOPSIS
      val_real()

    RETURN
      In case of NULL value return 0.0 and set null_value flag to TRUE.
      If value is not null null_value flag will be reset to FALSE.
  */
  virtual double val_real()=0;
  /*
    Return integer representation of item.

    SYNOPSIS
      val_int()

    RETURN
      In case of NULL value return 0 and set null_value flag to TRUE.
      If value is not null null_value flag will be reset to FALSE.
  */
  virtual longlong val_int()=0;
  /**
    Get a value for CAST(x AS SIGNED).
    Too large positive unsigned integer values are converted
    to negative complements.
    Values of non-integer data types are adjusted to the SIGNED range.
  */
  virtual longlong val_int_signed_typecast();
  /**
    Get a value for CAST(x AS UNSIGNED).
    Negative signed integer values are converted
    to positive complements.
    Values of non-integer data types are adjusted to the UNSIGNED range.
  */
  virtual longlong val_int_unsigned_typecast();
  /*
    This is just a shortcut to avoid the cast. You should still use
    unsigned_flag to check the sign of the item.
  */
  inline ulonglong val_uint() { return (ulonglong) val_int(); }
  /*
    Return string representation of this item object.

    SYNOPSIS
      val_str()
      str   an allocated buffer this or any nested Item object can use to
            store return value of this method.

    NOTE
      Buffer passed via argument  should only be used if the item itself
      doesn't have an own String buffer. In case when the item maintains
      it's own string buffer, it's preferable to return it instead to
      minimize number of mallocs/memcpys.
      The caller of this method can modify returned string, but only in case
      when it was allocated on heap, (is_alloced() is true).  This allows
      the caller to efficiently use a buffer allocated by a child without
      having to allocate a buffer of it's own. The buffer, given to
      val_str() as argument, belongs to the caller and is later used by the
      caller at it's own choosing.
      A few implications from the above:
      - unless you return a string object which only points to your buffer
        but doesn't manages it you should be ready that it will be
        modified.
      - even for not allocated strings (is_alloced() == false) the caller
        can change charset (see Item_func_{typecast/binary}. XXX: is this
        a bug?
      - still you should try to minimize data copying and return internal
        object whenever possible.

    RETURN
      In case of NULL value return 0 (NULL pointer) and set null_value flag
      to TRUE.
      If value is not null null_value flag will be reset to FALSE.
  */
  virtual String *val_str(String *str)=0;

  /*
    Returns string representation of this item in ASCII format.

    SYNOPSIS
      val_str_ascii()
      str - similar to val_str();

    NOTE
      This method is introduced for performance optimization purposes.

      1. val_str() result of some Items in string context
      depends on @@character_set_results.
      @@character_set_results can be set to a "real multibyte" character
      set like UCS2, UTF16, UTF32. (We'll use only UTF32 in the examples
      below for convenience.)

      So the default string result of such functions
      in these circumstances is real multi-byte character set, like UTF32.

      For example, all numbers in string context
      return result in @@character_set_results:

      SELECT CONCAT(20010101); -> UTF32

      We do sprintf() first (to get ASCII representation)
      and then convert to UTF32;
      
      So these kind "data sources" can use ASCII representation
      internally, but return multi-byte data only because
      @@character_set_results wants so.
      Therefore, conversion from ASCII to UTF32 is applied internally.


      2. Some other functions need in fact ASCII input.

      For example,
        inet_aton(), GeometryFromText(), Convert_TZ(), GET_FORMAT().

      Similar, fields of certain type, like DATE, TIME,
      when you insert string data into them, expect in fact ASCII input.
      If they get non-ASCII input, for example UTF32, they
      convert input from UTF32 to ASCII, and then use ASCII
      representation to do further processing.


      3. Now imagine we pass result of a data source of the first type
         to a data destination of the second type.

      What happens:
        a. data source converts data from ASCII to UTF32, because
           @@character_set_results wants so and passes the result to
           data destination.
        b. data destination gets UTF32 string.
        c. data destination converts UTF32 string to ASCII,
           because it needs ASCII representation to be able to handle data
           correctly.

      As a result we get two steps of unnecessary conversion:
      From ASCII to UTF32, then from UTF32 to ASCII.

      A better way to handle these situations is to pass ASCII
      representation directly from the source to the destination.

      This is why val_str_ascii() introduced.

    RETURN
      Similar to val_str()
  */
  virtual String *val_str_ascii(String *str);
  
  /*
    Returns the val_str() value converted to the given character set.
  */
  String *val_str(String *str, String *converter, CHARSET_INFO *to);
  /*
    Return decimal representation of item with fixed point.

    SYNOPSIS
      val_decimal()
      decimal_buffer  buffer which can be used by Item for returning value
                      (but can be not)

    NOTE
      Returned value should not be changed if it is not the same which was
      passed via argument.

    RETURN
      Return pointer on my_decimal (it can be other then passed via argument)
        if value is not NULL (null_value flag will be reset to FALSE).
      In case of NULL value it return 0 pointer and set null_value flag
        to TRUE.
  */
  virtual my_decimal *val_decimal(my_decimal *decimal_buffer)= 0;
  /*
    Return boolean value of item.

    RETURN
      FALSE value is false or NULL
      TRUE value is true (not equal to 0)
  */
  virtual bool val_bool();
  virtual String *val_nodeset(String*) { return 0; }

  /*
    save_val() is method of val_* family which stores value in the given
    field.
  */
  virtual void save_val(Field *to) { save_org_in_field(to, NULL); }
  /*
    save_result() is method of val*result() family which stores value in
    the given field.
  */
  virtual void save_result(Field *to) { save_val(to); }
  /* Helper functions, see item_sum.cc */
  String *val_string_from_real(String *str);
  String *val_string_from_int(String *str);
  String *val_string_from_decimal(String *str);
  String *val_string_from_date(String *str);
  my_decimal *val_decimal_from_real(my_decimal *decimal_value);
  my_decimal *val_decimal_from_int(my_decimal *decimal_value);
  my_decimal *val_decimal_from_string(my_decimal *decimal_value);
  my_decimal *val_decimal_from_date(my_decimal *decimal_value);
  my_decimal *val_decimal_from_time(my_decimal *decimal_value);
  longlong val_int_from_decimal();
  longlong val_int_from_date();
  longlong val_int_from_real()
  {
    DBUG_ASSERT(fixed == 1);
    return Converter_double_to_longlong_with_warn(val_real(), false).result();
  }
  longlong val_int_from_str(int *error);
  double val_real_from_decimal();
  double val_real_from_date();

  // Get TIME, DATE or DATETIME using proper sql_mode flags for the field type
  bool get_temporal_with_sql_mode(MYSQL_TIME *ltime);
  // Check NULL value for a TIME, DATE or DATETIME expression
  bool is_null_from_temporal();

  int save_time_in_field(Field *field);
  int save_date_in_field(Field *field);
  int save_str_value_in_field(Field *field, String *result);

  virtual Field *get_tmp_table_field() { return 0; }
  virtual Field *create_field_for_create_select(TABLE *table);
  virtual Field *create_field_for_schema(THD *thd, TABLE *table);
  virtual const char *full_name() const { return name ? name : "???"; }
  const char *field_name_or_null()
  { return real_item()->type() == Item::FIELD_ITEM ? name : NULL; }

  /*
    *result* family of methods is analog of *val* family (see above) but
    return value of result_field of item if it is present. If Item have not
    result field, it return val(). This methods set null_value flag in same
    way as *val* methods do it.
  */
  virtual double  val_result() { return val_real(); }
  virtual longlong val_int_result() { return val_int(); }
  virtual String *str_result(String* tmp) { return val_str(tmp); }
  virtual my_decimal *val_decimal_result(my_decimal *val)
  { return val_decimal(val); }
  virtual bool val_bool_result() { return val_bool(); }
  virtual bool is_null_result() { return is_null(); }
  /*
    Returns 1 if result type and collation for val_str() can change between
    calls
  */
  virtual bool dynamic_result() { return 0; }
  /* 
    Bitmap of tables used by item
    (note: if you need to check dependencies on individual columns, check out
     class Field_enumerator)
  */
  virtual table_map used_tables() const { return (table_map) 0L; }
  virtual table_map all_used_tables() const { return used_tables(); }
  /*
    Return table map of tables that can't be NULL tables (tables that are
    used in a context where if they would contain a NULL row generated
    by a LEFT or RIGHT join, the item would not be true).
    This expression is used on WHERE item to determinate if a LEFT JOIN can be
    converted to a normal join.
    Generally this function should return used_tables() if the function
    would return null if any of the arguments are null
    As this is only used in the beginning of optimization, the value don't
    have to be updated in update_used_tables()
  */
  virtual table_map not_null_tables() const { return used_tables(); }
  /*
    Returns true if this is a simple constant item like an integer, not
    a constant expression. Used in the optimizer to propagate basic constants.
  */
  virtual bool basic_const_item() const { return 0; }
  /* cloning of constant items (0 if it is not const) */
  virtual Item *clone_item(THD *thd) { return 0; }
  virtual Item* build_clone(THD *thd, MEM_ROOT *mem_root) { return get_copy(thd, mem_root); }
  virtual cond_result eq_cmp_result() const { return COND_OK; }
  inline uint float_length(uint decimals_par) const
  { return decimals < FLOATING_POINT_DECIMALS ? (DBL_DIG+2+decimals_par) : DBL_DIG+8;}
  /* Returns total number of decimal digits */
  virtual uint decimal_precision() const;
  /* Returns the number of integer part digits only */
  inline int decimal_int_part() const
  { return my_decimal_int_part(decimal_precision(), decimals); }
  /*
    Returns the number of fractional digits only.
    NOT_FIXED_DEC is replaced to the maximum possible number
    of fractional digits, taking into account the data type.
  */
  uint decimal_scale() const
  {
    return decimals < NOT_FIXED_DEC ? decimals :
           is_temporal_type_with_time(field_type()) ?
           TIME_SECOND_PART_DIGITS :
           MY_MIN(max_length, DECIMAL_MAX_SCALE);
  }
  /*
    Returns how many digits a divisor adds into a division result.
    This is important when the integer part of the divisor can be 0.
    In this  example:
      SELECT 1 / 0.000001; -> 1000000.0000
    the divisor adds 5 digits into the result precision.

    Currently this method only replaces NOT_FIXED_DEC to
    TIME_SECOND_PART_DIGITS for temporal data types.
    This method can be made virtual, to create more efficient (smaller)
    data types for division results.
    For example, in
      SELECT 1/1.000001;
    the divisor could provide no additional precision into the result,
    so could any other items that are know to return a result
    with non-zero integer part.
  */
  uint divisor_precision_increment() const
  {
    return decimals <  NOT_FIXED_DEC ? decimals :
           is_temporal_type_with_time(field_type()) ?
           TIME_SECOND_PART_DIGITS :
           decimals;
  }
  /**
    TIME or DATETIME precision of the item: 0..6
  */
  uint temporal_precision(enum_field_types type);
  /* 
    Returns true if this is constant (during query execution, i.e. its value
    will not change until next fix_fields) and its value is known.
  */
  virtual bool const_item() const { return used_tables() == 0; }
  /* 
    Returns true if this is constant but its value may be not known yet.
    (Can be used for parameters of prep. stmts or of stored procedures.)
  */
  virtual bool const_during_execution() const 
  { return (used_tables() & ~PARAM_TABLE_BIT) == 0; }

  /**
    This method is used for to:
      - to generate a view definition query (SELECT-statement);
      - to generate a SQL-query for EXPLAIN EXTENDED;
      - to generate a SQL-query to be shown in INFORMATION_SCHEMA;
      - debug.

    For more information about view definition query, INFORMATION_SCHEMA
    query and why they should be generated from the Item-tree, @see
    mysql_register_view().
  */
  virtual inline void print(String *str, enum_query_type query_type)
  {
    str->append(full_name());
  }

  void print_item_w_name(String *, enum_query_type query_type);
  void print_value(String *);
  virtual void update_used_tables() {}
  virtual COND *build_equal_items(THD *thd, COND_EQUAL *inheited,
                                  bool link_item_fields,
                                  COND_EQUAL **cond_equal_ref)
  {
    update_used_tables();
    DBUG_ASSERT(!cond_equal_ref || !cond_equal_ref[0]);
    return this;
  }
  virtual COND *remove_eq_conds(THD *thd, Item::cond_result *cond_value,
                                bool top_level);
  virtual void add_key_fields(JOIN *join, KEY_FIELD **key_fields,
                              uint *and_level,
                              table_map usable_tables,
                              SARGABLE_PARAM **sargables)
  {
    return;
  }
   /*
     Make a select tree for all keys in a condition or a condition part
     @param param         Context
     @param cond_ptr[OUT] Store a replacement item here if the condition
                          can be simplified, e.g.:
                            WHERE part1 OR part2 OR part3
                          with one of the partN evalutating to SEL_TREE::ALWAYS.
   */
   virtual SEL_TREE *get_mm_tree(RANGE_OPT_PARAM *param, Item **cond_ptr);
  /*
    Checks whether the item is:
    - a simple equality (field=field_item or field=constant_item), or
    - a row equality
    and form multiple equality predicates.
  */
  virtual bool check_equality(THD *thd, COND_EQUAL *cond, List<Item> *eq_list)
  {
    return false;
  }
  virtual void split_sum_func(THD *thd, Ref_ptr_array ref_pointer_array,
                              List<Item> &fields, uint flags) {}
  /* Called for items that really have to be split */
  void split_sum_func2(THD *thd, Ref_ptr_array ref_pointer_array,
                       List<Item> &fields,
                       Item **ref, uint flags);
  virtual bool get_date(MYSQL_TIME *ltime, ulonglong fuzzydate);
  bool get_time(MYSQL_TIME *ltime)
  { return get_date(ltime, TIME_TIME_ONLY | TIME_INVALID_DATES); }
  // Get date with automatic TIME->DATETIME conversion
  bool get_date_with_conversion(MYSQL_TIME *ltime, ulonglong fuzzydate);
  /*
    Get time with automatic DATE/DATETIME to TIME conversion.

    Performce a reserve operation to get_date_with_conversion().
    Suppose:
    - we have a set of items (typically with the native MYSQL_TYPE_TIME type)
      whose item->get_date() return TIME1 value, and
    - item->get_date_with_conversion() for the same Items return DATETIME1,
      after applying time-to-datetime conversion to TIME1.

    then all items (typically of the native MYSQL_TYPE_{DATE|DATETIME} types)
    whose get_date() return DATETIME1 must also return TIME1 from
    get_time_with_conversion()

    @param thd        - the thread, its variables.old_mode is checked
                        to decide if use simple YYYYMMDD truncation (old mode),
                        or perform full DATETIME-to-TIME conversion with
                        CURRENT_DATE subtraction.
    @param[out] ltime - store the result here
    @param fuzzydate  - flags to be used for the get_date() call.
                        Normally, should include TIME_TIME_ONLY, to let
                        the called low-level routines, e.g. str_to_date(),
                        know that we prefer TIME rather that DATE/DATETIME
                        and do less conversion outside of the low-level
                        routines.

    @returns true     - on error, e.g. get_date() returned NULL value,
                        or get_date() returned DATETIME/DATE with non-zero
                        YYYYMMDD part.
    @returns false    - on success
  */
  bool get_time_with_conversion(THD *thd, MYSQL_TIME *ltime,
                                ulonglong fuzzydate);
  // Get a DATE or DATETIME value in numeric packed format for comparison
  virtual longlong val_datetime_packed()
  {
    MYSQL_TIME ltime;
    uint fuzzydate= TIME_FUZZY_DATES | TIME_INVALID_DATES;
    return get_date_with_conversion(&ltime, fuzzydate) ? 0 : pack_time(&ltime);
  }
  // Get a TIME value in numeric packed format for comparison
  virtual longlong val_time_packed()
  {
    MYSQL_TIME ltime;
    uint fuzzydate= TIME_FUZZY_DATES | TIME_INVALID_DATES | TIME_TIME_ONLY;
    return get_date(&ltime, fuzzydate) ? 0 : pack_time(&ltime);
  }
  // Get a temporal value in packed DATE/DATETIME or TIME format
  longlong val_temporal_packed(enum_field_types f_type)
  {
    return f_type == MYSQL_TYPE_TIME ? val_time_packed() :
                                       val_datetime_packed();
  }
  enum_field_types field_type_for_temporal_comparison(const Item *other) const
  {
    if (cmp_type() == TIME_RESULT)
    {
      if (other->cmp_type() == TIME_RESULT)
        return Field::field_type_merge(field_type(), other->field_type());
      else
        return field_type();
    }
    else
    {
      if (other->cmp_type() == TIME_RESULT)
        return other->field_type();
      DBUG_ASSERT(0); // Two non-temporal data types, we should not get to here
      return MYSQL_TYPE_DATETIME;
    }
  }
  // Get a temporal value to compare to another Item
  longlong val_temporal_packed(const Item *other)
  {
    return val_temporal_packed(field_type_for_temporal_comparison(other));
  }
  bool get_seconds(ulonglong *sec, ulong *sec_part);
  virtual bool get_date_result(MYSQL_TIME *ltime, ulonglong fuzzydate)
  { return get_date(ltime,fuzzydate); }
  /*
    The method allows to determine nullness of a complex expression 
    without fully evaluating it, instead of calling val/result*() then 
    checking null_value. Used in Item_func_isnull/Item_func_isnotnull
    and Item_sum_count.
    Any new item which can be NULL must implement this method.
  */
  virtual bool is_null() { return 0; }

  /*
   Make sure the null_value member has a correct value.
  */
  virtual void update_null_value ()
  {
    switch (cmp_type()) {
    case INT_RESULT:
      (void) val_int();
      break;
    case REAL_RESULT:
      (void) val_real();
      break;
    case DECIMAL_RESULT:
      {
        my_decimal tmp;
        (void) val_decimal(&tmp);
      }
      break;
    case TIME_RESULT:
      {
        MYSQL_TIME ltime;
        (void) get_temporal_with_sql_mode(&ltime);
      }
      break;
    case STRING_RESULT:
      {
        StringBuffer<MAX_FIELD_WIDTH> tmp;
        (void) val_str(&tmp);
      }
      break;
    case ROW_RESULT:
      DBUG_ASSERT(0);
      null_value= true;
    }
  }

  /*
    Inform the item that there will be no distinction between its result
    being FALSE or NULL.

    NOTE
      This function will be called for eg. Items that are top-level AND-parts
      of the WHERE clause. Items implementing this function (currently
      Item_cond_and and subquery-related item) enable special optimizations
      when they are "top level".
  */
  virtual void top_level_item() {}
  /*
    set field of temporary table for Item which can be switched on temporary
    table during query processing (grouping and so on)
  */
  virtual void set_result_field(Field *field) {}
  virtual bool is_result_field() { return 0; }
  virtual bool is_bool_type() { return false; }
  /* This is to handle printing of default values */
  virtual bool need_parentheses_in_default() { return false; }
  virtual void save_in_result_field(bool no_conversions) {}
  /*
    set value of aggregate function in case of no rows for grouping were found
  */
  virtual void no_rows_in_result() {}
  virtual void restore_to_before_no_rows_in_result() {}
  virtual Item *copy_or_same(THD *thd) { return this; }
  virtual Item *copy_andor_structure(THD *thd) { return this; }
  virtual Item *real_item() { return this; }
  virtual Item *get_tmp_table_item(THD *thd) { return copy_or_same(thd); }

  static CHARSET_INFO *default_charset();

  /*
    For backward compatibility, to make numeric
    data types return "binary" charset in client-side metadata.
  */
  virtual CHARSET_INFO *charset_for_protocol(void) const
  {
    return cmp_type() == STRING_RESULT ? collation.collation :
                                         &my_charset_bin;
  };

  virtual bool walk(Item_processor processor, bool walk_subquery, void *arg)
  {
    return (this->*processor)(arg);
  }

  virtual Item* transform(THD *thd, Item_transformer transformer, uchar *arg);

  /*
    This function performs a generic "compilation" of the Item tree.
    The process of compilation is assumed to go as follows: 
    
    compile()
    { 
      if (this->*some_analyzer(...))
      {
        compile children if any;
        this->*some_transformer(...);
      }
    }

    i.e. analysis is performed top-down while transformation is done
    bottom-up.      
  */
  virtual Item* compile(THD *thd, Item_analyzer analyzer, uchar **arg_p,
                        Item_transformer transformer, uchar *arg_t)
  {
    if ((this->*analyzer) (arg_p))
      return ((this->*transformer) (thd, arg_t));
    return 0;
  }

   virtual void traverse_cond(Cond_traverser traverser,
                              void *arg, traverse_order order)
   {
     (*traverser)(this, arg);
   }

  /*
    This is used to get the most recent version of any function in
    an item tree. The version is the version where a MySQL function
    was introduced in. So any function which is added should use
    this function and set the int_arg to maximum of the input data
    and their own version info.
  */
  virtual bool intro_version(void *int_arg) { return 0; }

  virtual bool remove_dependence_processor(void * arg) { return 0; }
  virtual bool cleanup_processor(void *arg);
  virtual bool collect_item_field_processor(void * arg) { return 0; }
  virtual bool add_field_to_set_processor(void * arg) { return 0; }
  virtual bool find_item_in_field_list_processor(void *arg) { return 0; }
  virtual bool find_item_processor(void *arg);
  virtual bool change_context_processor(void *context) { return 0; }
  virtual bool reset_query_id_processor(void *query_id_arg) { return 0; }
  virtual bool is_expensive_processor(void *arg) { return 0; }
  virtual bool register_field_in_read_map(void *arg) { return 0; }
  virtual bool register_field_in_write_map(void *arg) { return 0; }
  virtual bool enumerate_field_refs_processor(void *arg) { return 0; }
  virtual bool mark_as_eliminated_processor(void *arg) { return 0; }
  virtual bool eliminate_subselect_processor(void *arg) { return 0; }
  virtual bool set_fake_select_as_master_processor(void *arg) { return 0; }
  virtual bool update_table_bitmaps_processor(void *arg) { return 0; }
  virtual bool view_used_tables_processor(void *arg) { return 0; }
  virtual bool eval_not_null_tables(void *opt_arg) { return 0; }
  virtual bool is_subquery_processor (void *opt_arg) { return 0; }
  virtual bool count_sargable_conds(void *arg) { return 0; }
  virtual bool limit_index_condition_pushdown_processor(void *opt_arg)
  {
    return FALSE;
  }
  virtual bool exists2in_processor(void *opt_arg) { return 0; }
  virtual bool find_selective_predicates_list_processor(void *opt_arg)
  { return 0; }
  virtual bool exclusive_dependence_on_table_processor(uchar *map)
  { return 0; }
  virtual bool exclusive_dependence_on_grouping_fields_processor(uchar *arg)
 { return 0; }
  //virtual Item *get_copy(THD *thd, MEM_ROOT *mem_root);
  

  virtual Item *get_copy(THD *thd, MEM_ROOT *mem_root)=0;

  /* To call bool function for all arguments */
  struct bool_func_call_args
  {
    Item *original_func_item;
    void (Item::*bool_function)();
  };

  /*
    The next function differs from the previous one that a bitmap to be updated
    is passed as uchar *arg.
  */
  virtual bool register_field_in_bitmap(void *arg) { return 0; }

  bool cache_const_expr_analyzer(uchar **arg);
  Item* cache_const_expr_transformer(THD *thd, uchar *arg);

  /*
    Check if a partition function is allowed
    SYNOPSIS
      check_partition_func_processor()
      int_arg                        Ignored
    RETURN VALUE
      TRUE                           Partition function not accepted
      FALSE                          Partition function accepted

    DESCRIPTION
    check_partition_func_processor is used to check if a partition function
    uses an allowed function. An allowed function will always ensure that
    X=Y guarantees that also part_function(X)=part_function(Y) where X is
    a set of partition fields and so is Y. The problems comes mainly from
    character sets where two equal strings can be quite unequal. E.g. the
    german character for double s is equal to 2 s.

    The default is that an item is not allowed
    in a partition function. Allowed functions
    can never depend on server version, they cannot depend on anything
    related to the environment. They can also only depend on a set of
    fields in the table itself. They cannot depend on other tables and
    cannot contain any queries and cannot contain udf's or similar.
    If a new Item class is defined and it inherits from a class that is
    allowed in a partition function then it is very important to consider
    whether this should be inherited to the new class. If not the function
    below should be defined in the new Item class.

    The general behaviour is that most integer functions are allowed.
    If the partition function contains any multi-byte collations then
    the function check_part_func_fields will report an error on the
    partition function independent of what functions are used. So the
    only character sets allowed are single character collation and
    even for those only a limited set of functions are allowed. The
    problem with multi-byte collations is that almost every string
    function has the ability to change things such that two strings
    that are equal will not be equal after manipulated by a string
    function. E.g. two strings one contains a double s, there is a
    special german character that is equal to two s. Now assume a
    string function removes one character at this place, then in
    one the double s will be removed and in the other there will
    still be one s remaining and the strings are no longer equal
    and thus the partition function will not sort equal strings into
    the same partitions.

    So the check if a partition function is valid is two steps. First
    check that the field types are valid, next check that the partition
    function is valid. The current set of partition functions valid
    assumes that there are no multi-byte collations amongst the partition
    fields.
  */
  virtual bool check_partition_func_processor(void *bool_arg) { return TRUE;}
  /*
    @brief
    Processor used to mark virtual columns used in partitioning expression

    @param
    arg     always ignored

    @retval
      FALSE      always
  */
  virtual bool vcol_in_partition_func_processor(void *arg)
  {
    return FALSE;
  }

  virtual Item* propagate_equal_fields(THD*, const Context &, COND_EQUAL *)
  {
    return this;
  };

  Item* propagate_equal_fields_and_change_item_tree(THD *thd,
                                                    const Context &ctx,
                                                    COND_EQUAL *cond,
                                                    Item **place);

  /*
    @brief
    Processor used to check acceptability of an item in the defining
    expression for a virtual column 
    
    @param
      arg     always ignored
      
    @retval
      FALSE    the item is accepted in the definition of a virtual column
    @retval 
      TRUE     otherwise
  */
  struct vcol_func_processor_result
  {
    uint errors;                                /* Bits of possible errors */
    const char *name;                           /* Not supported function */
  };
  virtual bool check_vcol_func_processor(void *arg)
  {
    return mark_unsupported_function(full_name(), arg, VCOL_IMPOSSIBLE);
  }

  virtual bool check_field_expression_processor(void *arg) { return FALSE; }

  /* arg points to REPLACE_EQUAL_FIELD_ARG object */
  virtual Item *replace_equal_field(THD *thd, uchar *arg) { return this; }
  /*
    Check if an expression value has allowed arguments, like DATE/DATETIME
    for date functions. Also used by partitioning code to reject
    timezone-dependent expressions in a (sub)partitioning function.
  */
  virtual bool check_valid_arguments_processor(void *bool_arg)
  {
    return FALSE;
  }
  struct Collect_deps_prm
  {
    List<Item> *parameters;
    /* unit from which we count nest_level */
    st_select_lex_unit *nest_level_base;
    uint count;
    int nest_level;
    bool collect;
  };
  /**
    Collect outer references
  */
  virtual bool collect_outer_ref_processor(void *arg) {return FALSE; }

  /**
    Find a function of a given type

    @param   arg     the function type to search (enum Item_func::Functype)
    @return
      @retval TRUE   the function type we're searching for is found
      @retval FALSE  the function type wasn't found

    @description
      This function can be used (together with Item::walk()) to find functions
      in an item tree fragment.
  */
  virtual bool find_function_processor (void *arg)
  {
    return FALSE;
  }

  virtual bool check_inner_refs_processor(void *arg) { return FALSE; }

  virtual bool switch_to_nullable_fields_processor(void *arg) { return FALSE; }

  /*
    For SP local variable returns pointer to Item representing its
    current value and pointer to current Item otherwise.
  */
  virtual Item *this_item() { return this; }
  virtual const Item *this_item() const { return this; }

  /*
    For SP local variable returns address of pointer to Item representing its
    current value and pointer passed via parameter otherwise.
  */
  virtual Item **this_item_addr(THD *thd, Item **addr_arg) { return addr_arg; }

  // Row emulation
  virtual uint cols() { return 1; }
  virtual Item* element_index(uint i) { return this; }
  virtual Item** addr(uint i) { return 0; }
  virtual bool check_cols(uint c);
  // It is not row => null inside is impossible
  virtual bool null_inside() { return 0; }
  // used in row subselects to get value of elements
  virtual void bring_value() {}

  virtual Field *create_tmp_field(bool group, TABLE *table)
  {
    /*
      Values with MY_INT32_NUM_DECIMAL_DIGITS digits may or may not fit into
      Field_long : make them Field_longlong.
    */
    return create_tmp_field(false, table, MY_INT32_NUM_DECIMAL_DIGITS - 2);
  }

  virtual Item_field *field_for_view_update() { return 0; }

  virtual Item *neg_transformer(THD *thd) { return NULL; }
  virtual Item *update_value_transformer(THD *thd, uchar *select_arg)
  { return this; }
  virtual Item *expr_cache_insert_transformer(THD *thd, uchar *unused)
  { return this; }
  virtual Item *derived_field_transformer_for_having(THD *thd, uchar *arg)
  { return this; }
  virtual Item *derived_field_transformer_for_where(THD *thd, uchar *arg)
  { return this; }
  virtual bool expr_cache_is_needed(THD *) { return FALSE; }
  virtual Item *safe_charset_converter(THD *thd, CHARSET_INFO *tocs);
  bool needs_charset_converter(uint32 length, CHARSET_INFO *tocs)
  {
    /*
      This will return "true" if conversion happens:
      - between two non-binary different character sets
      - from "binary" to "unsafe" character set
        (those that can have non-well-formed string)
      - from "binary" to UCS2-alike character set with mbminlen>1,
        when prefix left-padding is needed for an incomplete character:
        binary 0xFF -> ucs2 0x00FF)
    */
    if (!String::needs_conversion_on_storage(length,
                                             collation.collation, tocs))
      return false;
    /*
      No needs to add converter if an "arg" is NUMERIC or DATETIME
      value (which is pure ASCII) and at the same time target DTCollation
      is ASCII-compatible. For example, no needs to rewrite:
        SELECT * FROM t1 WHERE datetime_field = '2010-01-01';
      to
        SELECT * FROM t1 WHERE CONVERT(datetime_field USING cs) = '2010-01-01';

      TODO: avoid conversion of any values with
      repertoire ASCII and 7bit-ASCII-compatible,
      not only numeric/datetime origin.
    */
    if (collation.derivation == DERIVATION_NUMERIC &&
        collation.repertoire == MY_REPERTOIRE_ASCII &&
        !(collation.collation->state & MY_CS_NONASCII) &&
        !(tocs->state & MY_CS_NONASCII))
      return false;
    return true;
  }
  bool needs_charset_converter(CHARSET_INFO *tocs)
  {
    // Pass 1 as length to force conversion if tocs->mbminlen>1.
    return needs_charset_converter(1, tocs);
  }
  Item *const_charset_converter(THD *thd, CHARSET_INFO *tocs, bool lossless,
                                const char *func_name);
  Item *const_charset_converter(THD *thd, CHARSET_INFO *tocs, bool lossless)
  { return const_charset_converter(thd, tocs, lossless, NULL); }
  void delete_self()
  {
    cleanup();
    delete this;
  }

  virtual Item_splocal *get_item_splocal() { return 0; }
  virtual Rewritable_query_parameter *get_rewritable_query_parameter()
  { return 0; }

  /*
    Return Settable_routine_parameter interface of the Item.  Return 0
    if this Item is not Settable_routine_parameter.
  */
  virtual Settable_routine_parameter *get_settable_routine_parameter()
  {
    return 0;
  }
  /**
    Test whether an expression is expensive to compute. Used during
    optimization to avoid computing expensive expressions during this
    phase. Also used to force temp tables when sorting on expensive
    functions.
    @todo
    Normally we should have a method:
      cost Item::execution_cost(),
    where 'cost' is either 'double' or some structure of various cost
    parameters.

    @note
      This function is now used to prevent evaluation of expensive subquery
      predicates during the optimization phase. It also prevents evaluation
      of predicates that are not computable at this moment.
  */
  virtual bool is_expensive()
  {
    if (is_expensive_cache < 0)
      is_expensive_cache= walk(&Item::is_expensive_processor, 0, NULL);
    return MY_TEST(is_expensive_cache);
  }
  virtual Field::geometry_type get_geometry_type() const
    { return Field::GEOM_GEOMETRY; };
  String *check_well_formed_result(String *str, bool send_error= 0);
  bool eq_by_collation(Item *item, bool binary_cmp, CHARSET_INFO *cs); 
  uint32 max_char_length() const
  { return max_length / collation.collation->mbmaxlen; }
  bool too_big_for_varchar() const
  { return max_char_length() > CONVERT_IF_BIGGER_TO_BLOB; }
  void fix_length_and_charset(uint32 max_char_length_arg, CHARSET_INFO *cs)
  {
    max_length= char_to_byte_length_safe(max_char_length_arg, cs->mbmaxlen);
    collation.collation= cs;
  }
  void fix_char_length(uint32 max_char_length_arg)
  {
    max_length= char_to_byte_length_safe(max_char_length_arg,
                                         collation.collation->mbmaxlen);
  }
  /*
    Return TRUE if the item points to a column of an outer-joined table.
  */
  virtual bool is_outer_field() const { DBUG_ASSERT(fixed); return FALSE; }

  /**
    Checks if this item or any of its decendents contains a subquery.
  */
  virtual bool has_subquery() const { return with_subselect; }

  Item* set_expr_cache(THD *thd);

  virtual Item_equal *get_item_equal() { return NULL; }
  virtual void set_item_equal(Item_equal *item_eq) {};
  virtual Item_equal *find_item_equal(COND_EQUAL *cond_equal) { return NULL; }
  /**
    Set the join tab index to the minimal (left-most) JOIN_TAB to which this
    Item is attached. The number is an index is depth_first_tab() traversal
    order.
  */
  virtual void set_join_tab_idx(uint join_tab_idx_arg)
  {
    if (join_tab_idx_arg < join_tab_idx)
      join_tab_idx= join_tab_idx_arg;
  }
  virtual uint get_join_tab_idx() { return join_tab_idx; }

  table_map view_used_tables(TABLE_LIST *view)
  {
    view->view_used_tables= 0;
    walk(&Item::view_used_tables_processor, 0, view);
    return view->view_used_tables;
  }

  /**
    Collect and add to the list cache parameters for this Item.

    @note Now implemented only for subqueries and in_optimizer,
    if we need it for general function then this method should
    be defined for Item_func.
  */
  virtual void get_cache_parameters(List<Item> &parameters) { };

  virtual void mark_as_condition_AND_part(TABLE_LIST *embedding) {};

  /* how much position should be reserved for Exists2In transformation */
  virtual uint exists2in_reserved_items() { return 0; };

  virtual Item *neg(THD *thd);

  /**
    Inform the item that it is located under a NOT, which is a top-level item.
  */
  virtual void under_not(Item_func_not * upper
                         __attribute__((unused))) {};
	

  void register_in(THD *thd);	 
  
  bool depends_only_on(table_map view_map) 
  { return marker & FULL_EXTRACTION_FL; }
  int get_extraction_flag()
  { return  marker & EXTRACTION_MASK; }
  void set_extraction_flag(int flags) 
  { 
    marker &= ~EXTRACTION_MASK;
    marker|= flags; 
  }
  void clear_extraction_flag()
  {
    marker &= ~EXTRACTION_MASK;
  }
};


template <class T>
inline Item* get_item_copy (THD *thd, MEM_ROOT *mem_root, T* item)
{
  Item *copy= new (mem_root) T(*item);
  copy->register_in(thd);
  return copy;
}	


/**
  Compare two Items for List<Item>::add_unique()
*/

bool cmp_items(Item *a, Item *b);


/*
  Class to be used to enumerate all field references in an item tree. This
  includes references to outside but not fields of the tables within a
  subquery.
  Suggested usage:

    class My_enumerator : public Field_enumerator 
    {
      virtual void visit_field() { ... your actions ...} 
    }

    My_enumerator enumerator;
    item->walk(Item::enumerate_field_refs_processor, ...,&enumerator);

  This is similar to Visitor pattern.
*/

class Field_enumerator
{
public:
  virtual void visit_field(Item_field *field)= 0;
  virtual ~Field_enumerator() {};             /* purecov: inspected */
  Field_enumerator() {}                       /* Remove gcc warning */
};

class sp_head;
class Item_string;


/**
  A common class for Item_basic_constant and Item_param
*/
class Item_basic_value :public Item
{
  bool is_basic_value(const Item *item, Type type_arg) const
  {
    return item->basic_const_item() && item->type() == type_arg;
  }
  bool is_basic_value(Type type_arg) const
  {
    return basic_const_item() && type() == type_arg;
  }
  bool str_eq(const String *value,
              const String *other, CHARSET_INFO *cs, bool binary_cmp) const
  {
    return binary_cmp ?
      value->bin_eq(other) :
      collation.collation == cs && value->eq(other, collation.collation);
  }

protected:
  // Value metadata, e.g. to make string processing easier
  class Metadata: private MY_STRING_METADATA
  {
  public:
    Metadata(const String *str)
    {
      my_string_metadata_get(this, str->charset(), str->ptr(), str->length());
    }
    Metadata(const String *str, uint repertoire_arg)
    {
      MY_STRING_METADATA::repertoire= repertoire_arg;
      MY_STRING_METADATA::char_length= str->numchars();
    }
    uint repertoire() const { return MY_STRING_METADATA::repertoire; }
    size_t char_length() const { return MY_STRING_METADATA::char_length; }
  };
  void fix_charset_and_length_from_str_value(Derivation dv, Metadata metadata)
  {
    /*
      We have to have a different max_length than 'length' here to
      ensure that we get the right length if we do use the item
      to create a new table. In this case max_length must be the maximum
      number of chars for a string of this type because we in Create_field::
      divide the max_length with mbmaxlen).
    */
    collation.set(str_value.charset(), dv, metadata.repertoire());
    fix_char_length(metadata.char_length());
    decimals= NOT_FIXED_DEC;
  }
  void fix_charset_and_length_from_str_value(Derivation dv)
  {
    fix_charset_and_length_from_str_value(dv, Metadata(&str_value));
  }
  Item_basic_value(THD *thd): Item(thd) {}
  /*
    In the xxx_eq() methods below we need to cast off "const" to
    call val_xxx(). This is OK for Item_basic_constant and Item_param.
  */
  bool null_eq(const Item *item) const
  {
    DBUG_ASSERT(is_basic_value(NULL_ITEM));
    return item->type() == NULL_ITEM;
  }
  bool str_eq(const String *value, const Item *item, bool binary_cmp) const
  {
    DBUG_ASSERT(is_basic_value(STRING_ITEM));
    return is_basic_value(item, STRING_ITEM) &&
           str_eq(value, ((Item_basic_value*)item)->val_str(NULL),
                  item->collation.collation, binary_cmp);
  }
  bool real_eq(double value, const Item *item) const
  {
    DBUG_ASSERT(is_basic_value(REAL_ITEM));
    return is_basic_value(item, REAL_ITEM) &&
           value == ((Item_basic_value*)item)->val_real();
  }
  bool int_eq(longlong value, const Item *item) const
  {
    DBUG_ASSERT(is_basic_value(INT_ITEM));
    return is_basic_value(item, INT_ITEM) &&
           value == ((Item_basic_value*)item)->val_int() &&
           (value >= 0 || item->unsigned_flag == unsigned_flag);
  }
};


class Item_basic_constant :public Item_basic_value
{
  table_map used_table_map;
public:
  Item_basic_constant(THD *thd): Item_basic_value(thd), used_table_map(0) {};
  void set_used_tables(table_map map) { used_table_map= map; }
  table_map used_tables() const { return used_table_map; }
  bool check_vcol_func_processor(void *arg) { return FALSE;}
  /* to prevent drop fixed flag (no need parent cleanup call) */
  void cleanup()
  {
    /*
      Restore the original field name as it might not have been allocated
      in the statement memory. If the name is auto generated, it must be
      done again between subsequent executions of a prepared statement.
    */
    if (orig_name)
      name= orig_name;
  }
};


/*****************************************************************************
  The class is a base class for representation of stored routine variables in
  the Item-hierarchy. There are the following kinds of SP-vars:
    - local variables (Item_splocal);
    - CASE expression (Item_case_expr);
*****************************************************************************/

class Item_sp_variable :public Item
{
protected:
  /*
    THD, which is stored in fix_fields() and is used in this_item() to avoid
    current_thd use.
  */
  THD *m_thd;

public:
  LEX_STRING m_name;

public:
#ifndef DBUG_OFF
  /*
    Routine to which this Item_splocal belongs. Used for checking if correct
    runtime context is used for variable handling.
  */
  sp_head *m_sp;
#endif

public:
  Item_sp_variable(THD *thd, char *sp_var_name_str, uint sp_var_name_length);

public:
  bool fix_fields(THD *thd, Item **);

  double val_real();
  longlong val_int();
  String *val_str(String *sp);
  my_decimal *val_decimal(my_decimal *decimal_value);
  bool is_null();

public:
  inline void make_field(THD *thd, Send_field *field);
  
  inline bool const_item() const;
  
  inline int save_in_field(Field *field, bool no_conversions);
  inline bool send(Protocol *protocol, String *str);
  bool check_vcol_func_processor(void *arg) 
  {
    return mark_unsupported_function(m_name.str, arg, VCOL_IMPOSSIBLE);
  }
}; 

/*****************************************************************************
  Item_sp_variable inline implementation.
*****************************************************************************/

inline void Item_sp_variable::make_field(THD *thd, Send_field *field)
{
  Item *it= this_item();

  if (name)
    it->set_name(thd, name, (uint) strlen(name), system_charset_info);
  else
    it->set_name(thd, m_name.str, (uint) m_name.length, system_charset_info);
  it->make_field(thd, field);
}

inline bool Item_sp_variable::const_item() const
{
  return TRUE;
}

inline int Item_sp_variable::save_in_field(Field *field, bool no_conversions)
{
  return this_item()->save_in_field(field, no_conversions);
}

inline bool Item_sp_variable::send(Protocol *protocol, String *str)
{
  return this_item()->send(protocol, str);
}


/*****************************************************************************
  A reference to local SP variable (incl. reference to SP parameter), used in
  runtime.
*****************************************************************************/

class Item_splocal :public Item_sp_variable,
                    private Settable_routine_parameter,
                    public Rewritable_query_parameter,
                    public Type_handler_hybrid_field_type
{
  uint m_var_idx;

  Type m_type;
public:
  Item_splocal(THD *thd, const LEX_STRING &sp_var_name, uint sp_var_idx,
               enum_field_types sp_var_type,
               uint pos_in_q= 0, uint len_in_q= 0);

  Item *this_item();
  const Item *this_item() const;
  Item **this_item_addr(THD *thd, Item **);

  virtual void print(String *str, enum_query_type query_type);

public:
  inline const LEX_STRING *my_name() const;

  inline uint get_var_idx() const;

  inline enum Type type() const;
  enum_field_types field_type() const
  { return Type_handler_hybrid_field_type::field_type(); }
  enum Item_result result_type () const
  { return Type_handler_hybrid_field_type::result_type(); }
  enum Item_result cmp_type () const
  { return Type_handler_hybrid_field_type::cmp_type(); }

private:
  bool set_value(THD *thd, sp_rcontext *ctx, Item **it);

public:
  Item_splocal *get_item_splocal() { return this; }

  Rewritable_query_parameter *get_rewritable_query_parameter()
  { return this; }

  Settable_routine_parameter *get_settable_routine_parameter()
  { return this; }

  bool append_for_log(THD *thd, String *str);
  
  Item *get_copy(THD *thd, MEM_ROOT *mem_root) { return 0; }
};

/*****************************************************************************
  Item_splocal inline implementation.
*****************************************************************************/

inline const LEX_STRING *Item_splocal::my_name() const
{
  return &m_name;
}

inline uint Item_splocal::get_var_idx() const
{
  return m_var_idx;
}

inline enum Item::Type Item_splocal::type() const
{
  return m_type;
}

/*****************************************************************************
  A reference to case expression in SP, used in runtime.
*****************************************************************************/

class Item_case_expr :public Item_sp_variable
{
public:
  Item_case_expr(THD *thd, uint case_expr_id);

public:
  Item *this_item();
  const Item *this_item() const;
  Item **this_item_addr(THD *thd, Item **);

  inline enum Type type() const;
  inline Item_result result_type() const;
  enum_field_types field_type() const { return this_item()->field_type(); }

public:
  /*
    NOTE: print() is intended to be used from views and for debug.
    Item_case_expr can not occur in views, so here it is only for debug
    purposes.
  */
  virtual void print(String *str, enum_query_type query_type);
  Item *get_copy(THD *thd, MEM_ROOT *mem_root) { return 0; }

private:
  uint m_case_expr_id;
};

/*****************************************************************************
  Item_case_expr inline implementation.
*****************************************************************************/

inline enum Item::Type Item_case_expr::type() const
{
  return this_item()->type();
}

inline Item_result Item_case_expr::result_type() const
{
  return this_item()->result_type();
}


/*
  NAME_CONST(given_name, const_value). 
  This 'function' has all properties of the supplied const_value (which is 
  assumed to be a literal constant), and the name given_name. 

  This is used to replace references to SP variables when we write PROCEDURE
  statements into the binary log.

  TODO
    Together with Item_splocal and Item::this_item() we can actually extract
    common a base of this class and Item_splocal. Maybe it is possible to
    extract a common base with class Item_ref, too.
*/

class Item_name_const : public Item
{
  Item *value_item;
  Item *name_item;
  bool valid_args;
public:
  Item_name_const(THD *thd, Item *name_arg, Item *val);

  bool fix_fields(THD *, Item **);

  enum Type type() const;
  double val_real();
  longlong val_int();
  String *val_str(String *sp);
  my_decimal *val_decimal(my_decimal *);
  bool is_null();
  virtual void print(String *str, enum_query_type query_type);

  enum_field_types field_type() const
  {
    return value_item->field_type();
  }

  Item_result result_type() const
  {
    return value_item->result_type();
  }

  bool const_item() const
  {
    return TRUE;
  }

  int save_in_field(Field *field, bool no_conversions)
  {
    return  value_item->save_in_field(field, no_conversions);
  }

  bool send(Protocol *protocol, String *str)
  {
    return value_item->send(protocol, str);
  }
  bool check_vcol_func_processor(void *arg) 
  {
    return mark_unsupported_function("name_const()", arg, VCOL_IMPOSSIBLE);
  }
  Item *get_copy(THD *thd, MEM_ROOT *mem_root)
  { return get_item_copy<Item_name_const>(thd, mem_root, this); }
};

class Item_num: public Item_basic_constant
{
public:
  Item_num(THD *thd): Item_basic_constant(thd) { collation.set_numeric(); }
  Item *safe_charset_converter(THD *thd, CHARSET_INFO *tocs);
  bool check_partition_func_processor(void *int_arg) { return FALSE;}
};

#define NO_CACHED_FIELD_INDEX ((uint)(-1))

class st_select_lex;


class Item_result_field :public Item	/* Item with result field */
{
public:
  Field *result_field;				/* Save result here */
  Item_result_field(THD *thd): Item(thd), result_field(0) {}
  // Constructor used for Item_sum/Item_cond_and/or (see Item comment)
  Item_result_field(THD *thd, Item_result_field *item):
    Item(thd, item), result_field(item->result_field)
  {}
  ~Item_result_field() {}			/* Required with gcc 2.95 */
  Field *get_tmp_table_field() { return result_field; }
  /*
    This implementation of used_tables() used by Item_avg_field and
    Item_variance_field which work when only temporary table left, so theu
    return table map of the temporary table.
  */
  table_map used_tables() const { return 1; }
  void set_result_field(Field *field) { result_field= field; }
  bool is_result_field() { return true; }
  void save_in_result_field(bool no_conversions)
  {
    save_in_field(result_field, no_conversions);
  }
  void cleanup();
  bool check_vcol_func_processor(void *arg) { return FALSE;}
};


class Item_ident :public Item_result_field
{
protected:
  /* 
    We have to store initial values of db_name, table_name and field_name
    to be able to restore them during cleanup() because they can be 
    updated during fix_fields() to values from Field object and life-time 
    of those is shorter than life-time of Item_field.
  */
  const char *orig_db_name;
  const char *orig_table_name;
  const char *orig_field_name;

public:
  Name_resolution_context *context;
  const char *db_name;
  const char *table_name;
  const char *field_name;
  bool alias_name_used; /* true if item was resolved against alias */
  /* 
    Cached value of index for this field in table->field array, used by prep. 
    stmts for speeding up their re-execution. Holds NO_CACHED_FIELD_INDEX 
    if index value is not known.
  */
  uint cached_field_index;
  /*
    Cached pointer to table which contains this field, used for the same reason
    by prep. stmt. too in case then we have not-fully qualified field.
    0 - means no cached value.
  */
  TABLE_LIST *cached_table;
  st_select_lex *depended_from;
  /*
    Some Items resolved in another select should not be marked as dependency
    of the subquery where they are. During normal name resolution, we check
    this. Stored procedures and prepared statements first try to resolve an
    ident item using a cached table reference and field position from the
    previous query execution (cached_table/cached_field_index). If the
    tables were not changed, the ident matches the table/field, and we have
    faster resolution of the ident without looking through all tables and
    fields in the query. But in this case, we can not check all conditions
    about this ident item dependency, so we should cache the condition in
    this variable.
  */
  bool can_be_depended;
  Item_ident(THD *thd, Name_resolution_context *context_arg,
             const char *db_name_arg, const char *table_name_arg,
             const char *field_name_arg);
  Item_ident(THD *thd, Item_ident *item);
  Item_ident(THD *thd, TABLE_LIST *view_arg, const char *field_name_arg);
  const char *full_name() const;
  void cleanup();
  st_select_lex *get_depended_from() const;
  bool remove_dependence_processor(void * arg);
  virtual void print(String *str, enum_query_type query_type);
  virtual bool change_context_processor(void *cntx)
    { context= (Name_resolution_context *)cntx; return FALSE; }
  /**
    Collect outer references
  */
  virtual bool collect_outer_ref_processor(void *arg);
  friend bool insert_fields(THD *thd, Name_resolution_context *context,
                            const char *db_name,
                            const char *table_name, List_iterator<Item> *it,
                            bool any_privileges);
};


class Item_ident_for_show :public Item
{
public:
  Field *field;
  const char *db_name;
  const char *table_name;

  Item_ident_for_show(THD *thd, Field *par_field, const char *db_arg,
                      const char *table_name_arg):
    Item(thd), field(par_field), db_name(db_arg), table_name(table_name_arg)
  {}

  enum Type type() const { return FIELD_ITEM; }
  double val_real() { return field->val_real(); }
  longlong val_int() { return field->val_int(); }
  String *val_str(String *str) { return field->val_str(str); }
  my_decimal *val_decimal(my_decimal *dec) { return field->val_decimal(dec); }
  void make_field(THD *thd, Send_field *tmp_field);
  CHARSET_INFO *charset_for_protocol(void) const
  { return field->charset_for_protocol(); }
  enum_field_types field_type() const { return MYSQL_TYPE_DOUBLE; }
  Item* get_copy(THD *thd, MEM_ROOT *mem_root)
  { return get_item_copy<Item_ident_for_show>(thd, mem_root, this); }
};


class Item_field :public Item_ident
{
protected:
  void set_field(Field *field);
public:
  Field *field;
  Item_equal *item_equal;
  /*
    if any_privileges set to TRUE then here real effective privileges will
    be stored
  */
  uint have_privileges;
  /* field need any privileges (for VIEW creation) */
  bool any_privileges;
  Item_field(THD *thd, Name_resolution_context *context_arg,
             const char *db_arg,const char *table_name_arg,
	     const char *field_name_arg);
  /*
    Constructor needed to process subselect with temporary tables (see Item)
  */
  Item_field(THD *thd, Item_field *item);
  /*
    Constructor used inside setup_wild(), ensures that field, table,
    and database names will live as long as Item_field (this is important
    in prepared statements).
  */
  Item_field(THD *thd, Name_resolution_context *context_arg, Field *field);
  /*
    If this constructor is used, fix_fields() won't work, because
    db_name, table_name and column_name are unknown. It's necessary to call
    reset_field() before fix_fields() for all fields created this way.
  */
  Item_field(THD *thd, Field *field);
  enum Type type() const { return FIELD_ITEM; }
  bool eq(const Item *item, bool binary_cmp) const;
  double val_real();
  longlong val_int();
  my_decimal *val_decimal(my_decimal *);
  String *val_str(String*);
  void save_result(Field *to);
  double val_result();
  longlong val_int_result();
  String *str_result(String* tmp);
  my_decimal *val_decimal_result(my_decimal *);
  bool val_bool_result();
  bool is_null_result();
  bool send(Protocol *protocol, String *str_arg);
  void reset_field(Field *f);
  bool fix_fields(THD *, Item **);
  void fix_after_pullout(st_select_lex *new_parent, Item **ref);
  void make_field(THD *thd, Send_field *tmp_field);
  int save_in_field(Field *field,bool no_conversions);
  void save_org_in_field(Field *field, fast_field_copier optimizer_data);
  fast_field_copier setup_fast_field_copier(Field *field);
  table_map used_tables() const;
  table_map all_used_tables() const; 
  enum Item_result result_type () const
  {
    return field->result_type();
  }
  Item_result cast_to_int_type() const
  {
    return field->cmp_type();
  }
  enum_field_types field_type() const
  {
    return field->type();
  }
  enum_monotonicity_info get_monotonicity_info() const
  {
    return MONOTONIC_STRICT_INCREASING;
  }
  longlong val_int_endpoint(bool left_endp, bool *incl_endp);
  bool get_date(MYSQL_TIME *ltime, ulonglong fuzzydate);
  bool get_date_result(MYSQL_TIME *ltime,ulonglong fuzzydate);
  bool is_null() { return field->is_null(); }
  void update_null_value();
  void update_table_bitmaps()
  {
    if (field && field->table)
    {
      TABLE *tab= field->table;
      tab->covering_keys.intersect(field->part_of_key);
      tab->merge_keys.merge(field->part_of_key);
      if (tab->read_set)
        bitmap_fast_test_and_set(tab->read_set, field->field_index);
      /* 
        Do not mark a self-referecing virtual column.
        Such virtual columns are reported as invalid.
      */
      if (field->vcol_info && tab->vcol_set)
        tab->mark_virtual_col(field);
    }
  }
  void update_used_tables()
  {
    update_table_bitmaps();
  }
  COND *build_equal_items(THD *thd, COND_EQUAL *inherited,
                          bool link_item_fields,
                          COND_EQUAL **cond_equal_ref)
  {
    /*
      normilize_cond() replaced all conditions of type
         WHERE/HAVING field
      to:
        WHERE/HAVING field<>0
      By the time of a build_equal_items() call, all such conditions should
      already be replaced. No Item_field are possible.
      Note, some Item_field derivants are still possible.
      Item_insert_value:
        SELECT * FROM t1 WHERE VALUES(a);
      Item_default_value:
        SELECT * FROM t1 WHERE DEFAULT(a);
    */
    DBUG_ASSERT(type() != FIELD_ITEM);
    return Item_ident::build_equal_items(thd, inherited, link_item_fields,
                                         cond_equal_ref);
  }
  bool is_result_field() { return false; }
  void set_result_field(Field *field_arg) {}
  void save_in_result_field(bool no_conversions) { }
  Item *get_tmp_table_item(THD *thd);
  bool collect_item_field_processor(void * arg);
  bool add_field_to_set_processor(void * arg);
  bool find_item_in_field_list_processor(void *arg);
  bool register_field_in_read_map(void *arg);
  bool register_field_in_write_map(void *arg);
  bool register_field_in_bitmap(void *arg);
  bool check_partition_func_processor(void *int_arg) {return FALSE;}
  bool vcol_in_partition_func_processor(void *bool_arg);
  bool check_field_expression_processor(void *arg);
  bool enumerate_field_refs_processor(void *arg);
  bool update_table_bitmaps_processor(void *arg);
  bool switch_to_nullable_fields_processor(void *arg);
  bool check_vcol_func_processor(void *arg)
  {
    return mark_unsupported_function(field_name, arg, VCOL_FIELD_REF);
  }
  void cleanup();
  Item_equal *get_item_equal() { return item_equal; }
  void set_item_equal(Item_equal *item_eq) { item_equal= item_eq; }
  Item_equal *find_item_equal(COND_EQUAL *cond_equal);
  Item* propagate_equal_fields(THD *, const Context &, COND_EQUAL *);
  Item *replace_equal_field(THD *thd, uchar *arg);
  inline uint32 max_disp_length() { return field->max_display_length(); }
  Item_field *field_for_view_update() { return this; }
  int fix_outer_field(THD *thd, Field **field, Item **reference);
  virtual Item *update_value_transformer(THD *thd, uchar *select_arg);
  virtual Item *derived_field_transformer_for_having(THD *thd, uchar *arg);
  virtual Item *derived_field_transformer_for_where(THD *thd, uchar *arg);
  virtual void print(String *str, enum_query_type query_type);
  bool exclusive_dependence_on_table_processor(uchar *map);
  bool exclusive_dependence_on_grouping_fields_processor(uchar *arg);
  Item *get_copy(THD *thd, MEM_ROOT *mem_root)
  { return get_item_copy<Item_field>(thd, mem_root, this); }
  bool is_outer_field() const
  {
    DBUG_ASSERT(fixed);
    return field->table->pos_in_table_list->outer_join;
  }
  Field::geometry_type get_geometry_type() const
  {
    DBUG_ASSERT(field_type() == MYSQL_TYPE_GEOMETRY);
    return field->get_geometry_type();
  }
  CHARSET_INFO *charset_for_protocol(void) const
  { return field->charset_for_protocol(); }
  friend class Item_default_value;
  friend class Item_insert_value;
  friend class st_select_lex_unit;
};


/*
  @brief 
    Item_temptable_field is the same as Item_field, except that print() 
    continues to work even if the table has been dropped.

  @detail

    We need this item for "ANALYZE statement" feature. Query execution has 
    these steps:

      1. Run the query.
      2. Cleanup starts. Temporary tables are destroyed
      3. print "ANALYZE statement" output, if needed
      4. Call close_thread_table() for regular tables.

    Step #4 is done after step #3, so "ANALYZE stmt" has no problem printing
    Item_field objects that refer to regular tables.

    However, Step #3 is done after Step #2. Attempt to print Item_field objects
    that refer to temporary tables will cause access to freed memory. 
    
    To resolve this, we use Item_temptable_field to refer to items in temporary
    (work) tables.
*/

class Item_temptable_field :public Item_field
{
public:
  Item_temptable_field(THD *thd, Name_resolution_context *context_arg, Field *field)
   : Item_field(thd, context_arg, field) {}

  Item_temptable_field(THD *thd, Field *field)
   : Item_field(thd, field) {}

  Item_temptable_field(THD *thd, Item_field *item) : Item_field(thd, item) {};

  virtual void print(String *str, enum_query_type query_type);
};


class Item_null :public Item_basic_constant
{
public:
  Item_null(THD *thd, char *name_par=0, CHARSET_INFO *cs= &my_charset_bin):
    Item_basic_constant(thd)
  {
    maybe_null= null_value= TRUE;
    max_length= 0;
    name= name_par ? name_par : (char*) "NULL";
    fixed= 1;
    collation.set(cs, DERIVATION_IGNORABLE, MY_REPERTOIRE_ASCII);
  }
  enum Type type() const { return NULL_ITEM; }
  bool eq(const Item *item, bool binary_cmp) const { return null_eq(item); }
  double val_real();
  longlong val_int();
  String *val_str(String *str);
  my_decimal *val_decimal(my_decimal *);
  int save_in_field(Field *field, bool no_conversions);
  int save_safe_in_field(Field *field);
  bool send(Protocol *protocol, String *str);
  enum Item_result result_type () const { return STRING_RESULT; }
  enum_field_types field_type() const   { return MYSQL_TYPE_NULL; }
  bool basic_const_item() const { return 1; }
  Item *clone_item(THD *thd);
  bool is_null() { return 1; }

  virtual inline void print(String *str, enum_query_type query_type)
  {
    str->append(STRING_WITH_LEN("NULL"));
  }

  Item *safe_charset_converter(THD *thd, CHARSET_INFO *tocs);
<<<<<<< HEAD
  bool check_partition_func_processor(void *int_arg) {return FALSE;}
=======
  bool check_partition_func_processor(uchar *int_arg) {return FALSE;}
  bool check_vcol_func_processor(uchar *arg) { return FALSE;}
  Item *get_copy(THD *thd, MEM_ROOT *mem_root)
  { return get_item_copy<Item_null>(thd, mem_root, this); }
>>>>>>> eb2c1474
};

class Item_null_result :public Item_null
{
public:
  Field *result_field;
  Item_null_result(THD *thd): Item_null(thd), result_field(0) {}
  bool is_result_field() { return result_field != 0; }
  void save_in_result_field(bool no_conversions)
  {
    save_in_field(result_field, no_conversions);
  }
  bool check_partition_func_processor(void *int_arg) {return TRUE;}
  bool check_vcol_func_processor(void *arg)
  {
    return mark_unsupported_function(full_name(), arg, VCOL_IMPOSSIBLE);
  }
};

/*
  Item represents one placeholder ('?') of prepared statement

  Notes:
  Item_param::field_type() is used when this item is in a temporary table.
  This is NOT placeholder metadata sent to client, as this value
  is assigned after sending metadata (in setup_one_conversion_function).
  For example in case of 'SELECT ?' you'll get MYSQL_TYPE_STRING both
  in result set and placeholders metadata, no matter what type you will
  supply for this placeholder in mysql_stmt_execute.
*/

class Item_param :public Item_basic_value,
                  private Settable_routine_parameter,
                  public Rewritable_query_parameter,
                  public Type_handler_hybrid_field_type
{
public:
  enum enum_item_param_state
  {
    NO_VALUE, NULL_VALUE, INT_VALUE, REAL_VALUE,
    STRING_VALUE, TIME_VALUE, LONG_DATA_VALUE,
    DECIMAL_VALUE
  } state;

  /*
    A buffer for string and long data values. Historically all allocated
    values returned from val_str() were treated as eligible to
    modification. I. e. in some cases Item_func_concat can append it's
    second argument to return value of the first one. Because of that we
    can't return the original buffer holding string data from val_str(),
    and have to have one buffer for data and another just pointing to
    the data. This is the latter one and it's returned from val_str().
    Can not be declared inside the union as it's not a POD type.
  */
  String str_value_ptr;
  my_decimal decimal_value;
  union
  {
    longlong integer;
    double   real;
    /*
      Character sets conversion info for string values.
      Character sets of client and connection defined at bind time are used
      for all conversions, even if one of them is later changed (i.e.
      between subsequent calls to mysql_stmt_execute).
    */
    struct CONVERSION_INFO
    {
      CHARSET_INFO *character_set_client;
      CHARSET_INFO *character_set_of_placeholder;
      /*
        This points at character set of connection if conversion
        to it is required (i. e. if placeholder typecode is not BLOB).
        Otherwise it's equal to character_set_client (to simplify
        check in convert_str_value()).
      */
      CHARSET_INFO *final_character_set_of_str_value;
    } cs_info;
    MYSQL_TIME     time;
  } value;

  enum Type item_type;

  enum_field_types field_type() const
  { return Type_handler_hybrid_field_type::field_type(); }
  enum Item_result result_type () const
  { return Type_handler_hybrid_field_type::result_type(); }
  enum Item_result cmp_type () const
  { return Type_handler_hybrid_field_type::cmp_type(); }

  Item_param(THD *thd, uint pos_in_query_arg);

  enum Type type() const { return item_type; }

  double val_real();
  longlong val_int();
  my_decimal *val_decimal(my_decimal*);
  String *val_str(String*);
  bool get_date(MYSQL_TIME *tm, ulonglong fuzzydate);
  int  save_in_field(Field *field, bool no_conversions);

  void set_null();
  void set_int(longlong i, uint32 max_length_arg);
  void set_double(double i);
  void set_decimal(const char *str, ulong length);
  void set_decimal(const my_decimal *dv);
  bool set_str(const char *str, ulong length);
  bool set_longdata(const char *str, ulong length);
  void set_time(MYSQL_TIME *tm, timestamp_type type, uint32 max_length_arg);
  bool set_from_user_var(THD *thd, const user_var_entry *entry);
  void reset();
  /*
    Assign placeholder value from bind data.
    Note, that 'len' has different semantics in embedded library (as we
    don't need to check that packet is not broken there). See
    sql_prepare.cc for details.
  */
  void (*set_param_func)(Item_param *param, uchar **pos, ulong len);

  const String *query_val_str(THD *thd, String *str) const;

  bool convert_str_value(THD *thd);

  /*
    If value for parameter was not set we treat it as non-const
    so no one will use parameters value in fix_fields still
    parameter is constant during execution.
  */
  virtual table_map used_tables() const
  { return state != NO_VALUE ? (table_map)0 : PARAM_TABLE_BIT; }
  virtual void print(String *str, enum_query_type query_type);
  bool is_null()
  { DBUG_ASSERT(state != NO_VALUE); return state == NULL_VALUE; }
  bool basic_const_item() const;
  /*
    This method is used to make a copy of a basic constant item when
    propagating constants in the optimizer. The reason to create a new
    item and not use the existing one is not precisely known (2005/04/16).
    Probably we are trying to preserve tree structure of items, in other
    words, avoid pointing at one item from two different nodes of the tree.
    Return a new basic constant item if parameter value is a basic
    constant, assert otherwise. This method is called only if
    basic_const_item returned TRUE.
  */
  Item *safe_charset_converter(THD *thd, CHARSET_INFO *tocs);
  Item *clone_item(THD *thd);
  /*
    Implement by-value equality evaluation if parameter value
    is set and is a basic constant (integer, real or string).
    Otherwise return FALSE.
  */
  bool eq(const Item *item, bool binary_cmp) const;
  void set_param_type_and_swap_value(Item_param *from);

  Rewritable_query_parameter *get_rewritable_query_parameter()
  { return this; }
  Settable_routine_parameter *get_settable_routine_parameter()
  { return this; }

  bool append_for_log(THD *thd, String *str);
<<<<<<< HEAD
  bool check_vcol_func_processor(void *int_arg) {return FALSE;}
=======
  
  Item *get_copy(THD *thd, MEM_ROOT *mem_root) { return 0; }

>>>>>>> eb2c1474
private:
  virtual bool set_value(THD *thd, sp_rcontext *ctx, Item **it);

  virtual void set_out_param_info(Send_field *info);

public:
  virtual const Send_field *get_out_param_info() const;

  virtual void make_field(THD *thd, Send_field *field);

private:
  Send_field *m_out_param_info;
};


class Item_int :public Item_num
{
public:
  longlong value;
  Item_int(THD *thd, int32 i,uint length= MY_INT32_NUM_DECIMAL_DIGITS):
    Item_num(thd), value((longlong) i)
    { max_length=length; fixed= 1; }
  Item_int(THD *thd, longlong i,uint length= MY_INT64_NUM_DECIMAL_DIGITS):
    Item_num(thd), value(i)
    { max_length=length; fixed= 1; }
  Item_int(THD *thd, ulonglong i, uint length= MY_INT64_NUM_DECIMAL_DIGITS):
    Item_num(thd), value((longlong)i)
    { max_length=length; fixed= 1; unsigned_flag= 1; }
  Item_int(THD *thd, const char *str_arg,longlong i,uint length):
    Item_num(thd), value(i)
    { max_length=length; name=(char*) str_arg; fixed= 1; }
  Item_int(THD *thd, const char *str_arg, uint length=64);
  enum Type type() const { return INT_ITEM; }
  enum Item_result result_type () const { return INT_RESULT; }
  enum_field_types field_type() const { return MYSQL_TYPE_LONGLONG; }
  longlong val_int() { DBUG_ASSERT(fixed == 1); return value; }
  double val_real() { DBUG_ASSERT(fixed == 1); return (double) value; }
  my_decimal *val_decimal(my_decimal *);
  String *val_str(String*);
  int save_in_field(Field *field, bool no_conversions);
  bool basic_const_item() const { return 1; }
  Item *clone_item(THD *thd);
  virtual void print(String *str, enum_query_type query_type);
  Item *neg(THD *thd);
  uint decimal_precision() const
  { return (uint) (max_length - MY_TEST(value < 0)); }
  bool eq(const Item *item, bool binary_cmp) const
  { return int_eq(value, item); }
<<<<<<< HEAD
=======
  bool check_partition_func_processor(uchar *bool_arg) { return FALSE;}
  bool check_vcol_func_processor(uchar *arg) { return FALSE;}
  Item *get_copy(THD *thd, MEM_ROOT *mem_root)
  { return get_item_copy<Item_int>(thd, mem_root, this); }
>>>>>>> eb2c1474
};


class Item_uint :public Item_int
{
public:
  Item_uint(THD *thd, const char *str_arg, uint length);
  Item_uint(THD *thd, ulonglong i): Item_int(thd, i, 10) {}
  Item_uint(THD *thd, const char *str_arg, longlong i, uint length);
  double val_real()
    { DBUG_ASSERT(fixed == 1); return ulonglong2double((ulonglong)value); }
  String *val_str(String*);
  Item *clone_item(THD *thd);
  virtual void print(String *str, enum_query_type query_type);
  Item *neg(THD *thd);
  uint decimal_precision() const { return max_length; }
  Item *get_copy(THD *thd, MEM_ROOT *mem_root)
  { return get_item_copy<Item_uint>(thd, mem_root, this); }
};


class Item_datetime :public Item_int
{
protected:
  MYSQL_TIME ltime;
public:
  Item_datetime(THD *thd): Item_int(thd, 0) { unsigned_flag=0; }
  int save_in_field(Field *field, bool no_conversions);
  longlong val_int();
  double val_real() { return (double)val_int(); }
  void set(longlong packed);
};


/* decimal (fixed point) constant */
class Item_decimal :public Item_num
{
protected:
  my_decimal decimal_value;
public:
  Item_decimal(THD *thd, const char *str_arg, uint length,
               CHARSET_INFO *charset);
  Item_decimal(THD *thd, const char *str, const my_decimal *val_arg,
               uint decimal_par, uint length);
  Item_decimal(THD *thd, my_decimal *value_par);
  Item_decimal(THD *thd, longlong val, bool unsig);
  Item_decimal(THD *thd, double val, int precision, int scale);
  Item_decimal(THD *thd, const uchar *bin, int precision, int scale);

  enum Type type() const { return DECIMAL_ITEM; }
  enum Item_result result_type () const { return DECIMAL_RESULT; }
  enum_field_types field_type() const { return MYSQL_TYPE_NEWDECIMAL; }
  longlong val_int();
  double val_real();
  String *val_str(String*);
  my_decimal *val_decimal(my_decimal *val) { return &decimal_value; }
  int save_in_field(Field *field, bool no_conversions);
  bool basic_const_item() const { return 1; }
  Item *clone_item(THD *thd);
  virtual void print(String *str, enum_query_type query_type);
  Item *neg(THD *thd);
  uint decimal_precision() const { return decimal_value.precision(); }
  bool eq(const Item *, bool binary_cmp) const;
  void set_decimal_value(my_decimal *value_par);
<<<<<<< HEAD
=======
  bool check_partition_func_processor(uchar *bool_arg) { return FALSE;}
  bool check_vcol_func_processor(uchar *arg) { return FALSE;}
  Item *get_copy(THD *thd, MEM_ROOT *mem_root)
  { return get_item_copy<Item_decimal>(thd, mem_root, this); }
>>>>>>> eb2c1474
};


class Item_float :public Item_num
{
  char *presentation;
public:
  double value;
  Item_float(THD *thd, const char *str_arg, uint length);
  Item_float(THD *thd, const char *str, double val_arg, uint decimal_par,
             uint length): Item_num(thd), value(val_arg)
  {
    presentation= name=(char*) str;
    decimals=(uint8) decimal_par;
    max_length=length;
    fixed= 1;
  }
  Item_float(THD *thd, double value_par, uint decimal_par):
    Item_num(thd), presentation(0), value(value_par)
  {
    decimals= (uint8) decimal_par;
    fixed= 1;
  }
  int save_in_field(Field *field, bool no_conversions);
  enum Type type() const { return REAL_ITEM; }
  enum_field_types field_type() const { return MYSQL_TYPE_DOUBLE; }
  double val_real() { DBUG_ASSERT(fixed == 1); return value; }
  longlong val_int()
  {
    DBUG_ASSERT(fixed == 1);
    if (value <= (double) LONGLONG_MIN)
    {
       return LONGLONG_MIN;
    }
    else if (value >= (double) (ulonglong) LONGLONG_MAX)
    {
      return LONGLONG_MAX;
    }
    return (longlong) rint(value);
  }
  String *val_str(String*);
  my_decimal *val_decimal(my_decimal *);
  bool basic_const_item() const { return 1; }
  Item *clone_item(THD *thd);
  Item *neg(THD *thd);
  virtual void print(String *str, enum_query_type query_type);
  bool eq(const Item *item, bool binary_cmp) const
  { return real_eq(value, item); }
  Item *get_copy(THD *thd, MEM_ROOT *mem_root)
  { return get_item_copy<Item_float>(thd, mem_root, this); }
};


class Item_static_float_func :public Item_float
{
  const char *func_name;
public:
  Item_static_float_func(THD *thd, const char *str, double val_arg,
                         uint decimal_par, uint length):
    Item_float(thd, NullS, val_arg, decimal_par, length), func_name(str)
  {}

  virtual inline void print(String *str, enum_query_type query_type)
  {
    str->append(func_name);
  }

  Item *safe_charset_converter(THD *thd, CHARSET_INFO *tocs)
  {
    return const_charset_converter(thd, tocs, true, func_name);
  }
};


class Item_string :public Item_basic_constant
{
protected:
  void fix_from_value(Derivation dv, const Metadata metadata)
  {
    fix_charset_and_length_from_str_value(dv, metadata);
    // it is constant => can be used without fix_fields (and frequently used)
    fixed= 1;
  }
  void fix_and_set_name_from_value(THD *thd, Derivation dv,
                                   const Metadata metadata)
  {
    fix_from_value(dv, metadata);
    set_name(thd, str_value.ptr(), str_value.length(), str_value.charset());
  }
protected:
  /* Just create an item and do not fill string representation */
  Item_string(THD *thd, CHARSET_INFO *cs, Derivation dv= DERIVATION_COERCIBLE):
    Item_basic_constant(thd)
  {
    collation.set(cs, dv);
    max_length= 0;
    set_name(thd, NULL, 0, system_charset_info);
    decimals= NOT_FIXED_DEC;
    fixed= 1;
  }
public:
  Item_string(THD *thd, CHARSET_INFO *csi, const char *str_arg, uint length_arg):
    Item_basic_constant(thd)
  {
    collation.set(csi, DERIVATION_COERCIBLE);
    set_name(thd, NULL, 0, system_charset_info);
    decimals= NOT_FIXED_DEC;
    fixed= 1;
    str_value.copy(str_arg, length_arg, csi);
    max_length= str_value.numchars() * csi->mbmaxlen;
  }
  // Constructors with the item name set from its value
  Item_string(THD *thd, const char *str, uint length, CHARSET_INFO *cs,
              Derivation dv, uint repertoire): Item_basic_constant(thd)
  {
    str_value.set_or_copy_aligned(str, length, cs);
    fix_and_set_name_from_value(thd, dv, Metadata(&str_value, repertoire));
  }
  Item_string(THD *thd, const char *str, uint length,
              CHARSET_INFO *cs, Derivation dv= DERIVATION_COERCIBLE):
    Item_basic_constant(thd)
  {
    str_value.set_or_copy_aligned(str, length, cs);
    fix_and_set_name_from_value(thd, dv, Metadata(&str_value));
  }
  Item_string(THD *thd, const String *str, CHARSET_INFO *tocs, uint *conv_errors,
              Derivation dv, uint repertoire): Item_basic_constant(thd)
  {
    if (str_value.copy(str, tocs, conv_errors))
      str_value.set("", 0, tocs); // EOM ?
    str_value.mark_as_const();
    fix_and_set_name_from_value(thd, dv, Metadata(&str_value, repertoire));
  }
  // Constructors with an externally provided item name
  Item_string(THD *thd, const char *name_par, const char *str, uint length,
              CHARSET_INFO *cs, Derivation dv= DERIVATION_COERCIBLE):
    Item_basic_constant(thd)
  {
    str_value.set_or_copy_aligned(str, length, cs);
    fix_from_value(dv, Metadata(&str_value));
    set_name(thd, name_par, 0, system_charset_info);
  }
  Item_string(THD *thd, const char *name_par, const char *str, uint length,
              CHARSET_INFO *cs, Derivation dv, uint repertoire):
    Item_basic_constant(thd)
  {
    str_value.set_or_copy_aligned(str, length, cs);
    fix_from_value(dv, Metadata(&str_value, repertoire));
    set_name(thd, name_par, 0, system_charset_info);
  }
  void print_value(String *to) const
  {
    str_value.print(to);
  }
  enum Type type() const { return STRING_ITEM; }
  double val_real();
  longlong val_int();
  String *val_str(String*)
  {
    DBUG_ASSERT(fixed == 1);
    return (String*) &str_value;
  }
  my_decimal *val_decimal(my_decimal *);
  int save_in_field(Field *field, bool no_conversions);
  enum Item_result result_type () const { return STRING_RESULT; }
  enum_field_types field_type() const { return MYSQL_TYPE_VARCHAR; }
  bool basic_const_item() const { return 1; }
  bool eq(const Item *item, bool binary_cmp) const
  {
    return str_eq(&str_value, item, binary_cmp);
  }
  Item *clone_item(THD *thd);
  Item *safe_charset_converter(THD *thd, CHARSET_INFO *tocs)
  {
    return const_charset_converter(thd, tocs, true);
  }
  inline void append(char *str, uint length)
  {
    str_value.append(str, length);
    max_length= str_value.numchars() * collation.collation->mbmaxlen;
  }
  virtual void print(String *str, enum_query_type query_type);
  bool check_partition_func_processor(void *int_arg) {return FALSE;}

  /**
    Return TRUE if character-set-introducer was explicitly specified in the
    original query for this item (text literal).

    This operation is to be called from Item_string::print(). The idea is
    that when a query is generated (re-constructed) from the Item-tree,
    character-set-introducers should appear only for those literals, where
    they were explicitly specified by the user. Otherwise, that may lead to
    loss collation information (character set introducers implies default
    collation for the literal).

    Basically, that makes sense only for views and hopefully will be gone
    one day when we start using original query as a view definition.

    @return This operation returns the value of m_cs_specified attribute.
      @retval TRUE if character set introducer was explicitly specified in
      the original query.
      @retval FALSE otherwise.
  */
  virtual bool is_cs_specified() const
  {
    return false;
  }

  String *check_well_formed_result(bool send_error)
  { return Item::check_well_formed_result(&str_value, send_error); }

  enum_field_types odbc_temporal_literal_type(const LEX_STRING *type_str) const
  {
    /*
      If string is a reasonably short pure ASCII string literal,
      try to parse known ODBC style date, time or timestamp literals,
      e.g:
      SELECT {d'2001-01-01'};
      SELECT {t'10:20:30'};
      SELECT {ts'2001-01-01 10:20:30'};
    */
    if (collation.repertoire == MY_REPERTOIRE_ASCII &&
        str_value.length() < MAX_DATE_STRING_REP_LENGTH * 4)
    {
      if (type_str->length == 1)
      {
        if (type_str->str[0] == 'd')  /* {d'2001-01-01'} */
          return MYSQL_TYPE_DATE;
        else if (type_str->str[0] == 't') /* {t'10:20:30'} */
          return MYSQL_TYPE_TIME;
      }
      else if (type_str->length == 2) /* {ts'2001-01-01 10:20:30'} */
      {
        if (type_str->str[0] == 't' && type_str->str[1] == 's')
          return MYSQL_TYPE_DATETIME;
      }
    }
    return MYSQL_TYPE_STRING; // Not a temporal literal
  }
  
  Item *get_copy(THD *thd, MEM_ROOT *mem_root)
  { return get_item_copy<Item_string>(thd, mem_root, this); }

};


class Item_string_with_introducer :public Item_string
{
public:
  Item_string_with_introducer(THD *thd, const char *str, uint length,
                              CHARSET_INFO *cs):
    Item_string(thd, str, length, cs)
  { }
  Item_string_with_introducer(THD *thd, const char *name_arg,
                              const char *str, uint length, CHARSET_INFO *tocs):
    Item_string(thd, name_arg, str, length, tocs)
  { }
  virtual bool is_cs_specified() const
  {
    return true;
  }
};


class Item_string_sys :public Item_string
{
public:
  Item_string_sys(THD *thd, const char *str, uint length):
    Item_string(thd, str, length, system_charset_info)
  { }
  Item_string_sys(THD *thd, const char *str):
    Item_string(thd, str, strlen(str), system_charset_info)
  { }
};


class Item_string_ascii :public Item_string
{
public:
  Item_string_ascii(THD *thd, const char *str, uint length):
    Item_string(thd, str, length, &my_charset_latin1,
                DERIVATION_COERCIBLE, MY_REPERTOIRE_ASCII)
  { }
  Item_string_ascii(THD *thd, const char *str):
    Item_string(thd, str, strlen(str), &my_charset_latin1,
                DERIVATION_COERCIBLE, MY_REPERTOIRE_ASCII)
  { }
};


class Item_static_string_func :public Item_string
{
  const char *func_name;
public:
  Item_static_string_func(THD *thd, const char *name_par, const char *str,
                          uint length, CHARSET_INFO *cs,
                          Derivation dv= DERIVATION_COERCIBLE):
    Item_string(thd, NullS, str, length, cs, dv), func_name(name_par)
  {}
  Item_static_string_func(THD *thd, const char *name_par,
                          const String *str,
                          CHARSET_INFO *tocs, uint *conv_errors,
                          Derivation dv, uint repertoire):
    Item_string(thd, str, tocs, conv_errors, dv, repertoire),
    func_name(name_par)
  {}
  Item *safe_charset_converter(THD *thd, CHARSET_INFO *tocs)
  {
    return const_charset_converter(thd, tocs, true, func_name);
  }

  virtual inline void print(String *str, enum_query_type query_type)
  {
    str->append(func_name);
  }

  bool check_partition_func_processor(void *int_arg) {return TRUE;}
  bool check_vcol_func_processor(void *arg) 
  {
    return mark_unsupported_function(func_name, arg, VCOL_IMPOSSIBLE);
  }
};


/* for show tables */
class Item_partition_func_safe_string: public Item_string
{
public:
  Item_partition_func_safe_string(THD *thd, const char *name_arg, uint length,
                                  CHARSET_INFO *cs= NULL):
    Item_string(thd, name_arg, length, cs)
  {}
  bool check_vcol_func_processor(void *arg) 
  {
    return mark_unsupported_function("safe_string", arg, VCOL_IMPOSSIBLE);
  }
};


class Item_return_date_time :public Item_partition_func_safe_string
{
  enum_field_types date_time_field_type;
public:
  Item_return_date_time(THD *thd, const char *name_arg, uint length_arg,
                        enum_field_types field_type_arg):
    Item_partition_func_safe_string(thd, name_arg, length_arg, &my_charset_bin),
    date_time_field_type(field_type_arg)
  { decimals= 0; }
  enum_field_types field_type() const { return date_time_field_type; }
};


class Item_blob :public Item_partition_func_safe_string
{
public:
  Item_blob(THD *thd, const char *name_arg, uint length):
    Item_partition_func_safe_string(thd, name_arg, length, &my_charset_bin)
  { max_length= length; }
  enum Type type() const { return TYPE_HOLDER; }
  enum_field_types field_type() const { return MYSQL_TYPE_BLOB; }
  Field *create_field_for_schema(THD *thd, TABLE *table)
  { return tmp_table_field_from_field_type(table, false, true); }
};


/**
  Item_empty_string -- is a utility class to put an item into List<Item>
  which is then used in protocol.send_result_set_metadata() when sending SHOW output to
  the client.
*/

class Item_empty_string :public Item_partition_func_safe_string
{
public:
  Item_empty_string(THD *thd, const char *header,uint length,
                    CHARSET_INFO *cs= NULL):
    Item_partition_func_safe_string(thd, "", 0,
                                    cs ? cs : &my_charset_utf8_general_ci)
    { name=(char*) header; max_length= length * collation.collation->mbmaxlen; }
  void make_field(THD *thd, Send_field *field);
};


class Item_return_int :public Item_int
{
  enum_field_types int_field_type;
public:
  Item_return_int(THD *thd, const char *name_arg, uint length,
		  enum_field_types field_type_arg, longlong value_arg= 0):
    Item_int(thd, name_arg, value_arg, length), int_field_type(field_type_arg)
  {
    unsigned_flag=1;
  }
  enum_field_types field_type() const { return int_field_type; }
};


/**
  Item_hex_constant -- a common class for hex literals: X'HHHH' and 0xHHHH
*/
class Item_hex_constant: public Item_basic_constant
{
private:
  void hex_string_init(THD *thd, const char *str, uint str_length);
public:
  Item_hex_constant(THD *thd): Item_basic_constant(thd)
  {
    hex_string_init(thd, "", 0);
  }
  Item_hex_constant(THD *thd, const char *str, uint str_length):
    Item_basic_constant(thd)
  {
    hex_string_init(thd, str, str_length);
  }
  enum Type type() const { return VARBIN_ITEM; }
  enum Item_result result_type () const { return STRING_RESULT; }
  enum_field_types field_type() const { return MYSQL_TYPE_VARCHAR; }
  virtual Item *safe_charset_converter(THD *thd, CHARSET_INFO *tocs)
  {
    return const_charset_converter(thd, tocs, true);
  }
  bool check_partition_func_processor(void *int_arg) {return FALSE;}
  bool basic_const_item() const { return 1; }
  bool eq(const Item *item, bool binary_cmp) const
  {
    return item->basic_const_item() && item->type() == type() &&
           item->cast_to_int_type() == cast_to_int_type() &&
           str_value.bin_eq(&((Item_hex_constant*)item)->str_value);
  }
  String *val_str(String*) { DBUG_ASSERT(fixed == 1); return &str_value; }
};


/**
  Item_hex_hybrid -- is a class implementing 0xHHHH literals, e.g.:
    SELECT 0x3132;
  They can behave as numbers and as strings depending on context.
*/
class Item_hex_hybrid: public Item_hex_constant
{
public:
  Item_hex_hybrid(THD *thd): Item_hex_constant(thd) {}
  Item_hex_hybrid(THD *thd, const char *str, uint str_length):
    Item_hex_constant(thd, str, str_length) {}
  double val_real()
  { 
    DBUG_ASSERT(fixed == 1); 
    return (double) (ulonglong) Item_hex_hybrid::val_int();
  }
  longlong val_int()
  {
    // following assert is redundant, because fixed=1 assigned in constructor
    DBUG_ASSERT(fixed == 1);
    return longlong_from_hex_hybrid(str_value.ptr(), str_value.length());
  }
  my_decimal *val_decimal(my_decimal *decimal_value)
  {
    // following assert is redundant, because fixed=1 assigned in constructor
    DBUG_ASSERT(fixed == 1);
    ulonglong value= (ulonglong) Item_hex_hybrid::val_int();
    int2my_decimal(E_DEC_FATAL_ERROR, value, TRUE, decimal_value);
    return decimal_value;
  }
  int save_in_field(Field *field, bool no_conversions)
  {
    field->set_notnull();
    return field->store_hex_hybrid(str_value.ptr(), str_value.length());
  }
  enum Item_result cast_to_int_type() const { return INT_RESULT; }
  void print(String *str, enum_query_type query_type);
  Item *get_copy(THD *thd, MEM_ROOT *mem_root)
  { return get_item_copy<Item_hex_hybrid>(thd, mem_root, this); }
};


/**
  Item_hex_string -- is a class implementing X'HHHH' literals, e.g.:
    SELECT X'3132';
  Unlike Item_hex_hybrid, X'HHHH' literals behave as strings in all contexts.
  X'HHHH' are also used in replication of string constants in case of
  "dangerous" charsets (sjis, cp932, big5, gbk) who can have backslash (0x5C)
  as the second byte of a multi-byte character, so using '\' escaping for
  these charsets is not desirable.
*/
class Item_hex_string: public Item_hex_constant
{
public:
  Item_hex_string(THD *thd): Item_hex_constant(thd) {}
  Item_hex_string(THD *thd, const char *str, uint str_length):
    Item_hex_constant(thd, str, str_length) {}
  longlong val_int()
  {
    DBUG_ASSERT(fixed == 1);
    return longlong_from_string_with_check(&str_value);
  }
  double val_real()
  { 
    DBUG_ASSERT(fixed == 1);
    return double_from_string_with_check(&str_value);
  }
  my_decimal *val_decimal(my_decimal *decimal_value)
  {
    return val_decimal_from_string(decimal_value);
  }
  int save_in_field(Field *field, bool no_conversions)
  {
    field->set_notnull();
    return field->store(str_value.ptr(), str_value.length(), 
                        collation.collation);
  }
  enum Item_result cast_to_int_type() const { return STRING_RESULT; }
  void print(String *str, enum_query_type query_type);
  Item *get_copy(THD *thd, MEM_ROOT *mem_root)
  { return get_item_copy<Item_hex_string>(thd, mem_root, this); }
};


class Item_bin_string: public Item_hex_hybrid
{
public:
  Item_bin_string(THD *thd, const char *str,uint str_length);
};


class Item_temporal_literal :public Item_basic_constant
{
protected:
  MYSQL_TIME cached_time;
public:
  /**
    Constructor for Item_date_literal.
    @param ltime  DATE value.
  */
  Item_temporal_literal(THD *thd, MYSQL_TIME *ltime): Item_basic_constant(thd)
  {
    collation.set(&my_charset_numeric, DERIVATION_NUMERIC, MY_REPERTOIRE_ASCII);
    decimals= 0;
    cached_time= *ltime;
  }
  Item_temporal_literal(THD *thd, MYSQL_TIME *ltime, uint dec_arg):
    Item_basic_constant(thd)
  {
    collation.set(&my_charset_numeric, DERIVATION_NUMERIC, MY_REPERTOIRE_ASCII);
    decimals= dec_arg;
    cached_time= *ltime;
  }
  bool basic_const_item() const { return true; }
  bool const_item() const { return true; }
  enum Type type() const { return DATE_ITEM; }
  bool eq(const Item *item, bool binary_cmp) const;
  enum Item_result result_type () const { return STRING_RESULT; }
  Item_result cmp_type() const { return TIME_RESULT; }

  bool check_partition_func_processor(void *int_arg) {return FALSE;}

  bool is_null()
  { return is_null_from_temporal(); }
  bool get_date_with_sql_mode(MYSQL_TIME *to);
  String *val_str(String *str)
  { return val_string_from_date(str); }
  longlong val_int()
  { return val_int_from_date(); }
  double val_real()
  { return val_real_from_date(); }
  my_decimal *val_decimal(my_decimal *decimal_value)
  { return  val_decimal_from_date(decimal_value); }
  int save_in_field(Field *field, bool no_conversions)
  { return save_date_in_field(field); }
};


/**
  DATE'2010-01-01'
*/
class Item_date_literal: public Item_temporal_literal
{
public:
  Item_date_literal(THD *thd, MYSQL_TIME *ltime)
    :Item_temporal_literal(thd, ltime)
  {
    max_length= MAX_DATE_WIDTH;
    fixed= 1;
    /*
      If date has zero month or day, it can return NULL in case of
      NO_ZERO_DATE or NO_ZERO_IN_DATE.
      We can't just check the current sql_mode here in constructor,
      because sql_mode can change in case of prepared statements
      between PREPARE and EXECUTE.
    */
    maybe_null= !ltime->month || !ltime->day;
  }
  enum_field_types field_type() const { return MYSQL_TYPE_DATE; }
  void print(String *str, enum_query_type query_type);
  Item *clone_item(THD *thd);
  bool get_date(MYSQL_TIME *res, ulonglong fuzzy_date);
  Item *get_copy(THD *thd, MEM_ROOT *mem_root)
  { return get_item_copy<Item_date_literal>(thd, mem_root, this); }
};


/**
  TIME'10:10:10'
*/
class Item_time_literal: public Item_temporal_literal
{
public:
  Item_time_literal(THD *thd, MYSQL_TIME *ltime, uint dec_arg):
    Item_temporal_literal(thd, ltime, dec_arg)
  {
    max_length= MIN_TIME_WIDTH + (decimals ? decimals + 1 : 0);
    fixed= 1;
  }
  enum_field_types field_type() const { return MYSQL_TYPE_TIME; }
  void print(String *str, enum_query_type query_type);
  Item *clone_item(THD *thd);
  bool get_date(MYSQL_TIME *res, ulonglong fuzzy_date);
  Item *get_copy(THD *thd, MEM_ROOT *mem_root)
  { return get_item_copy<Item_time_literal>(thd, mem_root, this); }
};


/**
  TIMESTAMP'2001-01-01 10:20:30'
*/
class Item_datetime_literal: public Item_temporal_literal
{
public:
  Item_datetime_literal(THD *thd, MYSQL_TIME *ltime, uint dec_arg):
    Item_temporal_literal(thd, ltime, dec_arg)
  {
    max_length= MAX_DATETIME_WIDTH + (decimals ? decimals + 1 : 0);
    fixed= 1;
    // See the comment on maybe_null in Item_date_literal
    maybe_null= !ltime->month || !ltime->day;
  }
  enum_field_types field_type() const { return MYSQL_TYPE_DATETIME; }
  void print(String *str, enum_query_type query_type);
  Item *clone_item(THD *thd);
  bool get_date(MYSQL_TIME *res, ulonglong fuzzy_date);
  Item *get_copy(THD *thd, MEM_ROOT *mem_root)
  { return get_item_copy<Item_datetime_literal>(thd, mem_root, this); }
};


/**
  An error-safe counterpart for Item_date_literal
*/
class Item_date_literal_for_invalid_dates: public Item_date_literal
{
  /**
    During equal field propagation we can replace non-temporal constants
    found in equalities to their native temporal equivalents:
      WHERE date_column='2001-01-01'      ... ->
      WHERE date_column=DATE'2001-01-01'  ...

    This is done to make the eqial field propagation code handle mixtures of
    different temporal types in the same expressions easier (MDEV-8706), e.g.
      WHERE LENGTH(date_column)=10 AND date_column=TIME'00:00:00'

    Item_date_literal_for_invalid_dates::get_date()
    (unlike the regular Item_date_literal::get_date())
    does not check the result for NO_ZERO_IN_DATE and NO_ZER_DATE,
    always returns success (false), and does not produce error/warning messages.

    We need these _for_invalid_dates classes to be able to rewrite:
      SELECT * FROM t1 WHERE date_column='0000-00-00' ...
    to:
      SELECT * FROM t1 WHERE date_column=DATE'0000-00-00' ...

    to avoid returning NULL value instead of '0000-00-00' even
    in sql_mode=TRADITIONAL.
  */
public:
  Item_date_literal_for_invalid_dates(THD *thd, MYSQL_TIME *ltime)
   :Item_date_literal(thd, ltime) { }
  bool get_date(MYSQL_TIME *ltime, ulonglong fuzzy_date)
  {
    *ltime= cached_time;
    return (null_value= false);
  }
};


/**
  An error-safe counterpart for Item_datetime_literal
  (see Item_date_literal_for_invalid_dates for comments)
*/
class Item_datetime_literal_for_invalid_dates: public Item_datetime_literal
{
public:
  Item_datetime_literal_for_invalid_dates(THD *thd,
                                          MYSQL_TIME *ltime, uint dec_arg)
   :Item_datetime_literal(thd, ltime, dec_arg) { }
  bool get_date(MYSQL_TIME *ltime, ulonglong fuzzy_date)
  {
    *ltime= cached_time;
    return (null_value= false);
  }
};


/**
  Array of items, e.g. function or aggerate function arguments.
*/
class Item_args
{
protected:
  Item **args, *tmp_arg[2];
  uint arg_count;
  void set_arguments(THD *thd, List<Item> &list);
  bool walk_args(Item_processor processor, bool walk_subquery, void *arg)
  {
    for (uint i= 0; i < arg_count; i++)
    {
      if (args[i]->walk(processor, walk_subquery, arg))
        return true;
    }
    return false;
  }
  bool transform_args(THD *thd, Item_transformer transformer, uchar *arg);
  void propagate_equal_fields(THD *, const Item::Context &, COND_EQUAL *);
public:
  Item_args(void)
    :args(NULL), arg_count(0)
  { }
  Item_args(Item *a)
    :args(tmp_arg), arg_count(1)
  {
    args[0]= a;
  }
  Item_args(Item *a, Item *b)
    :args(tmp_arg), arg_count(2)
  {
    args[0]= a; args[1]= b;
  }
  Item_args(THD *thd, Item *a, Item *b, Item *c)
  {
    arg_count= 0;
    if ((args= (Item**) thd_alloc(thd, sizeof(Item*) * 3)))
    {
      arg_count= 3;
      args[0]= a; args[1]= b; args[2]= c;
    }
  }
  Item_args(THD *thd, Item *a, Item *b, Item *c, Item *d)
  {
    arg_count= 0;
    if ((args= (Item**) thd_alloc(thd, sizeof(Item*) * 4)))
    {
      arg_count= 4;
      args[0]= a; args[1]= b; args[2]= c; args[3]= d;
    }
  }
  Item_args(THD *thd, Item *a, Item *b, Item *c, Item *d, Item* e)
  {
    arg_count= 5;
    if ((args= (Item**) thd_alloc(thd, sizeof(Item*) * 5)))
    {
      arg_count= 5;
      args[0]= a; args[1]= b; args[2]= c; args[3]= d; args[4]= e;
    }
  }
  Item_args(THD *thd, List<Item> &list)
  {
    set_arguments(thd, list);
  }
  Item_args(THD *thd, const Item_args *other);
  inline Item **arguments() const { return args; }
  inline uint argument_count() const { return arg_count; }
  inline void remove_arguments() { arg_count=0; }
};


class Used_tables_and_const_cache
{
public:
  /*
    In some cases used_tables_cache is not what used_tables() return
    so the method should be used where one need used tables bit map
    (even internally in Item_func_* code).
  */
  table_map used_tables_cache;
  bool const_item_cache;

  Used_tables_and_const_cache()
   :used_tables_cache(0),
    const_item_cache(true)
  { }
  Used_tables_and_const_cache(const Used_tables_and_const_cache *other)
   :used_tables_cache(other->used_tables_cache),
    const_item_cache(other->const_item_cache)
  { }
  void used_tables_and_const_cache_init()
  {
    used_tables_cache= 0;
    const_item_cache= true;
  }
  void used_tables_and_const_cache_join(const Item *item)
  {
    used_tables_cache|= item->used_tables();
    const_item_cache&= item->const_item();
  }
  void used_tables_and_const_cache_update_and_join(Item *item)
  {
    item->update_used_tables();
    used_tables_and_const_cache_join(item);
  }
  /*
    Call update_used_tables() for all "argc" items in the array "argv"
    and join with the current cache.
    "this" must be initialized with a constructor or
    re-initialized with used_tables_and_const_cache_init().
  */
  void used_tables_and_const_cache_update_and_join(uint argc, Item **argv)
  {
    for (uint i=0 ; i < argc ; i++)
      used_tables_and_const_cache_update_and_join(argv[i]);
  }
  /*
    Call update_used_tables() for all items in the list
    and join with the current cache.
    "this" must be initialized with a constructor or
    re-initialized with used_tables_and_const_cache_init().
  */
  void used_tables_and_const_cache_update_and_join(List<Item> &list)
  {
    List_iterator_fast<Item> li(list);
    Item *item;
    while ((item=li++))
      used_tables_and_const_cache_update_and_join(item);
  }
};


/**
  An abstract class representing common features of
  regular functions and aggregate functions.
*/
class Item_func_or_sum: public Item_result_field,
                        public Item_args,
                        public Used_tables_and_const_cache
{
  bool agg_item_collations(DTCollation &c, const char *name,
                           Item **items, uint nitems,
                           uint flags, int item_sep);
  bool agg_item_set_converter(const DTCollation &coll, const char *fname,
                              Item **args, uint nargs,
                              uint flags, int item_sep);
protected:
  /*
    Collect arguments' character sets together.
    We allow to apply automatic character set conversion in some cases.
    The conditions when conversion is possible are:
    - arguments A and B have different charsets
    - A wins according to coercibility rules
      (i.e. a column is stronger than a string constant,
       an explicit COLLATE clause is stronger than a column)
    - character set of A is either superset for character set of B,
      or B is a string constant which can be converted into the
      character set of A without data loss.

    If all of the above is true, then it's possible to convert
    B into the character set of A, and then compare according
    to the collation of A.

    For functions with more than two arguments:

      collect(A,B,C) ::= collect(collect(A,B),C)

    Since this function calls THD::change_item_tree() on the passed Item **
    pointers, it is necessary to pass the original Item **'s, not copies.
    Otherwise their values will not be properly restored (see BUG#20769).
    If the items are not consecutive (eg. args[2] and args[5]), use the
    item_sep argument, ie.

      agg_item_charsets(coll, fname, &args[2], 2, flags, 3)
  */
  bool agg_arg_charsets(DTCollation &c, Item **items, uint nitems,
                        uint flags, int item_sep)
  {
    if (agg_item_collations(c, func_name(), items, nitems, flags, item_sep))
      return true;

    return agg_item_set_converter(c, func_name(), items, nitems,
                                  flags, item_sep);
  }
  /*
    Aggregate arguments for string result, e.g: CONCAT(a,b)
    - convert to @@character_set_connection if all arguments are numbers
    - allow DERIVATION_NONE
  */
  bool agg_arg_charsets_for_string_result(DTCollation &c,
                                          Item **items, uint nitems,
                                          int item_sep= 1)
  {
    uint flags= MY_COLL_ALLOW_SUPERSET_CONV |
                MY_COLL_ALLOW_COERCIBLE_CONV |
                MY_COLL_ALLOW_NUMERIC_CONV;
    return agg_arg_charsets(c, items, nitems, flags, item_sep);
  }
  /*
    Aggregate arguments for string result, when some comparison
    is involved internally, e.g: REPLACE(a,b,c)
    - convert to @@character_set_connection if all arguments are numbers
    - disallow DERIVATION_NONE
  */
  bool agg_arg_charsets_for_string_result_with_comparison(DTCollation &c,
                                                          Item **items,
                                                          uint nitems,
                                                          int item_sep= 1)
  {
    uint flags= MY_COLL_ALLOW_SUPERSET_CONV |
                MY_COLL_ALLOW_COERCIBLE_CONV |
                MY_COLL_ALLOW_NUMERIC_CONV |
                MY_COLL_DISALLOW_NONE;
    return agg_arg_charsets(c, items, nitems, flags, item_sep);
  }

  /*
    Aggregate arguments for comparison, e.g: a=b, a LIKE b, a RLIKE b
    - don't convert to @@character_set_connection if all arguments are numbers
    - don't allow DERIVATION_NONE
  */
  bool agg_arg_charsets_for_comparison(DTCollation &c,
                                       Item **items, uint nitems,
                                       int item_sep= 1)
  {
    uint flags= MY_COLL_ALLOW_SUPERSET_CONV |
                MY_COLL_ALLOW_COERCIBLE_CONV |
                MY_COLL_DISALLOW_NONE;
    return agg_arg_charsets(c, items, nitems, flags, item_sep);
  }


public:
  // This method is used by Arg_comparator
  bool agg_arg_charsets_for_comparison(CHARSET_INFO **cs, Item **a, Item **b)
  {
    DTCollation tmp;
    if (tmp.set((*a)->collation, (*b)->collation, MY_COLL_CMP_CONV) ||
        tmp.derivation == DERIVATION_NONE)
    {
      my_error(ER_CANT_AGGREGATE_2COLLATIONS,MYF(0),
               (*a)->collation.collation->name,
               (*a)->collation.derivation_name(),
               (*b)->collation.collation->name,
               (*b)->collation.derivation_name(),
               func_name());
      return true;
    }
    if (agg_item_set_converter(tmp, func_name(),
                               a, 1, MY_COLL_CMP_CONV, 1) ||
        agg_item_set_converter(tmp, func_name(),
                               b, 1, MY_COLL_CMP_CONV, 1))
      return true;
    *cs= tmp.collation;
    return false;
  }

public:
  Item_func_or_sum(THD *thd): Item_result_field(thd), Item_args() {}
  Item_func_or_sum(THD *thd, Item *a): Item_result_field(thd), Item_args(a) { }
  Item_func_or_sum(THD *thd, Item *a, Item *b):
    Item_result_field(thd), Item_args(a, b) { }
  Item_func_or_sum(THD *thd, Item *a, Item *b, Item *c):
    Item_result_field(thd), Item_args(thd, a, b, c) { }
  Item_func_or_sum(THD *thd, Item *a, Item *b, Item *c, Item *d):
    Item_result_field(thd), Item_args(thd, a, b, c, d) { }
  Item_func_or_sum(THD *thd, Item *a, Item *b, Item *c, Item *d, Item *e):
    Item_result_field(thd), Item_args(thd, a, b, c, d, e) { }
  Item_func_or_sum(THD *thd, Item_func_or_sum *item):
    Item_result_field(thd, item), Item_args(thd, item),
    Used_tables_and_const_cache(item) { }
  Item_func_or_sum(THD *thd, List<Item> &list):
    Item_result_field(thd), Item_args(thd, list) { }
  bool walk(Item_processor processor, bool walk_subquery, void *arg)
  {
    if (walk_args(processor, walk_subquery, arg))
      return true;
    return (this->*processor)(arg);
  }
  /*
    This method is used for debug purposes to print the name of an
    item to the debug log. The second use of this method is as
    a helper function of print() and error messages, where it is
    applicable. To suit both goals it should return a meaningful,
    distinguishable and sintactically correct string. This method
    should not be used for runtime type identification, use enum
    {Sum}Functype and Item_func::functype()/Item_sum::sum_func()
    instead.
    Added here, to the parent class of both Item_func and Item_sum.

    NOTE: for Items inherited from Item_sum, func_name() return part of
    function name till first argument (including '(') to make difference in
    names for functions with 'distinct' clause and without 'distinct' and
    also to make printing of items inherited from Item_sum uniform.
  */
  virtual const char *func_name() const= 0;
  virtual void fix_length_and_dec()= 0;
  bool const_item() const { return const_item_cache; }
  table_map used_tables() const { return used_tables_cache; }
  Item* build_clone(THD *thd, MEM_ROOT *mem_root);
};


class Item_ref :public Item_ident
{
protected:
  void set_properties();
  bool set_properties_only; // the item doesn't need full fix_fields
public:
  enum Ref_Type { REF, DIRECT_REF, VIEW_REF, OUTER_REF, AGGREGATE_REF };
  Item **ref;
  bool reference_trough_name;
  Item_ref(THD *thd, Name_resolution_context *context_arg,
           const char *db_arg, const char *table_name_arg,
           const char *field_name_arg):
    Item_ident(thd, context_arg, db_arg, table_name_arg, field_name_arg),
    set_properties_only(0), ref(0), reference_trough_name(1) {}
  /*
    This constructor is used in two scenarios:
    A) *item = NULL
      No initialization is performed, fix_fields() call will be necessary.
      
    B) *item points to an Item this Item_ref will refer to. This is 
      used for GROUP BY. fix_fields() will not be called in this case,
      so we call set_properties to make this item "fixed". set_properties
      performs a subset of action Item_ref::fix_fields does, and this subset
      is enough for Item_ref's used in GROUP BY.
    
    TODO we probably fix a superset of problems like in BUG#6658. Check this 
         with Bar, and if we have a more broader set of problems like this.
  */
  Item_ref(THD *thd, Name_resolution_context *context_arg, Item **item,
           const char *table_name_arg, const char *field_name_arg,
           bool alias_name_used_arg= FALSE);
  Item_ref(THD *thd, TABLE_LIST *view_arg, Item **item,
           const char *field_name_arg, bool alias_name_used_arg= FALSE);

  /* Constructor need to process subselect with temporary tables (see Item) */
  Item_ref(THD *thd, Item_ref *item)
    :Item_ident(thd, item), set_properties_only(0), ref(item->ref) {}
  enum Type type() const		{ return REF_ITEM; }
  enum Type real_type() const           { return ref ? (*ref)->type() :
                                          REF_ITEM; }
  bool eq(const Item *item, bool binary_cmp) const
  { 
    Item *it= ((Item *) item)->real_item();
    return ref && (*ref)->eq(it, binary_cmp);
  }
  void save_val(Field *to);
  void save_result(Field *to);
  double val_real();
  longlong val_int();
  my_decimal *val_decimal(my_decimal *);
  bool val_bool();
  String *val_str(String* tmp);
  bool is_null();
  bool get_date(MYSQL_TIME *ltime, ulonglong fuzzydate);
  double val_result();
  longlong val_int_result();
  String *str_result(String* tmp);
  my_decimal *val_decimal_result(my_decimal *);
  bool val_bool_result();
  bool is_null_result();
  bool send(Protocol *prot, String *tmp);
  void make_field(THD *thd, Send_field *field);
  bool fix_fields(THD *, Item **);
  void fix_after_pullout(st_select_lex *new_parent, Item **ref);
  int save_in_field(Field *field, bool no_conversions);
  void save_org_in_field(Field *field, fast_field_copier optimizer_data);
  fast_field_copier setup_fast_field_copier(Field *field)
  { return (*ref)->setup_fast_field_copier(field); }
  enum Item_result result_type () const { return (*ref)->result_type(); }
  enum_field_types field_type() const   { return (*ref)->field_type(); }
  Field *get_tmp_table_field()
  { return result_field ? result_field : (*ref)->get_tmp_table_field(); }
  Item *get_tmp_table_item(THD *thd);
  table_map used_tables() const;		
  void update_used_tables(); 
  COND *build_equal_items(THD *thd, COND_EQUAL *inherited,
                          bool link_item_fields,
                          COND_EQUAL **cond_equal_ref)
  {
    /*
      normilize_cond() replaced all conditions of type
         WHERE/HAVING field
      to:
        WHERE/HAVING field<>0
      By the time of a build_equal_items() call, all such conditions should
      already be replaced. No Item_ref referencing to Item_field are possible.
    */
    DBUG_ASSERT(real_type() != FIELD_ITEM);
    return Item_ident::build_equal_items(thd, inherited, link_item_fields,
                                         cond_equal_ref);
  }
  bool const_item() const 
  {
    return (*ref)->const_item();
  }
  table_map not_null_tables() const 
  { 
    return depended_from ? 0 : (*ref)->not_null_tables();
  }
  void save_in_result_field(bool no_conversions)
  {
    (*ref)->save_in_field(result_field, no_conversions);
  }
  Item *real_item()
  {
    return ref ? (*ref)->real_item() : this;
  }
  bool walk(Item_processor processor, bool walk_subquery, void *arg)
  { 
    if (ref && *ref)
      return (*ref)->walk(processor, walk_subquery, arg) ||
             (this->*processor)(arg); 
    else
      return FALSE;
  }
  Item* transform(THD *thd, Item_transformer, uchar *arg);
  Item* compile(THD *thd, Item_analyzer analyzer, uchar **arg_p,
                Item_transformer transformer, uchar *arg_t);
  bool enumerate_field_refs_processor(void *arg)
  { return (*ref)->enumerate_field_refs_processor(arg); }
  void no_rows_in_result()
  {
    (*ref)->no_rows_in_result();
  }
  void restore_to_before_no_rows_in_result()
  {
    (*ref)->restore_to_before_no_rows_in_result();
  }
  virtual void print(String *str, enum_query_type query_type);
  void cleanup();
  Item_field *field_for_view_update()
    { return (*ref)->field_for_view_update(); }
  virtual Ref_Type ref_type() { return REF; }

  // Row emulation: forwarding of ROW-related calls to ref
  uint cols()
  {
    return ref && result_type() == ROW_RESULT ? (*ref)->cols() : 1;
  }
  Item* element_index(uint i)
  {
    return ref && result_type() == ROW_RESULT ? (*ref)->element_index(i) : this;
  }
  Item** addr(uint i)
  {
    return ref && result_type() == ROW_RESULT ? (*ref)->addr(i) : 0;
  }
  bool check_cols(uint c)
  {
    return ref && result_type() == ROW_RESULT ? (*ref)->check_cols(c) 
                                              : Item::check_cols(c);
  }
  bool null_inside()
  {
    return ref && result_type() == ROW_RESULT ? (*ref)->null_inside() : 0;
  }
  void bring_value()
  { 
    if (ref && result_type() == ROW_RESULT)
      (*ref)->bring_value();
  }
  bool check_vcol_func_processor(void *arg) 
  {
    return mark_unsupported_function("ref", arg, VCOL_IMPOSSIBLE);
  }
  bool basic_const_item() const { return ref && (*ref)->basic_const_item(); }
  bool is_outer_field() const
  {
    DBUG_ASSERT(fixed);
    DBUG_ASSERT(ref);
    return (*ref)->is_outer_field();
  }
  
  Item* build_clone(THD *thd, MEM_ROOT *mem_root);

  /**
    Checks if the item tree that ref points to contains a subquery.
  */
  virtual bool has_subquery() const 
  { 
    return (*ref)->has_subquery();
  }
  Item *get_copy(THD *thd, MEM_ROOT *mem_root)
  { return get_item_copy<Item_ref>(thd, mem_root, this); }
};


/*
  The same as Item_ref, but get value from val_* family of method to get
  value of item on which it referred instead of result* family.
*/
class Item_direct_ref :public Item_ref
{
public:
  Item_direct_ref(THD *thd, Name_resolution_context *context_arg, Item **item,
                  const char *table_name_arg,
                  const char *field_name_arg,
                  bool alias_name_used_arg= FALSE):
    Item_ref(thd, context_arg, item, table_name_arg,
             field_name_arg, alias_name_used_arg)
  {}
  /* Constructor need to process subselect with temporary tables (see Item) */
  Item_direct_ref(THD *thd, Item_direct_ref *item) : Item_ref(thd, item) {}
  Item_direct_ref(THD *thd, TABLE_LIST *view_arg, Item **item,
                  const char *field_name_arg,
                  bool alias_name_used_arg= FALSE):
    Item_ref(thd, view_arg, item, field_name_arg,
             alias_name_used_arg)
  {}

  bool fix_fields(THD *thd, Item **it)
  {
    if ((!(*ref)->fixed && (*ref)->fix_fields(thd, ref)) ||
        (*ref)->check_cols(1))
      return TRUE;
    return Item_ref::fix_fields(thd, it);
  }
  void save_val(Field *to);
  double val_real();
  longlong val_int();
  String *val_str(String* tmp);
  my_decimal *val_decimal(my_decimal *);
  bool val_bool();
  bool is_null();
  bool get_date(MYSQL_TIME *ltime, ulonglong fuzzydate);
  virtual Ref_Type ref_type() { return DIRECT_REF; }
  Item *get_copy(THD *thd, MEM_ROOT *mem_root)
  { return get_item_copy<Item_direct_ref>(thd, mem_root, this); }
};


/**
  This class is the same as Item_direct_ref but created to wrap Item_ident
  before fix_fields() call
*/

class Item_direct_ref_to_ident :public Item_direct_ref
{
  Item_ident *ident;
public:
  Item_direct_ref_to_ident(THD *thd, Item_ident *item):
    Item_direct_ref(thd, item->context, (Item**)&item, item->table_name,
                    item->field_name, FALSE)
  {
    ident= item;
    ref= (Item**)&ident;
  }

  bool fix_fields(THD *thd, Item **it)
  {
    DBUG_ASSERT(ident->type() == FIELD_ITEM || ident->type() == REF_ITEM);
    if ((!ident->fixed && ident->fix_fields(thd, ref)) ||
        ident->check_cols(1))
      return TRUE;
    set_properties();
    return FALSE;
  }

  virtual void print(String *str, enum_query_type query_type)
  { ident->print(str, query_type); }

};


class Item_cache;
class Expression_cache;
class Expression_cache_tracker;

/**
  The objects of this class can store its values in an expression cache.
*/

class Item_cache_wrapper :public Item_result_field
{
private:
  /* Pointer on the cached expression */
  Item *orig_item;
  Expression_cache *expr_cache;
  /*
    In order to put the expression into the expression cache and return
    value of val_*() method, we will need to get the expression value twice
    (probably in different types).  In order to avoid making two
    (potentially costly) orig_item->val_*() calls, we store expression value
    in this Item_cache object.
  */
  Item_cache *expr_value;

  List<Item> parameters;

  Item *check_cache();
  void cache();
  void init_on_demand();

public:
  Item_cache_wrapper(THD *thd, Item *item_arg);
  ~Item_cache_wrapper();

  enum Type type() const { return EXPR_CACHE_ITEM; }
  enum Type real_type() const { return orig_item->type(); }

  bool set_cache(THD *thd);
  Expression_cache_tracker* init_tracker(MEM_ROOT *mem_root);

  bool fix_fields(THD *thd, Item **it);
  void cleanup();

  /* Methods of getting value which should be cached in the cache */
  void save_val(Field *to);
  double val_real();
  longlong val_int();
  String *val_str(String* tmp);
  my_decimal *val_decimal(my_decimal *);
  bool val_bool();
  bool is_null();
  bool get_date(MYSQL_TIME *ltime, ulonglong fuzzydate);
  bool send(Protocol *protocol, String *buffer);
  void save_org_in_field(Field *field,
                         fast_field_copier data __attribute__ ((__unused__)))
  {
    save_val(field);
  }
  void save_in_result_field(bool no_conversions)
  {
    save_val(result_field);
  }
  Item* get_tmp_table_item(THD *thd_arg);

  /* Following methods make this item transparent as much as possible */

  virtual void print(String *str, enum_query_type query_type);
  virtual const char *full_name() const { return orig_item->full_name(); }
  virtual void make_field(THD *thd, Send_field *field)
  { orig_item->make_field(thd, field); }
  bool eq(const Item *item, bool binary_cmp) const
  {
    Item *it= ((Item *) item)->real_item();
    return orig_item->eq(it, binary_cmp);
  }
  void fix_after_pullout(st_select_lex *new_parent, Item **refptr)
  {
    orig_item->fix_after_pullout(new_parent, &orig_item);
  }
  int save_in_field(Field *to, bool no_conversions);
  enum Item_result result_type () const { return orig_item->result_type(); }
  enum_field_types field_type() const   { return orig_item->field_type(); }
  table_map used_tables() const { return orig_item->used_tables(); }
  void update_used_tables()
  {
    orig_item->update_used_tables();
  }
  bool const_item() const { return orig_item->const_item(); }
  table_map not_null_tables() const { return orig_item->not_null_tables(); }
  bool walk(Item_processor processor, bool walk_subquery, void *arg)
  {
    return orig_item->walk(processor, walk_subquery, arg) ||
      (this->*processor)(arg);
  }
  bool enumerate_field_refs_processor(void *arg)
  { return orig_item->enumerate_field_refs_processor(arg); }
  Item_field *field_for_view_update()
  { return orig_item->field_for_view_update(); }

  /* Row emulation: forwarding of ROW-related calls to orig_item */
  uint cols()
  { return result_type() == ROW_RESULT ? orig_item->cols() : 1; }
  Item* element_index(uint i)
  { return result_type() == ROW_RESULT ? orig_item->element_index(i) : this; }
  Item** addr(uint i)
  { return result_type() == ROW_RESULT ? orig_item->addr(i) : 0; }
  bool check_cols(uint c)
  {
    return (result_type() == ROW_RESULT ?
            orig_item->check_cols(c) :
            Item::check_cols(c));
  }
  bool null_inside()
  { return result_type() == ROW_RESULT ? orig_item->null_inside() : 0; }
  void bring_value()
  {
    if (result_type() == ROW_RESULT)
      orig_item->bring_value();
  }
  virtual bool is_expensive() { return orig_item->is_expensive(); }
  bool is_expensive_processor(void *arg)
  { return orig_item->is_expensive_processor(arg); }
  bool check_vcol_func_processor(void *arg)
  {
    return mark_unsupported_function("cache", arg, VCOL_IMPOSSIBLE);
  }
  Item *get_copy(THD *thd, MEM_ROOT *mem_root)
  { return get_item_copy<Item_cache_wrapper>(thd, mem_root, this); }
  Item *build_clone(THD *thd, MEM_ROOT *mem_root) { return 0; }
};


/*
  Class for view fields, the same as Item_direct_ref, but call fix_fields
  of reference if it is not called yet
*/
class Item_direct_view_ref :public Item_direct_ref
{
  Item_equal *item_equal;
  TABLE_LIST *view;
  TABLE *null_ref_table;

#define NO_NULL_TABLE (reinterpret_cast<TABLE *>(0x1))

  void set_null_ref_table()
  {
    if (!view->is_inner_table_of_outer_join() ||
        !(null_ref_table= view->get_real_join_table()))
      null_ref_table= NO_NULL_TABLE;
  }

  bool check_null_ref()
  {
    DBUG_ASSERT(null_ref_table);
    if (null_ref_table != NO_NULL_TABLE && null_ref_table->null_row)
    {
      null_value= 1;
      return TRUE;
    }
    return FALSE;
  }

public:
  Item_direct_view_ref(THD *thd, Name_resolution_context *context_arg,
                       Item **item,
                       const char *table_name_arg,
                       const char *field_name_arg,
                       TABLE_LIST *view_arg):
    Item_direct_ref(thd, context_arg, item, table_name_arg, field_name_arg),
    item_equal(0), view(view_arg),
    null_ref_table(NULL)
  {
    if (fixed)
      set_null_ref_table();
  }

  bool fix_fields(THD *, Item **);
  bool eq(const Item *item, bool binary_cmp) const;
  Item *get_tmp_table_item(THD *thd)
  {
    if (const_item())
      return copy_or_same(thd);
    Item *item= Item_ref::get_tmp_table_item(thd);
    item->name= name;
    return item;
  }
  virtual Ref_Type ref_type() { return VIEW_REF; }
  Item_equal *get_item_equal() { return item_equal; }
  void set_item_equal(Item_equal *item_eq) { item_equal= item_eq; }
  Item_equal *find_item_equal(COND_EQUAL *cond_equal);
  Item* propagate_equal_fields(THD *, const Context &, COND_EQUAL *);
  Item *replace_equal_field(THD *thd, uchar *arg);
  table_map used_tables() const;
  void update_used_tables();
  table_map not_null_tables() const;
  bool const_item() const { return used_tables() == 0; }
  bool walk(Item_processor processor, bool walk_subquery, void *arg)
  { 
    return (*ref)->walk(processor, walk_subquery, arg) ||
           (this->*processor)(arg);
  }
   bool view_used_tables_processor(void *arg) 
  {
    TABLE_LIST *view_arg= (TABLE_LIST *) arg;
    if (view_arg == view)
      view_arg->view_used_tables|= (*ref)->used_tables();
    return 0;
  }
  void save_val(Field *to)
  {
    if (check_null_ref())
      to->set_null();
    else
      Item_direct_ref::save_val(to);
  }
  double val_real()
  {
    if (check_null_ref())
      return 0;
    else
      return Item_direct_ref::val_real();
  }
  longlong val_int()
  {
    if (check_null_ref())
      return 0;
    else
      return Item_direct_ref::val_int();
  }
  String *val_str(String* tmp)
  {
    if (check_null_ref())
      return NULL;
    else
      return Item_direct_ref::val_str(tmp);
  }
  my_decimal *val_decimal(my_decimal *tmp)
  {
    if (check_null_ref())
      return NULL;
    else
      return Item_direct_ref::val_decimal(tmp);
  }
  bool val_bool()
  {
    if (check_null_ref())
      return 0;
    else
      return Item_direct_ref::val_bool();
  }
  bool is_null()
  {
    if (check_null_ref())
      return 1;
    else
      return Item_direct_ref::is_null();
  }
  bool get_date(MYSQL_TIME *ltime, ulonglong fuzzydate)
  {
    if (check_null_ref())
    {
      bzero((char*) ltime,sizeof(*ltime));
      return 1;
    }
    return Item_direct_ref::get_date(ltime, fuzzydate);
  }
  bool send(Protocol *protocol, String *buffer);
  void save_org_in_field(Field *field,
                         fast_field_copier data __attribute__ ((__unused__)))
  {
    if (check_null_ref())
      field->set_null();
    else
      Item_direct_ref::save_val(field);
  }
  void save_in_result_field(bool no_conversions)
  {
    if (check_null_ref())
      result_field->set_null();
    else
      Item_direct_ref::save_in_result_field(no_conversions);
  }

  void cleanup()
  {
    null_ref_table= NULL;
    item_equal= NULL;
    Item_direct_ref::cleanup();
  }
};


/*
  Class for outer fields.
  An object of this class is created when the select where the outer field was
  resolved is a grouping one. After it has been fixed the ref field will point
  to either an Item_ref or an Item_direct_ref object which will be used to
  access the field.
  See also comments for the fix_inner_refs() and the
  Item_field::fix_outer_field() functions.
*/

class Item_sum;
class Item_outer_ref :public Item_direct_ref
{
public:
  Item *outer_ref;
  /* The aggregate function under which this outer ref is used, if any. */
  Item_sum *in_sum_func;
  /*
    TRUE <=> that the outer_ref is already present in the select list
    of the outer select.
  */
  bool found_in_select_list;
  bool found_in_group_by;
  Item_outer_ref(THD *thd, Name_resolution_context *context_arg,
                 Item_field *outer_field_arg):
    Item_direct_ref(thd, context_arg, 0, outer_field_arg->table_name,
                    outer_field_arg->field_name),
    outer_ref(outer_field_arg), in_sum_func(0),
    found_in_select_list(0), found_in_group_by(0)
  {
    ref= &outer_ref;
    set_properties();
    fixed= 0;                     /* reset flag set in set_properties() */
  }
  Item_outer_ref(THD *thd, Name_resolution_context *context_arg, Item **item,
                 const char *table_name_arg, const char *field_name_arg,
                 bool alias_name_used_arg):
    Item_direct_ref(thd, context_arg, item, table_name_arg, field_name_arg,
                    alias_name_used_arg),
    outer_ref(0), in_sum_func(0), found_in_select_list(1), found_in_group_by(0)
  {}
  void save_in_result_field(bool no_conversions)
  {
    outer_ref->save_org_in_field(result_field, NULL);
  }
  bool fix_fields(THD *, Item **);
  void fix_after_pullout(st_select_lex *new_parent, Item **ref);
  table_map used_tables() const
  {
    return (*ref)->const_item() ? 0 : OUTER_REF_TABLE_BIT;
  }
  table_map not_null_tables() const { return 0; }
  virtual Ref_Type ref_type() { return OUTER_REF; }
  bool check_inner_refs_processor(void * arg); 
};


class Item_in_subselect;


/*
  An object of this class:
   - Converts val_XXX() calls to ref->val_XXX_result() calls, like Item_ref.
   - Sets owner->was_null=TRUE if it has returned a NULL value from any
     val_XXX() function. This allows to inject an Item_ref_null_helper
     object into subquery and then check if the subquery has produced a row
     with NULL value.
*/

class Item_ref_null_helper: public Item_ref
{
protected:
  Item_in_subselect* owner;
public:
  Item_ref_null_helper(THD *thd, Name_resolution_context *context_arg,
                       Item_in_subselect* master, Item **item,
		       const char *table_name_arg, const char *field_name_arg):
    Item_ref(thd, context_arg, item, table_name_arg, field_name_arg),
    owner(master) {}
  void save_val(Field *to);
  double val_real();
  longlong val_int();
  String* val_str(String* s);
  my_decimal *val_decimal(my_decimal *);
  bool val_bool();
  bool get_date(MYSQL_TIME *ltime, ulonglong fuzzydate);
  virtual void print(String *str, enum_query_type query_type);
  table_map used_tables() const;
  Item *get_copy(THD *thd, MEM_ROOT *mem_root)
  { return get_item_copy<Item_ref_null_helper>(thd, mem_root, this); }
};

/*
  The following class is used to optimize comparing of date and bigint columns
  We need to save the original item ('ref') to be able to call
  ref->save_in_field(). This is used to create index search keys.
  
  An instance of Item_int_with_ref may have signed or unsigned integer value.
  
*/

class Item_int_with_ref :public Item_int
{
  Item *ref;
public:
  Item_int_with_ref(THD *thd, longlong i, Item *ref_arg, bool unsigned_arg):
    Item_int(thd, i), ref(ref_arg)
  {
    unsigned_flag= unsigned_arg;
  }
  int save_in_field(Field *field, bool no_conversions)
  {
    return ref->save_in_field(field, no_conversions);
  }
  Item *clone_item(THD *thd);
  virtual Item *real_item() { return ref; }
};

#ifdef MYSQL_SERVER
#include "gstream.h"
#include "spatial.h"
#include "item_sum.h"
#include "item_func.h"
#include "item_row.h"
#include "item_cmpfunc.h"
#include "item_strfunc.h"
#include "item_geofunc.h"
#include "item_timefunc.h"
#include "item_subselect.h"
#include "item_xmlfunc.h"
#include "item_create.h"
#endif

/**
  Base class to implement typed value caching Item classes

  Item_copy_ classes are very similar to the corresponding Item_
  classes (e.g. Item_copy_int is similar to Item_int) but they add
  the following additional functionality to Item_ :
    1. Nullability
    2. Possibility to store the value not only on instantiation time,
       but also later.
  Item_copy_ classes are a functionality subset of Item_cache_ 
  classes, as e.g. they don't support comparisons with the original Item
  as Item_cache_ classes do.
  Item_copy_ classes are used in GROUP BY calculation.
  TODO: Item_copy should be made an abstract interface and Item_copy_
  classes should inherit both the respective Item_ class and the interface.
  Ideally we should drop Item_copy_ classes altogether and merge 
  their functionality to Item_cache_ (and these should be made to inherit
  from Item_).
*/

class Item_copy :public Item,
                 public Type_handler_hybrid_field_type
{
protected:  

  /**
    Type_handler_hybrid_field_type is used to
    store the type of the resulting field that would be used to store the data
    in the cache. This is to avoid calls to the original item.
  */

  /** The original item that is copied */
  Item *item;

  /**
    Constructor of the Item_copy class

    stores metadata information about the original class as well as a 
    pointer to it.
  */
  Item_copy(THD *thd, Item *i): Item(thd)
  {
    item= i;
    null_value=maybe_null=item->maybe_null;
    Type_std_attributes::set(item);
    name=item->name;
    set_handler_by_field_type(item->field_type());
    fixed= item->fixed;
  }

public:
  /** 
    Factory method to create the appropriate subclass dependent on the type of 
    the original item.

    @param item      the original item.
  */  
  static Item_copy *create(THD *thd, Item *item);

  /** 
    Update the cache with the value of the original item
   
    This is the method that updates the cached value.
    It must be explicitly called by the user of this class to store the value 
    of the orginal item in the cache.
  */  
  virtual void copy() = 0;

  Item *get_item() { return item; }
  /** All of the subclasses should have the same type tag */
  enum Type type() const { return COPY_STR_ITEM; }

  enum_field_types field_type() const
  { return Type_handler_hybrid_field_type::field_type(); }
  enum Item_result result_type () const
  { return Type_handler_hybrid_field_type::result_type(); }
  enum Item_result cmp_type () const
  { return Type_handler_hybrid_field_type::cmp_type(); }

  void make_field(THD *thd, Send_field *field) { item->make_field(thd, field); }
  table_map used_tables() const { return (table_map) 1L; }
  bool const_item() const { return 0; }
  bool is_null() { return null_value; }
  bool check_vcol_func_processor(void *arg) 
  {
    return mark_unsupported_function("copy", arg, VCOL_IMPOSSIBLE);
  }

  /*  
    Override the methods below as pure virtual to make sure all the 
    sub-classes implement them.
  */  

  virtual String *val_str(String*) = 0;
  virtual my_decimal *val_decimal(my_decimal *) = 0;
  virtual double val_real() = 0;
  virtual longlong val_int() = 0;
  virtual int save_in_field(Field *field, bool no_conversions) = 0;
};

/**
 Implementation of a string cache.
 
 Uses Item::str_value for storage
*/ 
class Item_copy_string : public Item_copy
{
public:
  Item_copy_string(THD *thd, Item *item_arg): Item_copy(thd, item_arg) {}

  String *val_str(String*);
  my_decimal *val_decimal(my_decimal *);
  double val_real();
  longlong val_int();
  void copy();
  int save_in_field(Field *field, bool no_conversions);
  Item *get_copy(THD *thd, MEM_ROOT *mem_root)
  { return get_item_copy<Item_copy_string>(thd, mem_root, this); }
};


class Item_copy_int : public Item_copy
{
protected:  
  longlong cached_value; 
public:
  Item_copy_int(THD *thd, Item *i): Item_copy(thd, i) {}
  int save_in_field(Field *field, bool no_conversions);

  virtual String *val_str(String*);
  virtual my_decimal *val_decimal(my_decimal *);
  virtual double val_real()
  {
    return null_value ? 0.0 : (double) cached_value;
  }
  virtual longlong val_int()
  {
    return null_value ? 0 : cached_value;
  }
  virtual void copy();
  Item *get_copy(THD *thd, MEM_ROOT *mem_root)
  { return get_item_copy<Item_copy_int>(thd, mem_root, this); }
};


class Item_copy_uint : public Item_copy_int
{
public:
  Item_copy_uint(THD *thd, Item *item_arg): Item_copy_int(thd, item_arg)
  {
    unsigned_flag= 1;
  }

  String *val_str(String*);
  double val_real()
  {
    return null_value ? 0.0 : (double) (ulonglong) cached_value;
  }
  Item *get_copy(THD *thd, MEM_ROOT *mem_root)
  { return get_item_copy<Item_copy_uint>(thd, mem_root, this); }
};


class Item_copy_float : public Item_copy
{
protected:  
  double cached_value; 
public:
  Item_copy_float(THD *thd, Item *i): Item_copy(thd, i) {}
  int save_in_field(Field *field, bool no_conversions);

  String *val_str(String*);
  my_decimal *val_decimal(my_decimal *);
  double val_real()
  {
    return null_value ? 0.0 : cached_value;
  }
  longlong val_int()
  {
    return (longlong) rint(val_real());
  }
  void copy()
  {
    cached_value= item->val_real();
    null_value= item->null_value;
  }
  Item *get_copy(THD *thd, MEM_ROOT *mem_root)
  { return get_item_copy<Item_copy_float>(thd, mem_root, this); }
};


class Item_copy_decimal : public Item_copy
{
protected:  
  my_decimal cached_value;
public:
  Item_copy_decimal(THD *thd, Item *i): Item_copy(thd, i) {}
  int save_in_field(Field *field, bool no_conversions);

  String *val_str(String*);
  my_decimal *val_decimal(my_decimal *) 
  { 
    return null_value ? NULL: &cached_value; 
  }
  double val_real();
  longlong val_int();
  void copy();
  Item *get_copy(THD *thd, MEM_ROOT *mem_root)
  { return get_item_copy<Item_copy_decimal>(thd, mem_root, this); }
};


/*
  Cached_item_XXX objects are not exactly caches. They do the following:

  Each Cached_item_XXX object has
   - its source item
   - saved value of the source item
   - cmp() method that compares the saved value with the current value of the
     source item, and if they were not equal saves item's value into the saved
     value.

  TODO: add here:
   - a way to save the new value w/o comparison
   - a way to do less/equal/greater comparison
*/

class Cached_item :public Sql_alloc
{
public:
  bool null_value;
  Cached_item() :null_value(0) {}
  /*
    Compare the cached value with the source value. If not equal, copy
    the source value to the cache.
    @return
      true  - Not equal
      false - Equal
  */
  virtual bool cmp(void)=0;

  /* Compare the cached value with the source value, without copying */
  virtual int  cmp_read_only()=0;

  virtual ~Cached_item(); /*line -e1509 */
};

class Cached_item_item : public Cached_item
{
protected:
  Item *item;

  Cached_item_item(Item *arg) : item(arg) {}
public:
  void fetch_value_from(Item *new_item)
  {
    Item *save= item;
    item= new_item;
    cmp();
    item= save;
  }
};

class Cached_item_str :public Cached_item_item
{
  uint32 value_max_length;
  String value,tmp_value;
public:
  Cached_item_str(THD *thd, Item *arg);
  bool cmp(void);
  int  cmp_read_only();
  ~Cached_item_str();                           // Deallocate String:s
};


class Cached_item_real :public Cached_item_item
{
  double value;
public:
  Cached_item_real(Item *item_par) :Cached_item_item(item_par),value(0.0) {}
  bool cmp(void);
  int  cmp_read_only();
};

class Cached_item_int :public Cached_item_item
{
  longlong value;
public:
  Cached_item_int(Item *item_par) :Cached_item_item(item_par),value(0) {}
  bool cmp(void);
  int  cmp_read_only();
};


class Cached_item_decimal :public Cached_item_item
{
  my_decimal value;
public:
  Cached_item_decimal(Item *item_par);
  bool cmp(void);
  int  cmp_read_only();
};

class Cached_item_field :public Cached_item
{
  uchar *buff;
  Field *field;
  uint length;

public:
  Cached_item_field(THD *thd, Field *arg_field): field(arg_field)
  {
    field= arg_field;
    /* TODO: take the memory allocation below out of the constructor. */
    buff= (uchar*) thd_calloc(thd, length= field->pack_length());
  }
  bool cmp(void);
  int  cmp_read_only();
};

class Item_default_value : public Item_field
{
  void calculate();
public:
  Item *arg;
  Item_default_value(THD *thd, Name_resolution_context *context_arg)
    :Item_field(thd, context_arg, (const char *)NULL, (const char *)NULL,
               (const char *)NULL),
     arg(NULL) {}
  Item_default_value(THD *thd, Name_resolution_context *context_arg, Item *a)
    :Item_field(thd, context_arg, (const char *)NULL, (const char *)NULL,
                (const char *)NULL),
     arg(a) {}
  enum Type type() const { return DEFAULT_VALUE_ITEM; }
  bool eq(const Item *item, bool binary_cmp) const;
  bool fix_fields(THD *, Item **);
  void print(String *str, enum_query_type query_type);
  String *val_str(String *str);
  double val_real();
  longlong val_int();
  my_decimal *val_decimal(my_decimal *decimal_value);
  bool get_date(MYSQL_TIME *ltime,ulonglong fuzzydate);
  bool send(Protocol *protocol, String *buffer);
  int save_in_field(Field *field_arg, bool no_conversions);
  table_map used_tables() const { return (table_map)0L; }
  Item_field *field_for_view_update() { return 0; }

  bool walk(Item_processor processor, bool walk_subquery, void *args)
  {
    return (arg && arg->walk(processor, walk_subquery, args)) ||
      (this->*processor)(args);
  }

  Item *transform(THD *thd, Item_transformer transformer, uchar *args);
};

/*
  Item_insert_value -- an implementation of VALUES() function.
  You can use the VALUES(col_name) function in the UPDATE clause
  to refer to column values from the INSERT portion of the INSERT
  ... UPDATE statement. In other words, VALUES(col_name) in the
  UPDATE clause refers to the value of col_name that would be
  inserted, had no duplicate-key conflict occurred.
  In all other places this function returns NULL.
*/

class Item_insert_value : public Item_field
{
public:
  Item *arg;
  Item_insert_value(THD *thd, Name_resolution_context *context_arg, Item *a)
    :Item_field(thd, context_arg, (const char *)NULL, (const char *)NULL,
               (const char *)NULL),
     arg(a) {}
  bool eq(const Item *item, bool binary_cmp) const;
  bool fix_fields(THD *, Item **);
  virtual void print(String *str, enum_query_type query_type);
  int save_in_field(Field *field_arg, bool no_conversions)
  {
    return Item_field::save_in_field(field_arg, no_conversions);
  }
  enum Type type() const { return INSERT_VALUE_ITEM; }
  /*
   We use RAND_TABLE_BIT to prevent Item_insert_value from
   being treated as a constant and precalculated before execution
  */
  table_map used_tables() const { return RAND_TABLE_BIT; }

  bool walk(Item_processor processor, bool walk_subquery, void *args)
  {
    return arg->walk(processor, walk_subquery, args) ||
	    (this->*processor)(args);
  }
  bool check_partition_func_processor(void *int_arg) {return TRUE;}
  bool check_vcol_func_processor(void *arg)
  {
    return mark_unsupported_function("values()", arg, VCOL_IMPOSSIBLE);
  }
};


class Table_triggers_list;

/*
  Represents NEW/OLD version of field of row which is
  changed/read in trigger.

  Note: For this item main part of actual binding to Field object happens
        not during fix_fields() call (like for Item_field) but right after
        parsing of trigger definition, when table is opened, with special
        setup_field() call. On fix_fields() stage we simply choose one of
        two Field instances representing either OLD or NEW version of this
        field.
*/
class Item_trigger_field : public Item_field,
                           private Settable_routine_parameter
{
public:
  /* Is this item represents row from NEW or OLD row ? */
  enum row_version_type {OLD_ROW, NEW_ROW};
  row_version_type row_version;
  /* Next in list of all Item_trigger_field's in trigger */
  Item_trigger_field *next_trg_field;
  /* Index of the field in the TABLE::field array */
  uint field_idx;
  /* Pointer to Table_trigger_list object for table of this trigger */
  Table_triggers_list *triggers;

  Item_trigger_field(THD *thd, Name_resolution_context *context_arg,
                     row_version_type row_ver_arg,
                     const char *field_name_arg,
                     ulong priv, const bool ro)
    :Item_field(thd, context_arg,
               (const char *)NULL, (const char *)NULL, field_name_arg),
     row_version(row_ver_arg), field_idx((uint)-1), original_privilege(priv),
     want_privilege(priv), table_grants(NULL), read_only (ro)
  {}
  void setup_field(THD *thd, TABLE *table, GRANT_INFO *table_grant_info);
  enum Type type() const { return TRIGGER_FIELD_ITEM; }
  bool eq(const Item *item, bool binary_cmp) const;
  bool fix_fields(THD *, Item **);
  virtual void print(String *str, enum_query_type query_type);
  table_map used_tables() const { return (table_map)0L; }
  Field *get_tmp_table_field() { return 0; }
  Item *copy_or_same(THD *thd) { return this; }
  Item *get_tmp_table_item(THD *thd) { return copy_or_same(thd); }
  void cleanup();

private:
  void set_required_privilege(bool rw);
  bool set_value(THD *thd, sp_rcontext *ctx, Item **it);

public:
  Settable_routine_parameter *get_settable_routine_parameter()
  {
    return (read_only ? 0 : this);
  }

  bool set_value(THD *thd, Item **it)
  {
    return set_value(thd, NULL, it);
  }

private:
  /*
    'want_privilege' holds privileges required to perform operation on
    this trigger field (SELECT_ACL if we are going to read it and
    UPDATE_ACL if we are going to update it).  It is initialized at
    parse time but can be updated later if this trigger field is used
    as OUT or INOUT parameter of stored routine (in this case
    set_required_privilege() is called to appropriately update
    want_privilege and cleanup() is responsible for restoring of
    original want_privilege once parameter's value is updated).
  */
  ulong original_privilege;
  ulong want_privilege;
  GRANT_INFO *table_grants;
  /*
    Trigger field is read-only unless it belongs to the NEW row in a
    BEFORE INSERT of BEFORE UPDATE trigger.
  */
  bool read_only;
public:
  bool check_vcol_func_processor(void *arg);
};


/**
  @todo
  Implement the is_null() method for this class. Currently calling is_null()
  on any Item_cache object resolves to Item::is_null(), which returns FALSE
  for any value.
*/

class Item_cache: public Item_basic_constant,
                  public Type_handler_hybrid_field_type
{
protected:
  Item *example;
  /**
    Field that this object will get value from. This is used by 
    index-based subquery engines to detect and remove the equality injected 
    by IN->EXISTS transformation.
  */  
  Field *cached_field;
  /*
    TRUE <=> cache holds value of the last stored item (i.e actual value).
    store() stores item to be cached and sets this flag to FALSE.
    On the first call of val_xxx function if this flag is set to FALSE the 
    cache_value() will be called to actually cache value of saved item.
    cache_value() will set this flag to TRUE.
  */
  bool value_cached;
public:
  Item_cache(THD *thd):
    Item_basic_constant(thd),
    Type_handler_hybrid_field_type(MYSQL_TYPE_STRING),
    example(0), cached_field(0),
    value_cached(0)
  {
    fixed= 1;
    maybe_null= 1;
    null_value= 1;
  }
protected:
  Item_cache(THD *thd, enum_field_types field_type_arg):
    Item_basic_constant(thd),
    Type_handler_hybrid_field_type(field_type_arg),
    example(0), cached_field(0),
    value_cached(0)
  {
    fixed= 1;
    maybe_null= 1;
    null_value= 1;
  }

public:
  virtual bool allocate(THD *thd, uint i) { return 0; }
  virtual bool setup(THD *thd, Item *item)
  {
    example= item;
    Type_std_attributes::set(item);
    if (item->type() == FIELD_ITEM)
      cached_field= ((Item_field *)item)->field;
    return 0;
  };
  enum Type type() const { return CACHE_ITEM; }

  enum_field_types field_type() const
  { return Type_handler_hybrid_field_type::field_type(); }
  enum Item_result result_type () const
  { return Type_handler_hybrid_field_type::result_type(); }
  enum Item_result cmp_type () const
  { return Type_handler_hybrid_field_type::cmp_type(); }

  static Item_cache* get_cache(THD *thd, const Item *item);
  static Item_cache* get_cache(THD *thd, const Item* item, const Item_result type);
  virtual void keep_array() {}
  virtual void print(String *str, enum_query_type query_type);
  bool eq_def(const Field *field) 
  { 
    return cached_field ? cached_field->eq_def (field) : FALSE;
  }
  bool eq(const Item *item, bool binary_cmp) const
  {
    return this == item;
  }
  bool check_vcol_func_processor(void *arg) 
  {
    return mark_unsupported_function("cache", arg, VCOL_IMPOSSIBLE);
  }
  /**
     Check if saved item has a non-NULL value.
     Will cache value of saved item if not already done. 
     @return TRUE if cached value is non-NULL.
   */
  bool has_value()
  {
    return (value_cached || cache_value()) && !null_value;
  }

  virtual void store(Item *item);
  virtual bool cache_value()= 0;
  bool basic_const_item() const
  { return MY_TEST(example && example->basic_const_item()); }
  virtual void clear() { null_value= TRUE; value_cached= FALSE; }
  bool is_null() { return !has_value(); }
  virtual bool is_expensive()
  {
    if (value_cached)
      return false;
    return example->is_expensive();
  }
  bool is_expensive_processor(void *arg)
  {
    DBUG_ASSERT(example);
    if (value_cached)
      return false;
    return example->is_expensive_processor(arg);
  }
  virtual void set_null();
  bool walk(Item_processor processor, bool walk_subquery, void *arg)
  {
    if (example && example->walk(processor, walk_subquery, arg))
      return TRUE;
    return (this->*processor)(arg);
  }
  virtual Item *safe_charset_converter(THD *thd, CHARSET_INFO *tocs);
  void split_sum_func2_example(THD *thd,  Ref_ptr_array ref_pointer_array,
                               List<Item> &fields, uint flags)
  {
    example->split_sum_func2(thd, ref_pointer_array, fields, &example, flags);
  }
  Item *get_example() const { return example; }
};


class Item_cache_int: public Item_cache
{
protected:
  longlong value;
public:
  Item_cache_int(THD *thd): Item_cache(thd, MYSQL_TYPE_LONGLONG),
    value(0) {}
  Item_cache_int(THD *thd, enum_field_types field_type_arg):
    Item_cache(thd, field_type_arg), value(0) {}

  double val_real();
  longlong val_int();
  String* val_str(String *str);
  my_decimal *val_decimal(my_decimal *);
  enum Item_result result_type() const { return INT_RESULT; }
  bool cache_value();
  int save_in_field(Field *field, bool no_conversions);
  Item *get_copy(THD *thd, MEM_ROOT *mem_root)
  { return get_item_copy<Item_cache_int>(thd, mem_root, this); }
};


class Item_cache_temporal: public Item_cache_int
{
public:
  Item_cache_temporal(THD *thd, enum_field_types field_type_arg);
  String* val_str(String *str);
  my_decimal *val_decimal(my_decimal *);
  longlong val_int();
  longlong val_datetime_packed();
  longlong val_time_packed();
  double val_real();
  bool cache_value();
  bool get_date(MYSQL_TIME *ltime, ulonglong fuzzydate);
  int save_in_field(Field *field, bool no_conversions);
  Item_result cmp_type() const { return TIME_RESULT; }
  void store_packed(longlong val_arg, Item *example);
  /*
    Having a clone_item method tells optimizer that this object
    is a constant and need not be optimized further.
    Important when storing packed datetime values.
  */
  Item *clone_item(THD *thd);
  Item *get_copy(THD *thd, MEM_ROOT *mem_root)
  { return get_item_copy<Item_cache_temporal>(thd, mem_root, this); }
};


class Item_cache_real: public Item_cache
{
  double value;
public:
  Item_cache_real(THD *thd): Item_cache(thd, MYSQL_TYPE_DOUBLE),
    value(0) {}

  double val_real();
  longlong val_int();
  String* val_str(String *str);
  my_decimal *val_decimal(my_decimal *);
  enum Item_result result_type() const { return REAL_RESULT; }
  bool cache_value();
  Item *get_copy(THD *thd, MEM_ROOT *mem_root)
  { return get_item_copy<Item_cache_real>(thd, mem_root, this); }
};


class Item_cache_decimal: public Item_cache
{
protected:
  my_decimal decimal_value;
public:
  Item_cache_decimal(THD *thd): Item_cache(thd, MYSQL_TYPE_NEWDECIMAL) {}

  double val_real();
  longlong val_int();
  String* val_str(String *str);
  my_decimal *val_decimal(my_decimal *);
  enum Item_result result_type() const { return DECIMAL_RESULT; }
  bool cache_value();
  Item *get_copy(THD *thd, MEM_ROOT *mem_root)
  { return get_item_copy<Item_cache_decimal>(thd, mem_root, this); }
};


class Item_cache_str: public Item_cache
{
  char buffer[STRING_BUFFER_USUAL_SIZE];
  String *value, value_buff;
  bool is_varbinary;
  
public:
  Item_cache_str(THD *thd, const Item *item):
    Item_cache(thd, item->field_type()), value(0),
    is_varbinary(item->type() == FIELD_ITEM &&
                 Item_cache_str::field_type() == MYSQL_TYPE_VARCHAR &&
                 !((const Item_field *) item)->field->has_charset())
  {
    collation.set(const_cast<DTCollation&>(item->collation));
  }
  double val_real();
  longlong val_int();
  String* val_str(String *);
  my_decimal *val_decimal(my_decimal *);
  enum Item_result result_type() const { return STRING_RESULT; }
  CHARSET_INFO *charset() const { return value->charset(); };
  int save_in_field(Field *field, bool no_conversions);
  bool cache_value();
  Item *get_copy(THD *thd, MEM_ROOT *mem_root)
  { return get_item_copy<Item_cache_str>(thd, mem_root, this); }
};


class Item_cache_str_for_nullif: public Item_cache_str
{
public:
  Item_cache_str_for_nullif(THD *thd, const Item *item)
   :Item_cache_str(thd, item)
  { }
  Item *safe_charset_converter(THD *thd, CHARSET_INFO *tocs)
  {
    /**
      Item_cache_str::safe_charset_converter() returns a new Item_cache
      with Item_func_conv_charset installed on "example". The original
      Item_cache is not referenced (neither directly nor recursively)
      from the result of Item_cache_str::safe_charset_converter().

      For NULLIF() purposes we need a different behavior:
      we need a new instance of Item_func_conv_charset,
      with the original Item_cache referenced in args[0]. See MDEV-9181.
    */
    return Item::safe_charset_converter(thd, tocs);
  }
  Item *get_copy(THD *thd, MEM_ROOT *mem_root)
  { return get_item_copy<Item_cache_str_for_nullif>(thd, mem_root, this); }
};


class Item_cache_row: public Item_cache
{
  Item_cache  **values;
  uint item_count;
  bool save_array;
public:
  Item_cache_row(THD *thd):
    Item_cache(thd), values(0), item_count(2),
    save_array(0) {}
  
  /*
    'allocate' used only in row transformer, to preallocate space for row 
    cache.
  */
  bool allocate(THD *thd, uint num);
  /*
    'setup' is needed only by row => it not called by simple row subselect
    (only by IN subselect (in subselect optimizer))
  */
  bool setup(THD *thd, Item *item);
  void store(Item *item);
  void illegal_method_call(const char *);
  void make_field(THD *thd, Send_field *)
  {
    illegal_method_call((const char*)"make_field");
  };
  double val_real()
  {
    illegal_method_call((const char*)"val");
    return 0;
  };
  longlong val_int()
  {
    illegal_method_call((const char*)"val_int");
    return 0;
  };
  String *val_str(String *)
  {
    illegal_method_call((const char*)"val_str");
    return 0;
  };
  my_decimal *val_decimal(my_decimal *val)
  {
    illegal_method_call((const char*)"val_decimal");
    return 0;
  };

  enum Item_result result_type() const { return ROW_RESULT; }
  
  uint cols() { return item_count; }
  Item *element_index(uint i) { return values[i]; }
  Item **addr(uint i) { return (Item **) (values + i); }
  bool check_cols(uint c);
  bool null_inside();
  void bring_value();
  void keep_array() { save_array= 1; }
  void cleanup()
  {
    DBUG_ENTER("Item_cache_row::cleanup");
    Item_cache::cleanup();
    if (save_array)
      bzero(values, item_count*sizeof(Item**));
    else
      values= 0;
    DBUG_VOID_RETURN;
  }
  bool cache_value();
  virtual void set_null();
  Item *get_copy(THD *thd, MEM_ROOT *mem_root)
  { return get_item_copy<Item_cache_row>(thd, mem_root, this); }
};


/*
  Item_type_holder used to store type. name, length of Item for UNIONS &
  derived tables.

  Item_type_holder do not need cleanup() because its time of live limited by
  single SP/PS execution.
*/
class Item_type_holder: public Item,
                        public Type_handler_hybrid_real_field_type
{
protected:
  TYPELIB *enum_set_typelib;
  Field::geometry_type geometry_type;

  void get_full_info(Item *item);

  /* It is used to count decimal precision in join_types */
  int prev_decimal_int_part;
public:
  Item_type_holder(THD*, Item*);

  enum_field_types field_type() const
  { return Type_handler_hybrid_real_field_type::field_type(); }
  enum_field_types real_field_type() const
  { return Type_handler_hybrid_real_field_type::real_field_type(); }
  enum Item_result result_type () const
  {
    /*
      In 10.1 Item_type_holder::result_type() returned
      Field::result_merge_type(field_type()), which returned STRING_RESULT
      for the BIT data type. In 10.2 it returns INT_RESULT, similar
      to what Field_bit::result_type() does. This should not be
      important because Item_type_holder is a limited purpose Item
      and its result_type() should not be called from outside of
      Item_type_holder. It's called only internally from decimal_int_part()
      from join_types(), to calculate "decimals" of the result data type.
      As soon as we get BIT as one of the joined types, the result field
      type cannot be numeric: it's either BIT, or VARBINARY.
    */
    return Type_handler_hybrid_real_field_type::result_type();
  }

  enum Type type() const { return TYPE_HOLDER; }
  double val_real();
  longlong val_int();
  my_decimal *val_decimal(my_decimal *);
  String *val_str(String*);
  bool join_types(THD *thd, Item *);
  Field *make_field_by_type(TABLE *table);
  static uint32 display_length(Item *item);
  static enum_field_types get_real_type(Item *);
  Field::geometry_type get_geometry_type() const { return geometry_type; };
  Item* get_copy(THD *thd, MEM_ROOT *mem_root) { return 0; }
};


class st_select_lex;
void mark_select_range_as_dependent(THD *thd,
                                    st_select_lex *last_select,
                                    st_select_lex *current_sel,
                                    Field *found_field, Item *found_item,
                                    Item_ident *resolved_item);

extern Cached_item *new_Cached_item(THD *thd, Item *item,
                                    bool pass_through_ref);
extern Item_result item_cmp_type(Item_result a,Item_result b);
extern void resolve_const_item(THD *thd, Item **ref, Item *cmp_item);
extern int stored_field_cmp_to_item(THD *thd, Field *field, Item *item);

extern const String my_null_string;

/**
  Interface for Item iterator
*/

class Item_iterator
{
public:
  /**
    Shall set this iterator to the position before the first item

    @note
    This method also may perform some other initialization actions like
    allocation of certain resources.
  */
  virtual void open()= 0;
  /**
    Shall return the next Item (or NULL if there is no next item) and
    move pointer to position after it.
  */
  virtual Item *next()= 0;
  /**
    Shall force iterator to free resources (if it holds them)

    @note
    One should not use the iterator without open() call after close()
  */
  virtual void close()= 0;

  virtual ~Item_iterator() {}
};


/**
  Item iterator over List_iterator_fast for Item references
*/

class Item_iterator_ref_list: public Item_iterator
{
  List_iterator<Item*> list;
public:
  Item_iterator_ref_list(List_iterator<Item*> &arg_list):
    list(arg_list) {}
  void open() { list.rewind(); }
  Item *next() { return *(list++); }
  void close() {}
};


/**
  Item iterator over List_iterator_fast for Items
*/

class Item_iterator_list: public Item_iterator
{
  List_iterator<Item> list;
public:
  Item_iterator_list(List_iterator<Item> &arg_list):
    list(arg_list) {}
  void open() { list.rewind(); }
  Item *next() { return (list++); }
  void close() {}
};


/**
  Item iterator over Item interface for rows
*/

class Item_iterator_row: public Item_iterator
{
  Item *base_item;
  uint current;
public:
  Item_iterator_row(Item *base) : base_item(base), current(0) {}
  void open() { current= 0; }
  Item *next()
  {
    if (current >= base_item->cols())
      return NULL;
    return base_item->element_index(current++);
  }
  void close() {}
};

#endif /* SQL_ITEM_INCLUDED */<|MERGE_RESOLUTION|>--- conflicted
+++ resolved
@@ -32,32 +32,8 @@
 #include <ma_dyncol.h>
 C_MODE_END
 
-<<<<<<< HEAD
-=======
-#ifndef DBUG_OFF
 const char *dbug_print_item(Item *item);
 
-static inline
-bool trace_unsupported_func(const char *where, const char *processor_name)
-{
-  char buff[64];                                                         
-  sprintf(buff, "%s::%s", where, processor_name);
-  DBUG_ENTER(buff);
-  sprintf(buff, "%s returns TRUE: unsupported function", processor_name);
-  DBUG_PRINT("info", ("%s", buff));
-  DBUG_RETURN(TRUE);
-}
-#else
-#define trace_unsupported_func(X,Y) TRUE
-#endif
-
-static inline
-bool trace_unsupported_by_check_vcol_func_processor(const char *where)
-{
-  return trace_unsupported_func(where, "check_vcol_func_processor");
-}
-
->>>>>>> eb2c1474
 class Protocol;
 struct TABLE_LIST;
 void item_init(void);			/* Init item functions */
@@ -2702,14 +2678,9 @@
   }
 
   Item *safe_charset_converter(THD *thd, CHARSET_INFO *tocs);
-<<<<<<< HEAD
   bool check_partition_func_processor(void *int_arg) {return FALSE;}
-=======
-  bool check_partition_func_processor(uchar *int_arg) {return FALSE;}
-  bool check_vcol_func_processor(uchar *arg) { return FALSE;}
   Item *get_copy(THD *thd, MEM_ROOT *mem_root)
   { return get_item_copy<Item_null>(thd, mem_root, this); }
->>>>>>> eb2c1474
 };
 
 class Item_null_result :public Item_null
@@ -2870,13 +2841,9 @@
   { return this; }
 
   bool append_for_log(THD *thd, String *str);
-<<<<<<< HEAD
   bool check_vcol_func_processor(void *int_arg) {return FALSE;}
-=======
-  
   Item *get_copy(THD *thd, MEM_ROOT *mem_root) { return 0; }
 
->>>>>>> eb2c1474
 private:
   virtual bool set_value(THD *thd, sp_rcontext *ctx, Item **it);
 
@@ -2925,13 +2892,8 @@
   { return (uint) (max_length - MY_TEST(value < 0)); }
   bool eq(const Item *item, bool binary_cmp) const
   { return int_eq(value, item); }
-<<<<<<< HEAD
-=======
-  bool check_partition_func_processor(uchar *bool_arg) { return FALSE;}
-  bool check_vcol_func_processor(uchar *arg) { return FALSE;}
   Item *get_copy(THD *thd, MEM_ROOT *mem_root)
   { return get_item_copy<Item_int>(thd, mem_root, this); }
->>>>>>> eb2c1474
 };
 
 
@@ -2996,13 +2958,8 @@
   uint decimal_precision() const { return decimal_value.precision(); }
   bool eq(const Item *, bool binary_cmp) const;
   void set_decimal_value(my_decimal *value_par);
-<<<<<<< HEAD
-=======
-  bool check_partition_func_processor(uchar *bool_arg) { return FALSE;}
-  bool check_vcol_func_processor(uchar *arg) { return FALSE;}
   Item *get_copy(THD *thd, MEM_ROOT *mem_root)
   { return get_item_copy<Item_decimal>(thd, mem_root, this); }
->>>>>>> eb2c1474
 };
 
 
