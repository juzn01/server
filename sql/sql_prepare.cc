--- conflicted
+++ resolved
@@ -2944,7 +2944,9 @@
   if (alloc_query(thd, m_sql_text.str, m_sql_text.length))
     return TRUE;
 
-  Parser_state parser_state(thd, thd->query(), thd->query_length());
+  Parser_state parser_state;
+  if (parser_state.init(thd, thd->query(), thd->query_length()))
+    return TRUE;
 
   parser_state.m_lip.multi_statements= FALSE;
   lex_start(thd);
@@ -3184,22 +3186,16 @@
   old_stmt_arena= thd->stmt_arena;
   thd->stmt_arena= this;
 
-<<<<<<< HEAD
-  Parser_state parser_state(thd, thd->query(), thd->query_length());
-  parser_state.m_lip.stmt_prepare_mode= TRUE;
-  parser_state.m_lip.multi_statements= FALSE;
-  lex_start(thd);
-=======
   Parser_state parser_state;
   if (!parser_state.init(thd, thd->query(), thd->query_length()))
   {
     parser_state.m_lip.stmt_prepare_mode= TRUE;
+    parser_state.m_lip.multi_statements= FALSE;
     lex_start(thd);
->>>>>>> e5cf56ef
 
     error= parse_sql(thd, & parser_state, NULL) ||
-      thd->is_error() ||
-      init_param_array(this);
+	thd->is_error() ||
+	init_param_array(this);
   }
 
   lex->set_trg_event_type_for_tables();
