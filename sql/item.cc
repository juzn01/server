/* Copyright (C) 2000 MySQL AB & MySQL Finland AB & TCX DataKonsult AB

   This program is free software; you can redistribute it and/or modify
   it under the terms of the GNU General Public License as published by
   the Free Software Foundation; either version 2 of the License, or
   (at your option) any later version.

   This program is distributed in the hope that it will be useful,
   but WITHOUT ANY WARRANTY; without even the implied warranty of
   MERCHANTABILITY or FITNESS FOR A PARTICULAR PURPOSE.  See the
   GNU General Public License for more details.

   You should have received a copy of the GNU General Public License
   along with this program; if not, write to the Free Software
   Foundation, Inc., 59 Temple Place, Suite 330, Boston, MA  02111-1307  USA */


#ifdef __GNUC__
#pragma implementation				// gcc: Class implementation
#endif

#include "mysql_priv.h"
#include <m_ctype.h>
#include "my_dir.h"
#include "sp_rcontext.h"
#include "sql_acl.h"
#include "sp_head.h"
#include "sql_trigger.h"
#include "sql_select.h"

static void mark_as_dependent(THD *thd,
			      SELECT_LEX *last, SELECT_LEX *current,
			      Item_ident *item);

const String my_null_string("NULL", 4, default_charset_info);

/*****************************************************************************
** Item functions
*****************************************************************************/

/* Init all special items */

void item_init(void)
{
  item_user_lock_init();
}

Item::Item():
  name_length(0), fixed(0),
  collation(default_charset(), DERIVATION_COERCIBLE)
{
  marker= 0;
  maybe_null=null_value=with_sum_func=unsigned_flag=0;
  name= 0;
  decimals= 0; max_length= 0;

  /* Put item in free list so that we can free all items at end */
  THD *thd= current_thd;
  next= thd->free_list;
  thd->free_list= this;
  /*
    Item constructor can be called during execution other then SQL_COM
    command => we should check thd->lex->current_select on zero (thd->lex
    can be uninitialised)
  */
  if (thd->lex->current_select)
  {
    enum_parsing_place place= 
      thd->lex->current_select->parsing_place;
    if (place == SELECT_LIST ||
	place == IN_HAVING)
      thd->lex->current_select->select_n_having_items++;
  }
}

/*
  Constructor used by Item_field, Item_ref & agregate (sum) functions.
  Used for duplicating lists in processing queries with temporary
  tables
*/
Item::Item(THD *thd, Item *item):
  str_value(item->str_value),
  name(item->name),
  max_length(item->max_length),
  marker(item->marker),
  decimals(item->decimals),
  maybe_null(item->maybe_null),
  null_value(item->null_value),
  unsigned_flag(item->unsigned_flag),
  with_sum_func(item->with_sum_func),
  fixed(item->fixed),
  collation(item->collation)
{
  next= thd->free_list;				// Put in free list
  thd->free_list= this;
}


void Item::print_item_w_name(String *str)
{
  print(str);
  if (name)
  {
    THD *thd= current_thd;
    str->append(" AS ", 4);
    append_identifier(thd, str, name, strlen(name));
  }
}


void Item::cleanup()
{
  DBUG_ENTER("Item::cleanup");
  DBUG_PRINT("info", ("Item: 0x%lx", this));
  DBUG_PRINT("info", ("Type: %d", (int)type()));
  fixed=0;
  marker= 0;
  DBUG_VOID_RETURN;
}


/*
  cleanup() item if it is 'fixed'

  SYNOPSIS
    cleanup_processor()
    arg - a dummy parameter, is not used here
*/

bool Item::cleanup_processor(byte *arg)
{
  if (fixed)
    cleanup();
  return FALSE;
}


Item_ident::Item_ident(const char *db_name_par,const char *table_name_par,
		       const char *field_name_par)
  :orig_db_name(db_name_par), orig_table_name(table_name_par), 
   orig_field_name(field_name_par),
   db_name(db_name_par), table_name(table_name_par), 
   field_name(field_name_par), cached_field_index(NO_CACHED_FIELD_INDEX), 
   cached_table(0), depended_from(0)
{
  name = (char*) field_name_par;
}

// Constructor used by Item_field & Item_ref (see Item comment)
Item_ident::Item_ident(THD *thd, Item_ident *item)
  :Item(thd, item),
   orig_db_name(item->orig_db_name),
   orig_table_name(item->orig_table_name), 
   orig_field_name(item->orig_field_name),
   db_name(item->db_name),
   table_name(item->table_name),
   field_name(item->field_name),
   cached_field_index(item->cached_field_index),
   cached_table(item->cached_table),
   depended_from(item->depended_from)
{}

void Item_ident::cleanup()
{
  DBUG_ENTER("Item_ident::cleanup");
  DBUG_PRINT("enter", ("b:%s(%s), t:%s(%s), f:%s(%s)",
		       db_name, orig_db_name,
		       table_name, orig_table_name,
		       field_name, orig_field_name));
  Item::cleanup();
  db_name= orig_db_name; 
  table_name= orig_table_name;
  field_name= orig_field_name;
  DBUG_VOID_RETURN;
}

bool Item_ident::remove_dependence_processor(byte * arg)
{
  DBUG_ENTER("Item_ident::remove_dependence_processor");
  if (depended_from == (st_select_lex *) arg)
    depended_from= 0;
  DBUG_RETURN(0);
}


/*
  Store the pointer to this item field into a list if not already there.

  SYNOPSIS
    Item_field::collect_item_field_processor()
    arg  pointer to a List<Item_field>

  DESCRIPTION
    The method is used by Item::walk to collect all unique Item_field objects
    from a tree of Items into a set of items represented as a list.

  IMPLEMENTATION
    Item_cond::walk() and Item_func::walk() stop the evaluation of the
    processor function for its arguments once the processor returns
    true.Therefore in order to force this method being called for all item
    arguments in a condition the method must return false.

  RETURN
    false to force the evaluation of collect_item_field_processor
          for the subsequent items.
*/

bool Item_field::collect_item_field_processor(byte *arg)
{
  DBUG_ENTER("Item_field::collect_item_field_processor");
  DBUG_PRINT("info", ("%s", field->field_name ? field->field_name : "noname"));
  List<Item_field> *item_list= (List<Item_field>*) arg;
  List_iterator<Item_field> item_list_it(*item_list);
  Item_field *curr_item;
  while ((curr_item= item_list_it++))
  {
    if (curr_item->eq(this, 1))
      DBUG_RETURN(false); /* Already in the set. */
  }
  item_list->push_back(this);
  DBUG_RETURN(false);
}


bool Item::check_cols(uint c)
{
  if (c != 1)
  {
    my_error(ER_OPERAND_COLUMNS, MYF(0), c);
    return 1;
  }
  return 0;
}


void Item::set_name(const char *str, uint length, CHARSET_INFO *cs)
{
  if (!length)
  {
    /* Empty string, used by AS or internal function like last_insert_id() */
    name= (char*) str;
    name_length= 0;
    return;
  }
  if (cs->ctype)
  {
    /*
      This will probably need a better implementation in the future:
      a function in CHARSET_INFO structure.
    */
    while (length && !my_isgraph(cs,*str))
    {						// Fix problem with yacc
      length--;
      str++;
    }
  }
  if (!my_charset_same(cs, system_charset_info))
  {
    uint32 res_length;
    name= sql_strmake_with_convert(str, name_length= length, cs,
				   MAX_ALIAS_NAME, system_charset_info,
				   &res_length);
  }
  else
    name= sql_strmake(str, (name_length= min(length,MAX_ALIAS_NAME)));
}


/*
  This function is called when:
  - Comparing items in the WHERE clause (when doing where optimization)
  - When trying to find an ORDER BY/GROUP BY item in the SELECT part
*/

bool Item::eq(const Item *item, bool binary_cmp) const
{
  return type() == item->type() && name && item->name &&
    !my_strcasecmp(system_charset_info,name,item->name);
}


Item *Item::safe_charset_converter(CHARSET_INFO *tocs)
{
  /*
    Don't allow automatic conversion to non-Unicode charsets,
    as it potentially loses data.
  */
  if (!(tocs->state & MY_CS_UNICODE))
    return NULL; // safe conversion is not possible
  return new Item_func_conv_charset(this, tocs);
}


Item *Item_string::safe_charset_converter(CHARSET_INFO *tocs)
{
  Item_string *conv;
  uint conv_errors;
  String tmp, cstr, *ostr= val_str(&tmp);
  cstr.copy(ostr->ptr(), ostr->length(), ostr->charset(), tocs, &conv_errors);
  if (conv_errors || !(conv= new Item_string(cstr.ptr(), cstr.length(),
                                             cstr.charset(),
                                             collation.derivation)))
  {
    /*
      Safe conversion is not possible (or EOM).
      We could not convert a string into the requested character set
      without data loss. The target charset does not cover all the
      characters from the string. Operation cannot be done correctly.
    */
    return NULL;
  }
  conv->str_value.copy();
  return conv;
}


bool Item_string::eq(const Item *item, bool binary_cmp) const
{
  if (type() == item->type())
  {
    if (binary_cmp)
      return !stringcmp(&str_value, &item->str_value);
    return !sortcmp(&str_value, &item->str_value, collation.collation);
  }
  return 0;
}


/*
  Get the value of the function as a TIME structure.
  As a extra convenience the time structure is reset on error!
 */

bool Item::get_date(TIME *ltime,uint fuzzydate)
{
  char buff[40];
  String tmp(buff,sizeof(buff), &my_charset_bin),*res;
  if (!(res=val_str(&tmp)) ||
      str_to_datetime_with_warn(res->ptr(), res->length(),
                                ltime, fuzzydate) <= MYSQL_TIMESTAMP_ERROR)
  {
    bzero((char*) ltime,sizeof(*ltime));
    return 1;
  }
  return 0;
}

/*
  Get time of first argument.
  As a extra convenience the time structure is reset on error!
 */

bool Item::get_time(TIME *ltime)
{
  char buff[40];
  String tmp(buff,sizeof(buff),&my_charset_bin),*res;
  if (!(res=val_str(&tmp)) ||
      str_to_time_with_warn(res->ptr(), res->length(), ltime))
  {
    bzero((char*) ltime,sizeof(*ltime));
    return 1;
  }
  return 0;
}

CHARSET_INFO *Item::default_charset()
{
  return current_thd->variables.collation_connection;
}


int Item::save_in_field_no_warnings(Field *field, bool no_conversions)
{
  int res;
  THD *thd= field->table->in_use;
  enum_check_fields tmp= thd->count_cuted_fields;
  thd->count_cuted_fields= CHECK_FIELD_IGNORE;
  res= save_in_field(field, no_conversions);
  thd->count_cuted_fields= tmp;
  return res;
}


Item *
Item_splocal::this_item()
{
  THD *thd= current_thd;

  return thd->spcont->get_item(m_offset);
}

Item *
Item_splocal::this_const_item() const
{
  THD *thd= current_thd;

  return thd->spcont->get_item(m_offset);
}

Item::Type
Item_splocal::type() const
{
  THD *thd= current_thd;

  if (thd->spcont)
    return thd->spcont->get_item(m_offset)->type();
  return NULL_ITEM;		// Anything but SUBSELECT_ITEM
}



/*
   Aggregate two collations together taking
   into account their coercibility (aka derivation):

   0 == DERIVATION_EXPLICIT  - an explicitely written COLLATE clause
   1 == DERIVATION_NONE      - a mix of two different collations
   2 == DERIVATION_IMPLICIT  - a column
   3 == DERIVATION_COERCIBLE - a string constant

   The most important rules are:

   1. If collations are the same:
      chose this collation, and the strongest derivation.

   2. If collations are different:
     - Character sets may differ, but only if conversion without
       data loss is possible. The caller provides flags whether
       character set conversion attempts should be done. If no
       flags are substituted, then the character sets must be the same.
       Currently processed flags are:
         MY_COLL_ALLOW_SUPERSET_CONV  - allow conversion to a superset
         MY_COLL_ALLOW_COERCIBLE_CONV - allow conversion of a coercible value
     - two EXPLICIT collations produce an error, e.g. this is wrong:
       CONCAT(expr1 collate latin1_swedish_ci, expr2 collate latin1_german_ci)
     - the side with smaller derivation value wins,
       i.e. a column is stronger than a string constant,
       an explicit COLLATE clause is stronger than a column.
     - if derivations are the same, we have DERIVATION_NONE,
       we'll wait for an explicit COLLATE clause which possibly can
       come from another argument later: for example, this is valid,
       but we don't know yet when collecting the first two arguments:
         CONCAT(latin1_swedish_ci_column,
                latin1_german1_ci_column,
                expr COLLATE latin1_german2_ci)
*/
bool DTCollation::aggregate(DTCollation &dt, uint flags)
{
  nagg++;
  if (!my_charset_same(collation, dt.collation))
  {
    /* 
       We do allow to use binary strings (like BLOBS)
       together with character strings.
       Binaries have more precedance than a character
       string of the same derivation.
    */
    if (collation == &my_charset_bin)
    {
      if (derivation <= dt.derivation)
	; // Do nothing
      else
      {
	set(dt); 
        strong= nagg;
      }
    }
    else if (dt.collation == &my_charset_bin)
    {
      if (dt.derivation <= derivation)
      {
        set(dt);
        strong= nagg;
      }
      else
       ; // Do nothing
    }
    else if ((flags & MY_COLL_ALLOW_SUPERSET_CONV) &&
             derivation < dt.derivation &&
             collation->state & MY_CS_UNICODE)
    {
      // Do nothing
    }
    else if ((flags & MY_COLL_ALLOW_SUPERSET_CONV) &&
             dt.derivation < derivation &&
             dt.collation->state & MY_CS_UNICODE)
    {
      set(dt);
      strong= nagg;
    }
    else if ((flags & MY_COLL_ALLOW_COERCIBLE_CONV) &&
             derivation < dt.derivation &&
             dt.derivation == DERIVATION_COERCIBLE)
    {
      // Do nothing;
    }
    else if ((flags & MY_COLL_ALLOW_COERCIBLE_CONV) &&
             dt.derivation < derivation &&
             derivation == DERIVATION_COERCIBLE)
    {
      set(dt);
      strong= nagg;
    }
    else
    {
      // Cannot apply conversion
      set(0, DERIVATION_NONE);
      return 1;
    }
  }
  else if (derivation < dt.derivation)
  {
    // Do nothing
  }
  else if (dt.derivation < derivation)
  {
    set(dt);
    strong= nagg;
  }
  else
  { 
    if (collation == dt.collation)
    {
      // Do nothing
    }
    else 
    {
      if (derivation == DERIVATION_EXPLICIT)
      {
	set(0, DERIVATION_NONE);
	return 1;
      }
      CHARSET_INFO *bin= get_charset_by_csname(collation->csname, 
					       MY_CS_BINSORT,MYF(0));
      set(bin, DERIVATION_NONE);
    }
  }
  return 0;
}

Item_field::Item_field(Field *f)
  :Item_ident(NullS, f->table_name, f->field_name),
  item_equal(0), no_const_subst(0),
   have_privileges(0), any_privileges(0)
{
  set_field(f);
  /*
    field_name and talbe_name should not point to garbage
    if this item is to be reused
  */
  orig_table_name= orig_field_name= "";
}

Item_field::Item_field(THD *thd, Field *f)
  :Item_ident(f->table->table_cache_key, f->table_name, f->field_name),
   item_equal(0), no_const_subst(0),
   have_privileges(0), any_privileges(0)
{
  /*
    We always need to provide Item_field with a fully qualified field
    name to avoid ambiguity when executing prepared statements like
    SELECT * from d1.t1, d2.t1; (assuming d1.t1 and d2.t1 have columns
    with same names).
    This is because prepared statements never deal with wildcards in
    select list ('*') and always fix fields using fully specified path
    (i.e. db.table.column).
    No check for OOM: if db_name is NULL, we'll just get
    "Field not found" error.
    We need to copy db_name, table_name and field_name because they must
    be allocated in the statement memory, not in table memory (the table
    structure can go away and pop up again between subsequent executions
    of a prepared statement).
  */
  if (thd->current_arena->is_stmt_prepare())
  {
    if (db_name)
      orig_db_name= thd->strdup(db_name);
    orig_table_name= thd->strdup(table_name);
    orig_field_name= thd->strdup(field_name);
    /*
      We don't restore 'name' in cleanup because it's not changed
      during execution. Still we need it to point to persistent
      memory if this item is to be reused.
    */
    name= (char*) orig_field_name;
  }
  set_field(f);
}

// Constructor need to process subselect with temporary tables (see Item)
Item_field::Item_field(THD *thd, Item_field *item)
  :Item_ident(thd, item),
   field(item->field),
   result_field(item->result_field),
   item_equal(item->item_equal),
   no_const_subst(item->no_const_subst),
   have_privileges(item->have_privileges),
   any_privileges(item->any_privileges)
{
  collation.set(DERIVATION_IMPLICIT);
}

void Item_field::set_field(Field *field_par)
{
  field=result_field=field_par;			// for easy coding with fields
  maybe_null=field->maybe_null();
  max_length=field_par->field_length;
  decimals= field->decimals();
  table_name=field_par->table_name;
  field_name=field_par->field_name;
  db_name=field_par->table->table_cache_key;
  unsigned_flag=test(field_par->flags & UNSIGNED_FLAG);
  collation.set(field_par->charset(), DERIVATION_IMPLICIT);
  fixed= 1;
}


/*
  Reset this item to point to a field from the new temporary table.
  This is used when we create a new temporary table for each execution
  of prepared statement.
*/

void Item_field::reset_field(Field *f)
{
  set_field(f);
  /* 'name' is pointing at field->field_name of old field */
  name= (char*) f->field_name;
}

const char *Item_ident::full_name() const
{
  char *tmp;
  if (!table_name || !field_name)
    return field_name ? field_name : name ? name : "tmp_field";
  if (db_name && db_name[0])
  {
    tmp=(char*) sql_alloc((uint) strlen(db_name)+(uint) strlen(table_name)+
			  (uint) strlen(field_name)+3);
    strxmov(tmp,db_name,".",table_name,".",field_name,NullS);
  }
  else
  {
    if (table_name[0])
    {
      tmp= (char*) sql_alloc((uint) strlen(table_name) +
			     (uint) strlen(field_name) + 2);
      strxmov(tmp, table_name, ".", field_name, NullS);
    }
    else
      tmp= (char*) field_name;
  }
  return tmp;
}

void Item_ident::print(String *str)
{
  THD *thd= current_thd;
  char d_name_buff[MAX_ALIAS_NAME], t_name_buff[MAX_ALIAS_NAME];
  const char *d_name= db_name, *t_name= table_name;
  if (lower_case_table_names)
  {
    if (table_name && table_name[0])
    {
      strmov(t_name_buff, table_name);
      my_casedn_str(files_charset_info, t_name_buff);
      t_name= t_name_buff;
    }
    if (db_name && db_name[0])
    {
      strmov(d_name_buff, db_name);
      my_casedn_str(files_charset_info, d_name_buff);
      d_name= d_name_buff;
    }
  }

  if (!table_name || !field_name)
  {
    const char *nm= field_name ? field_name : name ? name : "tmp_field";
    append_identifier(thd, str, nm, strlen(nm));
    return;
  }
  if (db_name && db_name[0])
  {
    append_identifier(thd, str, d_name, strlen(d_name));
    str->append('.');
    append_identifier(thd, str, t_name, strlen(t_name));
    str->append('.');
    append_identifier(thd, str, field_name, strlen(field_name));
  }
  else
  {
    if (table_name[0])
    {
      append_identifier(thd, str, t_name, strlen(t_name));
      str->append('.');
      append_identifier(thd, str, field_name, strlen(field_name));
    }
    else
      append_identifier(thd, str, field_name, strlen(field_name));
  }
}

/* ARGSUSED */
String *Item_field::val_str(String *str)
{
  DBUG_ASSERT(fixed == 1);
  if ((null_value=field->is_null()))
    return 0;
  str->set_charset(str_value.charset());
  return field->val_str(str,&str_value);
}

double Item_field::val()
{
  DBUG_ASSERT(fixed == 1);
  if ((null_value=field->is_null()))
    return 0.0;
  return field->val_real();
}

longlong Item_field::val_int()
{
  DBUG_ASSERT(fixed == 1);
  if ((null_value=field->is_null()))
    return 0;
  return field->val_int();
}


String *Item_field::str_result(String *str)
{
  if ((null_value=result_field->is_null()))
    return 0;
  str->set_charset(str_value.charset());
  return result_field->val_str(str,&str_value);
}

bool Item_field::get_date(TIME *ltime,uint fuzzydate)
{
  if ((null_value=field->is_null()) || field->get_date(ltime,fuzzydate))
  {
    bzero((char*) ltime,sizeof(*ltime));
    return 1;
  }
  return 0;
}

bool Item_field::get_date_result(TIME *ltime,uint fuzzydate)
{
  if ((null_value=result_field->is_null()) ||
      result_field->get_date(ltime,fuzzydate))
  {
    bzero((char*) ltime,sizeof(*ltime));
    return 1;
  }
  return 0;
}

bool Item_field::get_time(TIME *ltime)
{
  if ((null_value=field->is_null()) || field->get_time(ltime))
  {
    bzero((char*) ltime,sizeof(*ltime));
    return 1;
  }
  return 0;
}

double Item_field::val_result()
{
  if ((null_value=result_field->is_null()))
    return 0.0;
  return result_field->val_real();
}

longlong Item_field::val_int_result()
{
  if ((null_value=result_field->is_null()))
    return 0;
  return result_field->val_int();
}


bool Item_field::eq(const Item *item, bool binary_cmp) const
{
  if (item->type() != FIELD_ITEM)
    return 0;
  
  Item_field *item_field= (Item_field*) item;
  if (item_field->field)
    return item_field->field == field;
  /*
    We may come here when we are trying to find a function in a GROUP BY
    clause from the select list.
    In this case the '100 % correct' way to do this would be to first
    run fix_fields() on the GROUP BY item and then retry this function, but
    I think it's better to relax the checking a bit as we will in
    most cases do the correct thing by just checking the field name.
    (In cases where we would choose wrong we would have to generate a
    ER_NON_UNIQ_ERROR).
  */
  return (!my_strcasecmp(system_charset_info, item_field->name,
			 field_name) &&
	  (!item_field->table_name ||
	   (!my_strcasecmp(table_alias_charset, item_field->table_name,
			   table_name) &&
	    (!item_field->db_name ||
	     (item_field->db_name && !strcmp(item_field->db_name,
					     db_name))))));
}


table_map Item_field::used_tables() const
{
  if (field->table->const_table)
    return 0;					// const item
  return (depended_from ? OUTER_REF_TABLE_BIT : field->table->map);
}


Item *Item_field::get_tmp_table_item(THD *thd)
{
  Item_field *new_item= new Item_field(thd, this);
  if (new_item)
    new_item->field= new_item->result_field;
  return new_item;
}


/*
  Create an item from a string we KNOW points to a valid longlong/ulonglong
  end \0 terminated number string
*/

Item_int::Item_int(const char *str_arg, uint length)
{
  char *end_ptr= (char*) str_arg + length;
  int error;
  value= my_strtoll10(str_arg, &end_ptr, &error);
  max_length= (uint) (end_ptr - str_arg);
  name= (char*) str_arg;
  fixed= 1;
}


String *Item_int::val_str(String *str)
{
  // following assert is redundant, because fixed=1 assigned in constructor
  DBUG_ASSERT(fixed == 1);
  str->set(value, &my_charset_bin);
  return str;
}

void Item_int::print(String *str)
{
  // my_charset_bin is good enough for numbers
  str_value.set(value, &my_charset_bin);
  str->append(str_value);
}


Item_uint::Item_uint(const char *str_arg, uint length):
  Item_int(str_arg, length)
{
  unsigned_flag= 1;
}


String *Item_uint::val_str(String *str)
{
  // following assert is redundant, because fixed=1 assigned in constructor
  DBUG_ASSERT(fixed == 1);
  str->set((ulonglong) value, &my_charset_bin);
  return str;
}


void Item_uint::print(String *str)
{
  // latin1 is good enough for numbers
  str_value.set((ulonglong) value, default_charset());
  str->append(str_value);
}


String *Item_real::val_str(String *str)
{
  // following assert is redundant, because fixed=1 assigned in constructor
  DBUG_ASSERT(fixed == 1);
  str->set(value,decimals,&my_charset_bin);
  return str;
}


void Item_string::print(String *str)
{
  str->append('_');
  str->append(collation.collation->csname);
  str->append('\'');
  str_value.print(str);
  str->append('\'');
}

bool Item_null::eq(const Item *item, bool binary_cmp) const
{ return item->type() == type(); }
double Item_null::val()
{
  // following assert is redundant, because fixed=1 assigned in constructor
  DBUG_ASSERT(fixed == 1);
  null_value=1;
  return 0.0;
}
longlong Item_null::val_int()
{
  // following assert is redundant, because fixed=1 assigned in constructor
  DBUG_ASSERT(fixed == 1);
  null_value=1;
  return 0;
}
/* ARGSUSED */
String *Item_null::val_str(String *str)
{
  // following assert is redundant, because fixed=1 assigned in constructor
  DBUG_ASSERT(fixed == 1);
  null_value=1;
  return 0;
}


Item *Item_null::safe_charset_converter(CHARSET_INFO *tocs)
{
  collation.set(tocs);
  return this;
}

/*********************** Item_param related ******************************/

/* 
  Default function of Item_param::set_param_func, so in case
  of malformed packet the server won't SIGSEGV
*/

static void
default_set_param_func(Item_param *param,
                       uchar **pos __attribute__((unused)),
                       ulong len __attribute__((unused)))
{
  param->set_null();
}

Item_param::Item_param(unsigned pos_in_query_arg) :
  state(NO_VALUE),
  item_result_type(STRING_RESULT),
  /* Don't pretend to be a literal unless value for this item is set. */
  item_type(PARAM_ITEM),
  param_type(MYSQL_TYPE_STRING),
  pos_in_query(pos_in_query_arg),
  set_param_func(default_set_param_func)
{
  name= (char*) "?";
  /* 
    Since we can't say whenever this item can be NULL or cannot be NULL
    before mysql_stmt_execute(), so we assuming that it can be NULL until
    value is set.
  */
  maybe_null= 1;
}

void Item_param::set_null()
{
  DBUG_ENTER("Item_param::set_null");
  /* These are cleared after each execution by reset() method */
  max_length= 0;
  null_value= 1;
  /* 
    Because of NULL and string values we need to set max_length for each new
    placeholder value: user can submit NULL for any placeholder type, and 
    string length can be different in each execution.
  */
  max_length= 0;
  decimals= 0;
  state= NULL_VALUE;
  DBUG_VOID_RETURN;
}

void Item_param::set_int(longlong i, uint32 max_length_arg)
{
  DBUG_ENTER("Item_param::set_int");
  value.integer= (longlong) i;
  state= INT_VALUE;
  max_length= max_length_arg;
  decimals= 0;
  maybe_null= 0;
  DBUG_VOID_RETURN;
}

void Item_param::set_double(double d)
{
  DBUG_ENTER("Item_param::set_double");
  value.real= d;
  state= REAL_VALUE;
  max_length= DBL_DIG + 8;
  decimals= NOT_FIXED_DEC;
  maybe_null= 0;
  DBUG_VOID_RETURN;
}


void Item_param::set_time(TIME *tm, timestamp_type type, uint32 max_length_arg)
{ 
  DBUG_ENTER("Item_param::set_time");

  value.time= *tm;
  value.time.time_type= type;

  state= TIME_VALUE;
  maybe_null= 0;
  max_length= max_length_arg;
  decimals= 0;
  DBUG_VOID_RETURN;
}


bool Item_param::set_str(const char *str, ulong length)
{
  DBUG_ENTER("Item_param::set_str");
  /*
    Assign string with no conversion: data is converted only after it's
    been written to the binary log.
  */
  uint dummy_errors;
  if (str_value.copy(str, length, &my_charset_bin, &my_charset_bin,
                     &dummy_errors))
    DBUG_RETURN(TRUE);
  state= STRING_VALUE;
  maybe_null= 0;
  /* max_length and decimals are set after charset conversion */
  /* sic: str may be not null-terminated, don't add DBUG_PRINT here */
  DBUG_RETURN(FALSE);
}


bool Item_param::set_longdata(const char *str, ulong length)
{
  DBUG_ENTER("Item_param::set_longdata");

  /*
    If client character set is multibyte, end of long data packet
    may hit at the middle of a multibyte character.  Additionally,
    if binary log is open we must write long data value to the
    binary log in character set of client. This is why we can't
    convert long data to connection character set as it comes
    (here), and first have to concatenate all pieces together,
    write query to the binary log and only then perform conversion.
  */
  if (str_value.append(str, length, &my_charset_bin))
    DBUG_RETURN(TRUE);
  state= LONG_DATA_VALUE;
  maybe_null= 0;

  DBUG_RETURN(FALSE);
}


/*
  Set parameter value from user variable value.

  SYNOPSIS
   set_from_user_var
     thd   Current thread
     entry User variable structure (NULL means use NULL value)

  RETURN
    0 OK
    1 Out of memort
*/

bool Item_param::set_from_user_var(THD *thd, const user_var_entry *entry)
{
  DBUG_ENTER("Item_param::set_from_user_var");
  if (entry && entry->value)
  {
    item_result_type= entry->type;
    switch (entry->type) {
    case REAL_RESULT:
      set_double(*(double*)entry->value);
      item_type= Item::REAL_ITEM;
      item_result_type= REAL_RESULT;
      break;
    case INT_RESULT:
      set_int(*(longlong*)entry->value, 21);
      item_type= Item::INT_ITEM;
      item_result_type= INT_RESULT;
      break;
    case STRING_RESULT:
    {
      CHARSET_INFO *fromcs= entry->collation.collation;
      CHARSET_INFO *tocs= thd->variables.collation_connection;
      uint32 dummy_offset;

      value.cs_info.character_set_client= fromcs;
      /*
        Setup source and destination character sets so that they
        are different only if conversion is necessary: this will
        make later checks easier.
      */
      value.cs_info.final_character_set_of_str_value=
        String::needs_conversion(0, fromcs, tocs, &dummy_offset) ?
        tocs : fromcs;
      /*
        Exact value of max_length is not known unless data is converted to
        charset of connection, so we have to set it later.
      */
      item_type= Item::STRING_ITEM;
      item_result_type= STRING_RESULT;

      if (set_str((const char *)entry->value, entry->length))
        DBUG_RETURN(1);
      break;
    }
    default:
      DBUG_ASSERT(0);
      set_null();
    }
  }
  else
    set_null();

  DBUG_RETURN(0);
}

/*
    Resets parameter after execution.
  
  SYNOPSIS
     Item_param::reset()
 
  NOTES
    We clear null_value here instead of setting it in set_* methods, 
    because we want more easily handle case for long data.
*/

void Item_param::reset()
{
  /* Shrink string buffer if it's bigger than max possible CHAR column */
  if (str_value.alloced_length() > MAX_CHAR_WIDTH)
    str_value.free();
  else
    str_value.length(0);
  str_value_ptr.length(0);
  /*
    We must prevent all charset conversions untill data has been written
    to the binary log.
  */
  str_value.set_charset(&my_charset_bin);
  state= NO_VALUE;
  maybe_null= 1;
  null_value= 0;
  /*
    Don't reset item_type to PARAM_ITEM: it's only needed to guard
    us from item optimizations at prepare stage, when item doesn't yet
    contain a literal of some kind.
    In all other cases when this object is accessed its value is
    set (this assumption is guarded by 'state' and
    DBUG_ASSERTS(state != NO_VALUE) in all Item_param::get_*
    methods).
  */
}


int Item_param::save_in_field(Field *field, bool no_conversions)
{
  field->set_notnull();

  switch (state) {
  case INT_VALUE:
    return field->store(value.integer);
  case REAL_VALUE:
    return field->store(value.real);
  case TIME_VALUE:
    field->store_time(&value.time, value.time.time_type);
    return 0;
  case STRING_VALUE:
  case LONG_DATA_VALUE:
    return field->store(str_value.ptr(), str_value.length(),
                        str_value.charset());
  case NULL_VALUE:
    return set_field_to_null_with_conversions(field, no_conversions);
  case NO_VALUE:
  default:
    DBUG_ASSERT(0);
  }
  return 1;
}


bool Item_param::get_time(TIME *res)
{
  if (state == TIME_VALUE)
  {
    *res= value.time;
    return 0;
  }
  /*
    If parameter value isn't supplied assertion will fire in val_str()
    which is called from Item::get_time().
  */
  return Item::get_time(res);
}


bool Item_param::get_date(TIME *res, uint fuzzydate)
{
  if (state == TIME_VALUE)
  {
    *res= value.time;
    return 0;
  }
  return Item::get_date(res, fuzzydate);
}


double Item_param::val() 
{
  switch (state) {
  case REAL_VALUE:
    return value.real;
  case INT_VALUE:
    return (double) value.integer;
  case STRING_VALUE:
  case LONG_DATA_VALUE:
    {
      int dummy_err;
      return my_strntod(str_value.charset(), (char*) str_value.ptr(),
                        str_value.length(), (char**) 0, &dummy_err);
    }
  case TIME_VALUE:
    /*
      This works for example when user says SELECT ?+0.0 and supplies
      time value for the placeholder.
    */
    return ulonglong2double(TIME_to_ulonglong(&value.time));
  case NULL_VALUE:
    return 0.0;
  default:
    DBUG_ASSERT(0);
  }
  return 0.0;
} 


longlong Item_param::val_int() 
{ 
  switch (state) {
  case REAL_VALUE:
    return (longlong) (value.real + (value.real > 0 ? 0.5 : -0.5));
  case INT_VALUE:
    return value.integer;
  case STRING_VALUE:
  case LONG_DATA_VALUE:
    {
      int dummy_err;
      return my_strntoll(str_value.charset(), str_value.ptr(),
                         str_value.length(), 10, (char**) 0, &dummy_err);
    }
  case TIME_VALUE:
    return (longlong) TIME_to_ulonglong(&value.time);
  case NULL_VALUE:
    return 0; 
  default:
    DBUG_ASSERT(0);
  }
  return 0;
}


String *Item_param::val_str(String* str) 
{ 
  switch (state) {
  case STRING_VALUE:
  case LONG_DATA_VALUE:
    return &str_value_ptr;
  case REAL_VALUE:
    str->set(value.real, NOT_FIXED_DEC, &my_charset_bin);
    return str;
  case INT_VALUE:
    str->set(value.integer, &my_charset_bin);
    return str;
  case TIME_VALUE:
  {
    if (str->reserve(MAX_DATE_STRING_REP_LENGTH))
      break;
    str->length((uint) my_TIME_to_str(&value.time, (char*) str->ptr()));
    str->set_charset(&my_charset_bin);
    return str;
  }
  case NULL_VALUE:
    return NULL; 
  default:
    DBUG_ASSERT(0);
  }
  return str;
}

/*
  Return Param item values in string format, for generating the dynamic 
  query used in update/binary logs
  TODO: change interface and implementation to fill log data in place
  and avoid one more memcpy/alloc between str and log string.
*/

const String *Item_param::query_val_str(String* str) const
{
  switch (state) {
  case INT_VALUE:
    str->set(value.integer, &my_charset_bin);
    break;
  case REAL_VALUE:
    str->set(value.real, NOT_FIXED_DEC, &my_charset_bin);
    break;
  case TIME_VALUE:
    {
      char *buf, *ptr;
      str->length(0);
      /*
        TODO: in case of error we need to notify replication
        that binary log contains wrong statement 
      */
      if (str->reserve(MAX_DATE_STRING_REP_LENGTH+3))
        break; 

      /* Create date string inplace */
      buf= str->c_ptr_quick();
      ptr= buf;
      *ptr++= '\'';
      ptr+= (uint) my_TIME_to_str(&value.time, ptr);
      *ptr++= '\'';
      str->length((uint32) (ptr - buf));
      break;
    }
  case STRING_VALUE:
  case LONG_DATA_VALUE:
    {
      char *buf, *ptr;
      str->length(0);
      if (str->reserve(str_value.length()*2+3))
        break;

      buf= str->c_ptr_quick();
      ptr= buf;
      *ptr++= '\'';
      ptr+= escape_string_for_mysql(str_value.charset(), ptr,
                                    str_value.ptr(), str_value.length());
      *ptr++= '\'';
      str->length(ptr - buf);
      break;
    }
  case NULL_VALUE:
    return &my_null_string;
  default:
    DBUG_ASSERT(0);
  }
  return str;
}


/*
  Convert string from client character set to the character set of
  connection.
*/

bool Item_param::convert_str_value(THD *thd)
{
  bool rc= FALSE;
  if (state == STRING_VALUE || state == LONG_DATA_VALUE)
  {
    /*
      Check is so simple because all charsets were set up properly
      in setup_one_conversion_function, where typecode of
      placeholder was also taken into account: the variables are different
      here only if conversion is really necessary.
    */
    if (value.cs_info.final_character_set_of_str_value !=
        value.cs_info.character_set_client)
    {
      rc= thd->convert_string(&str_value,
                              value.cs_info.character_set_client,
                              value.cs_info.final_character_set_of_str_value);
    }
    else
      str_value.set_charset(value.cs_info.final_character_set_of_str_value);
    /* Here str_value is guaranteed to be in final_character_set_of_str_value */

    max_length= str_value.length();
    decimals= 0;
    /*
      str_value_ptr is returned from val_str(). It must be not alloced
      to prevent it's modification by val_str() invoker.
    */
    str_value_ptr.set(str_value.ptr(), str_value.length(),
                      str_value.charset());
  }
  return rc;
}


void Item_param::print(String *str)
{
  if (state == NO_VALUE)
  {
    str->append('?');
  }
  else
  {
    char buffer[80];
    String tmp(buffer, sizeof(buffer), &my_charset_bin);
    const String *res;
    res= query_val_str(&tmp);
    str->append(*res);
  }
}


/****************************************************************************
  Item_copy_string
****************************************************************************/

void Item_copy_string::copy()
{
  String *res=item->val_str(&str_value);
  if (res && res != &str_value)
    str_value.copy(*res);
  null_value=item->null_value;
}

/* ARGSUSED */
String *Item_copy_string::val_str(String *str)
{
  // Item_copy_string is used without fix_fields call
  if (null_value)
    return (String*) 0;
  return &str_value;
}


int Item_copy_string::save_in_field(Field *field, bool no_conversions)
{
  if (null_value)
    return set_field_to_null(field);
  field->set_notnull();
  return field->store(str_value.ptr(),str_value.length(),
		      collation.collation);
}

/*
  Functions to convert item to field (for send_fields)
*/

/* ARGSUSED */
bool Item::fix_fields(THD *thd,
		      struct st_table_list *list,
		      Item ** ref)
{

  // We do not check fields which are fixed during construction
  DBUG_ASSERT(fixed == 0 || basic_const_item());
  fixed= 1;
  return 0;
}

double Item_ref_null_helper::val()
{
  DBUG_ASSERT(fixed == 1);
  double tmp= (*ref)->val_result();
  owner->was_null|= null_value= (*ref)->null_value;
  return tmp;
}


longlong Item_ref_null_helper::val_int()
{
  DBUG_ASSERT(fixed == 1);
  longlong tmp= (*ref)->val_int_result();
  owner->was_null|= null_value= (*ref)->null_value;
  return tmp;
}


String* Item_ref_null_helper::val_str(String* s)
{
  DBUG_ASSERT(fixed == 1);
  String* tmp= (*ref)->str_result(s);
  owner->was_null|= null_value= (*ref)->null_value;
  return tmp;
}


bool Item_ref_null_helper::get_date(TIME *ltime, uint fuzzydate)
{  
  return (owner->was_null|= null_value= (*ref)->get_date(ltime, fuzzydate));
}


/*
  Mark item and SELECT_LEXs as dependent if it is not outer resolving

  SYNOPSIS
    mark_as_dependent()
    thd - thread handler
    last - select from which current item depend
    current  - current select
    item - item which should be marked
*/

static void mark_as_dependent(THD *thd, SELECT_LEX *last, SELECT_LEX *current,
			      Item_ident *item)
{
  // store pointer on SELECT_LEX from which item is dependent
  item->depended_from= last;
  current->mark_as_dependent(last);
  if (thd->lex->describe & DESCRIBE_EXTENDED)
  {
    char warn_buff[MYSQL_ERRMSG_SIZE];
    sprintf(warn_buff, ER(ER_WARN_FIELD_RESOLVED),
	    (item->db_name?item->db_name:""), (item->db_name?".":""),
	    (item->table_name?item->table_name:""), (item->table_name?".":""),
	    item->field_name,
	    current->select_number, last->select_number);
    push_warning(thd, MYSQL_ERROR::WARN_LEVEL_NOTE,
		 ER_WARN_FIELD_RESOLVED, warn_buff);
  }
}




/*
  Search a GROUP BY clause for a field with a certain name.

  SYNOPSIS
    find_field_in_group_list()
    find_item  the item being searched for
    group_list GROUP BY clause

  DESCRIPTION
    Search the GROUP BY list for a column named as find_item. When searching
    preference is given to columns that are qualified with the same table (and
    database) name as the one being searched for.

  RETURN
    - the found item on success
    - NULL if find_item is not in group_list
*/

static Item** find_field_in_group_list(Item *find_item, ORDER *group_list)
{
  const char *db_name;
  const char *table_name;
  const char *field_name;
  ORDER      *found_group= NULL;
  int         found_match_degree= 0;
  Item_field *cur_field;
  int         cur_match_degree= 0;

  if (find_item->type() == Item::FIELD_ITEM ||
      find_item->type() == Item::REF_ITEM)
  {
    db_name=    ((Item_ident*) find_item)->db_name;
    table_name= ((Item_ident*) find_item)->table_name;
    field_name= ((Item_ident*) find_item)->field_name;
  }
  else
    return NULL;

  DBUG_ASSERT(field_name);

  for (ORDER *cur_group= group_list ; cur_group ; cur_group= cur_group->next)
  {
    if ((*(cur_group->item))->type() == Item::FIELD_ITEM)
    {
      cur_field= (Item_field*) *cur_group->item;
      cur_match_degree= 0;
      
      DBUG_ASSERT(cur_field->field_name);

      if (!my_strcasecmp(system_charset_info,
                         cur_field->field_name, field_name))
        ++cur_match_degree;
      else
        continue;

      if (cur_field->table_name && table_name)
      {
        /* If field_name is qualified by a table name. */
        if (strcmp(cur_field->table_name, table_name))
          /* Same field names, different tables. */
          return NULL;

        ++cur_match_degree;
        if (cur_field->db_name && db_name)
        {
          /* If field_name is also qualified by a database name. */
          if (strcmp(cur_field->db_name, db_name))
            /* Same field names, different databases. */
            return NULL;
          ++cur_match_degree;
        }
      }

      if (cur_match_degree > found_match_degree)
      {
        found_match_degree= cur_match_degree;
        found_group= cur_group;
      }
      else if (found_group && (cur_match_degree == found_match_degree) &&
               ! (*(found_group->item))->eq(cur_field, 0))
      {
        /*
          If the current resolve candidate matches equally well as the current
          best match, they must reference the same column, otherwise the field
          is ambiguous.
        */
        my_printf_error(ER_NON_UNIQ_ERROR, ER(ER_NON_UNIQ_ERROR),
                        MYF(0), find_item->full_name(), current_thd->where);
        return NULL;
      }
    }
  }

  if (found_group)
    return found_group->item;
  else
    return NULL;
}


/*
  Resolve a column reference in a sub-select.

  SYNOPSIS
    resolve_ref_in_select_and_group()
    thd     current thread
    ref     column reference being resolved
    select  the sub-select that ref is resolved against

  DESCRIPTION
    Resolve a column reference (usually inside a HAVING clause) against the
    SELECT and GROUP BY clauses of the query described by 'select'. The name
    resolution algorithm searches both the SELECT and GROUP BY clauses, and in
    case of a name conflict prefers GROUP BY column names over SELECT names. If
    both clauses contain different fields with the same names, a warning is
    issued that name of 'ref' is ambiguous. We extend ANSI SQL in that when no
    GROUP BY column is found, then a HAVING name is resolved as a possibly
    derived SELECT column.

  NOTES
    The resolution procedure is:
    - Search for a column or derived column named col_ref_i [in table T_j]
      in the SELECT clause of Q.
    - Search for a column named col_ref_i [in table T_j]
      in the GROUP BY clause of Q.
    - If found different columns with the same name in GROUP BY and SELECT
      - issue a warning and return the GROUP BY column,
      - otherwise return the found SELECT column.


  RETURN
    NULL - there was an error, and the error was already reported
    not_found_item - the item was not resolved, no error was reported
    resolved item - if the item was resolved
*/

static Item**
resolve_ref_in_select_and_group(THD *thd, Item_ident *ref, SELECT_LEX *select)
{
  Item **group_by_ref= NULL;
  Item **select_ref= NULL;
  ORDER *group_list= (ORDER*) select->group_list.first;
  bool ambiguous_fields= FALSE;
  uint counter;
  bool not_used;

  /*
    Search for a column or derived column named as 'ref' in the SELECT
    clause of the current select.
  */
  if (!(select_ref= find_item_in_list(ref, *(select->get_item_list()), &counter,
                                      REPORT_EXCEPT_NOT_FOUND, &not_used)))
    return NULL; /* Some error occurred. */

  /* If this is a non-aggregated field inside HAVING, search in GROUP BY. */
  if (select->having_fix_field && !ref->with_sum_func && group_list)
  {
    group_by_ref= find_field_in_group_list(ref, group_list);
    
    /* Check if the fields found in SELECT and GROUP BY are the same field. */
    if (group_by_ref && (select_ref != not_found_item) &&
        !((*group_by_ref)->eq(*select_ref, 0)))
    {
      ambiguous_fields= TRUE;
      push_warning_printf(thd, MYSQL_ERROR::WARN_LEVEL_WARN, ER_NON_UNIQ_ERROR,
                          ER(ER_NON_UNIQ_ERROR), ref->full_name(),
                          current_thd->where);

    }
  }

  if (select_ref != not_found_item || group_by_ref)
  {
    if (select_ref != not_found_item && !ambiguous_fields)
    {
      DBUG_ASSERT(*select_ref);
      if (! (*select_ref)->fixed)
      {
        my_error(ER_ILLEGAL_REFERENCE, MYF(0), ref->name,
                 "forward reference in item list");
        return NULL;
      }
      return (select->ref_pointer_array + counter);
    }
    else if (group_by_ref)
      return group_by_ref;
    else
      DBUG_ASSERT(FALSE);
  }
  else
    return (Item**) not_found_item;
}


/*
  Resolve the name of a column reference.

  SYNOPSIS
    Item_field::fix_fields()
    thd       [in]      current thread
    tables    [in]      the tables in a FROM clause
    reference [in/out]  view column if this item was resolved to a view column

  DESCRIPTION
    The method resolves the column reference represented by 'this' as a column
    present in one of: FROM clause, SELECT clause, GROUP BY clause of a query
    Q, or in outer queries that contain Q.

  NOTES
    The name resolution algorithm used is (where [T_j] is an optional table
    name that qualifies the column name):

      resolve_column_reference([T_j].col_ref_i)
      {
        search for a column or derived column named col_ref_i
        [in table T_j] in the FROM clause of Q;

        if such a column is NOT found AND    // Lookup in outer queries.
           there are outer queries
        {
          for each outer query Q_k beginning from the inner-most one
          {
            if - Q_k is not a group query AND
               - Q_k is not inside an aggregate function
               OR
               - Q_(k-1) is not in a HAVING or SELECT clause of Q_k
            {
              search for a column or derived column named col_ref_i
              [in table T_j] in the FROM clause of Q_k;
            }

            if such a column is not found
              Search for a column or derived column named col_ref_i
              [in table T_j] in the SELECT and GROUP clauses of Q_k.
          }
        }
      }

    Notice that compared to Item_ref::fix_fields, here we first search the FROM
    clause, and then we search the SELECT and GROUP BY clauses.

  RETURN
    TRUE  if error
    FALSE on success
*/

bool Item_field::fix_fields(THD *thd, TABLE_LIST *tables, Item **reference)
{
  DBUG_ASSERT(fixed == 0);
  if (!field)					// If field is not checked
  {
    bool upward_lookup= FALSE;
    Field *from_field= (Field *)not_found_field;
    if ((from_field= find_field_in_tables(thd, this, tables, reference,
                                   IGNORE_EXCEPT_NON_UNIQUE,
                                   !any_privileges)) ==
	not_found_field)
    {
#ifdef EMBEDDED_LIBRARY
      thd->net.last_errno= 0;
#endif
      SELECT_LEX *last= 0;
      TABLE_LIST *table_list;
<<<<<<< HEAD
      Item **refer= (Item **)not_found_item;
      uint counter;
      bool not_used;
      // Prevent using outer fields in subselects, that is not supported now
      SELECT_LEX *cursel= (SELECT_LEX *) thd->lex->current_select;
      if (cursel->master_unit()->first_select()->linkage != DERIVED_TABLE_TYPE)
=======
      Item **ref= (Item **) not_found_item;
      SELECT_LEX *current_sel= (SELECT_LEX *) thd->lex->current_select;
      /*
        If there is an outer select, and it is not a derived table (which do
        not support the use of outer fields for now), try to resolve this
        reference in the outer select(s).
      
        We treat each subselect as a separate namespace, so that different
        subselects may contain columns with the same names. The subselects are
        searched starting from the innermost.
      */
      if (current_sel->master_unit()->first_select()->linkage !=
          DERIVED_TABLE_TYPE)
>>>>>>> a5585f62
      {
	SELECT_LEX_UNIT *prev_unit= current_sel->master_unit();
        SELECT_LEX *outer_sel= prev_unit->outer_select();
	for ( ; outer_sel ;
              outer_sel= (prev_unit= outer_sel->master_unit())->outer_select())
	{
          last= outer_sel;
	  Item_subselect *prev_subselect_item= prev_unit->item;
	  upward_lookup= TRUE;

          /* Search in the tables of the FROM clause of the outer select. */
	  table_list= outer_sel->get_table_list();
	  if (outer_sel->resolve_mode == SELECT_LEX::INSERT_MODE && table_list)
            /*
              It is a primary INSERT st_select_lex => do not resolve against the
              first table.
            */
	    table_list= table_list->next_local;

          enum_parsing_place place= prev_subselect_item->parsing_place;
          /*
<<<<<<< HEAD
            check table fields only if subquery used somewhere out of HAVING
            or outer SELECT do not use groupping (i.e. tables are accessable)
          */
          if ((place != IN_HAVING ||
               (sl->with_sum_func == 0 && sl->group_list.elements == 0)) &&
              (tmp= find_field_in_tables(thd, this,
					 table_list, ref,
					 0, 1)) != not_found_field)
=======
            Check table fields only if the subquery is used somewhere out of
            HAVING, or the outer SELECT does not use grouping (i.e. tables are
            accessible).
          */
          if ((place != IN_HAVING ||
               (outer_sel->with_sum_func == 0 &&
                outer_sel->group_list.elements == 0)) &&
              (from_field= find_field_in_tables(thd, this, table_list,
                                                reference,
                                                IGNORE_EXCEPT_NON_UNIQUE,
                                                TRUE)) !=
              not_found_field)
>>>>>>> a5585f62
	  {
	    if (from_field)
            {
              if (from_field != view_ref_found)
              {
                prev_subselect_item->used_tables_cache|= from_field->table->map;
                prev_subselect_item->const_item_cache= 0;
              }
              else
              {
                prev_subselect_item->used_tables_cache|=
                  (*reference)->used_tables();
                prev_subselect_item->const_item_cache&=
                  (*reference)->const_item();
              }
            }
	    break;
	  }
<<<<<<< HEAD
	  if (sl->resolve_mode == SELECT_LEX::SELECT_MODE &&
	      (refer= find_item_in_list(this, sl->item_list, &counter,
                                        REPORT_EXCEPT_NOT_FOUND,
                                        &not_used)) !=
	       (Item **) not_found_item)
=======

          /* Search in the SELECT and GROUP lists of the outer select. */
	  if (outer_sel->resolve_mode == SELECT_LEX::SELECT_MODE)
>>>>>>> a5585f62
	  {
            if (!(ref= resolve_ref_in_select_and_group(thd, this, outer_sel)))
              return TRUE; /* Some error occured (e.g. ambigous names). */
            if (ref != not_found_item)
            {
              DBUG_ASSERT(*ref && (*ref)->fixed);
              prev_subselect_item->used_tables_cache|= (*ref)->used_tables();
	      prev_subselect_item->const_item_cache&= (*ref)->const_item();
              break;
            }
	  }

	  // Reference is not found => depend from outer (or just error)
	  prev_subselect_item->used_tables_cache|= OUTER_REF_TABLE_BIT;
	  prev_subselect_item->const_item_cache= 0;

	  if (outer_sel->master_unit()->first_select()->linkage ==
	      DERIVED_TABLE_TYPE)
	    break; // do not look over derived table
	}
      }

      DBUG_ASSERT(ref);
      if (!from_field)
	return TRUE;
      if (ref == not_found_item && from_field == not_found_field)
      {
	if (upward_lookup)
	{
	  // We can't say exactly what absent table or field
	  my_printf_error(ER_BAD_FIELD_ERROR, ER(ER_BAD_FIELD_ERROR), MYF(0),
			  full_name(), thd->where);
	}
	else
	{
	  // Call to report error
	  find_field_in_tables(thd, this, tables, reference, REPORT_ALL_ERRORS,
                               TRUE);
	}
	return TRUE;
      }
      else if (ref != not_found_item)
      {
        /* Should have been checked in resolve_ref_in_select_and_group(). */
        DBUG_ASSERT(*ref && (*ref)->fixed);

	Item_ref *rf= new Item_ref(last->ref_pointer_array + counter,
                                   (char *)table_name, (char *)field_name);
	if (!rf)
<<<<<<< HEAD
	  return 1;
        thd->change_item_tree(ref, rf);
=======
	  return TRUE;
        thd->change_item_tree(reference, rf);
>>>>>>> a5585f62
	/*
	  rf is Item_ref => never substitute other items (in this case)
	  during fix_fields() => we can use rf after fix_fields()
	*/
	if (rf->fix_fields(thd, tables, reference) || rf->check_cols(1))
	  return TRUE;

	mark_as_dependent(thd, last, current_sel, rf);
	return FALSE;
      }
      else
      {
	mark_as_dependent(thd, last, current_sel, this);
	if (last->having_fix_field)
	{
	  Item_ref *rf;
          rf= new Item_ref((cached_table->db[0] ? cached_table->db : 0),
                           (char*) cached_table->alias, (char*) field_name);
	  if (!rf)
<<<<<<< HEAD
	    return 1;
          thd->change_item_tree(ref, rf);
=======
	    return TRUE;
          thd->change_item_tree(reference, rf);
>>>>>>> a5585f62
	  /*
	    rf is Item_ref => never substitute other items (in this case)
	    during fix_fields() => we can use rf after fix_fields()
	  */
	  return rf->fix_fields(thd, tables, reference) ||  rf->check_cols(1);
	}
      }
    }
    else if (!from_field)
      return TRUE;

    /*
      if it is not expression from merged VIEW we will set this field.

      We can leave expression substituted from view for next PS/SP rexecution
      (i.e. do not register this substitution for reverting on cleupup()
      (register_item_tree_changing())), because this subtree will be
      fix_field'ed during setup_tables()->setup_ancestor() (i.e. before
      all other expressions of query, and references on tables which do
      not present in query will not make problems.

      Also we suppose that view can't be changed during PS/SP life.
    */
    if (from_field != view_ref_found)
      set_field(from_field);
  }
  else if (thd->set_query_id && field->query_id != thd->query_id)
  {
    /* We only come here in unions */
    TABLE *table=field->table;
    field->query_id=thd->query_id;
    table->used_fields++;
    table->used_keys.intersect(field->part_of_key);
  }
#ifndef NO_EMBEDDED_ACCESS_CHECKS
  if (any_privileges)
  {
    char *db, *tab;
    if (cached_table->view)
    {
      db= cached_table->view_db.str;
      tab= cached_table->view_name.str;
    }
    else
    {
      db= cached_table->db;
      tab= cached_table->real_name;
    }
    if (!(have_privileges= (get_column_grant(thd, &field->table->grant,
                                             db, tab, field_name) &
                            VIEW_ANY_ACL)))
    {
      my_printf_error(ER_COLUMNACCESS_DENIED_ERROR,
                      ER(ER_COLUMNACCESS_DENIED_ERROR),
                      MYF(0),
                      "ANY",
                      thd->priv_user,
                      thd->host_or_ip,
                      field_name,
                      tab);
      return TRUE;
    }
  }
#endif
  fixed= 1;
  return FALSE;
}


Item *Item_field::safe_charset_converter(CHARSET_INFO *tocs)
{
  no_const_subst= 1;
  return Item::safe_charset_converter(tocs);
}

<<<<<<< HEAD
Item *Item_field::safe_charset_converter(CHARSET_INFO *tocs)
{
  no_const_subst= 1;
  return Item::safe_charset_converter(tocs);
}

=======
>>>>>>> a5585f62

void Item_field::cleanup()
{
  DBUG_ENTER("Item_field::cleanup");
  Item_ident::cleanup();
  /*
    Even if this object was created by direct link to field in setup_wild()
    it will be linked correctly next tyme by name of field and table alias.
    I.e. we can drop 'field'.
   */
  field= result_field= 0;
  DBUG_VOID_RETURN;
}

/*
  Find a field among specified multiple equalities 

  SYNOPSIS
    find_item_equal()
    cond_equal   reference to list of multiple equalities where
                 the field (this object) is to be looked for
  
  DESCRIPTION
    The function first searches the field among multiple equalities
    of the current level (in the cond_equal->current_level list).
    If it fails, it continues searching in upper levels accessed
    through a pointer cond_equal->upper_levels.
    The search terminates as soon as a multiple equality containing 
    the field is found. 

  RETURN VALUES
    First Item_equal containing the field, if success
    0, otherwise
*/
Item_equal *Item_field::find_item_equal(COND_EQUAL *cond_equal)
{
  Item_equal *item= 0;
  while (cond_equal)
  {
    List_iterator_fast<Item_equal> li(cond_equal->current_level);
    while ((item= li++))
    {
      if (item->contains(field))
        return item;
    }
    /* 
      The field is not found in any of the multiple equalities
      of the current level. Look for it in upper levels
    */
    cond_equal= cond_equal->upper_levels;
  }
  return 0;
}


/*
  Set a pointer to the multiple equality the field reference belongs to
  (if any)
   
  SYNOPSIS
    equal_fields_propagator()
    arg - reference to list of multiple equalities where
          the field (this object) is to be looked for
  
  DESCRIPTION
    The function looks for a multiple equality containing the field item
    among those referenced by arg.
    In the case such equality exists the function does the following.
    If the found multiple equality contains a constant, then the field
    reference is substituted for this constant, otherwise it sets a pointer
    to the multiple equality in the field item.

  NOTES
    This function is supposed to be called as a callback parameter in calls
    of the transform method.  

  RETURN VALUES
    pointer to the replacing constant item, if the field item was substituted 
    pointer to the field item, otherwise.
*/

Item *Item_field::equal_fields_propagator(byte *arg)
{
  if (no_const_subst)
    return this;
  item_equal= find_item_equal((COND_EQUAL *) arg);
  Item *item= 0;
  if (item_equal)
    item= item_equal->get_const();
  if (!item)
    item= this;
  return item;
}


/*
  Mark the item to not be part of substitution if it's not a binary item
  See comments in Arg_comparator::set_compare_func() for details
*/

Item *Item_field::set_no_const_sub(byte *arg)
{
  if (field->charset() != &my_charset_bin)
    no_const_subst=1;
  return this;
}


/*
  Set a pointer to the multiple equality the field reference belongs to
  (if any)
   
  SYNOPSIS
    replace_equal_field_processor()
    arg - a dummy parameter, is not used here
  
  DESCRIPTION
    The function replaces a pointer to a field in the Item_field object
    by a pointer to another field.
    The replacement field is taken from the very beginning of
    the item_equal list which the Item_field object refers to (belongs to)  
    If the Item_field object does not refer any Item_equal object,
    nothing is done.

  NOTES
    This function is supposed to be called as a callback parameter in calls
    of the walk method.  

  RETURN VALUES
    0 
*/

bool Item_field::replace_equal_field_processor(byte *arg)
{
  if (item_equal)
  {
    Item_field *subst= item_equal->get_first();
    if (!field->eq(subst->field))
    {
      field= subst->field;
      return 0;
    }
  }
  return 0;
}


void Item::init_make_field(Send_field *tmp_field,
			   enum enum_field_types field_type)
{
  char *empty_name= (char*) "";
  tmp_field->db_name=		empty_name;
  tmp_field->org_table_name=	empty_name;
  tmp_field->org_col_name=	empty_name;
  tmp_field->table_name=	empty_name;
  tmp_field->col_name=		name;
  tmp_field->charsetnr=         collation.collation->number;
  tmp_field->flags=             (maybe_null ? 0 : NOT_NULL_FLAG) | 
                                (my_binary_compare(collation.collation) ?
                                 BINARY_FLAG : 0);
  tmp_field->type=field_type;
  tmp_field->length=max_length;
  tmp_field->decimals=decimals;
  if (unsigned_flag)
    tmp_field->flags |= UNSIGNED_FLAG;
}

void Item::make_field(Send_field *tmp_field)
{
  init_make_field(tmp_field, field_type());
}


void Item_empty_string::make_field(Send_field *tmp_field)
{
  init_make_field(tmp_field,FIELD_TYPE_VAR_STRING);
}


enum_field_types Item::field_type() const
{
  return ((result_type() == STRING_RESULT) ? FIELD_TYPE_VAR_STRING :
	  (result_type() == INT_RESULT) ? FIELD_TYPE_LONGLONG :
	  FIELD_TYPE_DOUBLE);
}


Field *Item::tmp_table_field_from_field_type(TABLE *table)
{
  /*
    The field functions defines a field to be not null if null_ptr is not 0
  */
  uchar *null_ptr= maybe_null ? (uchar*) "" : 0;

  switch (field_type()) {
  case MYSQL_TYPE_DECIMAL:
    return new Field_decimal((char*) 0, max_length, null_ptr, 0, Field::NONE,
			     name, table, decimals, 0, unsigned_flag);
  case MYSQL_TYPE_TINY:
    return new Field_tiny((char*) 0, max_length, null_ptr, 0, Field::NONE,
			  name, table, 0, unsigned_flag);
  case MYSQL_TYPE_SHORT:
    return new Field_short((char*) 0, max_length, null_ptr, 0, Field::NONE,
			   name, table, 0, unsigned_flag);
  case MYSQL_TYPE_LONG:
    return new Field_long((char*) 0, max_length, null_ptr, 0, Field::NONE,
			  name, table, 0, unsigned_flag);
#ifdef HAVE_LONG_LONG
  case MYSQL_TYPE_LONGLONG:
    return new Field_longlong((char*) 0, max_length, null_ptr, 0, Field::NONE,
			      name, table, 0, unsigned_flag);
#endif
  case MYSQL_TYPE_FLOAT:
    return new Field_float((char*) 0, max_length, null_ptr, 0, Field::NONE,
			   name, table, decimals, 0, unsigned_flag);
  case MYSQL_TYPE_DOUBLE:
    return new Field_double((char*) 0, max_length, null_ptr, 0, Field::NONE,
			    name, table, decimals, 0, unsigned_flag);
  case MYSQL_TYPE_NULL:
    return new Field_null((char*) 0, max_length, Field::NONE,
			  name, table, &my_charset_bin);
  case MYSQL_TYPE_NEWDATE:
  case MYSQL_TYPE_INT24:
    return new Field_medium((char*) 0, max_length, null_ptr, 0, Field::NONE,
			    name, table, 0, unsigned_flag);
  case MYSQL_TYPE_DATE:
    return new Field_date(maybe_null, name, table, &my_charset_bin);
  case MYSQL_TYPE_TIME:
    return new Field_time(maybe_null, name, table, &my_charset_bin);
  case MYSQL_TYPE_TIMESTAMP:
  case MYSQL_TYPE_DATETIME:
    return new Field_datetime(maybe_null, name, table, &my_charset_bin);
  case MYSQL_TYPE_YEAR:
    return new Field_year((char*) 0, max_length, null_ptr, 0, Field::NONE,
			  name, table);
  default:
    /* This case should never be choosen */
    DBUG_ASSERT(0);
    /* If something goes awfully wrong, it's better to get a string than die */
  case MYSQL_TYPE_ENUM:
  case MYSQL_TYPE_SET:
  case MYSQL_TYPE_VAR_STRING:
    if (max_length > 255)
      break;					// If blob
    return new Field_varstring(max_length, maybe_null, name, table,
			       collation.collation);
  case MYSQL_TYPE_STRING:
    if (max_length > 255)			// If blob
      break;
    return new Field_string(max_length, maybe_null, name, table,
			    collation.collation);
  case MYSQL_TYPE_TINY_BLOB:
  case MYSQL_TYPE_MEDIUM_BLOB:
  case MYSQL_TYPE_LONG_BLOB:
  case MYSQL_TYPE_BLOB:
  case MYSQL_TYPE_GEOMETRY:
    break;					// Blob handled outside of case
  }

  /* blob is special as it's generated for both blobs and long strings */
  return new Field_blob(max_length, maybe_null, name, table,
			collation.collation);
}


/* ARGSUSED */
void Item_field::make_field(Send_field *tmp_field)
{
  field->make_field(tmp_field);
  DBUG_ASSERT(tmp_field->table_name);
  if (name)
    tmp_field->col_name=name;			// Use user supplied name
}


/*
  Set a field:s value from a item
*/

void Item_field::save_org_in_field(Field *to)
{
  if (field->is_null())
  {
    null_value=1;
    set_field_to_null_with_conversions(to, 1);
  }
  else
  {
    to->set_notnull();
    field_conv(to,field);
    null_value=0;
  }
}

int Item_field::save_in_field(Field *to, bool no_conversions)
{
  if (result_field->is_null())
  {
    null_value=1;
    return set_field_to_null_with_conversions(to, no_conversions);
  }
  else
  {
    to->set_notnull();
    field_conv(to,result_field);
    null_value=0;
  }
  return 0;
}


/*
  Store null in field

  SYNOPSIS
    save_in_field()
    field		Field where we want to store NULL

  DESCRIPTION
    This is used on INSERT.
    Allow NULL to be inserted in timestamp and auto_increment values

  RETURN VALUES
    0	 ok
    1	 Field doesn't support NULL values and can't handle 'field = NULL'
*/   

int Item_null::save_in_field(Field *field, bool no_conversions)
{
  return set_field_to_null_with_conversions(field, no_conversions);
}


/*
  Store null in field

  SYNOPSIS
    save_safe_in_field()
    field		Field where we want to store NULL

  RETURN VALUES
    0	 ok
    1	 Field doesn't support NULL values
*/   

int Item_null::save_safe_in_field(Field *field)
{
  return set_field_to_null(field);
}


int Item::save_in_field(Field *field, bool no_conversions)
{
  int error;
  if (result_type() == STRING_RESULT ||
      result_type() == REAL_RESULT &&
      field->result_type() == STRING_RESULT)
  {
    String *result;
    CHARSET_INFO *cs= collation.collation;
    char buff[MAX_FIELD_WIDTH];		// Alloc buffer for small columns
    str_value.set_quick(buff, sizeof(buff), cs);
    result=val_str(&str_value);
    if (null_value)
    {
      str_value.set_quick(0, 0, cs);
      return set_field_to_null_with_conversions(field, no_conversions);
    }
    field->set_notnull();
    error=field->store(result->ptr(),result->length(),cs);
    str_value.set_quick(0, 0, cs);
  }
  else if (result_type() == REAL_RESULT)
  {
    double nr=val();
    if (null_value)
      return set_field_to_null(field);
    field->set_notnull();
    error=field->store(nr);
  }
  else
  {
    longlong nr=val_int();
    if (null_value)
      return set_field_to_null_with_conversions(field, no_conversions);
    field->set_notnull();
    error=field->store(nr);
  }
  return error;
}


int Item_string::save_in_field(Field *field, bool no_conversions)
{
  String *result;
  result=val_str(&str_value);
  if (null_value)
    return set_field_to_null(field);
  field->set_notnull();
  return field->store(result->ptr(),result->length(),collation.collation);
}

int Item_uint::save_in_field(Field *field, bool no_conversions)
{
  /*
    TODO: To be fixed when wen have a
    field->store(longlong, unsigned_flag) method 
  */
  return Item_int::save_in_field(field, no_conversions);
}


int Item_int::save_in_field(Field *field, bool no_conversions)
{
  longlong nr=val_int();
  if (null_value)
    return set_field_to_null(field);
  field->set_notnull();
  return field->store(nr);
}

Item_num *Item_uint::neg()
{
  return new Item_real(name, - ((double) value), 0, max_length);
}


/*
  This function is only called during parsing. We will signal an error if
  value is not a true double value (overflow)
*/

Item_real::Item_real(const char *str_arg, uint length)
{
  int error;
  char *end;
  value= my_strntod(&my_charset_bin, (char*) str_arg, length, &end, &error);
  if (error)
  {
    /*
      Note that we depend on that str_arg is null terminated, which is true
      when we are in the parser
    */
    DBUG_ASSERT(str_arg[length] == 0);
    my_printf_error(ER_ILLEGAL_VALUE_FOR_TYPE, ER(ER_ILLEGAL_VALUE_FOR_TYPE),
                    MYF(0), "double", (char*) str_arg);
  }
  presentation= name=(char*) str_arg;
  decimals=(uint8) nr_of_decimals(str_arg);
  max_length=length;
  fixed= 1;
}


int Item_real::save_in_field(Field *field, bool no_conversions)
{
  double nr=val();
  if (null_value)
    return set_field_to_null(field);
  field->set_notnull();
  return field->store(nr);
}


void Item_real::print(String *str)
{
  if (presentation)
  {
    str->append(presentation);
    return;
  }
  char buffer[20];
  String num(buffer, sizeof(buffer), &my_charset_bin);
  num.set(value, decimals, &my_charset_bin);
  str->append(num);
}


/****************************************************************************
** varbinary item
** In string context this is a binary string
** In number context this is a longlong value.
****************************************************************************/

inline uint char_val(char X)
{
  return (uint) (X >= '0' && X <= '9' ? X-'0' :
		 X >= 'A' && X <= 'Z' ? X-'A'+10 :
		 X-'a'+10);
}


Item_varbinary::Item_varbinary(const char *str, uint str_length)
{
  name=(char*) str-2;				// Lex makes this start with 0x
  max_length=(str_length+1)/2;
  char *ptr=(char*) sql_alloc(max_length+1);
  if (!ptr)
    return;
  str_value.set(ptr,max_length,&my_charset_bin);
  char *end=ptr+max_length;
  if (max_length*2 != str_length)
    *ptr++=char_val(*str++);			// Not even, assume 0 prefix
  while (ptr != end)
  {
    *ptr++= (char) (char_val(str[0])*16+char_val(str[1]));
    str+=2;
  }
  *ptr=0;					// Keep purify happy
  collation.set(&my_charset_bin, DERIVATION_COERCIBLE);
  fixed= 1;
}

longlong Item_varbinary::val_int()
{
  // following assert is redundant, because fixed=1 assigned in constructor
  DBUG_ASSERT(fixed == 1);
  char *end=(char*) str_value.ptr()+str_value.length(),
       *ptr=end-min(str_value.length(),sizeof(longlong));

  ulonglong value=0;
  for (; ptr != end ; ptr++)
    value=(value << 8)+ (ulonglong) (uchar) *ptr;
  return (longlong) value;
}


int Item_varbinary::save_in_field(Field *field, bool no_conversions)
{
  int error;
  field->set_notnull();
  if (field->result_type() == STRING_RESULT)
  {
    error=field->store(str_value.ptr(),str_value.length(),collation.collation);
  }
  else
  {
    longlong nr=val_int();
    error=field->store(nr);
  }
  return error;
}


/*
  Pack data in buffer for sending
*/

bool Item_null::send(Protocol *protocol, String *packet)
{
  return protocol->store_null();
}

/*
  This is only called from items that is not of type item_field
*/

bool Item::send(Protocol *protocol, String *buffer)
{
  bool result;
  enum_field_types type;
  LINT_INIT(result);                     // Will be set if null_value == 0

  switch ((type=field_type())) {
  default:
  case MYSQL_TYPE_NULL:
  case MYSQL_TYPE_DECIMAL:
  case MYSQL_TYPE_ENUM:
  case MYSQL_TYPE_SET:
  case MYSQL_TYPE_TINY_BLOB:
  case MYSQL_TYPE_MEDIUM_BLOB:
  case MYSQL_TYPE_LONG_BLOB:
  case MYSQL_TYPE_BLOB:
  case MYSQL_TYPE_GEOMETRY:
  case MYSQL_TYPE_STRING:
  case MYSQL_TYPE_VAR_STRING:
  {
    String *res;
    if ((res=val_str(buffer)))
      result= protocol->store(res->ptr(),res->length(),res->charset());
    break;
  }
  case MYSQL_TYPE_TINY:
  {
    longlong nr;
    nr= val_int();
    if (!null_value)
      result= protocol->store_tiny(nr);
    break;
  }
  case MYSQL_TYPE_SHORT:
  {
    longlong nr;
    nr= val_int();
    if (!null_value)
      result= protocol->store_short(nr);
    break;
  }
  case MYSQL_TYPE_INT24:
  case MYSQL_TYPE_LONG:
  {
    longlong nr;
    nr= val_int();
    if (!null_value)
      result= protocol->store_long(nr);
    break;
  }
  case MYSQL_TYPE_LONGLONG:
  {
    longlong nr;
    nr= val_int();
    if (!null_value)
      result= protocol->store_longlong(nr, unsigned_flag);
    break;
  }
  case MYSQL_TYPE_FLOAT:
  {
    float nr;
    nr= (float) val();
    if (!null_value)
      result= protocol->store(nr, decimals, buffer);
    break;
  }
  case MYSQL_TYPE_DOUBLE:
  {
    double nr;
    nr= val();
    if (!null_value)
      result= protocol->store(nr, decimals, buffer);
    break;
  }
  case MYSQL_TYPE_DATETIME:
  case MYSQL_TYPE_DATE:
  case MYSQL_TYPE_TIMESTAMP:
  {
    TIME tm;
    get_date(&tm, TIME_FUZZY_DATE);
    if (!null_value)
    {
      if (type == MYSQL_TYPE_DATE)
	return protocol->store_date(&tm);
      else
	result= protocol->store(&tm);
    }
    break;
  }
  case MYSQL_TYPE_TIME:
  {
    TIME tm;
    get_time(&tm);
    if (!null_value)
      result= protocol->store_time(&tm);
    break;
  }
  }
  if (null_value)
    result= protocol->store_null();
  return result;
}


bool Item_field::send(Protocol *protocol, String *buffer)
{
  return protocol->store(result_field);
}


/*
<<<<<<< HEAD
  This is used for HAVING clause
  Find field in select list having the same name
=======
  Resolve the name of a reference to a column reference.

  SYNOPSIS
    Item_ref::fix_fields()
    thd       [in]      current thread
    tables    [in]      the tables in a FROM clause
    reference [in/out]  view column if this item was resolved to a view column

  DESCRIPTION
    The method resolves the column reference represented by 'this' as a column
    present in one of: GROUP BY clause, SELECT clause, outer queries. It is
    used typically for columns in the HAVING clause which are not under
    aggregate functions.

  NOTES
    The name resolution algorithm used is (where [T_j] is an optional table
    name that qualifies the column name):

      resolve_extended([T_j].col_ref_i)
      {
        Search for a column or derived column named col_ref_i [in table T_j]
        in the SELECT and GROUP clauses of Q.

        if such a column is NOT found AND    // Lookup in outer queries.
           there are outer queries
        {
          for each outer query Q_k beginning from the inner-most one
         {
            Search for a column or derived column named col_ref_i
            [in table T_j] in the SELECT and GROUP clauses of Q_k.

            if such a column is not found AND
               - Q_k is not a group query AND
               - Q_k is not inside an aggregate function
               OR
               - Q_(k-1) is not in a HAVING or SELECT clause of Q_k
            {
              search for a column or derived column named col_ref_i
              [in table T_j] in the FROM clause of Q_k;
            }
          }
        }
      }

    This procedure treats GROUP BY and SELECT clauses as one namespace for
    column references in HAVING. Notice that compared to
    Item_field::fix_fields, here we first search the SELECT and GROUP BY
    clauses, and then we search the FROM clause.

  RETURN
    TRUE  if error
    FALSE on success
>>>>>>> a5585f62
*/

bool Item_ref::fix_fields(THD *thd, TABLE_LIST *tables, Item **reference)
{
  DBUG_ASSERT(fixed == 0);
<<<<<<< HEAD
  uint counter;
  bool not_used;
  if (!ref)
  {
    TABLE_LIST *table_list;
    bool upward_lookup= 0;
    SELECT_LEX_UNIT *prev_unit= thd->lex->current_select->master_unit();
    SELECT_LEX *sl= prev_unit->outer_select();
    /*
      Finding only in current select will be performed for selects that have 
      not outer one and for derived tables (which not support using outer 
      fields for now)
    */
    if ((ref= find_item_in_list(this, 
				*(thd->lex->current_select->get_item_list()),
				&counter,
				((sl && 
				  thd->lex->current_select->master_unit()->
				  first_select()->linkage !=
				  DERIVED_TABLE_TYPE) ? 
				  REPORT_EXCEPT_NOT_FOUND :
                                 REPORT_ALL_ERRORS), &not_used)) ==
	(Item **)not_found_item)
    {
      Field *tmp= (Field*) not_found_field;
      SELECT_LEX *last= 0;
      upward_lookup= 1;
      /*
	We can't find table field in select list of current select,
	consequently we have to find it in outer subselect(s).
	We can't join lists of outer & current select, because of scope
	of view rules. For example if both tables (outer & current) have
	field 'field' it is not mistake to refer to this field without
	mention of table name, but if we join tables in one list it will
	cause error ER_NON_UNIQ_ERROR in find_item_in_list.
      */
      for ( ; sl ; sl= (prev_unit= sl->master_unit())->outer_select())
      {
	last= sl;
	Item_subselect *prev_subselect_item= prev_unit->item;
	if (sl->resolve_mode == SELECT_LEX::SELECT_MODE &&
	    (ref= find_item_in_list(this, sl->item_list,
				    &counter, REPORT_EXCEPT_NOT_FOUND,
                                    &not_used)) !=
	   (Item **)not_found_item)
	{
	  if (*ref && (*ref)->fixed) // Avoid crash in case of error
	  {
	    prev_subselect_item->used_tables_cache|= (*ref)->used_tables();
	    prev_subselect_item->const_item_cache&= (*ref)->const_item();
	  }
	  break;
	}
	table_list= sl->get_table_list();
	if (sl->resolve_mode == SELECT_LEX::INSERT_MODE && table_list)
	{
	  // it is primary INSERT st_select_lex => skip first table resolving
	  table_list= table_list->next_local;
	}
        enum_parsing_place place= prev_subselect_item->parsing_place;
        /*
          Check table fields only if subquery used somewhere out of HAVING
          or SELECT list or outer SELECT do not use groupping (i.e. tables
          are accessable)
        */
        if ((place != IN_HAVING ||
             (sl->with_sum_func == 0 && sl->group_list.elements == 0)) &&
            (tmp= find_field_in_tables(thd, this,
				       table_list, reference,
				       0, 1)) != not_found_field)
	{
          if (tmp)
=======
  SELECT_LEX *current_sel= thd->lex->current_select;

  if (!ref)
  {
    SELECT_LEX_UNIT *prev_unit= current_sel->master_unit();
    SELECT_LEX *outer_sel= prev_unit->outer_select();
    ORDER *group_list= (ORDER*) current_sel->group_list.first;
    bool ambiguous_fields= FALSE;
    Item **group_by_ref= NULL;

    if (!(ref= resolve_ref_in_select_and_group(thd, this, current_sel)))
      return TRUE;             /* Some error occured (e.g. ambigous names). */

    if (ref == not_found_item) /* This reference was not resolved. */
    {
      /*
        If there is an outer select, and it is not a derived table (which do
        not support the use of outer fields for now), try to resolve this
        reference in the outer select(s).
      
        We treat each subselect as a separate namespace, so that different
        subselects may contain columns with the same names. The subselects are
        searched starting from the innermost.
      */
      if (outer_sel && (current_sel->master_unit()->first_select()->linkage !=
                        DERIVED_TABLE_TYPE))
      {
        TABLE_LIST *table_list;
        Field *from_field= (Field*) not_found_field;
        SELECT_LEX *last= 0;

        for ( ; outer_sel ;
              outer_sel= (prev_unit= outer_sel->master_unit())->outer_select())
        {
          last= outer_sel;
          Item_subselect *prev_subselect_item= prev_unit->item;

          /* Search in the SELECT and GROUP lists of the outer select. */
          if (outer_sel->resolve_mode == SELECT_LEX::SELECT_MODE)
>>>>>>> a5585f62
          {
            if (!(ref= resolve_ref_in_select_and_group(thd, this, outer_sel)))
              return TRUE; /* Some error occured (e.g. ambigous names). */
            if (ref != not_found_item)
            {
              DBUG_ASSERT(*ref && (*ref)->fixed);
              prev_subselect_item->used_tables_cache|= (*ref)->used_tables();
              prev_subselect_item->const_item_cache&= (*ref)->const_item();
              break;
            }
          }

          /* Search in the tables of the FROM clause of the outer select. */
          table_list= outer_sel->get_table_list();
          if (outer_sel->resolve_mode == SELECT_LEX::INSERT_MODE && table_list)
            /*
              It is a primary INSERT st_select_lex => do not resolve against the
              first table.
            */
            table_list= table_list->next_local;

          enum_parsing_place place= prev_subselect_item->parsing_place;
          /*
            Check table fields only if the subquery is used somewhere out of
            HAVING or the outer SELECT does not use grouping (i.e. tables are
            accessible).
            TODO: 
            Here we could first find the field anyway, and then test this
            condition, so that we can give a better error message -
            ER_WRONG_FIELD_WITH_GROUP, instead of the less informative
            ER_BAD_FIELD_ERROR which we produce now.
          */
          if ((place != IN_HAVING ||
               (!outer_sel->with_sum_func &&
                outer_sel->group_list.elements == 0)))
          {
            if ((from_field= find_field_in_tables(thd, this, table_list,
                                                  reference,
                                                  IGNORE_EXCEPT_NON_UNIQUE,
                                                  TRUE)) !=
                not_found_field)
            {
              if (from_field != view_ref_found)
              {
                prev_subselect_item->used_tables_cache|= from_field->table->map;
                prev_subselect_item->const_item_cache= 0;
              }
              else
              {
                prev_subselect_item->used_tables_cache|=
                  (*reference)->used_tables();
                prev_subselect_item->const_item_cache&=
                  (*reference)->const_item();
              }
              break;
            }
          }

<<<<<<< HEAD
      if (!ref)
	return 1;
      if (!tmp)
	return -1;
      if (ref == (Item **)not_found_item && tmp == not_found_field)
      {
	if (upward_lookup)
	{
	  // We can't say exactly what absend (table or field)
	  my_printf_error(ER_BAD_FIELD_ERROR, ER(ER_BAD_FIELD_ERROR), MYF(0),
			  full_name(), thd->where);
	}
	else
	{
	  // Call to report error
	  find_item_in_list(this,
			    *(thd->lex->current_select->get_item_list()),
			    &counter, REPORT_ALL_ERRORS, &not_used);
	}
        ref= 0;                                 // Safety
	return 1;
      }
      if (tmp != not_found_field)
      {
        /*
          Set ref to 0 as we are replacing this item with the found item
          and this will ensure we get an error if this item would be
          used elsewhere
        */
	ref= 0;                                 // Safety
	if (tmp != view_ref_found)
	{
	  Item_field* fld;
	  if (!(fld= new Item_field(tmp)))
	    return 1;
          thd->change_item_tree(reference, fld);
	  mark_as_dependent(thd, last, thd->lex->current_select, fld);
	  return 0;
	}
        /*
	  We can leave expression substituted from view for next PS/SP
	  rexecution (i.e. do not register this substitution for reverting
	  on cleupup() (register_item_tree_changing())), because this
	  subtree will be fix_field'ed during
	  setup_tables()->setup_ancestor() (i.e. before all other
	  expressions of query, and references on tables which do not
	  present in query will not make problems.

	  Also we suppose that view can't be changed during PS/SP life.
	*/
      }
      else
      {
        if (!(*ref)->fixed)
        {
          my_error(ER_ILLEGAL_REFERENCE, MYF(0), name,
                   "forward reference in item list");
          return -1;
        }
        mark_as_dependent(thd, last, thd->lex->current_select,
                          this);
        ref= last->ref_pointer_array + counter;
=======
          /* Reference is not found => depend on outer (or just error). */
          prev_subselect_item->used_tables_cache|= OUTER_REF_TABLE_BIT;
          prev_subselect_item->const_item_cache= 0;

          if (outer_sel->master_unit()->first_select()->linkage ==
              DERIVED_TABLE_TYPE)
            break; /* Do not consider derived tables. */
        }

        DBUG_ASSERT(ref);
        if (!from_field)
          return TRUE;
        if (ref == not_found_item && from_field == not_found_field)
        {
          my_printf_error(ER_BAD_FIELD_ERROR, ER(ER_BAD_FIELD_ERROR), MYF(0),
                          this->full_name(), current_thd->where);
          ref= 0;                                 // Safety
          return TRUE;
        }
        if (from_field != not_found_field)
        {
          /*
            Set ref to 0 as we are replacing this item with the found item and
            this will ensure we get an error if this item would be used
            elsewhere
          */
          ref= 0;                                 // Safety
          if (from_field != view_ref_found)
          {
            Item_field* fld;
            if (!(fld= new Item_field(tmp)))
              return TRUE;
            thd->change_item_tree(reference, fld);
            mark_as_dependent(thd, last, thd->lex->current_select, fld);
            return FALSE;
          }
          /*
            We can leave expression substituted from view for next PS/SP
            re-execution (i.e. do not register this substitution for reverting
            on cleanup() (register_item_tree_changing())), because this subtree
            will be fix_field'ed during setup_tables()->setup_ancestor()
            (i.e. before all other expressions of query, and references on
            tables which do not present in query will not make problems.

            Also we suppose that view can't be changed during PS/SP life.
          */
        }
        else
        {
          /* Should be checked in resolve_ref_in_select_and_group(). */
          DBUG_ASSERT(*ref && (*ref)->fixed);
          mark_as_dependent(thd, last, current_sel, this);
        }
      }
      else
      {
        /* The current reference cannot be resolved in this query. */
        my_printf_error(ER_BAD_FIELD_ERROR, ER(ER_BAD_FIELD_ERROR), MYF(0),
                        this->full_name(), current_thd->where);
        return TRUE;
>>>>>>> a5585f62
      }
    }
  }

  /*
    Check if this is an incorrect reference in a group function or forward
    reference. Do not issue an error if this is an unnamed reference inside an
    aggregate function.
  */
  if (((*ref)->with_sum_func && name &&
       (depended_from ||
	!(current_sel->linkage != GLOBAL_OPTIONS_TYPE &&
          current_sel->having_fix_field))) ||
      !(*ref)->fixed)
  {
    my_error(ER_ILLEGAL_REFERENCE, MYF(0), name, 
	     ((*ref)->with_sum_func?
	      "reference to group function":
	      "forward reference in item list"));
    return TRUE;
  }
  max_length= (*ref)->max_length;
  maybe_null= (*ref)->maybe_null;
  decimals=   (*ref)->decimals;
  collation.set((*ref)->collation);
  with_sum_func= (*ref)->with_sum_func;
  fixed= 1;

  if (ref && (*ref)->check_cols(1))
    return TRUE;
  return FALSE;
}


void Item_ref::cleanup()
{
  DBUG_ENTER("Item_ref::cleanup");
  Item_ident::cleanup();
  result_field= 0;
  DBUG_VOID_RETURN;
}


void Item_ref::print(String *str)
{
  if (ref && *ref)
    (*ref)->print(str);
  else
    Item_ident::print(str);
}


bool Item_ref::send(Protocol *prot, String *tmp)
{
  if (result_field)
    return prot->store(result_field);
  return (*ref)->send(prot, tmp);
}


double Item_ref::val_result()
{
  if (result_field)
  {
    if ((null_value= result_field->is_null()))
      return 0.0;
    return result_field->val_real();
  }
  return val();
}


longlong Item_ref::val_int_result()
{
  if (result_field)
  {
    if ((null_value= result_field->is_null()))
      return 0;
    return result_field->val_int();
  }
  return val_int();
}


String *Item_ref::str_result(String* str)
{
  if (result_field)
  {
    if ((null_value= result_field->is_null()))
      return 0;
    str->set_charset(str_value.charset());
    return result_field->val_str(str, &str_value);
  }
  return val_str(str);
}


void Item_ref_null_helper::print(String *str)
{
  str->append("<ref_null_helper>(", 18);
  if (ref && *ref)
    (*ref)->print(str);
  else
    str->append('?');
  str->append(')');
}


void Item_null_helper::print(String *str)
{
  str->append("<null_helper>(", 14);
  store->print(str);
  str->append(')');
}


bool Item_default_value::eq(const Item *item, bool binary_cmp) const
{
  return item->type() == DEFAULT_VALUE_ITEM && 
    ((Item_default_value *)item)->arg->eq(arg, binary_cmp);
}


bool Item_default_value::fix_fields(THD *thd,
				    struct st_table_list *table_list,
				    Item **items)
{
  Item_field *field_arg;
  Field *def_field;
  DBUG_ASSERT(fixed == 0);

  if (!arg)
  {
    fixed= 1;
    return 0;
  }
  if (arg->fix_fields(thd, table_list, &arg))
    return 1;
  
  if (arg->type() == REF_ITEM)
  {
    Item_ref *ref= (Item_ref *)arg;
    if (ref->ref[0]->type() != FIELD_ITEM)
    {
      return 1;
    }
    arg= ref->ref[0];
  }
  field_arg= (Item_field *)arg;
  if (field_arg->field->flags & NO_DEFAULT_VALUE_FLAG)
  {
    my_printf_error(ER_NO_DEFAULT_FOR_FIELD, ER(ER_NO_DEFAULT_FOR_FIELD),
                    MYF(0), field_arg->field->field_name);
    return 1;
  }
  if (!(def_field= (Field*) sql_alloc(field_arg->field->size_of())))
    return 1;
  memcpy(def_field, field_arg->field, field_arg->field->size_of());
  def_field->move_field(def_field->table->default_values -
                        def_field->table->record[0]);
  set_field(def_field);
  return 0;
}

void Item_default_value::print(String *str)
{
  if (!arg)
  {
    str->append("default", 7);
    return;
  }
  str->append("default(", 8);
  arg->print(str);
  str->append(')');
}

bool Item_insert_value::eq(const Item *item, bool binary_cmp) const
{
  return item->type() == INSERT_VALUE_ITEM &&
    ((Item_default_value *)item)->arg->eq(arg, binary_cmp);
}


bool Item_insert_value::fix_fields(THD *thd,
				   struct st_table_list *table_list,
				   Item **items)
{
  DBUG_ASSERT(fixed == 0);
  if (arg->fix_fields(thd, table_list, &arg))
    return 1;

  if (arg->type() == REF_ITEM)
  {
    Item_ref *ref= (Item_ref *)arg;
    if (ref->ref[0]->type() != FIELD_ITEM)
    {
      return 1;
    }
    arg= ref->ref[0];
  }
  Item_field *field_arg= (Item_field *)arg;
  if (field_arg->field->table->insert_values)
  {
    Field *def_field= (Field*) sql_alloc(field_arg->field->size_of());
    if (!def_field)
      return 1;
    memcpy(def_field, field_arg->field, field_arg->field->size_of());
    def_field->move_field(def_field->table->insert_values -
                          def_field->table->record[0]);
    set_field(def_field);
  }
  else
  {
    Field *tmp_field= field_arg->field;
    /* charset doesn't matter here, it's to avoid sigsegv only */
    set_field(new Field_null(0, 0, Field::NONE, tmp_field->field_name,
			     tmp_field->table, &my_charset_bin));
  }
  return 0;
}

void Item_insert_value::print(String *str)
{
  str->append("values(", 7);
  arg->print(str);
  str->append(')');
}


/*
  Bind item representing field of row being changed in trigger
  to appropriate Field object.

  SYNOPSIS
    setup_field()
      thd   - current thread context
      table - table of trigger (and where we looking for fields)
      event - type of trigger event

  NOTE
    This function does almost the same as fix_fields() for Item_field
    but is invoked during trigger definition parsing and takes TABLE
    object as its argument.

  RETURN VALUES
    0	 ok
    1	 field was not found.
*/
bool Item_trigger_field::setup_field(THD *thd, TABLE *table,
                                     enum trg_event_type event)
{
  bool result= 1;
  uint field_idx= (uint)-1;
  bool save_set_query_id= thd->set_query_id;

  /* TODO: Think more about consequences of this step. */
  thd->set_query_id= 0;

  if (find_field_in_real_table(thd, table, field_name,
                                     strlen(field_name), 0, 0,
                                     &field_idx))
  {
    field= (row_version == OLD_ROW && event == TRG_EVENT_UPDATE) ?
             table->triggers->old_field[field_idx] :
             table->field[field_idx];
    result= 0;
  }

  thd->set_query_id= save_set_query_id;

  return result;
}


bool Item_trigger_field::eq(const Item *item, bool binary_cmp) const
{
  return item->type() == TRIGGER_FIELD_ITEM &&
         row_version == ((Item_trigger_field *)item)->row_version &&
         !my_strcasecmp(system_charset_info, field_name,
                        ((Item_trigger_field *)item)->field_name);
}


bool Item_trigger_field::fix_fields(THD *thd,
                                    TABLE_LIST *table_list,
                                    Item **items)
{
  /*
    Since trigger is object tightly associated with TABLE object most
    of its set up can be performed during trigger loading i.e. trigger
    parsing! So we have little to do in fix_fields. :)
    FIXME may be we still should bother about permissions here.
  */
  DBUG_ASSERT(fixed == 0);
  // QQ: May be this should be moved to setup_field?
  set_field(field);
  fixed= 1;
  return 0;
}


void Item_trigger_field::print(String *str)
{
  str->append((row_version == NEW_ROW) ? "NEW" : "OLD", 3);
  str->append('.');
  str->append(field_name);
}


void Item_trigger_field::cleanup()
{
  /*
    Since special nature of Item_trigger_field we should not do most of
    things from Item_field::cleanup() or Item_ident::cleanup() here.
  */
  Item::cleanup();
}


/*
  If item is a const function, calculate it and return a const item
  The original item is freed if not returned
*/

Item_result item_cmp_type(Item_result a,Item_result b)
{
  if (a == STRING_RESULT && b == STRING_RESULT)
    return STRING_RESULT;
  if (a == INT_RESULT && b == INT_RESULT)
    return INT_RESULT;
  else if (a == ROW_RESULT || b == ROW_RESULT)
    return ROW_RESULT;
  return REAL_RESULT;
}


void resolve_const_item(THD *thd, Item **ref, Item *comp_item)
{
  Item *item= *ref;
  Item *new_item;
  if (item->basic_const_item())
    return;                                     // Can't be better
  Item_result res_type=item_cmp_type(comp_item->result_type(),
				     item->result_type());
  char *name=item->name;			// Alloced by sql_alloc

  if (res_type == STRING_RESULT)
  {
    char buff[MAX_FIELD_WIDTH];
    String tmp(buff,sizeof(buff),&my_charset_bin),*result;
    result=item->val_str(&tmp);
    if (item->null_value)
      new_item= new Item_null(name);
    else
    {
      uint length= result->length();
      char *tmp_str= sql_strmake(result->ptr(), length);
      new_item= new Item_string(name, tmp_str, length, result->charset());
    }
  }
  else if (res_type == INT_RESULT)
  {
    longlong result=item->val_int();
    uint length=item->max_length;
    bool null_value=item->null_value;
    new_item= (null_value ? (Item*) new Item_null(name) :
               (Item*) new Item_int(name, result, length));
  }
  else
  {						// It must REAL_RESULT
    double result=item->val();
    uint length=item->max_length,decimals=item->decimals;
    bool null_value=item->null_value;
    new_item= (null_value ? (Item*) new Item_null(name) : (Item*)
               new Item_real(name, result, decimals, length));
  }
  if (new_item)
    thd->change_item_tree(ref, new_item);
}

/*
  Return true if the value stored in the field is equal to the const item
  We need to use this on the range optimizer because in some cases
  we can't store the value in the field without some precision/character loss.
*/

bool field_is_equal_to_item(Field *field,Item *item)
{

  Item_result res_type=item_cmp_type(field->result_type(),
				     item->result_type());
  if (res_type == STRING_RESULT)
  {
    char item_buff[MAX_FIELD_WIDTH];
    char field_buff[MAX_FIELD_WIDTH];
    String item_tmp(item_buff,sizeof(item_buff),&my_charset_bin),*item_result;
    String field_tmp(field_buff,sizeof(field_buff),&my_charset_bin);
    item_result=item->val_str(&item_tmp);
    if (item->null_value)
      return 1;					// This must be true
    field->val_str(&field_tmp);
    return !stringcmp(&field_tmp,item_result);
  }
  if (res_type == INT_RESULT)
    return 1;					// Both where of type int
  double result=item->val();
  if (item->null_value)
    return 1;
  return result == field->val_real();
}

Item_cache* Item_cache::get_cache(Item_result type)
{
  switch (type)
  {
  case INT_RESULT:
    return new Item_cache_int();
  case REAL_RESULT:
    return new Item_cache_real();
  case STRING_RESULT:
    return new Item_cache_str();
  case ROW_RESULT:
    return new Item_cache_row();
  default:
    // should never be in real life
    DBUG_ASSERT(0);
    return 0;
  }
}


void Item_cache::print(String *str)
{
  str->append("<cache>(", 8);
  if (example)
    example->print(str);
  else
    Item::print(str);
  str->append(')');
}


void Item_cache_int::store(Item *item)
{
  value= item->val_int_result();
  null_value= item->null_value;
}


void Item_cache_real::store(Item *item)
{
  value= item->val_result();
  null_value= item->null_value;
}


void Item_cache_str::store(Item *item)
{
  value_buff.set(buffer, sizeof(buffer), item->collation.collation);
  value= item->str_result(&value_buff);
  if ((null_value= item->null_value))
    value= 0;
  else if (value != &value_buff)
  {
    /*
      We copy string value to avoid changing value if 'item' is table field
      in queries like following (where t1.c is varchar):
      select a, 
             (select a,b,c from t1 where t1.a=t2.a) = ROW(a,2,'a'),
             (select c from t1 where a=t2.a)
        from t2;
    */
    value_buff.copy(*value);
    value= &value_buff;
  }
}


double Item_cache_str::val()
{
  DBUG_ASSERT(fixed == 1);
  int err;
  if (value)
    return my_strntod(value->charset(), (char*) value->ptr(),
		      value->length(), (char**) 0, &err);
  else
    return (double)0;
}


longlong Item_cache_str::val_int()
{
  DBUG_ASSERT(fixed == 1);
  int err;
  if (value)
    return my_strntoll(value->charset(), value->ptr(),
		       value->length(), 10, (char**) 0, &err);
  else
    return (longlong)0;
}


bool Item_cache_row::allocate(uint num)
{
  item_count= num;
  THD *thd= current_thd;
  return (!(values= 
	    (Item_cache **) thd->calloc(sizeof(Item_cache *)*item_count)));
}


bool Item_cache_row::setup(Item * item)
{
  example= item;
  if (!values && allocate(item->cols()))
    return 1;
  for (uint i= 0; i < item_count; i++)
  {
    Item *el= item->el(i);
    Item_cache *tmp;
    if (!(tmp= values[i]= Item_cache::get_cache(el->result_type())))
      return 1;
    tmp->setup(el);
  }
  return 0;
}


void Item_cache_row::store(Item * item)
{
  null_value= 0;
  item->bring_value();
  for (uint i= 0; i < item_count; i++)
  {
    values[i]->store(item->el(i));
    null_value|= values[i]->null_value;
  }
}


void Item_cache_row::illegal_method_call(const char *method)
{
  DBUG_ENTER("Item_cache_row::illegal_method_call");
  DBUG_PRINT("error", ("!!! %s method was called for row item", method));
  DBUG_ASSERT(0);
  my_error(ER_OPERAND_COLUMNS, MYF(0), 1);
  DBUG_VOID_RETURN;
}


bool Item_cache_row::check_cols(uint c)
{
  if (c != item_count)
  {
    my_error(ER_OPERAND_COLUMNS, MYF(0), c);
    return 1;
  }
  return 0;
}


bool Item_cache_row::null_inside()
{
  for (uint i= 0; i < item_count; i++)
  {
    if (values[i]->cols() > 1)
    {
      if (values[i]->null_inside())
	return 1;
    }
    else
    {
      values[i]->val_int();
      if (values[i]->null_value)
	return 1;
    }
  }
  return 0;
}


void Item_cache_row::bring_value()
{
  for (uint i= 0; i < item_count; i++)
    values[i]->bring_value();
  return;
}


Item_type_holder::Item_type_holder(THD *thd, Item *item)
  :Item(thd, item), item_type(item->result_type()),
   orig_type(item_type)
{
  DBUG_ASSERT(item->fixed);

  /*
    It is safe assign pointer on field, because it will be used just after
    all JOIN::prepare calls and before any SELECT execution
  */
  if (item->type() == Item::FIELD_ITEM)
    field_example= ((Item_field*) item)->field;
  else
    field_example= 0;
  max_length= real_length(item);
  maybe_null= item->maybe_null;
  collation.set(item->collation);
}


/*
  STRING_RESULT, REAL_RESULT, INT_RESULT, ROW_RESULT

  ROW_RESULT should never appear in Item_type_holder::join_types,
  but it is included in following table just to make table full
  (there DBUG_ASSERT in function to catch ROW_RESULT)
*/
static Item_result type_convertor[4][4]=
{{STRING_RESULT, STRING_RESULT, STRING_RESULT, ROW_RESULT},
 {STRING_RESULT, REAL_RESULT,   REAL_RESULT,   ROW_RESULT},
 {STRING_RESULT, REAL_RESULT,   INT_RESULT,    ROW_RESULT},
 {ROW_RESULT,    ROW_RESULT,    ROW_RESULT,    ROW_RESULT}};


/*
  Values of 'from' field can be stored in 'to' field.

  SYNOPSIS
    is_attr_compatible()
    from        Item which values should be saved
    to          Item where values should be saved

  RETURN
    1   can be saved
    0   can not be saved
*/

inline bool is_attr_compatible(Item *from, Item *to)
{
  return ((to->max_length >= from->max_length) &&
          (to->maybe_null || !from->maybe_null) &&
          (to->result_type() != STRING_RESULT ||
           from->result_type() != STRING_RESULT ||
           my_charset_same(from->collation.collation,
                           to->collation.collation)));
}


bool Item_type_holder::join_types(THD *thd, Item *item)
{
  uint32 new_length= real_length(item);
  bool use_new_field= 0, use_expression_type= 0;
  Item_result new_result_type= type_convertor[item_type][item->result_type()];
  bool item_is_a_field= item->type() == Item::FIELD_ITEM;

  /*
    Check if both items point to fields: in this case we
    can adjust column types of result table in the union smartly.
  */
  if (field_example && item_is_a_field)
  {
    Field *field= ((Item_field *)item)->field;
    /* Can 'field_example' field store data of the column? */
    if ((use_new_field=
         (!field->field_cast_compatible(field_example->field_cast_type()) ||
          !is_attr_compatible(item, this))))
    {
      /*
        The old field can't store value of the new field.
        Check if the new field can store value of the old one.
      */
      use_expression_type|=
        (!field_example->field_cast_compatible(field->field_cast_type()) ||
         !is_attr_compatible(this, item));
    }
  }
  else if (field_example || item_is_a_field)
  {
    /*
      Expression types can't be mixed with field types, we have to use
      expression types.
    */
    use_new_field= 1;                           // make next if test easier
    use_expression_type= 1;
  }

  /* Check whether size/type of the result item should be changed */
  if (use_new_field ||
      (new_result_type != item_type) || (new_length > max_length) ||
      (!maybe_null && item->maybe_null) ||
      (item_type == STRING_RESULT && 
       collation.collation != item->collation.collation))
  {
    const char *old_cs,*old_derivation;
    if (use_expression_type || !item_is_a_field)
      field_example= 0;
    else
    {
      /*
        It is safe to assign a pointer to field here, because it will be used
        before any table is closed.
      */
      field_example= ((Item_field*) item)->field;
    }

    old_cs= collation.collation->name;
    old_derivation= collation.derivation_name();
    if (item_type == STRING_RESULT && collation.aggregate(item->collation))
    {
      my_error(ER_CANT_AGGREGATE_2COLLATIONS, MYF(0),
	       old_cs, old_derivation,
	       item->collation.collation->name,
	       item->collation.derivation_name(),
	       "UNION");
      return 1;
    }

    max_length= max(max_length, new_length);
    decimals= max(decimals, item->decimals);
    maybe_null|= item->maybe_null;
    item_type= new_result_type;
  }
  DBUG_ASSERT(item_type != ROW_RESULT);
  return 0;
}


uint32 Item_type_holder::real_length(Item *item)
{
  if (item->type() == Item::FIELD_ITEM)
    return ((Item_field *)item)->max_disp_length();

  switch (item->result_type())
  {
  case STRING_RESULT:
    return item->max_length;
  case REAL_RESULT:
    return 53;
  case INT_RESULT:
    return 20;
  case ROW_RESULT:
  default:
    DBUG_ASSERT(0); // we should never go there
    return 0;
  }
}

double Item_type_holder::val()
{
  DBUG_ASSERT(0); // should never be called
  return 0.0;
}


longlong Item_type_holder::val_int()
{
  DBUG_ASSERT(0); // should never be called
  return 0;
}


String *Item_type_holder::val_str(String*)
{
  DBUG_ASSERT(0); // should never be called
  return 0;
}

void Item_result_field::cleanup()
{
  DBUG_ENTER("Item_result_field::cleanup()");
  Item::cleanup();
  result_field= 0;
  DBUG_VOID_RETURN;
}

/*****************************************************************************
** Instantiate templates
*****************************************************************************/

#ifdef __GNUC__
template class List<Item>;
template class List_iterator<Item>;
template class List_iterator_fast<Item>;
template class List_iterator_fast<Item_field>;
template class List<List_item>;
#endif<|MERGE_RESOLUTION|>--- conflicted
+++ resolved
@@ -1798,14 +1798,6 @@
 #endif
       SELECT_LEX *last= 0;
       TABLE_LIST *table_list;
-<<<<<<< HEAD
-      Item **refer= (Item **)not_found_item;
-      uint counter;
-      bool not_used;
-      // Prevent using outer fields in subselects, that is not supported now
-      SELECT_LEX *cursel= (SELECT_LEX *) thd->lex->current_select;
-      if (cursel->master_unit()->first_select()->linkage != DERIVED_TABLE_TYPE)
-=======
       Item **ref= (Item **) not_found_item;
       SELECT_LEX *current_sel= (SELECT_LEX *) thd->lex->current_select;
       /*
@@ -1819,7 +1811,6 @@
       */
       if (current_sel->master_unit()->first_select()->linkage !=
           DERIVED_TABLE_TYPE)
->>>>>>> a5585f62
       {
 	SELECT_LEX_UNIT *prev_unit= current_sel->master_unit();
         SELECT_LEX *outer_sel= prev_unit->outer_select();
@@ -1841,16 +1832,6 @@
 
           enum_parsing_place place= prev_subselect_item->parsing_place;
           /*
-<<<<<<< HEAD
-            check table fields only if subquery used somewhere out of HAVING
-            or outer SELECT do not use groupping (i.e. tables are accessable)
-          */
-          if ((place != IN_HAVING ||
-               (sl->with_sum_func == 0 && sl->group_list.elements == 0)) &&
-              (tmp= find_field_in_tables(thd, this,
-					 table_list, ref,
-					 0, 1)) != not_found_field)
-=======
             Check table fields only if the subquery is used somewhere out of
             HAVING, or the outer SELECT does not use grouping (i.e. tables are
             accessible).
@@ -1863,7 +1844,6 @@
                                                 IGNORE_EXCEPT_NON_UNIQUE,
                                                 TRUE)) !=
               not_found_field)
->>>>>>> a5585f62
 	  {
 	    if (from_field)
             {
@@ -1882,17 +1862,9 @@
             }
 	    break;
 	  }
-<<<<<<< HEAD
-	  if (sl->resolve_mode == SELECT_LEX::SELECT_MODE &&
-	      (refer= find_item_in_list(this, sl->item_list, &counter,
-                                        REPORT_EXCEPT_NOT_FOUND,
-                                        &not_used)) !=
-	       (Item **) not_found_item)
-=======
 
           /* Search in the SELECT and GROUP lists of the outer select. */
 	  if (outer_sel->resolve_mode == SELECT_LEX::SELECT_MODE)
->>>>>>> a5585f62
 	  {
             if (!(ref= resolve_ref_in_select_and_group(thd, this, outer_sel)))
               return TRUE; /* Some error occured (e.g. ambigous names). */
@@ -1942,13 +1914,8 @@
 	Item_ref *rf= new Item_ref(last->ref_pointer_array + counter,
                                    (char *)table_name, (char *)field_name);
 	if (!rf)
-<<<<<<< HEAD
-	  return 1;
-        thd->change_item_tree(ref, rf);
-=======
 	  return TRUE;
         thd->change_item_tree(reference, rf);
->>>>>>> a5585f62
 	/*
 	  rf is Item_ref => never substitute other items (in this case)
 	  during fix_fields() => we can use rf after fix_fields()
@@ -1968,13 +1935,8 @@
           rf= new Item_ref((cached_table->db[0] ? cached_table->db : 0),
                            (char*) cached_table->alias, (char*) field_name);
 	  if (!rf)
-<<<<<<< HEAD
-	    return 1;
-          thd->change_item_tree(ref, rf);
-=======
 	    return TRUE;
           thd->change_item_tree(reference, rf);
->>>>>>> a5585f62
 	  /*
 	    rf is Item_ref => never substitute other items (in this case)
 	    during fix_fields() => we can use rf after fix_fields()
@@ -2050,15 +2012,6 @@
   return Item::safe_charset_converter(tocs);
 }
 
-<<<<<<< HEAD
-Item *Item_field::safe_charset_converter(CHARSET_INFO *tocs)
-{
-  no_const_subst= 1;
-  return Item::safe_charset_converter(tocs);
-}
-
-=======
->>>>>>> a5585f62
 
 void Item_field::cleanup()
 {
@@ -2727,10 +2680,6 @@
 
 
 /*
-<<<<<<< HEAD
-  This is used for HAVING clause
-  Find field in select list having the same name
-=======
   Resolve the name of a reference to a column reference.
 
   SYNOPSIS
@@ -2783,86 +2732,11 @@
   RETURN
     TRUE  if error
     FALSE on success
->>>>>>> a5585f62
 */
 
 bool Item_ref::fix_fields(THD *thd, TABLE_LIST *tables, Item **reference)
 {
   DBUG_ASSERT(fixed == 0);
-<<<<<<< HEAD
-  uint counter;
-  bool not_used;
-  if (!ref)
-  {
-    TABLE_LIST *table_list;
-    bool upward_lookup= 0;
-    SELECT_LEX_UNIT *prev_unit= thd->lex->current_select->master_unit();
-    SELECT_LEX *sl= prev_unit->outer_select();
-    /*
-      Finding only in current select will be performed for selects that have 
-      not outer one and for derived tables (which not support using outer 
-      fields for now)
-    */
-    if ((ref= find_item_in_list(this, 
-				*(thd->lex->current_select->get_item_list()),
-				&counter,
-				((sl && 
-				  thd->lex->current_select->master_unit()->
-				  first_select()->linkage !=
-				  DERIVED_TABLE_TYPE) ? 
-				  REPORT_EXCEPT_NOT_FOUND :
-                                 REPORT_ALL_ERRORS), &not_used)) ==
-	(Item **)not_found_item)
-    {
-      Field *tmp= (Field*) not_found_field;
-      SELECT_LEX *last= 0;
-      upward_lookup= 1;
-      /*
-	We can't find table field in select list of current select,
-	consequently we have to find it in outer subselect(s).
-	We can't join lists of outer & current select, because of scope
-	of view rules. For example if both tables (outer & current) have
-	field 'field' it is not mistake to refer to this field without
-	mention of table name, but if we join tables in one list it will
-	cause error ER_NON_UNIQ_ERROR in find_item_in_list.
-      */
-      for ( ; sl ; sl= (prev_unit= sl->master_unit())->outer_select())
-      {
-	last= sl;
-	Item_subselect *prev_subselect_item= prev_unit->item;
-	if (sl->resolve_mode == SELECT_LEX::SELECT_MODE &&
-	    (ref= find_item_in_list(this, sl->item_list,
-				    &counter, REPORT_EXCEPT_NOT_FOUND,
-                                    &not_used)) !=
-	   (Item **)not_found_item)
-	{
-	  if (*ref && (*ref)->fixed) // Avoid crash in case of error
-	  {
-	    prev_subselect_item->used_tables_cache|= (*ref)->used_tables();
-	    prev_subselect_item->const_item_cache&= (*ref)->const_item();
-	  }
-	  break;
-	}
-	table_list= sl->get_table_list();
-	if (sl->resolve_mode == SELECT_LEX::INSERT_MODE && table_list)
-	{
-	  // it is primary INSERT st_select_lex => skip first table resolving
-	  table_list= table_list->next_local;
-	}
-        enum_parsing_place place= prev_subselect_item->parsing_place;
-        /*
-          Check table fields only if subquery used somewhere out of HAVING
-          or SELECT list or outer SELECT do not use groupping (i.e. tables
-          are accessable)
-        */
-        if ((place != IN_HAVING ||
-             (sl->with_sum_func == 0 && sl->group_list.elements == 0)) &&
-            (tmp= find_field_in_tables(thd, this,
-				       table_list, reference,
-				       0, 1)) != not_found_field)
-	{
-          if (tmp)
-=======
   SELECT_LEX *current_sel= thd->lex->current_select;
 
   if (!ref)
@@ -2902,7 +2776,6 @@
 
           /* Search in the SELECT and GROUP lists of the outer select. */
           if (outer_sel->resolve_mode == SELECT_LEX::SELECT_MODE)
->>>>>>> a5585f62
           {
             if (!(ref= resolve_ref_in_select_and_group(thd, this, outer_sel)))
               return TRUE; /* Some error occured (e.g. ambigous names). */
@@ -2961,70 +2834,6 @@
             }
           }
 
-<<<<<<< HEAD
-      if (!ref)
-	return 1;
-      if (!tmp)
-	return -1;
-      if (ref == (Item **)not_found_item && tmp == not_found_field)
-      {
-	if (upward_lookup)
-	{
-	  // We can't say exactly what absend (table or field)
-	  my_printf_error(ER_BAD_FIELD_ERROR, ER(ER_BAD_FIELD_ERROR), MYF(0),
-			  full_name(), thd->where);
-	}
-	else
-	{
-	  // Call to report error
-	  find_item_in_list(this,
-			    *(thd->lex->current_select->get_item_list()),
-			    &counter, REPORT_ALL_ERRORS, &not_used);
-	}
-        ref= 0;                                 // Safety
-	return 1;
-      }
-      if (tmp != not_found_field)
-      {
-        /*
-          Set ref to 0 as we are replacing this item with the found item
-          and this will ensure we get an error if this item would be
-          used elsewhere
-        */
-	ref= 0;                                 // Safety
-	if (tmp != view_ref_found)
-	{
-	  Item_field* fld;
-	  if (!(fld= new Item_field(tmp)))
-	    return 1;
-          thd->change_item_tree(reference, fld);
-	  mark_as_dependent(thd, last, thd->lex->current_select, fld);
-	  return 0;
-	}
-        /*
-	  We can leave expression substituted from view for next PS/SP
-	  rexecution (i.e. do not register this substitution for reverting
-	  on cleupup() (register_item_tree_changing())), because this
-	  subtree will be fix_field'ed during
-	  setup_tables()->setup_ancestor() (i.e. before all other
-	  expressions of query, and references on tables which do not
-	  present in query will not make problems.
-
-	  Also we suppose that view can't be changed during PS/SP life.
-	*/
-      }
-      else
-      {
-        if (!(*ref)->fixed)
-        {
-          my_error(ER_ILLEGAL_REFERENCE, MYF(0), name,
-                   "forward reference in item list");
-          return -1;
-        }
-        mark_as_dependent(thd, last, thd->lex->current_select,
-                          this);
-        ref= last->ref_pointer_array + counter;
-=======
           /* Reference is not found => depend on outer (or just error). */
           prev_subselect_item->used_tables_cache|= OUTER_REF_TABLE_BIT;
           prev_subselect_item->const_item_cache= 0;
@@ -3085,7 +2894,6 @@
         my_printf_error(ER_BAD_FIELD_ERROR, ER(ER_BAD_FIELD_ERROR), MYF(0),
                         this->full_name(), current_thd->where);
         return TRUE;
->>>>>>> a5585f62
       }
     }
   }
