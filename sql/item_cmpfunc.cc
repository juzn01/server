/* Copyright (c) 2000, 2013, Oracle and/or its affiliates.
   Copyright (c) 2009, 2013, Monty Program Ab.

   This program is free software; you can redistribute it and/or modify
   it under the terms of the GNU General Public License as published by
   the Free Software Foundation; version 2 of the License.

   This program is distributed in the hope that it will be useful,
   but WITHOUT ANY WARRANTY; without even the implied warranty of
   MERCHANTABILITY or FITNESS FOR A PARTICULAR PURPOSE.  See the
   GNU General Public License for more details.

   You should have received a copy of the GNU General Public License
   along with this program; if not, write to the Free Software
   Foundation, Inc., 51 Franklin Street, Fifth Floor, Boston, MA  02110-1301, USA */


/**
  @file

  @brief
  This file defines all compare functions
*/

#ifdef USE_PRAGMA_IMPLEMENTATION
#pragma implementation				// gcc: Class implementation
#endif

#include "sql_priv.h"
#include <m_ctype.h>
#include "sql_select.h"
#include "sql_parse.h"                          // check_stack_overrun
#include "sql_time.h"                  // make_truncated_value_warning
#include "sql_base.h"                  // dynamic_column_error_message

static Item_result item_store_type(Item_result a, Item *item,
                                   my_bool unsigned_flag)
{
  Item_result b= item->result_type();

  if (a == STRING_RESULT || b == STRING_RESULT)
    return STRING_RESULT;
  else if (a == REAL_RESULT || b == REAL_RESULT)
    return REAL_RESULT;
  else if (a == DECIMAL_RESULT || b == DECIMAL_RESULT ||
           unsigned_flag != item->unsigned_flag)
    return DECIMAL_RESULT;
  else
    return INT_RESULT;
}

static void agg_result_type(Item_result *type, Item **items, uint nitems)
{
  Item **item, **item_end;
  my_bool unsigned_flag= 0;

  *type= STRING_RESULT;
  /* Skip beginning NULL items */
  for (item= items, item_end= item + nitems; item < item_end; item++)
  {
    if ((*item)->type() != Item::NULL_ITEM)
    {
      *type= (*item)->result_type();
      unsigned_flag= (*item)->unsigned_flag;
      item++;
      break;
    }
  }
  /* Combine result types. Note: NULL items don't affect the result */
  for (; item < item_end; item++)
  {
    if ((*item)->type() != Item::NULL_ITEM)
      *type= item_store_type(*type, *item, unsigned_flag);
  }
}


/**
  find an temporal type (item) that others will be converted to
  for the purpose of comparison.

  this is the type that will be used in warnings like
  "Incorrect <<TYPE>> value".
*/
Item *find_date_time_item(Item **args, uint nargs, uint col)
{
  Item *date_arg= 0, **arg, **arg_end;
  for (arg= args, arg_end= args + nargs; arg != arg_end ; arg++)
  {
    Item *item= arg[0]->element_index(col);
    if (item->cmp_type() != TIME_RESULT)
      continue;
    if (item->field_type() == MYSQL_TYPE_DATETIME)
      return item;
    if (!date_arg)
      date_arg= item;
  }
  return date_arg;
}


/*
  Compare row signature of two expressions

  SYNOPSIS:
    cmp_row_type()
    item1          the first expression
    item2         the second expression

  DESCRIPTION
    The function checks that two expressions have compatible row signatures
    i.e. that the number of columns they return are the same and that if they
    are both row expressions then each component from the first expression has 
    a row signature compatible with the signature of the corresponding component
    of the second expression.

  RETURN VALUES
    1  type incompatibility has been detected
    0  otherwise
*/

static int cmp_row_type(Item* item1, Item* item2)
{
  uint n= item1->cols();
  if (item2->check_cols(n))
    return 1;
  for (uint i=0; i<n; i++)
  {
    if (item2->element_index(i)->check_cols(item1->element_index(i)->cols()) ||
        (item1->element_index(i)->result_type() == ROW_RESULT &&
         cmp_row_type(item1->element_index(i), item2->element_index(i))))
      return 1;
  }
  return 0;
}


/**
  Aggregates result types from the array of items.

  SYNOPSIS:
    agg_cmp_type()
    type   [out] the aggregated type
    items        array of items to aggregate the type from
    nitems       number of items in the array

  DESCRIPTION
    This function aggregates result types from the array of items. Found type
    supposed to be used later for comparison of values of these items.
    Aggregation itself is performed by the item_cmp_type() function.
  @param[out] type    the aggregated type
  @param      items        array of items to aggregate the type from
  @param      nitems       number of items in the array

  @retval
    1  type incompatibility has been detected
  @retval
    0  otherwise
*/

static int agg_cmp_type(Item_result *type, Item **items, uint nitems)
{
  uint i;
  type[0]= items[0]->cmp_type();
  for (i= 1 ; i < nitems ; i++)
  {
    type[0]= item_cmp_type(type[0], items[i]->cmp_type());
    /*
      When aggregating types of two row expressions we have to check
      that they have the same cardinality and that each component
      of the first row expression has a compatible row signature with
      the signature of the corresponding component of the second row
      expression.
    */ 
    if (type[0] == ROW_RESULT && cmp_row_type(items[0], items[i]))
      return 1;     // error found: invalid usage of rows
  }
  return 0;
}


/**
  @brief Aggregates field types from the array of items.

  @param[in] items  array of items to aggregate the type from
  @paran[in] nitems number of items in the array

  @details This function aggregates field types from the array of items.
    Found type is supposed to be used later as the result field type
    of a multi-argument function.
    Aggregation itself is performed by the Field::field_type_merge()
    function.

  @note The term "aggregation" is used here in the sense of inferring the
    result type of a function from its argument types.

  @return aggregated field type.
*/

enum_field_types agg_field_type(Item **items, uint nitems)
{
  uint i;
  if (!nitems || items[0]->result_type() == ROW_RESULT )
    return (enum_field_types)-1;
  enum_field_types res= items[0]->field_type();
  for (i= 1 ; i < nitems ; i++)
    res= Field::field_type_merge(res, items[i]->field_type());
  return res;
}

/*
  Collects different types for comparison of first item with each other items

  SYNOPSIS
    collect_cmp_types()
      items             Array of items to collect types from
      nitems            Number of items in the array
      skip_nulls        Don't collect types of NULL items if TRUE

  DESCRIPTION
    This function collects different result types for comparison of the first
    item in the list with each of the remaining items in the 'items' array.

  RETURN
    0 - if row type incompatibility has been detected (see cmp_row_type)
    Bitmap of collected types - otherwise
*/

static uint collect_cmp_types(Item **items, uint nitems, bool skip_nulls= FALSE)
{
  uint i;
  uint found_types;
  Item_result left_result= items[0]->cmp_type();
  DBUG_ASSERT(nitems > 1);
  found_types= 0;
  for (i= 1; i < nitems ; i++)
  {
    if (skip_nulls && items[i]->type() == Item::NULL_ITEM)
      continue; // Skip NULL constant items
    if ((left_result == ROW_RESULT || 
         items[i]->cmp_type() == ROW_RESULT) &&
        cmp_row_type(items[0], items[i]))
      return 0;
    found_types|= 1U << (uint)item_cmp_type(left_result,
                                            items[i]->cmp_type());
  }
  /*
   Even if all right-hand items are NULLs and we are skipping them all, we need
   at least one type bit in the found_type bitmask.
  */
  if (skip_nulls && !found_types)
    found_types= 1U << (uint)left_result;
  return found_types;
}

static void my_coll_agg_error(DTCollation &c1, DTCollation &c2,
                              const char *fname)
{
  my_error(ER_CANT_AGGREGATE_2COLLATIONS, MYF(0),
           c1.collation->name,c1.derivation_name(),
           c2.collation->name,c2.derivation_name(),
           fname);
}


Item_bool_func2* Eq_creator::create(Item *a, Item *b) const
{
  return new Item_func_eq(a, b);
}

Item_bool_func2* Eq_creator::create_swap(Item *a, Item *b) const
{
  return new Item_func_eq(b, a);
}

Item_bool_func2* Ne_creator::create(Item *a, Item *b) const
{
  return new Item_func_ne(a, b);
}

Item_bool_func2* Ne_creator::create_swap(Item *a, Item *b) const
{
  return new Item_func_ne(b, a);
}

Item_bool_func2* Gt_creator::create(Item *a, Item *b) const
{
  return new Item_func_gt(a, b);
}

Item_bool_func2* Gt_creator::create_swap(Item *a, Item *b) const
{
  return new Item_func_lt(b, a);
}

Item_bool_func2* Lt_creator::create(Item *a, Item *b) const
{
  return new Item_func_lt(a, b);
}

Item_bool_func2* Lt_creator::create_swap(Item *a, Item *b) const
{
  return new Item_func_gt(b, a);
}

Item_bool_func2* Ge_creator::create(Item *a, Item *b) const
{
  return new Item_func_ge(a, b);
}

Item_bool_func2* Ge_creator::create_swap(Item *a, Item *b) const
{
  return new Item_func_le(b, a);
}

Item_bool_func2* Le_creator::create(Item *a, Item *b) const
{
  return new Item_func_le(a, b);
}

Item_bool_func2* Le_creator::create_swap(Item *a, Item *b) const
{
  return new Item_func_ge(b, a);
}

/*
  Test functions
  Most of these  returns 0LL if false and 1LL if true and
  NULL if some arg is NULL.
*/

longlong Item_func_not::val_int()
{
  DBUG_ASSERT(fixed == 1);
  bool value= args[0]->val_bool();
  null_value=args[0]->null_value;
  return ((!null_value && value == 0) ? 1 : 0);
}

/*
  We put any NOT expression into parenthesis to avoid
  possible problems with internal view representations where
  any '!' is converted to NOT. It may cause a problem if
  '!' is used in an expression together with other operators
  whose precedence is lower than the precedence of '!' yet
  higher than the precedence of NOT.
*/

void Item_func_not::print(String *str, enum_query_type query_type)
{
  str->append('(');
  Item_func::print(str, query_type);
  str->append(')');
}

/**
  special NOT for ALL subquery.
*/


longlong Item_func_not_all::val_int()
{
  DBUG_ASSERT(fixed == 1);
  bool value= args[0]->val_bool();

  /*
    return TRUE if there was records in underlying select in max/min
    optimization (ALL subquery)
  */
  if (empty_underlying_subquery())
    return 1;

  null_value= args[0]->null_value;
  return ((!null_value && value == 0) ? 1 : 0);
}


bool Item_func_not_all::empty_underlying_subquery()
{
  return ((test_sum_item && !test_sum_item->any_value()) ||
          (test_sub_item && !test_sub_item->any_value()));
}

void Item_func_not_all::print(String *str, enum_query_type query_type)
{
  if (show)
    Item_func::print(str, query_type);
  else
    args[0]->print(str, query_type);
}


/**
  Special NOP (No OPeration) for ALL subquery. It is like
  Item_func_not_all.

  @return
    (return TRUE if underlying subquery do not return rows) but if subquery
    returns some rows it return same value as argument (TRUE/FALSE).
*/

longlong Item_func_nop_all::val_int()
{
  DBUG_ASSERT(fixed == 1);
  longlong value= args[0]->val_int();

  /*
    return FALSE if there was records in underlying select in max/min
    optimization (SAME/ANY subquery)
  */
  if (empty_underlying_subquery())
    return 0;

  null_value= args[0]->null_value;
  return (null_value || value == 0) ? 0 : 1;
}


/**
  Convert a constant item to an int and replace the original item.

    The function converts a constant expression or string to an integer.
    On successful conversion the original item is substituted for the
    result of the item evaluation.
    This is done when comparing DATE/TIME of different formats and
    also when comparing bigint to strings (in which case strings
    are converted to bigints).

  @param  thd             thread handle
  @param  field           item will be converted using the type of this field
  @param[in,out] item     reference to the item to convert

  @note
    This function is called only at prepare stage.
    As all derived tables are filled only after all derived tables
    are prepared we do not evaluate items with subselects here because
    they can contain derived tables and thus we may attempt to use a
    table that has not been populated yet.

  @retval
    0  Can't convert item
  @retval
    1  Item was replaced with an integer version of the item
*/

static bool convert_const_to_int(THD *thd, Item_field *field_item,
                                  Item **item)
{
  Field *field= field_item->field;
  int result= 0;

  /*
    We don't need to convert an integer to an integer,
    pretend it's already converted.

    But we still convert it if it is compared with a Field_year,
    as YEAR(2) may change the value of an integer when converting it
    to an integer (say, 0 to 70).
  */
  if ((*item)->cmp_type() == INT_RESULT &&
      field_item->field_type() != MYSQL_TYPE_YEAR)
    return 1;

  if ((*item)->const_item() && !(*item)->is_expensive())
  {
    TABLE *table= field->table;
    ulonglong orig_sql_mode= thd->variables.sql_mode;
    enum_check_fields orig_count_cuted_fields= thd->count_cuted_fields;
    my_bitmap_map *old_maps[2];
    ulonglong UNINIT_VAR(orig_field_val); /* original field value if valid */

    LINT_INIT(old_maps[0]);
    LINT_INIT(old_maps[1]);

    /* table->read_set may not be set if we come here from a CREATE TABLE */
    if (table && table->read_set)
      dbug_tmp_use_all_columns(table, old_maps, 
                               table->read_set, table->write_set);
    /* For comparison purposes allow invalid dates like 2000-01-32 */
    thd->variables.sql_mode= (orig_sql_mode & ~MODE_NO_ZERO_DATE) | 
                             MODE_INVALID_DATES;
    thd->count_cuted_fields= CHECK_FIELD_IGNORE;

    /*
      Store the value of the field/constant because the call to save_in_field
      below overrides that value. Don't save field value if no data has been
      read yet.
    */
    bool save_field_value= (field_item->const_item() ||
                            !(field->table->status & STATUS_NO_RECORD));
    if (save_field_value)
      orig_field_val= field->val_int();
    if (!(*item)->save_in_field(field, 1) && !field->is_null())
    {
      int field_cmp= 0;
      // If item is a decimal value, we must reject it if it was truncated.
      if (field->type() == MYSQL_TYPE_LONGLONG)
      {
        field_cmp= stored_field_cmp_to_item(thd, field, *item);
        DBUG_PRINT("info", ("convert_const_to_int %d", field_cmp));
      }

      if (0 == field_cmp)
      {
        Item *tmp= new Item_int_with_ref(field->val_int(), *item,
                                         test(field->flags & UNSIGNED_FLAG));
        if (tmp)
          thd->change_item_tree(item, tmp);
        result= 1;					// Item was replaced
      }
    }
    /* Restore the original field value. */
    if (save_field_value)
    {
      result= field->store(orig_field_val, TRUE);
      /* orig_field_val must be a valid value that can be restored back. */
      DBUG_ASSERT(!result);
    }
    thd->variables.sql_mode= orig_sql_mode;
    thd->count_cuted_fields= orig_count_cuted_fields;
    if (table && table->read_set)
      dbug_tmp_restore_column_maps(table->read_set, table->write_set, old_maps);
  }
  return result;
}


void Item_bool_func2::fix_length_and_dec()
{
  max_length= 1;				     // Function returns 0 or 1

  /*
    As some compare functions are generated after sql_yacc,
    we have to check for out of memory conditions here
  */
  if (!args[0] || !args[1])
    return;

  /* 
    We allow to convert to Unicode character sets in some cases.
    The conditions when conversion is possible are:
    - arguments A and B have different charsets
    - A wins according to coercibility rules
    - character set of A is superset for character set of B
   
    If all of the above is true, then it's possible to convert
    B into the character set of A, and then compare according
    to the collation of A.
  */

  DTCollation coll;
  if (args[0]->result_type() == STRING_RESULT &&
      args[1]->result_type() == STRING_RESULT &&
      agg_arg_charsets_for_comparison(coll, args, 2))
    return;
    
  args[0]->cmp_context= args[1]->cmp_context=
    item_cmp_type(args[0]->result_type(), args[1]->result_type());

  /*
    Make a special case of compare with fields to get nicer comparisons
    of bigint numbers with constant string.
    This directly contradicts the manual (number and a string should
    be compared as doubles), but seems to provide more
    "intuitive" behavior in some cases (but less intuitive in others).

    But disable conversion in case of LIKE function.
  */
  THD *thd= current_thd;
  if (functype() != LIKE_FUNC && !thd->lex->is_ps_or_view_context_analysis())
  {
    int field;
    if (args[field= 0]->real_item()->type() == FIELD_ITEM ||
        args[field= 1]->real_item()->type() == FIELD_ITEM)
    {
      Item_field *field_item= (Item_field*) (args[field]->real_item());
      if ((field_item->field_type() ==  MYSQL_TYPE_LONGLONG ||
           field_item->field_type() ==  MYSQL_TYPE_YEAR) &&
          convert_const_to_int(thd, field_item, &args[!field]))
        args[0]->cmp_context= args[1]->cmp_context= INT_RESULT;
    }
  }
  set_cmp_func();
}


int Arg_comparator::set_compare_func(Item_result_field *item, Item_result type)
{
  owner= item;
  func= comparator_matrix[type]
                         [is_owner_equal_func()];

  switch (type) {
  case TIME_RESULT:
    cmp_collation.collation= &my_charset_numeric;
    break;
  case ROW_RESULT:
  {
    uint n= (*a)->cols();
    if (n != (*b)->cols())
    {
      my_error(ER_OPERAND_COLUMNS, MYF(0), n);
      comparators= 0;
      return 1;
    }
    if (!(comparators= new Arg_comparator[n]))
      return 1;
    for (uint i=0; i < n; i++)
    {
      if ((*a)->element_index(i)->cols() != (*b)->element_index(i)->cols())
      {
	my_error(ER_OPERAND_COLUMNS, MYF(0), (*a)->element_index(i)->cols());
	return 1;
      }
      if (comparators[i].set_cmp_func(owner, (*a)->addr(i), (*b)->addr(i),
                                      set_null))
        return 1;
    }
    break;
  }
  case STRING_RESULT:
  {
    /*
      We must set cmp_charset here as we may be called from for an automatic
      generated item, like in natural join
    */
    if (cmp_collation.set((*a)->collation, (*b)->collation) || 
	cmp_collation.derivation == DERIVATION_NONE)
    {
      my_coll_agg_error((*a)->collation, (*b)->collation,
                        owner->func_name());
      return 1;
    }
    if (cmp_collation.collation == &my_charset_bin)
    {
      /*
	We are using BLOB/BINARY/VARBINARY, change to compare byte by byte,
	without removing end space
      */
      if (func == &Arg_comparator::compare_string)
	func= &Arg_comparator::compare_binary_string;
      else if (func == &Arg_comparator::compare_e_string)
	func= &Arg_comparator::compare_e_binary_string;

      /*
        As this is binary compassion, mark all fields that they can't be
        transformed. Otherwise we would get into trouble with comparisons
        like:
        WHERE col= 'j' AND col LIKE BINARY 'j'
        which would be transformed to:
        WHERE col= 'j'
      */
      (*a)->walk(&Item::set_no_const_sub, FALSE, (uchar*) 0);
      (*b)->walk(&Item::set_no_const_sub, FALSE, (uchar*) 0);
    }
    break;
  }
  case INT_RESULT:
  {
    if (func == &Arg_comparator::compare_int_signed)
    {
      if ((*a)->unsigned_flag)
        func= (((*b)->unsigned_flag)?
               &Arg_comparator::compare_int_unsigned :
               &Arg_comparator::compare_int_unsigned_signed);
      else if ((*b)->unsigned_flag)
        func= &Arg_comparator::compare_int_signed_unsigned;
    }
    else if (func== &Arg_comparator::compare_e_int)
    {
      if ((*a)->unsigned_flag ^ (*b)->unsigned_flag)
        func= &Arg_comparator::compare_e_int_diff_signedness;
    }
    break;
  }
  case DECIMAL_RESULT:
    break;
  case REAL_RESULT:
  {
    if ((*a)->decimals < NOT_FIXED_DEC && (*b)->decimals < NOT_FIXED_DEC)
    {
      precision= 5 / log_10[max((*a)->decimals, (*b)->decimals) + 1];
      if (func == &Arg_comparator::compare_real)
        func= &Arg_comparator::compare_real_fixed;
      else if (func == &Arg_comparator::compare_e_real)
        func= &Arg_comparator::compare_e_real_fixed;
    }
    break;
  }
  case IMPOSSIBLE_RESULT:
    DBUG_ASSERT(0);
    break;
  }
  return 0;
}

/**
  Parse date provided in a string to a MYSQL_TIME.

  @param[in]   thd        Thread handle
  @param[in]   str        A string to convert
  @param[in]   warn_type  Type of the timestamp for issuing the warning
  @param[in]   warn_name  Field name for issuing the warning
  @param[out]  l_time     The MYSQL_TIME objects is initialized.

  Parses a date provided in the string str into a MYSQL_TIME object.
  The date is used for comparison, that is fuzzy dates are allowed
  independently of sql_mode.
  If the string contains an incorrect date or doesn't correspond to a date at
  all then a warning is issued. The warn_type and the warn_name arguments are
  used as the name and the type of the field when issuing the warning. If any
  input was discarded (trailing or non-timestamp-y characters), return value
  will be TRUE.

  @return Status flag
  @retval FALSE Success.
  @retval True Indicates failure.
*/

bool get_mysql_time_from_str(THD *thd, String *str, timestamp_type warn_type, 
                             const char *warn_name, MYSQL_TIME *l_time)
{
  bool value;
  int error;
  enum_mysql_timestamp_type timestamp_type;
  int flags= TIME_FUZZY_DATES | MODE_INVALID_DATES;
  ErrConvString err(str);

  if (warn_type == MYSQL_TIMESTAMP_TIME)
    flags|= TIME_TIME_ONLY;

  timestamp_type= 
    str_to_datetime(str->charset(), str->ptr(), str->length(),
                    l_time, flags, &error);

  if (timestamp_type > MYSQL_TIMESTAMP_ERROR)
    /*
      Do not return yet, we may still want to throw a "trailing garbage"
      warning.
    */
    value= FALSE;
  else
  {
    value= TRUE;
    error= 1;                                   /* force warning */
  }

  if (error > 0)
    make_truncated_value_warning(thd, MYSQL_ERROR::WARN_LEVEL_WARN,
                                 &err, warn_type, warn_name);

  return value;
}


/**
  Prepare the comparator (set the comparison function) for comparing
  items *a1 and *a2 in the context of 'type'.

  @param[in]      owner_arg  Item, peforming the comparison (e.g. Item_func_eq)
  @param[in,out]  a1         first argument to compare
  @param[in,out]  a2         second argument to compare
  @param[in]      type       type context to compare in

  Both *a1 and *a2 can be replaced by this method - typically by constant
  items, holding the cached converted value of the original (constant) item.
*/

int Arg_comparator::set_cmp_func(Item_result_field *owner_arg,
                                        Item **a1, Item **a2,
                                        Item_result type)
{
  thd= current_thd;
  owner= owner_arg;
  set_null= set_null && owner_arg;
  a= a1;
  b= a2;

  if (type == STRING_RESULT &&
      (*a)->result_type() == STRING_RESULT &&
      (*b)->result_type() == STRING_RESULT)
  {
    DTCollation coll;
    coll.set((*a)->collation.collation);
    if (agg_item_set_converter(coll, owner->func_name(),
                               b, 1, MY_COLL_CMP_CONV, 1))
      return 1;
  }
  if (type == INT_RESULT &&
      (*a)->field_type() == MYSQL_TYPE_YEAR &&
      (*b)->field_type() == MYSQL_TYPE_YEAR)
    type= TIME_RESULT;

  a= cache_converted_constant(thd, a, &a_cache, type);
  b= cache_converted_constant(thd, b, &b_cache, type);
  return set_compare_func(owner_arg, type);
}


/**
  Convert and cache a constant.

  @param value      [in]  An item to cache
  @param cache_item [out] Placeholder for the cache item
  @param type       [in]  Comparison type

  @details
    When given item is a constant and its type differs from comparison type
    then cache its value to avoid type conversion of this constant on each
    evaluation. In this case the value is cached and the reference to the cache
    is returned.
    Original value is returned otherwise.

  @return cache item or original value.
*/

Item** Arg_comparator::cache_converted_constant(THD *thd_arg, Item **value,
                                                Item **cache_item,
                                                Item_result type)
{
  /*
    Don't need cache if doing context analysis only.
    Also, get_datetime_value creates Item_cache internally.
    Unless fixed, we should not do it here.
  */
  if (!thd_arg->lex->is_ps_or_view_context_analysis() &&
      (*value)->const_item() && type != (*value)->result_type() &&
      type != TIME_RESULT)
  {
    Item_cache *cache= Item_cache::get_cache(*value, type);
    cache->setup(*value);
    *cache_item= cache;
    return cache_item;
  }
  return value;
}


void Arg_comparator::set_datetime_cmp_func(Item_result_field *owner_arg,
                                           Item **a1, Item **b1)
{
  thd= current_thd;
  owner= owner_arg;
  a= a1;
  b= b1;
  a_cache= 0;
  b_cache= 0;
  func= comparator_matrix[TIME_RESULT][is_owner_equal_func()];
}

/**
  Retrieves correct DATETIME value from given item.

  @param[in]     thd         thread handle
  @param[in,out] item_arg    item to retrieve DATETIME value from
  @param[in,out] cache_arg   pointer to place to store the caching item to
  @param[in]     warn_item   item for issuing the conversion warning
  @param[out]    is_null     TRUE <=> the item_arg is null

  @details
    Retrieves the correct DATETIME value from given item for comparison by the
    compare_datetime() function.

    If the value should be compared as time (TIME_RESULT), it's retrieved as
    MYSQL_TIME. Otherwise it's read as a number/string and converted to time.
    Constant items are cached, so the convertion is only done once for them.

    Note the f_type behavior: if the item can be compared as time, then
    f_type is this item's field_type(). Otherwise it's field_type() of
    warn_item (which is the other operand of the comparison operator).
    This logic provides correct string/number to date/time conversion
    depending on the other operand (when comparing a string with a date, it's
    parsed as a date, when comparing a string with a time it's parsed as a time)

    If the item is a constant it is replaced by the Item_cache_int, that
    holds the packed datetime value.

  @return
    MYSQL_TIME value, packed in a longlong, suitable for comparison.
*/

longlong
get_datetime_value(THD *thd, Item ***item_arg, Item **cache_arg,
                   Item *warn_item, bool *is_null)
{
  longlong UNINIT_VAR(value);
  Item *item= **item_arg;
  enum_field_types f_type= item->cmp_type() == TIME_RESULT ?
                           item->field_type() : warn_item->field_type();

  if (item->result_type() == INT_RESULT && item->cmp_type() == TIME_RESULT)
  {
    /* it's our Item_cache_temporal, as created below */
    value= item->val_int();
  }
  else
  {
    MYSQL_TIME ltime;
    uint fuzzydate= TIME_FUZZY_DATES | TIME_INVALID_DATES;
    if (f_type == MYSQL_TYPE_TIME)
      fuzzydate|= TIME_TIME_ONLY;
    if (item->get_date(&ltime, fuzzydate))
      value= 0; /* invalid date */
    else
      value= pack_time(&ltime);
  }
  if ((*is_null= item->null_value))
    return ~(ulonglong) 0;
  if (cache_arg && item->const_item() &&
      !(item->type() == Item::CACHE_ITEM && item->cmp_type() == TIME_RESULT))
  {
    Query_arena backup;
    Query_arena *save_arena= thd->switch_to_arena_for_cached_items(&backup);
    Item_cache_temporal *cache= new Item_cache_temporal(f_type);
    if (save_arena)
      thd->set_query_arena(save_arena);

    cache->store_packed(value, item);
    *cache_arg= cache;
    *item_arg= cache_arg;
  }
  return value;
}


/*
  Compare items values as dates.

  SYNOPSIS
    Arg_comparator::compare_datetime()

  DESCRIPTION
    Compare items values as DATE/DATETIME for both EQUAL_FUNC and from other
    comparison functions. The correct DATETIME values are obtained
    with help of the get_datetime_value() function.

  RETURN
      -1   a < b or at least one item is null
       0   a == b
       1   a > b
*/

int Arg_comparator::compare_datetime()
{
  bool a_is_null, b_is_null;
  longlong a_value, b_value;

  if (set_null)
    owner->null_value= 1;

  /* Get DATE/DATETIME/TIME value of the 'a' item. */
  a_value= get_datetime_value(thd, &a, &a_cache, *b, &a_is_null);
  if (a_is_null)
    return -1;

  /* Get DATE/DATETIME/TIME value of the 'b' item. */
  b_value= get_datetime_value(thd, &b, &b_cache, *a, &b_is_null);
  if (b_is_null)
    return -1;

  /* Here we have two not-NULL values. */
  if (set_null)
    owner->null_value= 0;

  /* Compare values. */
  return a_value < b_value ? -1 : a_value > b_value ? 1 : 0;
}

int Arg_comparator::compare_e_datetime()
{
  bool a_is_null, b_is_null;
  longlong a_value, b_value;

  /* Get DATE/DATETIME/TIME value of the 'a' item. */
  a_value= get_datetime_value(thd, &a, &a_cache, *b, &a_is_null);

  /* Get DATE/DATETIME/TIME value of the 'b' item. */
  b_value= get_datetime_value(thd, &b, &b_cache, *a, &b_is_null);
  return a_is_null || b_is_null ? a_is_null == b_is_null
                                : a_value == b_value;
}

int Arg_comparator::compare_string()
{
  String *res1,*res2;
  if ((res1= (*a)->val_str(&value1)))
  {
    if ((res2= (*b)->val_str(&value2)))
    {
      if (set_null)
        owner->null_value= 0;
      return sortcmp(res1,res2,cmp_collation.collation);
    }
  }
  if (set_null)
    owner->null_value= 1;
  return -1;
}


/**
  Compare strings byte by byte. End spaces are also compared.

  @retval
    <0  *a < *b
  @retval
     0  *b == *b
  @retval
    >0  *a > *b
*/

int Arg_comparator::compare_binary_string()
{
  String *res1,*res2;
  if ((res1= (*a)->val_str(&value1)))
  {
    if ((res2= (*b)->val_str(&value2)))
    {
      if (set_null)
        owner->null_value= 0;
      uint res1_length= res1->length();
      uint res2_length= res2->length();
      int cmp= memcmp(res1->ptr(), res2->ptr(), min(res1_length,res2_length));
      return cmp ? cmp : (int) (res1_length - res2_length);
    }
  }
  if (set_null)
    owner->null_value= 1;
  return -1;
}


/**
  Compare strings, but take into account that NULL == NULL.
*/


int Arg_comparator::compare_e_string()
{
  String *res1,*res2;
  res1= (*a)->val_str(&value1);
  res2= (*b)->val_str(&value2);
  if (!res1 || !res2)
    return test(res1 == res2);
  return test(sortcmp(res1, res2, cmp_collation.collation) == 0);
}


int Arg_comparator::compare_e_binary_string()
{
  String *res1,*res2;
  res1= (*a)->val_str(&value1);
  res2= (*b)->val_str(&value2);
  if (!res1 || !res2)
    return test(res1 == res2);
  return test(stringcmp(res1, res2) == 0);
}


int Arg_comparator::compare_real()
{
  /*
    Fix yet another manifestation of Bug#2338. 'Volatile' will instruct
    gcc to flush double values out of 80-bit Intel FPU registers before
    performing the comparison.
  */
  volatile double val1, val2;
  val1= (*a)->val_real();
  if (!(*a)->null_value)
  {
    val2= (*b)->val_real();
    if (!(*b)->null_value)
    {
      if (set_null)
        owner->null_value= 0;
      if (val1 < val2)	return -1;
      if (val1 == val2) return 0;
      return 1;
    }
  }
  if (set_null)
    owner->null_value= 1;
  return -1;
}

int Arg_comparator::compare_decimal()
{
  my_decimal decimal1;
  my_decimal *val1= (*a)->val_decimal(&decimal1);
  if (!(*a)->null_value)
  {
    my_decimal decimal2;
    my_decimal *val2= (*b)->val_decimal(&decimal2);
    if (!(*b)->null_value)
    {
      if (set_null)
        owner->null_value= 0;
      return my_decimal_cmp(val1, val2);
    }
  }
  if (set_null)
    owner->null_value= 1;
  return -1;
}

int Arg_comparator::compare_e_real()
{
  double val1= (*a)->val_real();
  double val2= (*b)->val_real();
  if ((*a)->null_value || (*b)->null_value)
    return test((*a)->null_value && (*b)->null_value);
  return test(val1 == val2);
}

int Arg_comparator::compare_e_decimal()
{
  my_decimal decimal1, decimal2;
  my_decimal *val1= (*a)->val_decimal(&decimal1);
  my_decimal *val2= (*b)->val_decimal(&decimal2);
  if ((*a)->null_value || (*b)->null_value)
    return test((*a)->null_value && (*b)->null_value);
  return test(my_decimal_cmp(val1, val2) == 0);
}


int Arg_comparator::compare_real_fixed()
{
  /*
    Fix yet another manifestation of Bug#2338. 'Volatile' will instruct
    gcc to flush double values out of 80-bit Intel FPU registers before
    performing the comparison.
  */
  volatile double val1, val2;
  val1= (*a)->val_real();
  if (!(*a)->null_value)
  {
    val2= (*b)->val_real();
    if (!(*b)->null_value)
    {
      if (set_null)
        owner->null_value= 0;
      if (val1 == val2 || fabs(val1 - val2) < precision)
        return 0;
      if (val1 < val2)
        return -1;
      return 1;
    }
  }
  if (set_null)
    owner->null_value= 1;
  return -1;
}


int Arg_comparator::compare_e_real_fixed()
{
  double val1= (*a)->val_real();
  double val2= (*b)->val_real();
  if ((*a)->null_value || (*b)->null_value)
    return test((*a)->null_value && (*b)->null_value);
  return test(val1 == val2 || fabs(val1 - val2) < precision);
}


int Arg_comparator::compare_int_signed()
{
  longlong val1= (*a)->val_int();
  if (!(*a)->null_value)
  {
    longlong val2= (*b)->val_int();
    if (!(*b)->null_value)
    {
      if (set_null)
        owner->null_value= 0;
      if (val1 < val2)	return -1;
      if (val1 == val2)   return 0;
      return 1;
    }
  }
  if (set_null)
    owner->null_value= 1;
  return -1;
}


/**
  Compare values as BIGINT UNSIGNED.
*/

int Arg_comparator::compare_int_unsigned()
{
  ulonglong val1= (*a)->val_int();
  if (!(*a)->null_value)
  {
    ulonglong val2= (*b)->val_int();
    if (!(*b)->null_value)
    {
      if (set_null)
        owner->null_value= 0;
      if (val1 < val2)	return -1;
      if (val1 == val2)   return 0;
      return 1;
    }
  }
  if (set_null)
    owner->null_value= 1;
  return -1;
}


/**
  Compare signed (*a) with unsigned (*B)
*/

int Arg_comparator::compare_int_signed_unsigned()
{
  longlong sval1= (*a)->val_int();
  if (!(*a)->null_value)
  {
    ulonglong uval2= (ulonglong)(*b)->val_int();
    if (!(*b)->null_value)
    {
      if (set_null)
        owner->null_value= 0;
      if (sval1 < 0 || (ulonglong)sval1 < uval2)
        return -1;
      if ((ulonglong)sval1 == uval2)
        return 0;
      return 1;
    }
  }
  if (set_null)
    owner->null_value= 1;
  return -1;
}


/**
  Compare unsigned (*a) with signed (*B)
*/

int Arg_comparator::compare_int_unsigned_signed()
{
  ulonglong uval1= (ulonglong)(*a)->val_int();
  if (!(*a)->null_value)
  {
    longlong sval2= (*b)->val_int();
    if (!(*b)->null_value)
    {
      if (set_null)
        owner->null_value= 0;
      if (sval2 < 0)
        return 1;
      if (uval1 < (ulonglong)sval2)
        return -1;
      if (uval1 == (ulonglong)sval2)
        return 0;
      return 1;
    }
  }
  if (set_null)
    owner->null_value= 1;
  return -1;
}


int Arg_comparator::compare_e_int()
{
  longlong val1= (*a)->val_int();
  longlong val2= (*b)->val_int();
  if ((*a)->null_value || (*b)->null_value)
    return test((*a)->null_value && (*b)->null_value);
  return test(val1 == val2);
}

/**
  Compare unsigned *a with signed *b or signed *a with unsigned *b.
*/
int Arg_comparator::compare_e_int_diff_signedness()
{
  longlong val1= (*a)->val_int();
  longlong val2= (*b)->val_int();
  if ((*a)->null_value || (*b)->null_value)
    return test((*a)->null_value && (*b)->null_value);
  return (val1 >= 0) && test(val1 == val2);
}

int Arg_comparator::compare_row()
{
  int res= 0;
  bool was_null= 0;
  (*a)->bring_value();
  (*b)->bring_value();

  if ((*a)->null_value || (*b)->null_value)
  {
    owner->null_value= 1;
    return -1;
  }

  uint n= (*a)->cols();
  for (uint i= 0; i<n; i++)
  {
    res= comparators[i].compare();
    /* Aggregate functions don't need special null handling. */
    if (owner->null_value && owner->type() == Item::FUNC_ITEM)
    {
      // NULL was compared
      switch (((Item_func*)owner)->functype()) {
      case Item_func::NE_FUNC:
        break; // NE never aborts on NULL even if abort_on_null is set
      case Item_func::LT_FUNC:
      case Item_func::LE_FUNC:
      case Item_func::GT_FUNC:
      case Item_func::GE_FUNC:
        return -1; // <, <=, > and >= always fail on NULL
      default: // EQ_FUNC
        if (((Item_bool_func2*)owner)->abort_on_null)
          return -1; // We do not need correct NULL returning
      }
      was_null= 1;
      owner->null_value= 0;
      res= 0;  // continue comparison (maybe we will meet explicit difference)
    }
    else if (res)
      return res;
  }
  if (was_null)
  {
    /*
      There was NULL(s) in comparison in some parts, but there was no
      explicit difference in other parts, so we have to return NULL.
    */
    owner->null_value= 1;
    return -1;
  }
  return 0;
}


int Arg_comparator::compare_e_row()
{
  (*a)->bring_value();
  (*b)->bring_value();
  uint n= (*a)->cols();
  for (uint i= 0; i<n; i++)
  {
    if (!comparators[i].compare())
      return 0;
  }
  return 1;
}


void Item_func_truth::fix_length_and_dec()
{
  maybe_null= 0;
  null_value= 0;
  decimals= 0;
  max_length= 1;
}


void Item_func_truth::print(String *str, enum_query_type query_type)
{
  str->append('(');
  args[0]->print(str, query_type);
  str->append(STRING_WITH_LEN(" is "));
  if (! affirmative)
    str->append(STRING_WITH_LEN("not "));
  if (value)
    str->append(STRING_WITH_LEN("true"));
  else
    str->append(STRING_WITH_LEN("false"));
  str->append(')');
}


bool Item_func_truth::val_bool()
{
  bool val= args[0]->val_bool();
  if (args[0]->null_value)
  {
    /*
      NULL val IS {TRUE, FALSE} --> FALSE
      NULL val IS NOT {TRUE, FALSE} --> TRUE
    */
    return (! affirmative);
  }

  if (affirmative)
  {
    /* {TRUE, FALSE} val IS {TRUE, FALSE} value */
    return (val == value);
  }

  /* {TRUE, FALSE} val IS NOT {TRUE, FALSE} value */
  return (val != value);
}


longlong Item_func_truth::val_int()
{
  return (val_bool() ? 1 : 0);
}


bool Item_in_optimizer::is_top_level_item()
{
  return ((Item_in_subselect *)args[1])->is_top_level_item();
}


void Item_in_optimizer::fix_after_pullout(st_select_lex *new_parent, Item **ref)
{
  /* This will re-calculate attributes of our Item_in_subselect: */
  Item_bool_func::fix_after_pullout(new_parent, ref);

  /* Then, re-calculate not_null_tables_cache: */
  eval_not_null_tables(NULL);
}


bool Item_in_optimizer::eval_not_null_tables(uchar *opt_arg)
{
  not_null_tables_cache= 0;
  if (is_top_level_item())
  {
    /*
      It is possible to determine NULL-rejectedness of the left arguments
      of IN only if it is a top-level predicate.
    */
    not_null_tables_cache= args[0]->not_null_tables();
  }
  return FALSE;
}

<<<<<<< HEAD
bool Item_in_optimizer::fix_left(THD *thd)
=======

bool Item_in_optimizer::fix_left(THD *thd, Item **ref)
>>>>>>> c7db46a2
{
  if ((!args[0]->fixed && args[0]->fix_fields(thd, args)) ||
      (!cache && !(cache= Item_cache::get_cache(args[0]))))
    return 1;

  cache->setup(args[0]);
  if (cache->cols() == 1)
  {
    DBUG_ASSERT(args[0]->type() != ROW_ITEM);
    /* 
      Note: there can be cases when used_tables()==0 && !const_item(). See
      Item_sum::update_used_tables for details.
    */
    if ((used_tables_cache= args[0]->used_tables()) || !args[0]->const_item())
      cache->set_used_tables(OUTER_REF_TABLE_BIT);
    else
      cache->set_used_tables(0);
  }
  else
  {
    uint n= cache->cols();
    for (uint i= 0; i < n; i++)
    {
      /* Check that the expression (part of row) do not contain a subquery */
      if (args[0]->element_index(i)->walk(&Item::is_subquery_processor,
                                          FALSE, NULL))
      {
        my_error(ER_NOT_SUPPORTED_YET, MYF(0),
                 "SUBQUERY in ROW in left expression of IN/ALL/ANY");
        return 1;
      }
      Item *element=args[0]->element_index(i);
      if (element->used_tables() || !element->const_item())
	((Item_cache *)cache->element_index(i))->set_used_tables(OUTER_REF_TABLE_BIT);
      else
	((Item_cache *)cache->element_index(i))->set_used_tables(0);
    }
    used_tables_cache= args[0]->used_tables();
  }
  eval_not_null_tables(NULL);
  with_sum_func= args[0]->with_sum_func;
  with_field= args[0]->with_field;
  if ((const_item_cache= args[0]->const_item()))
  {
    cache->store(args[0]);
    cache->cache_value();
  }
  if (args[1]->fixed)
  {
    /* to avoid overriding is called to update left expression */
    used_tables_cache|= args[1]->used_tables();
    with_sum_func= with_sum_func || args[1]->with_sum_func;
    const_item_cache= const_item_cache && args[1]->const_item();
  }
  return 0;
}


bool Item_in_optimizer::fix_fields(THD *thd, Item **ref)
{
  DBUG_ASSERT(fixed == 0);
  if (fix_left(thd))
    return TRUE;
  if (args[0]->maybe_null)
    maybe_null=1;

  if (!args[1]->fixed && args[1]->fix_fields(thd, args+1))
    return TRUE;

  Item_in_subselect * sub= (Item_in_subselect *)args[1];
  if (!invisible_mode() &&
      args[0]->cols() != sub->engine->cols())
  {
    my_error(ER_OPERAND_COLUMNS, MYF(0), args[0]->cols());
    return TRUE;
  }
  if (args[1]->maybe_null)
    maybe_null=1;
  with_subselect= 1;
  with_sum_func= with_sum_func || args[1]->with_sum_func;
  with_field= with_field || args[1]->with_field;
  used_tables_cache|= args[1]->used_tables();
  const_item_cache&= args[1]->const_item();
  fixed= 1;
  return FALSE;
}

/**
  Check if Item_in_optimizer should work as a pass-through item for its 
  arguments.

  @note 
   Item_in_optimizer should work as pass-through for
    - subqueries that were processed by ALL/ANY->MIN/MAX rewrite
    - subqueries taht were originally EXISTS subqueries (and were coverted by
      the EXISTS->IN rewrite)

   When Item_in_optimizer is not not working as a pass-through, it
    - caches its "left argument", args[0].
    - makes adjustments to subquery item's return value for proper NULL
      value handling
*/

bool Item_in_optimizer::invisible_mode()
{
  /* MAX/MIN transformed or EXISTS->IN prepared => do nothing */
 return (args[1]->type() != Item::SUBSELECT_ITEM ||
         ((Item_subselect *)args[1])->substype() ==
         Item_subselect::EXISTS_SUBS);
}


/**
  Add an expression cache for this subquery if it is needed

  @param thd_arg         Thread handle

  @details
  The function checks whether an expression cache is needed for this item
  and if if so wraps the item into an item of the class
  Item_exp_cache_wrapper with an appropriate expression cache set up there.

  @note
  used from Item::transform()

  @return
  new wrapper item if an expression cache is needed,
  this item - otherwise
*/

Item *Item_in_optimizer::expr_cache_insert_transformer(uchar *thd_arg)
{
  THD *thd= (THD*) thd_arg;
  DBUG_ENTER("Item_in_optimizer::expr_cache_insert_transformer");

  if (invisible_mode())
    DBUG_RETURN(this);

  if (expr_cache)
    DBUG_RETURN(expr_cache);

  if (args[1]->expr_cache_is_needed(thd) &&
      (expr_cache= set_expr_cache(thd)))
    DBUG_RETURN(expr_cache);

  DBUG_RETURN(this);
}



/**
    Collect and add to the list cache parameters for this Item.

    @param parameters    The list where to add parameters
*/

void Item_in_optimizer::get_cache_parameters(List<Item> &parameters)
{
  /* Add left expression to the list of the parameters of the subquery */
  if (!invisible_mode())
  {
    if (args[0]->cols() == 1)
      parameters.add_unique(args[0], &cmp_items);
    else
    {
      for (uint i= 0; i < args[0]->cols(); i++)
      {
        parameters.add_unique(args[0]->element_index(i), &cmp_items);
      }
    }
  }
  args[1]->get_cache_parameters(parameters);
}

/**
   The implementation of optimized \<outer expression\> [NOT] IN \<subquery\>
   predicates. The implementation works as follows.

   For the current value of the outer expression
   
   - If it contains only NULL values, the original (before rewrite by the
     Item_in_subselect rewrite methods) inner subquery is non-correlated and
     was previously executed, there is no need to re-execute it, and the
     previous return value is returned.

   - If it contains NULL values, check if there is a partial match for the
     inner query block by evaluating it. For clarity we repeat here the
     transformation previously performed on the sub-query. The expression

     <tt>
     ( oc_1, ..., oc_n ) 
     \<in predicate\>
     ( SELECT ic_1, ..., ic_n
       FROM \<table\>
       WHERE \<inner where\> 
     )
     </tt>

     was transformed into
     
     <tt>
     ( oc_1, ..., oc_n ) 
     \<in predicate\>
     ( SELECT ic_1, ..., ic_n 
       FROM \<table\> 
       WHERE \<inner where\> AND ... ( ic_k = oc_k OR ic_k IS NULL ) 
       HAVING ... NOT ic_k IS NULL
     )
     </tt>

     The evaluation will now proceed according to special rules set up
     elsewhere. These rules include:

     - The HAVING NOT \<inner column\> IS NULL conditions added by the
       aforementioned rewrite methods will detect whether they evaluated (and
       rejected) a NULL value and if so, will cause the subquery to evaluate
       to NULL. 

     - The added WHERE and HAVING conditions are present only for those inner
       columns that correspond to outer column that are not NULL at the moment.
     
     - If there is an eligible index for executing the subquery, the special
       access method "Full scan on NULL key" is employed which ensures that
       the inner query will detect if there are NULL values resulting from the
       inner query. This access method will quietly resort to table scan if it
       needs to find NULL values as well.

     - Under these conditions, the sub-query need only be evaluated in order to
       find out whether it produced any rows.
     
       - If it did, we know that there was a partial match since there are
         NULL values in the outer row expression.

       - If it did not, the result is FALSE or UNKNOWN. If at least one of the
         HAVING sub-predicates rejected a NULL value corresponding to an outer
         non-NULL, and hence the inner query block returns UNKNOWN upon
         evaluation, there was a partial match and the result is UNKNOWN.

   - If it contains no NULL values, the call is forwarded to the inner query
     block.

     @see Item_in_subselect::val_bool()
     @see Item_is_not_null_test::val_int()
*/

longlong Item_in_optimizer::val_int()
{
  bool tmp;
  DBUG_ASSERT(fixed == 1);
  cache->store(args[0]);
  cache->cache_value();
  DBUG_ENTER(" Item_in_optimizer::val_int");

  if (invisible_mode())
  {
    longlong res= args[1]->val_int();
    null_value= args[1]->null_value;
    DBUG_PRINT("info", ("pass trough"));
    DBUG_RETURN(res);
  }

  if (cache->null_value)
  {
     DBUG_PRINT("info", ("Left NULL..."));
    /*
      We're evaluating 
      "<outer_value_list> [NOT] IN (SELECT <inner_value_list>...)" 
      where one or more of the outer values is NULL. 
    */
    if (((Item_in_subselect*)args[1])->is_top_level_item())
    {
      /*
        We're evaluating a top level item, e.g. 
	"<outer_value_list> IN (SELECT <inner_value_list>...)",
	and in this case a NULL value in the outer_value_list means
        that the result shall be NULL/FALSE (makes no difference for
        top level items). The cached value is NULL, so just return
        NULL.
      */
      null_value= 1;
    }
    else
    {
      /*
	We're evaluating an item where a NULL value in either the
        outer or inner value list does not automatically mean that we
        can return NULL/FALSE. An example of such a query is
        "<outer_value_list> NOT IN (SELECT <inner_value_list>...)" 
        The result when there is at least one NULL value is: NULL if the
        SELECT evaluated over the non-NULL values produces at least
        one row, FALSE otherwise
      */
      Item_in_subselect *item_subs=(Item_in_subselect*)args[1]; 
      bool all_left_cols_null= true;
      const uint ncols= cache->cols();

      /*
        Turn off the predicates that are based on column compares for
        which the left part is currently NULL
      */
      for (uint i= 0; i < ncols; i++)
      {
        if (cache->element_index(i)->null_value)
          item_subs->set_cond_guard_var(i, FALSE);
        else 
          all_left_cols_null= false;
      }

      if (!item_subs->is_correlated && 
          all_left_cols_null && result_for_null_param != UNKNOWN)
      {
        /* 
           This is a non-correlated subquery, all values in the outer
           value list are NULL, and we have already evaluated the
           subquery for all NULL values: Return the same result we
           did last time without evaluating the subquery.
        */
        null_value= result_for_null_param;
      } 
      else 
      {
        /* The subquery has to be evaluated */
        (void) item_subs->val_bool_result();
        if (item_subs->engine->no_rows())
          null_value= item_subs->null_value;
        else
          null_value= TRUE;
        if (all_left_cols_null)
          result_for_null_param= null_value;
      }

      /* Turn all predicates back on */
      for (uint i= 0; i < ncols; i++)
        item_subs->set_cond_guard_var(i, TRUE);
    }
    DBUG_RETURN(0);
  }
  tmp= args[1]->val_bool_result();
  null_value= args[1]->null_value;
  DBUG_RETURN(tmp);
}


void Item_in_optimizer::keep_top_level_cache()
{
  cache->keep_array();
  save_cache= 1;
}


void Item_in_optimizer::cleanup()
{
  DBUG_ENTER("Item_in_optimizer::cleanup");
  Item_bool_func::cleanup();
  if (!save_cache)
    cache= 0;
  expr_cache= 0;
  DBUG_VOID_RETURN;
}


bool Item_in_optimizer::is_null()
{
  val_int();
  return null_value;
}


/**
  Transform an Item_in_optimizer and its arguments with a callback function.

  @param transformer the transformer callback function to be applied to the
         nodes of the tree of the object
  @param parameter to be passed to the transformer

  @detail
    Recursively transform the left and the right operand of this Item. The
    Right operand is an Item_in_subselect or its subclass. To avoid the
    creation of new Items, we use the fact the the left operand of the
    Item_in_subselect is the same as the one of 'this', so instead of
    transforming its operand, we just assign the left operand of the
    Item_in_subselect to be equal to the left operand of 'this'.
    The transformation is not applied further to the subquery operand
    if the IN predicate.

  @returns
    @retval pointer to the transformed item
    @retval NULL if an error occurred
*/

Item *Item_in_optimizer::transform(Item_transformer transformer,
                                   uchar *argument)
{
  Item *new_item;

  DBUG_ASSERT(!current_thd->stmt_arena->is_stmt_prepare());
  DBUG_ASSERT(arg_count == 2);

  /* Transform the left IN operand. */
  new_item= (*args)->transform(transformer, argument);
  if (!new_item)
    return 0;
  /*
    THD::change_item_tree() should be called only if the tree was
    really transformed, i.e. when a new item has been created.
    Otherwise we'll be allocating a lot of unnecessary memory for
    change records at each execution.
  */
  if ((*args) != new_item)
    current_thd->change_item_tree(args, new_item);

  if (invisible_mode())
  {
    /* MAX/MIN transformed => pass through */
    new_item= args[1]->transform(transformer, argument);
    if (!new_item)
      return 0;
    if (args[1] != new_item)
      current_thd->change_item_tree(args + 1, new_item);
  }
  else
  {
    /*
      Transform the right IN operand which should be an Item_in_subselect or a
      subclass of it. The left operand of the IN must be the same as the left
      operand of this Item_in_optimizer, so in this case there is no further
      transformation, we only make both operands the same.
      TODO: is it the way it should be?
    */
    DBUG_ASSERT((args[1])->type() == Item::SUBSELECT_ITEM &&
                (((Item_subselect*)(args[1]))->substype() ==
                 Item_subselect::IN_SUBS ||
                 ((Item_subselect*)(args[1]))->substype() ==
                 Item_subselect::ALL_SUBS ||
                 ((Item_subselect*)(args[1]))->substype() ==
                 Item_subselect::ANY_SUBS));

    Item_in_subselect *in_arg= (Item_in_subselect*)args[1];
    current_thd->change_item_tree(&in_arg->left_expr, args[0]);
  }
  return (this->*transformer)(argument);
}


bool Item_in_optimizer::is_expensive_processor(uchar *arg)
{
  return args[0]->is_expensive_processor(arg) ||
         args[1]->is_expensive_processor(arg);
}


bool Item_in_optimizer::is_expensive()
{
  return args[0]->is_expensive() || args[1]->is_expensive();
}


longlong Item_func_eq::val_int()
{
  DBUG_ASSERT(fixed == 1);
  int value= cmp.compare();
  return value == 0 ? 1 : 0;
}


/** Same as Item_func_eq, but NULL = NULL. */

void Item_func_equal::fix_length_and_dec()
{
  Item_bool_func2::fix_length_and_dec();
  maybe_null=null_value=0;
}

longlong Item_func_equal::val_int()
{
  DBUG_ASSERT(fixed == 1);
  return cmp.compare();
}

longlong Item_func_ne::val_int()
{
  DBUG_ASSERT(fixed == 1);
  int value= cmp.compare();
  return value != 0 && !null_value ? 1 : 0;
}


longlong Item_func_ge::val_int()
{
  DBUG_ASSERT(fixed == 1);
  int value= cmp.compare();
  return value >= 0 ? 1 : 0;
}


longlong Item_func_gt::val_int()
{
  DBUG_ASSERT(fixed == 1);
  int value= cmp.compare();
  return value > 0 ? 1 : 0;
}

longlong Item_func_le::val_int()
{
  DBUG_ASSERT(fixed == 1);
  int value= cmp.compare();
  return value <= 0 && !null_value ? 1 : 0;
}


longlong Item_func_lt::val_int()
{
  DBUG_ASSERT(fixed == 1);
  int value= cmp.compare();
  return value < 0 && !null_value ? 1 : 0;
}


longlong Item_func_strcmp::val_int()
{
  DBUG_ASSERT(fixed == 1);
  String *a=args[0]->val_str(&cmp.value1);
  String *b=args[1]->val_str(&cmp.value2);
  if (!a || !b)
  {
    null_value=1;
    return 0;
  }
  int value= sortcmp(a,b,cmp.cmp_collation.collation);
  null_value=0;
  return !value ? 0 : (value < 0 ? (longlong) -1 : (longlong) 1);
}


bool Item_func_opt_neg::eq(const Item *item, bool binary_cmp) const
{
  /* Assume we don't have rtti */
  if (this == item)
    return 1;
  if (item->type() != FUNC_ITEM)
    return 0;
  Item_func *item_func=(Item_func*) item;
  if (arg_count != item_func->arg_count ||
      functype() != item_func->functype())
    return 0;
  if (negated != ((Item_func_opt_neg *) item_func)->negated)
    return 0;
  for (uint i=0; i < arg_count ; i++)
    if (!args[i]->eq(item_func->arguments()[i], binary_cmp))
      return 0;
  return 1;
}


void Item_func_interval::fix_length_and_dec()
{
  uint rows= row->cols();
  
  use_decimal_comparison= ((row->element_index(0)->result_type() ==
                            DECIMAL_RESULT) ||
                           (row->element_index(0)->result_type() ==
                            INT_RESULT));
  if (rows > 8)
  {
    bool not_null_consts= TRUE;

    for (uint i= 1; not_null_consts && i < rows; i++)
    {
      Item *el= row->element_index(i);
      not_null_consts&= el->const_item() && !el->is_null();
    }

    if (not_null_consts &&
        (intervals=
          (interval_range*) sql_alloc(sizeof(interval_range) * (rows - 1))))
    {
      if (use_decimal_comparison)
      {
        for (uint i= 1; i < rows; i++)
        {
          Item *el= row->element_index(i);
          interval_range *range= intervals + (i-1);
          if ((el->result_type() == DECIMAL_RESULT) ||
              (el->result_type() == INT_RESULT))
          {
            range->type= DECIMAL_RESULT;
            range->dec.init();
            my_decimal *dec= el->val_decimal(&range->dec);
            if (dec != &range->dec)
            {
              range->dec= *dec;
            }
          }
          else
          {
            range->type= REAL_RESULT;
            range->dbl= el->val_real();
          }
        }
      }
      else
      {
        for (uint i= 1; i < rows; i++)
        {
          intervals[i-1].dbl= row->element_index(i)->val_real();
        }
      }
    }
  }
  maybe_null= 0;
  max_length= 2;
  used_tables_cache|= row->used_tables();
  not_null_tables_cache= row->not_null_tables();
  with_sum_func= with_sum_func || row->with_sum_func;
  with_field= with_field || row->with_field;
  const_item_cache&= row->const_item();
}


/**
  Execute Item_func_interval().

  @note
    If we are doing a decimal comparison, we are evaluating the first
    item twice.

  @return
    - -1 if null value,
    - 0 if lower than lowest
    - 1 - arg_count-1 if between args[n] and args[n+1]
    - arg_count if higher than biggest argument
*/

longlong Item_func_interval::val_int()
{
  DBUG_ASSERT(fixed == 1);
  double value;
  my_decimal dec_buf, *dec= NULL;
  uint i;

  if (use_decimal_comparison)
  {
    dec= row->element_index(0)->val_decimal(&dec_buf);
    if (row->element_index(0)->null_value)
      return -1;
    my_decimal2double(E_DEC_FATAL_ERROR, dec, &value);
  }
  else
  {
    value= row->element_index(0)->val_real();
    if (row->element_index(0)->null_value)
      return -1;
  }

  if (intervals)
  {					// Use binary search to find interval
    uint start,end;
    start= 0;
    end=   row->cols()-2;
    while (start != end)
    {
      uint mid= (start + end + 1) / 2;
      interval_range *range= intervals + mid;
      my_bool cmp_result;
      /*
        The values in the range intervall may have different types,
        Only do a decimal comparision of the first argument is a decimal
        and we are comparing against a decimal
      */
      if (dec && range->type == DECIMAL_RESULT)
        cmp_result= my_decimal_cmp(&range->dec, dec) <= 0;
      else
        cmp_result= (range->dbl <= value);
      if (cmp_result)
	start= mid;
      else
	end= mid - 1;
    }
    interval_range *range= intervals+start;
    return ((dec && range->type == DECIMAL_RESULT) ?
            my_decimal_cmp(dec, &range->dec) < 0 :
            value < range->dbl) ? 0 : start + 1;
  }

  for (i=1 ; i < row->cols() ; i++)
  {
    Item *el= row->element_index(i);
    if (use_decimal_comparison &&
        ((el->result_type() == DECIMAL_RESULT) ||
         (el->result_type() == INT_RESULT)))
    {
      my_decimal e_dec_buf, *e_dec= el->val_decimal(&e_dec_buf);
      /* Skip NULL ranges. */
      if (el->null_value)
        continue;
      if (my_decimal_cmp(e_dec, dec) > 0)
        return i - 1;
    }
    else 
    {
      double val= el->val_real();
      /* Skip NULL ranges. */
      if (el->null_value)
        continue;
      if (val > value)
        return i - 1;
    }
  }
  return i-1;
}


/**
  Perform context analysis of a BETWEEN item tree.

    This function performs context analysis (name resolution) and calculates
    various attributes of the item tree with Item_func_between as its root.
    The function saves in ref the pointer to the item or to a newly created
    item that is considered as a replacement for the original one.

  @param thd     reference to the global context of the query thread
  @param ref     pointer to Item* variable where pointer to resulting "fixed"
                 item is to be assigned

  @note
    Let T0(e)/T1(e) be the value of not_null_tables(e) when e is used on
    a predicate/function level. Then it's easy to show that:
    @verbatim
      T0(e BETWEEN e1 AND e2)     = union(T1(e),T1(e1),T1(e2))
      T1(e BETWEEN e1 AND e2)     = union(T1(e),intersection(T1(e1),T1(e2)))
      T0(e NOT BETWEEN e1 AND e2) = union(T1(e),intersection(T1(e1),T1(e2)))
      T1(e NOT BETWEEN e1 AND e2) = union(T1(e),intersection(T1(e1),T1(e2)))
    @endverbatim

  @retval
    0   ok
  @retval
    1   got error
*/

bool Item_func_between::fix_fields(THD *thd, Item **ref)
{
  if (Item_func_opt_neg::fix_fields(thd, ref))
    return 1;

  thd->lex->current_select->between_count++;


  return 0;
}


bool Item_func_between::eval_not_null_tables(uchar *opt_arg)
{
  if (Item_func_opt_neg::eval_not_null_tables(NULL))
    return 1;

  /* not_null_tables_cache == union(T1(e),T1(e1),T1(e2)) */
  if (pred_level && !negated)
    return 0;

  /* not_null_tables_cache == union(T1(e), intersection(T1(e1),T1(e2))) */
  not_null_tables_cache= (args[0]->not_null_tables() |
                          (args[1]->not_null_tables() &
                           args[2]->not_null_tables()));
  return 0;
}  


bool Item_func_between::count_sargable_conds(uchar *arg)
{
  SELECT_LEX *sel= (SELECT_LEX *) arg;
  sel->cond_count++;
  sel->between_count++;
  return 0;
}


void Item_func_between::fix_after_pullout(st_select_lex *new_parent, Item **ref)
{
  /* This will re-calculate attributes of the arguments */
  Item_func_opt_neg::fix_after_pullout(new_parent, ref);
  /* Then, re-calculate not_null_tables_cache according to our special rules */
  eval_not_null_tables(NULL);
}

void Item_func_between::fix_length_and_dec()
{
  THD *thd= current_thd;
  max_length= 1;
  compare_as_dates= 0;

  /*
    As some compare functions are generated after sql_yacc,
    we have to check for out of memory conditions here
  */
  if (!args[0] || !args[1] || !args[2])
    return;
  if ( agg_cmp_type(&cmp_type, args, 3))
    return;
  if (cmp_type == STRING_RESULT &&
      agg_arg_charsets_for_comparison(cmp_collation, args, 3))
   return;

  /*
    When comparing as date/time, we need to convert non-temporal values
    (e.g.  strings) to MYSQL_TIME. get_datetime_value() does it
    automatically when one of the operands is a date/time.  But here we
    may need to compare two strings as dates (str1 BETWEEN str2 AND date).
    For this to work, we need to know what date/time type we compare
    strings as.
  */
  if (cmp_type ==  TIME_RESULT)
    compare_as_dates= find_date_time_item(args, 3, 0);

  /* See the comment about the similar block in Item_bool_func2 */
  if (args[0]->real_item()->type() == FIELD_ITEM &&
      !thd->lex->is_ps_or_view_context_analysis())
  {
    Item_field *field_item= (Item_field*) (args[0]->real_item());
    if (field_item->field_type() ==  MYSQL_TYPE_LONGLONG ||
        field_item->field_type() ==  MYSQL_TYPE_YEAR)
    {
      const bool cvt_arg1= convert_const_to_int(thd, field_item, &args[1]);
      const bool cvt_arg2= convert_const_to_int(thd, field_item, &args[2]);
      if (cvt_arg1 && cvt_arg2)
        cmp_type=INT_RESULT;                    // Works for all types.
    }
  }
}


longlong Item_func_between::val_int()
{
  DBUG_ASSERT(fixed == 1);

  switch (cmp_type) {
  case TIME_RESULT:
  {
    THD *thd= current_thd;
    longlong value, a, b;
    Item *cache, **ptr;
    bool value_is_null, a_is_null, b_is_null;

    ptr= &args[0];
    value= get_datetime_value(thd, &ptr, &cache, compare_as_dates,
                              &value_is_null);
    if (ptr != &args[0])
      thd->change_item_tree(&args[0], *ptr);

    if ((null_value= value_is_null))
      return 0;

    ptr= &args[1];
    a= get_datetime_value(thd, &ptr, &cache, compare_as_dates, &a_is_null);
    if (ptr != &args[1])
      thd->change_item_tree(&args[1], *ptr);

    ptr= &args[2];
    b= get_datetime_value(thd, &ptr, &cache, compare_as_dates, &b_is_null);
    if (ptr != &args[2])
      thd->change_item_tree(&args[2], *ptr);

    if (!a_is_null && !b_is_null)
      return (longlong) ((value >= a && value <= b) != negated);
    if (a_is_null && b_is_null)
      null_value=1;
    else if (a_is_null)
      null_value= value <= b;			// not null if false range.
    else
      null_value= value >= a;
    break;
  }

  case STRING_RESULT:
  {
    String *value,*a,*b;
    value=args[0]->val_str(&value0);
    if ((null_value=args[0]->null_value))
      return 0;
    a=args[1]->val_str(&value1);
    b=args[2]->val_str(&value2);
    if (!args[1]->null_value && !args[2]->null_value)
      return (longlong) ((sortcmp(value,a,cmp_collation.collation) >= 0 &&
                          sortcmp(value,b,cmp_collation.collation) <= 0) !=
                         negated);
    if (args[1]->null_value && args[2]->null_value)
      null_value=1;
    else if (args[1]->null_value)
    {
      // Set to not null if false range.
      null_value= sortcmp(value,b,cmp_collation.collation) <= 0;
    }
    else
    {
      // Set to not null if false range.
      null_value= sortcmp(value,a,cmp_collation.collation) >= 0;
    }
    break;
  }
  case INT_RESULT:
  {
    longlong value=args[0]->val_int(), a, b;
    if ((null_value=args[0]->null_value))
      return 0;					/* purecov: inspected */
    a=args[1]->val_int();
    b=args[2]->val_int();
    if (!args[1]->null_value && !args[2]->null_value)
      return (longlong) ((value >= a && value <= b) != negated);
    if (args[1]->null_value && args[2]->null_value)
      null_value=1;
    else if (args[1]->null_value)
    {
      null_value= value <= b;			// not null if false range.
    }
    else
    {
      null_value= value >= a;
    }
    break;
  }
  case DECIMAL_RESULT:
  {
    my_decimal dec_buf, *dec= args[0]->val_decimal(&dec_buf),
               a_buf, *a_dec, b_buf, *b_dec;
    if ((null_value=args[0]->null_value))
      return 0;					/* purecov: inspected */
    a_dec= args[1]->val_decimal(&a_buf);
    b_dec= args[2]->val_decimal(&b_buf);
    if (!args[1]->null_value && !args[2]->null_value)
      return (longlong) ((my_decimal_cmp(dec, a_dec) >= 0 &&
                          my_decimal_cmp(dec, b_dec) <= 0) != negated);
    if (args[1]->null_value && args[2]->null_value)
      null_value=1;
    else if (args[1]->null_value)
      null_value= (my_decimal_cmp(dec, b_dec) <= 0);
    else
      null_value= (my_decimal_cmp(dec, a_dec) >= 0);
    break;
  }
  case REAL_RESULT:
  {
    double value= args[0]->val_real(),a,b;
    if ((null_value=args[0]->null_value))
      return 0;					/* purecov: inspected */
    a= args[1]->val_real();
    b= args[2]->val_real();
    if (!args[1]->null_value && !args[2]->null_value)
      return (longlong) ((value >= a && value <= b) != negated);
    if (args[1]->null_value && args[2]->null_value)
      null_value=1;
    else if (args[1]->null_value)
    {
      null_value= value <= b;			// not null if false range.
    }
    else
    {
      null_value= value >= a;
    }
    break;
  }
  case ROW_RESULT:
  case IMPOSSIBLE_RESULT:
    DBUG_ASSERT(0);
    null_value= 1;
    return 0;
  }
  return (longlong) (!null_value && negated);
}


void Item_func_between::print(String *str, enum_query_type query_type)
{
  str->append('(');
  args[0]->print(str, query_type);
  if (negated)
    str->append(STRING_WITH_LEN(" not"));
  str->append(STRING_WITH_LEN(" between "));
  args[1]->print(str, query_type);
  str->append(STRING_WITH_LEN(" and "));
  args[2]->print(str, query_type);
  str->append(')');
}

void
Item_func_ifnull::fix_length_and_dec()
{
  uint32 char_length;
  agg_result_type(&cached_result_type, args, 2);
  cached_field_type= agg_field_type(args, 2);
  maybe_null=args[1]->maybe_null;
  decimals= max(args[0]->decimals, args[1]->decimals);
  unsigned_flag= args[0]->unsigned_flag && args[1]->unsigned_flag;

  if (cached_result_type == DECIMAL_RESULT || cached_result_type == INT_RESULT) 
  {
    int len0= args[0]->max_char_length() - args[0]->decimals
      - (args[0]->unsigned_flag ? 0 : 1);

    int len1= args[1]->max_char_length() - args[1]->decimals
      - (args[1]->unsigned_flag ? 0 : 1);

    char_length= max(len0, len1) + decimals + (unsigned_flag ? 0 : 1);
  }
  else
    char_length= max(args[0]->max_char_length(), args[1]->max_char_length());

  switch (cached_result_type) {
  case STRING_RESULT:
    if (count_string_result_length(cached_field_type, args, arg_count))
      return;
    break;
  case DECIMAL_RESULT:
  case REAL_RESULT:
    break;
  case INT_RESULT:
    decimals= 0;
    break;
  case ROW_RESULT:
  case TIME_RESULT:
  case IMPOSSIBLE_RESULT:
    DBUG_ASSERT(0);
  }
  fix_char_length(char_length);
}


uint Item_func_ifnull::decimal_precision() const
{
  int arg0_int_part= args[0]->decimal_int_part();
  int arg1_int_part= args[1]->decimal_int_part();
  int max_int_part= max(arg0_int_part, arg1_int_part);
  int precision= max_int_part + decimals;
  return min(precision, DECIMAL_MAX_PRECISION);
}


Field *Item_func_ifnull::tmp_table_field(TABLE *table)
{
  return tmp_table_field_from_field_type(table, 0);
}

double
Item_func_ifnull::real_op()
{
  DBUG_ASSERT(fixed == 1);
  double value= args[0]->val_real();
  if (!args[0]->null_value)
  {
    null_value=0;
    return value;
  }
  value= args[1]->val_real();
  if ((null_value=args[1]->null_value))
    return 0.0;
  return value;
}

longlong
Item_func_ifnull::int_op()
{
  DBUG_ASSERT(fixed == 1);
  longlong value=args[0]->val_int();
  if (!args[0]->null_value)
  {
    null_value=0;
    return value;
  }
  value=args[1]->val_int();
  if ((null_value=args[1]->null_value))
    return 0;
  return value;
}


my_decimal *Item_func_ifnull::decimal_op(my_decimal *decimal_value)
{
  DBUG_ASSERT(fixed == 1);
  my_decimal *value= args[0]->val_decimal(decimal_value);
  if (!args[0]->null_value)
  {
    null_value= 0;
    return value;
  }
  value= args[1]->val_decimal(decimal_value);
  if ((null_value= args[1]->null_value))
    return 0;
  return value;
}


String *
Item_func_ifnull::str_op(String *str)
{
  DBUG_ASSERT(fixed == 1);
  String *res  =args[0]->val_str(str);
  if (!args[0]->null_value)
  {
    null_value=0;
    res->set_charset(collation.collation);
    return res;
  }
  res=args[1]->val_str(str);
  if ((null_value=args[1]->null_value))
    return 0;
  res->set_charset(collation.collation);
  return res;
}


bool Item_func_ifnull::date_op(MYSQL_TIME *ltime, uint fuzzydate)
{
  DBUG_ASSERT(fixed == 1);
  if (!args[0]->get_date(ltime, fuzzydate & ~TIME_FUZZY_DATES))
    return (null_value= false);
  if (!args[1]->get_date(ltime, fuzzydate & ~TIME_FUZZY_DATES))
    return (null_value= false);
  bzero((char*) ltime,sizeof(*ltime));
  return null_value= !(fuzzydate & TIME_FUZZY_DATES);
}


/**
  Perform context analysis of an IF item tree.

    This function performs context analysis (name resolution) and calculates
    various attributes of the item tree with Item_func_if as its root.
    The function saves in ref the pointer to the item or to a newly created
    item that is considered as a replacement for the original one.

  @param thd     reference to the global context of the query thread
  @param ref     pointer to Item* variable where pointer to resulting "fixed"
                 item is to be assigned

  @note
    Let T0(e)/T1(e) be the value of not_null_tables(e) when e is used on
    a predicate/function level. Then it's easy to show that:
    @verbatim
      T0(IF(e,e1,e2)  = T1(IF(e,e1,e2))
      T1(IF(e,e1,e2)) = intersection(T1(e1),T1(e2))
    @endverbatim

  @retval
    0   ok
  @retval
    1   got error
*/

bool
Item_func_if::fix_fields(THD *thd, Item **ref)
{
  DBUG_ASSERT(fixed == 0);
  args[0]->top_level_item();

  if (Item_func::fix_fields(thd, ref))
    return 1;

  return 0;
}


bool
Item_func_if::eval_not_null_tables(uchar *opt_arg)
{
  if (Item_func::eval_not_null_tables(NULL))
    return 1;

  not_null_tables_cache= (args[1]->not_null_tables() &
                          args[2]->not_null_tables());

  return 0;
}


void Item_func_if::fix_after_pullout(st_select_lex *new_parent, Item **ref)
{
  /* This will re-calculate attributes of the arguments */
  Item_func::fix_after_pullout(new_parent, ref);
  /* Then, re-calculate not_null_tables_cache according to our special rules */
  eval_not_null_tables(NULL);
}


void Item_func_if::cache_type_info(Item *source)
{
  collation.set(source->collation);
  cached_field_type=  source->field_type();
  cached_result_type= source->result_type();
  decimals=           source->decimals;
  max_length=         source->max_length;
  maybe_null=         source->maybe_null;
  unsigned_flag=      source->unsigned_flag;
}


void
Item_func_if::fix_length_and_dec()
{
  // Let IF(cond, expr, NULL) and IF(cond, NULL, expr) inherit type from expr.
  if (args[1]->type() == NULL_ITEM)
  {
    cache_type_info(args[2]);
    maybe_null= true;
    // If both arguments are NULL, make resulting type BINARY(0).
    if (args[2]->type() == NULL_ITEM)
      cached_field_type= MYSQL_TYPE_STRING;
    return;
  }
  if (args[2]->type() == NULL_ITEM)
  {
    cache_type_info(args[1]);
    maybe_null= true;
    return;
  }

  agg_result_type(&cached_result_type, args + 1, 2);
  cached_field_type= agg_field_type(args + 1, 2);
  maybe_null= args[1]->maybe_null || args[2]->maybe_null;
  decimals= max(args[1]->decimals, args[2]->decimals);
  unsigned_flag=args[1]->unsigned_flag && args[2]->unsigned_flag;

  if (cached_result_type == STRING_RESULT)
  {
    count_string_result_length(cached_field_type, args + 1, 2);
    return;
  }
  else
  {
    collation.set_numeric(); // Number
  }

  uint32 char_length;
  if ((cached_result_type == DECIMAL_RESULT )
      || (cached_result_type == INT_RESULT))
  {
    int len1= args[1]->max_length - args[1]->decimals
      - (args[1]->unsigned_flag ? 0 : 1);

    int len2= args[2]->max_length - args[2]->decimals
      - (args[2]->unsigned_flag ? 0 : 1);

    char_length= max(len1, len2) + decimals + (unsigned_flag ? 0 : 1);
  }
  else
    char_length= max(args[1]->max_char_length(), args[2]->max_char_length());
  fix_char_length(char_length);
}


uint Item_func_if::decimal_precision() const
{
  int arg1_prec= args[1]->decimal_int_part();
  int arg2_prec= args[2]->decimal_int_part();
  int precision=max(arg1_prec,arg2_prec) + decimals;
  return min(precision, DECIMAL_MAX_PRECISION);
}


double
Item_func_if::real_op()
{
  DBUG_ASSERT(fixed == 1);
  Item *arg= args[0]->val_bool() ? args[1] : args[2];
  double value= arg->val_real();
  null_value=arg->null_value;
  return value;
}

longlong
Item_func_if::int_op()
{
  DBUG_ASSERT(fixed == 1);
  Item *arg= args[0]->val_bool() ? args[1] : args[2];
  longlong value=arg->val_int();
  null_value=arg->null_value;
  return value;
}

String *
Item_func_if::str_op(String *str)
{
  DBUG_ASSERT(fixed == 1);
  Item *arg= args[0]->val_bool() ? args[1] : args[2];
  String *res=arg->val_str(str);
  if (res)
    res->set_charset(collation.collation);
  null_value=arg->null_value;
  return res;
}


my_decimal *
Item_func_if::decimal_op(my_decimal *decimal_value)
{
  DBUG_ASSERT(fixed == 1);
  Item *arg= args[0]->val_bool() ? args[1] : args[2];
  my_decimal *value= arg->val_decimal(decimal_value);
  null_value= arg->null_value;
  return value;
}


bool Item_func_if::date_op(MYSQL_TIME *ltime, uint fuzzydate)
{
  DBUG_ASSERT(fixed == 1);
  Item *arg= args[0]->val_bool() ? args[1] : args[2];
  return (null_value= arg->get_date(ltime, fuzzydate));
}


void
Item_func_nullif::fix_length_and_dec()
{
  Item_bool_func2::fix_length_and_dec();
  maybe_null=1;
  if (args[0])					// Only false if EOM
  {
    max_length=args[0]->max_length;
    decimals=args[0]->decimals;
    unsigned_flag= args[0]->unsigned_flag;
    cached_result_type= args[0]->result_type();
    if (cached_result_type == STRING_RESULT &&
        agg_arg_charsets_for_comparison(collation, args, arg_count))
      return;
  }
}


/**
  @note
  Note that we have to evaluate the first argument twice as the compare
  may have been done with a different type than return value
  @return
    NULL  if arguments are equal
  @return
    the first argument if not equal
*/

double
Item_func_nullif::val_real()
{
  DBUG_ASSERT(fixed == 1);
  double value;
  if (!cmp.compare())
  {
    null_value=1;
    return 0.0;
  }
  value= args[0]->val_real();
  null_value=args[0]->null_value;
  return value;
}

longlong
Item_func_nullif::val_int()
{
  DBUG_ASSERT(fixed == 1);
  longlong value;
  if (!cmp.compare())
  {
    null_value=1;
    return 0;
  }
  value=args[0]->val_int();
  null_value=args[0]->null_value;
  return value;
}

String *
Item_func_nullif::val_str(String *str)
{
  DBUG_ASSERT(fixed == 1);
  String *res;
  if (!cmp.compare())
  {
    null_value=1;
    return 0;
  }
  res=args[0]->val_str(str);
  null_value=args[0]->null_value;
  return res;
}


my_decimal *
Item_func_nullif::val_decimal(my_decimal * decimal_value)
{
  DBUG_ASSERT(fixed == 1);
  my_decimal *res;
  if (!cmp.compare())
  {
    null_value=1;
    return 0;
  }
  res= args[0]->val_decimal(decimal_value);
  null_value= args[0]->null_value;
  return res;
}


bool
Item_func_nullif::is_null()
{
  return (null_value= (!cmp.compare() ? 1 : args[0]->null_value)); 
}


/**
    Find and return matching items for CASE or ELSE item if all compares
    are failed or NULL if ELSE item isn't defined.

  IMPLEMENTATION
    In order to do correct comparisons of the CASE expression (the expression
    between CASE and the first WHEN) with each WHEN expression several
    comparators are used. One for each result type. CASE expression can be
    evaluated up to # of different result types are used. To check whether
    the CASE expression already was evaluated for a particular result type
    a bit mapped variable value_added_map is used. Result types are mapped
    to it according to their int values i.e. STRING_RESULT is mapped to bit
    0, REAL_RESULT to bit 1, so on.

  @retval
    NULL  Nothing found and there is no ELSE expression defined
  @retval
    item  Found item or ELSE item if defined and all comparisons are
           failed
*/

Item *Item_func_case::find_item(String *str)
{
  uint value_added_map= 0;

  if (first_expr_num == -1)
  {
    for (uint i=0 ; i < ncases ; i+=2)
    {
      // No expression between CASE and the first WHEN
      if (args[i]->val_bool())
	return args[i+1];
      continue;
    }
  }
  else
  {
    /* Compare every WHEN argument with it and return the first match */
    for (uint i=0 ; i < ncases ; i+=2)
    {
      if (args[i]->real_item()->type() == NULL_ITEM)
        continue;
      cmp_type= item_cmp_type(left_result_type, args[i]->cmp_type());
      DBUG_ASSERT(cmp_type != ROW_RESULT);
      DBUG_ASSERT(cmp_items[(uint)cmp_type]);
      if (!(value_added_map & (1U << (uint)cmp_type)))
      {
        cmp_items[(uint)cmp_type]->store_value(args[first_expr_num]);
        if ((null_value=args[first_expr_num]->null_value))
          return else_expr_num != -1 ? args[else_expr_num] : 0;
        value_added_map|= 1U << (uint)cmp_type;
      }
      if (!cmp_items[(uint)cmp_type]->cmp(args[i]) && !args[i]->null_value)
        return args[i + 1];
    }
  }
  // No, WHEN clauses all missed, return ELSE expression
  return else_expr_num != -1 ? args[else_expr_num] : 0;
}


String *Item_func_case::str_op(String *str)
{
  DBUG_ASSERT(fixed == 1);
  String *res;
  Item *item=find_item(str);

  if (!item)
  {
    null_value=1;
    return 0;
  }
  null_value= 0;
  if (!(res=item->val_str(str)))
    null_value= 1;
  return res;
}


longlong Item_func_case::int_op()
{
  DBUG_ASSERT(fixed == 1);
  char buff[MAX_FIELD_WIDTH];
  String dummy_str(buff,sizeof(buff),default_charset());
  Item *item=find_item(&dummy_str);
  longlong res;

  if (!item)
  {
    null_value=1;
    return 0;
  }
  res=item->val_int();
  null_value=item->null_value;
  return res;
}

double Item_func_case::real_op()
{
  DBUG_ASSERT(fixed == 1);
  char buff[MAX_FIELD_WIDTH];
  String dummy_str(buff,sizeof(buff),default_charset());
  Item *item=find_item(&dummy_str);
  double res;

  if (!item)
  {
    null_value=1;
    return 0;
  }
  res= item->val_real();
  null_value=item->null_value;
  return res;
}


my_decimal *Item_func_case::decimal_op(my_decimal *decimal_value)
{
  DBUG_ASSERT(fixed == 1);
  char buff[MAX_FIELD_WIDTH];
  String dummy_str(buff, sizeof(buff), default_charset());
  Item *item= find_item(&dummy_str);
  my_decimal *res;

  if (!item)
  {
    null_value=1;
    return 0;
  }

  res= item->val_decimal(decimal_value);
  null_value= item->null_value;
  return res;
}


bool Item_func_case::date_op(MYSQL_TIME *ltime, uint fuzzydate)
{
  DBUG_ASSERT(fixed == 1);
  char buff[MAX_FIELD_WIDTH];
  String dummy_str(buff, sizeof(buff), default_charset());
  Item *item= find_item(&dummy_str);
  if (!item)
    return (null_value= true);
  return (null_value= item->get_date(ltime, fuzzydate));
}


bool Item_func_case::fix_fields(THD *thd, Item **ref)
{
  /*
    buff should match stack usage from
    Item_func_case::val_int() -> Item_func_case::find_item()
  */
  uchar buff[MAX_FIELD_WIDTH*2+sizeof(String)*2+sizeof(String*)*2+sizeof(double)*2+sizeof(longlong)*2];
  bool res= Item_func::fix_fields(thd, ref);
  /*
    Call check_stack_overrun after fix_fields to be sure that stack variable
    is not optimized away
  */
  if (check_stack_overrun(thd, STACK_MIN_SIZE, buff))
    return TRUE;				// Fatal error flag is set!
  return res;
}


void Item_func_case::agg_str_lengths(Item* arg)
{
  fix_char_length(max(max_char_length(), arg->max_char_length()));
  set_if_bigger(decimals, arg->decimals);
  unsigned_flag= unsigned_flag && arg->unsigned_flag;
}


void Item_func_case::agg_num_lengths(Item *arg)
{
  uint len= my_decimal_length_to_precision(arg->max_length, arg->decimals,
                                           arg->unsigned_flag) - arg->decimals;
  set_if_bigger(max_length, len); 
  set_if_bigger(decimals, arg->decimals);
  unsigned_flag= unsigned_flag && arg->unsigned_flag; 
}


/**
  Check if (*place) and new_value points to different Items and call
  THD::change_item_tree() if needed.

  This function is a workaround for implementation deficiency in
  Item_func_case. The problem there is that the 'args' attribute contains
  Items from different expressions.
 
  The function must not be used elsewhere and will be remove eventually.
*/

static void change_item_tree_if_needed(THD *thd,
                                       Item **place,
                                       Item *new_value)
{
  if (*place == new_value)
    return;

  thd->change_item_tree(place, new_value);
}


void Item_func_case::fix_length_and_dec()
{
  Item **agg;
  uint nagg;
  uint found_types= 0;
  THD *thd= current_thd;

  if (!(agg= (Item**) sql_alloc(sizeof(Item*)*(ncases+1))))
    return;

  if (else_expr_num == -1 || args[else_expr_num]->maybe_null)
    maybe_null= 1;

  /*
    Aggregate all THEN and ELSE expression types
    and collations when string result
  */
  
  for (nagg= 0 ; nagg < ncases/2 ; nagg++)
    agg[nagg]= args[nagg*2+1];
  
  if (else_expr_num != -1)
    agg[nagg++]= args[else_expr_num];
  
  agg_result_type(&cached_result_type, agg, nagg);
  cached_field_type= agg_field_type(agg, nagg);

  if (cached_result_type == STRING_RESULT)
  {
    if (count_string_result_length(cached_field_type, agg, nagg))
      return;
    /*
      Copy all THEN and ELSE items back to args[] array.
      Some of the items might have been changed to Item_func_conv_charset.
    */
    for (nagg= 0 ; nagg < ncases / 2 ; nagg++)
      change_item_tree_if_needed(thd, &args[nagg * 2 + 1], agg[nagg]);

    if (else_expr_num != -1)
      change_item_tree_if_needed(thd, &args[else_expr_num], agg[nagg++]);
  }
  else
  {
    collation.set_numeric();
    max_length=0;
    decimals=0;
    unsigned_flag= TRUE;
    for (uint i= 0; i < ncases; i+= 2)
      agg_num_lengths(args[i + 1]);
    if (else_expr_num != -1) 
      agg_num_lengths(args[else_expr_num]);
    max_length= my_decimal_precision_to_length_no_truncation(max_length +
                                                             decimals, decimals,
                                               unsigned_flag);
  }
  
  /*
    Aggregate first expression and all WHEN expression types
    and collations when string comparison
  */
  if (first_expr_num != -1)
  {
    uint i;
    agg[0]= args[first_expr_num];
    left_result_type= agg[0]->cmp_type();

    /*
      As the first expression and WHEN expressions
      are intermixed in args[] array THEN and ELSE items,
      extract the first expression and all WHEN expressions into 
      a temporary array, to process them easier.
    */
    for (nagg= 0; nagg < ncases/2 ; nagg++)
      agg[nagg+1]= args[nagg*2];
    nagg++;
    if (!(found_types= collect_cmp_types(agg, nagg)))
      return;

    Item *date_arg= 0;
    if (found_types & (1U << TIME_RESULT))
      date_arg= find_date_time_item(args, arg_count, 0);

    if (found_types & (1U << STRING_RESULT))
    {
      /*
        If we'll do string comparison, we also need to aggregate
        character set and collation for first/WHEN items and
        install converters for some of them to cmp_collation when necessary.
        This is done because cmp_item compatators cannot compare
        strings in two different character sets.
        Some examples when we install converters:

        1. Converter installed for the first expression:

           CASE         latin1_item              WHEN utf16_item THEN ... END

        is replaced to:

           CASE CONVERT(latin1_item USING utf16) WHEN utf16_item THEN ... END

        2. Converter installed for the left WHEN item:

          CASE utf16_item WHEN         latin1_item              THEN ... END

        is replaced to:

           CASE utf16_item WHEN CONVERT(latin1_item USING utf16) THEN ... END
      */
      if (agg_arg_charsets_for_comparison(cmp_collation, agg, nagg))
        return;
      /*
        Now copy first expression and all WHEN expressions back to args[]
        arrray, because some of the items might have been changed to converters
        (e.g. Item_func_conv_charset, or Item_string for constants).
      */
      change_item_tree_if_needed(thd, &args[first_expr_num], agg[0]);

      for (nagg= 0; nagg < ncases / 2; nagg++)
        change_item_tree_if_needed(thd, &args[nagg * 2], agg[nagg + 1]);
    }

    for (i= 0; i <= (uint)TIME_RESULT; i++)
    {
      if (found_types & (1U << i) && !cmp_items[i])
      {
        DBUG_ASSERT((Item_result)i != ROW_RESULT);

        if (!(cmp_items[i]=
            cmp_item::get_comparator((Item_result)i, date_arg,
                                     cmp_collation.collation)))
          return;
      }
    }
    /*
      Set cmp_context of all WHEN arguments. This prevents
      Item_field::equal_fields_propagator() from transforming a
      zerofill argument into a string constant. Such a change would
      require rebuilding cmp_items.
    */
    for (i= 0; i < ncases; i+= 2)
      args[i]->cmp_context= item_cmp_type(left_result_type,
                                          args[i]->result_type());
  }
}


uint Item_func_case::decimal_precision() const
{
  int max_int_part=0;
  for (uint i=0 ; i < ncases ; i+=2)
    set_if_bigger(max_int_part, args[i+1]->decimal_int_part());

  if (else_expr_num != -1) 
    set_if_bigger(max_int_part, args[else_expr_num]->decimal_int_part());
  return min(max_int_part + decimals, DECIMAL_MAX_PRECISION);
}


/**
  @todo
    Fix this so that it prints the whole CASE expression
*/

void Item_func_case::print(String *str, enum_query_type query_type)
{
  str->append(STRING_WITH_LEN("(case "));
  if (first_expr_num != -1)
  {
    args[first_expr_num]->print(str, query_type);
    str->append(' ');
  }
  for (uint i=0 ; i < ncases ; i+=2)
  {
    str->append(STRING_WITH_LEN("when "));
    args[i]->print(str, query_type);
    str->append(STRING_WITH_LEN(" then "));
    args[i+1]->print(str, query_type);
    str->append(' ');
  }
  if (else_expr_num != -1)
  {
    str->append(STRING_WITH_LEN("else "));
    args[else_expr_num]->print(str, query_type);
    str->append(' ');
  }
  str->append(STRING_WITH_LEN("end)"));
}


void Item_func_case::cleanup()
{
  uint i;
  DBUG_ENTER("Item_func_case::cleanup");
  Item_func::cleanup();
  for (i= 0; i <= (uint)TIME_RESULT; i++)
  {
    delete cmp_items[i];
    cmp_items[i]= 0;
  }
  DBUG_VOID_RETURN;
}


/**
  Coalesce - return first not NULL argument.
*/

String *Item_func_coalesce::str_op(String *str)
{
  DBUG_ASSERT(fixed == 1);
  null_value=0;
  for (uint i=0 ; i < arg_count ; i++)
  {
    String *res;
    if ((res=args[i]->val_str(str)))
      return res;
  }
  null_value=1;
  return 0;
}

longlong Item_func_coalesce::int_op()
{
  DBUG_ASSERT(fixed == 1);
  null_value=0;
  for (uint i=0 ; i < arg_count ; i++)
  {
    longlong res=args[i]->val_int();
    if (!args[i]->null_value)
      return res;
  }
  null_value=1;
  return 0;
}

double Item_func_coalesce::real_op()
{
  DBUG_ASSERT(fixed == 1);
  null_value=0;
  for (uint i=0 ; i < arg_count ; i++)
  {
    double res= args[i]->val_real();
    if (!args[i]->null_value)
      return res;
  }
  null_value=1;
  return 0;
}


bool Item_func_coalesce::date_op(MYSQL_TIME *ltime,uint fuzzydate)
{
  DBUG_ASSERT(fixed == 1);
  null_value= 0;
  for (uint i= 0; i < arg_count; i++)
  {
    bool res= args[i]->get_date(ltime, fuzzydate & ~TIME_FUZZY_DATES);
    if (!args[i]->null_value)
      return res;
  }
  bzero((char*) ltime,sizeof(*ltime));
  return null_value|= !(fuzzydate & TIME_FUZZY_DATES);
}


my_decimal *Item_func_coalesce::decimal_op(my_decimal *decimal_value)
{
  DBUG_ASSERT(fixed == 1);
  null_value= 0;
  for (uint i= 0; i < arg_count; i++)
  {
    my_decimal *res= args[i]->val_decimal(decimal_value);
    if (!args[i]->null_value)
      return res;
  }
  null_value=1;
  return 0;
}


void Item_func_coalesce::fix_length_and_dec()
{
  cached_field_type= agg_field_type(args, arg_count);
  agg_result_type(&cached_result_type, args, arg_count);
  switch (cached_result_type) {
  case STRING_RESULT:
    if (count_string_result_length(cached_field_type, args, arg_count))
      return;          
    break;
  case DECIMAL_RESULT:
    count_decimal_length();
    break;
  case REAL_RESULT:
    count_real_length();
    break;
  case INT_RESULT:
    count_only_length(args, arg_count);
    decimals= 0;
    break;
  case ROW_RESULT:
  case TIME_RESULT:
  case IMPOSSIBLE_RESULT:
    DBUG_ASSERT(0);
  }
}

/****************************************************************************
 Classes and function for the IN operator
****************************************************************************/

/*
  Determine which of the signed longlong arguments is bigger

  SYNOPSIS
    cmp_longs()
      a_val     left argument
      b_val     right argument

  DESCRIPTION
    This function will compare two signed longlong arguments
    and will return -1, 0, or 1 if left argument is smaller than,
    equal to or greater than the right argument.

  RETURN VALUE
    -1          left argument is smaller than the right argument.
    0           left argument is equal to the right argument.
    1           left argument is greater than the right argument.
*/
static inline int cmp_longs (longlong a_val, longlong b_val)
{
  return a_val < b_val ? -1 : a_val == b_val ? 0 : 1;
}


/*
  Determine which of the unsigned longlong arguments is bigger

  SYNOPSIS
    cmp_ulongs()
      a_val     left argument
      b_val     right argument

  DESCRIPTION
    This function will compare two unsigned longlong arguments
    and will return -1, 0, or 1 if left argument is smaller than,
    equal to or greater than the right argument.

  RETURN VALUE
    -1          left argument is smaller than the right argument.
    0           left argument is equal to the right argument.
    1           left argument is greater than the right argument.
*/
static inline int cmp_ulongs (ulonglong a_val, ulonglong b_val)
{
  return a_val < b_val ? -1 : a_val == b_val ? 0 : 1;
}


/*
  Compare two integers in IN value list format (packed_longlong) 

  SYNOPSIS
    cmp_longlong()
      cmp_arg   an argument passed to the calling function (my_qsort2)
      a         left argument
      b         right argument

  DESCRIPTION
    This function will compare two integer arguments in the IN value list
    format and will return -1, 0, or 1 if left argument is smaller than,
    equal to or greater than the right argument.
    It's used in sorting the IN values list and finding an element in it.
    Depending on the signedness of the arguments cmp_longlong() will
    compare them as either signed (using cmp_longs()) or unsigned (using
    cmp_ulongs()).

  RETURN VALUE
    -1          left argument is smaller than the right argument.
    0           left argument is equal to the right argument.
    1           left argument is greater than the right argument.
*/
int cmp_longlong(void *cmp_arg, 
                 in_longlong::packed_longlong *a,
                 in_longlong::packed_longlong *b)
{
  if (a->unsigned_flag != b->unsigned_flag)
  { 
    /* 
      One of the args is unsigned and is too big to fit into the 
      positive signed range. Report no match.
    */  
    if ((a->unsigned_flag && ((ulonglong) a->val) > (ulonglong) LONGLONG_MAX)
        ||
        (b->unsigned_flag && ((ulonglong) b->val) > (ulonglong) LONGLONG_MAX))
      return a->unsigned_flag ? 1 : -1;
    /*
      Although the signedness differs both args can fit into the signed 
      positive range. Make them signed and compare as usual.
    */  
    return cmp_longs(a->val, b->val);
  }
  if (a->unsigned_flag)
    return cmp_ulongs((ulonglong) a->val, (ulonglong) b->val);
  return cmp_longs(a->val, b->val);
}

static int cmp_double(void *cmp_arg, double *a,double *b)
{
  return *a < *b ? -1 : *a == *b ? 0 : 1;
}

static int cmp_row(void *cmp_arg, cmp_item_row *a, cmp_item_row *b)
{
  return a->compare(b);
}


static int cmp_decimal(void *cmp_arg, my_decimal *a, my_decimal *b)
{
  /*
    We need call of fixing buffer pointer, because fast sort just copy
    decimal buffers in memory and pointers left pointing on old buffer place
  */
  a->fix_buffer_pointer();
  b->fix_buffer_pointer();
  return my_decimal_cmp(a, b);
}


int in_vector::find(Item *item)
{
  uchar *result=get_value(item);
  if (!result || !used_count)
    return 0;				// Null value

  uint start,end;
  start=0; end=used_count-1;
  while (start != end)
  {
    uint mid=(start+end+1)/2;
    int res;
    if ((res=(*compare)(collation, base+mid*size, result)) == 0)
      return 1;
    if (res < 0)
      start=mid;
    else
      end=mid-1;
  }
  return (int) ((*compare)(collation, base+start*size, result) == 0);
}

in_string::in_string(uint elements,qsort2_cmp cmp_func, CHARSET_INFO *cs)
  :in_vector(elements, sizeof(String), cmp_func, cs),
   tmp(buff, sizeof(buff), &my_charset_bin)
{}

in_string::~in_string()
{
  if (base)
  {
    // base was allocated with help of sql_alloc => following is OK
    for (uint i=0 ; i < count ; i++)
      ((String*) base)[i].free();
  }
}

void in_string::set(uint pos,Item *item)
{
  String *str=((String*) base)+pos;
  String *res=item->val_str(str);
  if (res && res != str)
  {
    if (res->uses_buffer_owned_by(str))
      res->copy();
    if (item->type() == Item::FUNC_ITEM)
      str->copy(*res);
    else
      *str= *res;
  }
  if (!str->charset())
  {
    CHARSET_INFO *cs;
    if (!(cs= item->collation.collation))
      cs= &my_charset_bin;		// Should never happen for STR items
    str->set_charset(cs);
  }
}


uchar *in_string::get_value(Item *item)
{
  return (uchar*) item->val_str(&tmp);
}

in_row::in_row(uint elements, Item * item)
{
  base= (char*) new cmp_item_row[count= elements];
  size= sizeof(cmp_item_row);
  compare= (qsort2_cmp) cmp_row;
  /*
    We need to reset these as otherwise we will call sort() with
    uninitialized (even if not used) elements
  */
  used_count= elements;
  collation= 0;
}

in_row::~in_row()
{
  if (base)
    delete [] (cmp_item_row*) base;
}

uchar *in_row::get_value(Item *item)
{
  tmp.store_value(item);
  if (item->is_null())
    return 0;
  return (uchar *)&tmp;
}

void in_row::set(uint pos, Item *item)
{
  DBUG_ENTER("in_row::set");
  DBUG_PRINT("enter", ("pos: %u  item: 0x%lx", pos, (ulong) item));
  ((cmp_item_row*) base)[pos].store_value_by_template(&tmp, item);
  DBUG_VOID_RETURN;
}

in_longlong::in_longlong(uint elements)
  :in_vector(elements,sizeof(packed_longlong),(qsort2_cmp) cmp_longlong, 0)
{}

void in_longlong::set(uint pos,Item *item)
{
  struct packed_longlong *buff= &((packed_longlong*) base)[pos];
  
  buff->val= item->val_int();
  buff->unsigned_flag= item->unsigned_flag;
}

uchar *in_longlong::get_value(Item *item)
{
  tmp.val= item->val_int();
  if (item->null_value)
    return 0;
  tmp.unsigned_flag= item->unsigned_flag;
  return (uchar*) &tmp;
}

void in_datetime::set(uint pos,Item *item)
{
  Item **tmp_item= &item;
  bool is_null;
  struct packed_longlong *buff= &((packed_longlong*) base)[pos];

  buff->val= get_datetime_value(thd, &tmp_item, 0, warn_item, &is_null);
  buff->unsigned_flag= 1L;
}

uchar *in_datetime::get_value(Item *item)
{
  bool is_null;
  Item **tmp_item= lval_cache ? &lval_cache : &item;
  tmp.val= get_datetime_value(thd, &tmp_item, &lval_cache, warn_item, &is_null);
  if (item->null_value)
    return 0;
  tmp.unsigned_flag= 1L;
  return (uchar*) &tmp;
}

in_double::in_double(uint elements)
  :in_vector(elements,sizeof(double),(qsort2_cmp) cmp_double, 0)
{}

void in_double::set(uint pos,Item *item)
{
  ((double*) base)[pos]= item->val_real();
}

uchar *in_double::get_value(Item *item)
{
  tmp= item->val_real();
  if (item->null_value)
    return 0;					/* purecov: inspected */
  return (uchar*) &tmp;
}


in_decimal::in_decimal(uint elements)
  :in_vector(elements, sizeof(my_decimal),(qsort2_cmp) cmp_decimal, 0)
{}


void in_decimal::set(uint pos, Item *item)
{
  /* as far as 'item' is constant, we can store reference on my_decimal */
  my_decimal *dec= ((my_decimal *)base) + pos;
  dec->len= DECIMAL_BUFF_LENGTH;
  dec->fix_buffer_pointer();
  my_decimal *res= item->val_decimal(dec);
  /* if item->val_decimal() is evaluated to NULL then res == 0 */ 
  if (!item->null_value && res != dec)
    my_decimal2decimal(res, dec);
}


uchar *in_decimal::get_value(Item *item)
{
  my_decimal *result= item->val_decimal(&val);
  if (item->null_value)
    return 0;
  return (uchar *)result;
}


cmp_item* cmp_item::get_comparator(Item_result type, Item *warn_item,
                                   CHARSET_INFO *cs)
{
  switch (type) {
  case STRING_RESULT:
    return new cmp_item_sort_string(cs);
  case INT_RESULT:
    return new cmp_item_int;
  case REAL_RESULT:
    return new cmp_item_real;
  case ROW_RESULT:
    return new cmp_item_row;
  case DECIMAL_RESULT:
    return new cmp_item_decimal;
  case TIME_RESULT:
    DBUG_ASSERT(warn_item);
    return new cmp_item_datetime(warn_item);
  case IMPOSSIBLE_RESULT:
    DBUG_ASSERT(0);
    break;
  }
  return 0; // to satisfy compiler :)
}


cmp_item* cmp_item_sort_string::make_same()
{
  return new cmp_item_sort_string_in_static(cmp_charset);
}

cmp_item* cmp_item_int::make_same()
{
  return new cmp_item_int();
}

cmp_item* cmp_item_real::make_same()
{
  return new cmp_item_real();
}

cmp_item* cmp_item_row::make_same()
{
  return new cmp_item_row();
}


cmp_item_row::~cmp_item_row()
{
  DBUG_ENTER("~cmp_item_row");
  DBUG_PRINT("enter",("this: 0x%lx", (long) this));
  if (comparators)
  {
    for (uint i= 0; i < n; i++)
    {
      if (comparators[i])
	delete comparators[i];
    }
  }
  DBUG_VOID_RETURN;
}


void cmp_item_row::alloc_comparators()
{
  if (!comparators)
    comparators= (cmp_item **) current_thd->calloc(sizeof(cmp_item *)*n);
}


void cmp_item_row::store_value(Item *item)
{
  DBUG_ENTER("cmp_item_row::store_value");
  n= item->cols();
  alloc_comparators();
  if (comparators)
  {
    item->bring_value();
    item->null_value= 0;
    for (uint i=0; i < n; i++)
    {
      if (!comparators[i])
      {
        DBUG_ASSERT(item->element_index(i)->cmp_type() != TIME_RESULT);
        if (!(comparators[i]=
              cmp_item::get_comparator(item->element_index(i)->result_type(), 0,
                                       item->element_index(i)->collation.collation)))
	  break;					// new failed
      }
      comparators[i]->store_value(item->element_index(i));
      item->null_value|= item->element_index(i)->null_value;
    }
  }
  DBUG_VOID_RETURN;
}


void cmp_item_row::store_value_by_template(cmp_item *t, Item *item)
{
  cmp_item_row *tmpl= (cmp_item_row*) t;
  if (tmpl->n != item->cols())
  {
    my_error(ER_OPERAND_COLUMNS, MYF(0), tmpl->n);
    return;
  }
  n= tmpl->n;
  if ((comparators= (cmp_item **) sql_alloc(sizeof(cmp_item *)*n)))
  {
    item->bring_value();
    item->null_value= 0;
    for (uint i=0; i < n; i++)
    {
      if (!(comparators[i]= tmpl->comparators[i]->make_same()))
	break;					// new failed
      comparators[i]->store_value_by_template(tmpl->comparators[i],
					      item->element_index(i));
      item->null_value|= item->element_index(i)->null_value;
    }
  }
}


int cmp_item_row::cmp(Item *arg)
{
  arg->null_value= 0;
  if (arg->cols() != n)
  {
    my_error(ER_OPERAND_COLUMNS, MYF(0), n);
    return 1;
  }
  bool was_null= 0;
  arg->bring_value();
  for (uint i=0; i < n; i++)
  {
    if (comparators[i]->cmp(arg->element_index(i)))
    {
      if (!arg->element_index(i)->null_value)
	return 1;
      was_null= 1;
    }
  }
  return (arg->null_value= was_null);
}


int cmp_item_row::compare(cmp_item *c)
{
  cmp_item_row *l_cmp= (cmp_item_row *) c;
  for (uint i=0; i < n; i++)
  {
    int res;
    if ((res= comparators[i]->compare(l_cmp->comparators[i])))
      return res;
  }
  return 0;
}


void cmp_item_decimal::store_value(Item *item)
{
  my_decimal *val= item->val_decimal(&value);
  /* val may be zero if item is nnull */
  if (val && val != &value)
    my_decimal2decimal(val, &value);
}


int cmp_item_decimal::cmp(Item *arg)
{
  my_decimal tmp_buf, *tmp= arg->val_decimal(&tmp_buf);
  if (arg->null_value)
    return 1;
  return my_decimal_cmp(&value, tmp);
}


int cmp_item_decimal::compare(cmp_item *arg)
{
  cmp_item_decimal *l_cmp= (cmp_item_decimal*) arg;
  return my_decimal_cmp(&value, &l_cmp->value);
}


cmp_item* cmp_item_decimal::make_same()
{
  return new cmp_item_decimal();
}


void cmp_item_datetime::store_value(Item *item)
{
  bool is_null;
  Item **tmp_item= lval_cache ? &lval_cache : &item;
  value= get_datetime_value(thd, &tmp_item, &lval_cache, warn_item, &is_null);
}


int cmp_item_datetime::cmp(Item *arg)
{
  bool is_null;
  Item **tmp_item= &arg;
  return value !=
    get_datetime_value(thd, &tmp_item, 0, warn_item, &is_null);
}


int cmp_item_datetime::compare(cmp_item *ci)
{
  cmp_item_datetime *l_cmp= (cmp_item_datetime *)ci;
  return (value < l_cmp->value) ? -1 : ((value == l_cmp->value) ? 0 : 1);
}


cmp_item *cmp_item_datetime::make_same()
{
  return new cmp_item_datetime(warn_item);
}


bool Item_func_in::nulls_in_row()
{
  Item **arg,**arg_end;
  for (arg= args+1, arg_end= args+arg_count; arg != arg_end ; arg++)
  {
    if ((*arg)->null_inside())
      return 1;
  }
  return 0;
}


/**
  Perform context analysis of an IN item tree.

    This function performs context analysis (name resolution) and calculates
    various attributes of the item tree with Item_func_in as its root.
    The function saves in ref the pointer to the item or to a newly created
    item that is considered as a replacement for the original one.

  @param thd     reference to the global context of the query thread
  @param ref     pointer to Item* variable where pointer to resulting "fixed"
                 item is to be assigned

  @note
    Let T0(e)/T1(e) be the value of not_null_tables(e) when e is used on
    a predicate/function level. Then it's easy to show that:
    @verbatim
      T0(e IN(e1,...,en))     = union(T1(e),intersection(T1(ei)))
      T1(e IN(e1,...,en))     = union(T1(e),intersection(T1(ei)))
      T0(e NOT IN(e1,...,en)) = union(T1(e),union(T1(ei)))
      T1(e NOT IN(e1,...,en)) = union(T1(e),intersection(T1(ei)))
    @endverbatim

  @retval
    0   ok
  @retval
    1   got error
*/

bool
Item_func_in::fix_fields(THD *thd, Item **ref)
{

  if (Item_func_opt_neg::fix_fields(thd, ref))
    return 1;

  return 0;
}


bool
Item_func_in::eval_not_null_tables(uchar *opt_arg)
{
  Item **arg, **arg_end;

  if (Item_func_opt_neg::eval_not_null_tables(NULL))
    return 1;

  /* not_null_tables_cache == union(T1(e),union(T1(ei))) */
  if (pred_level && negated)
    return 0;

  /* not_null_tables_cache = union(T1(e),intersection(T1(ei))) */
  not_null_tables_cache= ~(table_map) 0;
  for (arg= args + 1, arg_end= args + arg_count; arg != arg_end; arg++)
    not_null_tables_cache&= (*arg)->not_null_tables();
  not_null_tables_cache|= (*args)->not_null_tables();
  return 0;
}


void Item_func_in::fix_after_pullout(st_select_lex *new_parent, Item **ref)
{
  /* This will re-calculate attributes of the arguments */
  Item_func_opt_neg::fix_after_pullout(new_parent, ref);
  /* Then, re-calculate not_null_tables_cache according to our special rules */
  eval_not_null_tables(NULL);
}

static int srtcmp_in(CHARSET_INFO *cs, const String *x,const String *y)
{
  return cs->coll->strnncollsp(cs,
                               (uchar *) x->ptr(),x->length(),
                               (uchar *) y->ptr(),y->length(), 0);
}

void Item_func_in::fix_length_and_dec()
{
  Item **arg, **arg_end;
  bool const_itm= 1;
  THD *thd= current_thd;
  /* TRUE <=> arguments values will be compared as DATETIMEs. */
  Item *date_arg= 0;
  uint found_types= 0;
  uint type_cnt= 0, i;
  Item_result cmp_type= STRING_RESULT;
  left_result_type= args[0]->cmp_type();
  if (!(found_types= collect_cmp_types(args, arg_count, true)))
    return;
  
  for (arg= args + 1, arg_end= args + arg_count; arg != arg_end ; arg++)
  {
    if (!arg[0]->const_item())
    {
      const_itm= 0;
      break;
    }
  }
  for (i= 0; i <= (uint)TIME_RESULT; i++)
  {
    if (found_types & (1U << i))
    {
      (type_cnt)++;
      cmp_type= (Item_result) i;
    }
  }

  if (type_cnt == 1)
  {
    if (cmp_type == STRING_RESULT && 
        agg_arg_charsets_for_comparison(cmp_collation, args, arg_count))
      return;
    arg_types_compatible= TRUE;

    if (cmp_type == ROW_RESULT)
    {
      uint cols= args[0]->cols();
      cmp_item_row *cmp= 0;

      if (const_itm && !nulls_in_row())
      {
        array= new in_row(arg_count-1, 0);
        cmp= &((in_row*)array)->tmp;
      }
      else
      {
        if (!(cmp= new cmp_item_row))
          return;
        cmp_items[ROW_RESULT]= cmp;
      }
      cmp->n= cols;
      cmp->alloc_comparators();

      for (uint col= 0; col < cols; col++)
      {
        date_arg= find_date_time_item(args, arg_count, col);
        if (date_arg)
        {
          cmp_item **cmp= 0;
          if (array)
            cmp= ((in_row*)array)->tmp.comparators + col;
          else
            cmp= ((cmp_item_row*)cmp_items[ROW_RESULT])->comparators + col;
          *cmp= new cmp_item_datetime(date_arg);
        }
      }
    }
  }
  /*
    Row item with NULLs inside can return NULL or FALSE =>
    they can't be processed as static
  */
  if (type_cnt == 1 && const_itm && !nulls_in_row())
  {
    /*
      IN must compare INT columns and constants as int values (the same
      way as equality does).
      So we must check here if the column on the left and all the constant 
      values on the right can be compared as integers and adjust the 
      comparison type accordingly.

      See the comment about the similar block in Item_bool_func2
    */  
    if (args[0]->real_item()->type() == FIELD_ITEM &&
        !thd->lex->is_view_context_analysis() && cmp_type != INT_RESULT)
    {
      Item_field *field_item= (Item_field*) (args[0]->real_item());
      if (field_item->field_type() ==  MYSQL_TYPE_LONGLONG ||
          field_item->field_type() ==  MYSQL_TYPE_YEAR)
      {
        bool all_converted= TRUE;
        for (arg=args+1, arg_end=args+arg_count; arg != arg_end ; arg++)
        {
           if (!convert_const_to_int(thd, field_item, &arg[0]))
            all_converted= FALSE;
        }
        if (all_converted)
          cmp_type= INT_RESULT;
      }
    }
    switch (cmp_type) {
    case STRING_RESULT:
      array=new in_string(arg_count-1,(qsort2_cmp) srtcmp_in, 
                          cmp_collation.collation);
      break;
    case INT_RESULT:
      array= new in_longlong(arg_count-1);
      break;
    case REAL_RESULT:
      array= new in_double(arg_count-1);
      break;
    case ROW_RESULT:
      /*
        The row comparator was created at the beginning but only DATETIME
        items comparators were initialized. Call store_value() to setup
        others.
      */
      ((in_row*)array)->tmp.store_value(args[0]);
      break;
    case DECIMAL_RESULT:
      array= new in_decimal(arg_count - 1);
      break;
    case TIME_RESULT:
      date_arg= find_date_time_item(args, arg_count, 0);
      array= new in_datetime(date_arg, arg_count - 1);
      break;
    case IMPOSSIBLE_RESULT:
      DBUG_ASSERT(0);
      break;
    }
    if (array && !(thd->is_fatal_error))		// If not EOM
    {
      uint j=0;
      for (uint i=1 ; i < arg_count ; i++)
      {
        array->set(j,args[i]);
        if (!args[i]->null_value)                      // Skip NULL values
          j++;
        else
          have_null= 1;
      }
      if ((array->used_count= j))
	array->sort();
    }
  }
  else
  {
    if (found_types & (1U << TIME_RESULT))
      date_arg= find_date_time_item(args, arg_count, 0);
    if (found_types & (1U << STRING_RESULT) &&
        agg_arg_charsets_for_comparison(cmp_collation, args, arg_count))
      return;
    for (i= 0; i <= (uint) TIME_RESULT; i++)
    {
      if (found_types & (1U << i) && !cmp_items[i])
      {
        if (!cmp_items[i] && !(cmp_items[i]=
            cmp_item::get_comparator((Item_result)i, date_arg,
                                     cmp_collation.collation)))
          return;
      }
    }
  }
  /*
    Set cmp_context of all arguments. This prevents
    Item_field::equal_fields_propagator() from transforming a zerofill integer
    argument into a string constant. Such a change would require rebuilding
    cmp_itmes.
   */
  for (arg= args + 1, arg_end= args + arg_count; arg != arg_end ; arg++)
  {
    arg[0]->cmp_context= item_cmp_type(left_result_type, arg[0]->result_type());
  }
  max_length= 1;
}


void Item_func_in::print(String *str, enum_query_type query_type)
{
  str->append('(');
  args[0]->print(str, query_type);
  if (negated)
    str->append(STRING_WITH_LEN(" not"));
  str->append(STRING_WITH_LEN(" in ("));
  print_args(str, 1, query_type);
  str->append(STRING_WITH_LEN("))"));
}


/*
  Evaluate the function and return its value.

  SYNOPSIS
    val_int()

  DESCRIPTION
    Evaluate the function and return its value.

  IMPLEMENTATION
    If the array object is defined then the value of the function is
    calculated by means of this array.
    Otherwise several cmp_item objects are used in order to do correct
    comparison of left expression and an expression from the values list.
    One cmp_item object correspond to one used comparison type. Left
    expression can be evaluated up to number of different used comparison
    types. A bit mapped variable value_added_map is used to check whether
    the left expression already was evaluated for a particular result type.
    Result types are mapped to it according to their integer values i.e.
    STRING_RESULT is mapped to bit 0, REAL_RESULT to bit 1, so on.

  RETURN
    Value of the function
*/

longlong Item_func_in::val_int()
{
  cmp_item *in_item;
  DBUG_ASSERT(fixed == 1);
  uint value_added_map= 0;
  if (array)
  {
    int tmp=array->find(args[0]);
    null_value=args[0]->null_value || (!tmp && have_null);
    return (longlong) (!null_value && tmp != negated);
  }

  if ((null_value= args[0]->real_item()->type() == NULL_ITEM))
    return 0;

  have_null= 0;
  for (uint i= 1 ; i < arg_count ; i++)
  {
    if (args[i]->real_item()->type() == NULL_ITEM)
    {
      have_null= TRUE;
      continue;
    }
    Item_result cmp_type= item_cmp_type(left_result_type, args[i]->cmp_type());
    in_item= cmp_items[(uint)cmp_type];
    DBUG_ASSERT(in_item);
    if (!(value_added_map & (1U << (uint)cmp_type)))
    {
      in_item->store_value(args[0]);
      if ((null_value= args[0]->null_value))
        return 0;
      value_added_map|= 1U << (uint)cmp_type;
    }
    if (!in_item->cmp(args[i]) && !args[i]->null_value)
      return (longlong) (!negated);
    have_null|= args[i]->null_value;
  }

  null_value= have_null;
  return (longlong) (!null_value && negated);
}


longlong Item_func_bit_or::val_int()
{
  DBUG_ASSERT(fixed == 1);
  ulonglong arg1= (ulonglong) args[0]->val_int();
  if (args[0]->null_value)
  {
    null_value=1; /* purecov: inspected */
    return 0; /* purecov: inspected */
  }
  ulonglong arg2= (ulonglong) args[1]->val_int();
  if (args[1]->null_value)
  {
    null_value=1;
    return 0;
  }
  null_value=0;
  return (longlong) (arg1 | arg2);
}


longlong Item_func_bit_and::val_int()
{
  DBUG_ASSERT(fixed == 1);
  ulonglong arg1= (ulonglong) args[0]->val_int();
  if (args[0]->null_value)
  {
    null_value=1; /* purecov: inspected */
    return 0; /* purecov: inspected */
  }
  ulonglong arg2= (ulonglong) args[1]->val_int();
  if (args[1]->null_value)
  {
    null_value=1; /* purecov: inspected */
    return 0; /* purecov: inspected */
  }
  null_value=0;
  return (longlong) (arg1 & arg2);
}

Item_cond::Item_cond(THD *thd, Item_cond *item)
  :Item_bool_func(thd, item),
   abort_on_null(item->abort_on_null),
   and_tables_cache(item->and_tables_cache)
{
  /*
    item->list will be copied by copy_andor_arguments() call
  */
}


void Item_cond::copy_andor_arguments(THD *thd, Item_cond *item)
{
  List_iterator_fast<Item> li(item->list);
  while (Item *it= li++)
    list.push_back(it->copy_andor_structure(thd));
}


bool
Item_cond::fix_fields(THD *thd, Item **ref)
{
  DBUG_ASSERT(fixed == 0);
  List_iterator<Item> li(list);
  Item *item;
  uchar buff[sizeof(char*)];			// Max local vars in function
  not_null_tables_cache= used_tables_cache= 0;
  const_item_cache= 1;

  /*
    and_table_cache is the value that Item_cond_or() returns for
    not_null_tables()
  */
  and_tables_cache= ~(table_map) 0;

  if (check_stack_overrun(thd, STACK_MIN_SIZE, buff))
    return TRUE;				// Fatal error flag is set!
  /*
    The following optimization reduces the depth of an AND-OR tree.
    E.g. a WHERE clause like
      F1 AND (F2 AND (F2 AND F4))
    is parsed into a tree with the same nested structure as defined
    by braces. This optimization will transform such tree into
      AND (F1, F2, F3, F4).
    Trees of OR items are flattened as well:
      ((F1 OR F2) OR (F3 OR F4))   =>   OR (F1, F2, F3, F4)
    Items for removed AND/OR levels will dangle until the death of the
    entire statement.
    The optimization is currently prepared statements and stored procedures
    friendly as it doesn't allocate any memory and its effects are durable
    (i.e. do not depend on PS/SP arguments).
  */
  while ((item=li++))
  {
    while (item->type() == Item::COND_ITEM &&
	   ((Item_cond*) item)->functype() == functype() &&
           !((Item_cond*) item)->list.is_empty())
    {						// Identical function
      li.replace(((Item_cond*) item)->list);
      ((Item_cond*) item)->list.empty();
      item= *li.ref();				// new current item
    }
    if (abort_on_null)
      item->top_level_item();

    /*
      replace degraded condition:
        was:    <field>
        become: <field> = 1
    */
    if (item->type() == FIELD_ITEM)
    {
      Query_arena backup, *arena;
      Item *new_item;
      arena= thd->activate_stmt_arena_if_needed(&backup);
      if ((new_item= new Item_func_ne(item, new Item_int(0, 1))))
        li.replace(item= new_item);
      if (arena)
        thd->restore_active_arena(arena, &backup);
    }

    // item can be substituted in fix_fields
    if ((!item->fixed &&
	 item->fix_fields(thd, li.ref())) ||
	(item= *li.ref())->check_cols(1))
      return TRUE; /* purecov: inspected */
    used_tables_cache|=     item->used_tables();
    if (item->const_item())
    {
      if (!item->is_expensive() && !cond_has_datetime_is_null(item) && 
          item->val_int() == 0)
      {
        /* 
          This is "... OR false_cond OR ..." 
          In this case, false_cond has no effect on cond_or->not_null_tables()
        */
      }
      else
      {
        /* 
          This is  "... OR const_cond OR ..."
          In this case, cond_or->not_null_tables()=0, because the condition
          const_cond might evaluate to true (regardless of whether some tables
          were NULL-complemented).
        */
        and_tables_cache= (table_map) 0;
      }
    }
    else
    {
      table_map tmp_table_map= item->not_null_tables();
      not_null_tables_cache|= tmp_table_map;
      and_tables_cache&= tmp_table_map;

      const_item_cache= FALSE;
    } 
  
    with_sum_func=	    with_sum_func || item->with_sum_func;
    with_field=             with_field || item->with_field;
    with_subselect|=        item->has_subquery();
    if (item->maybe_null)
      maybe_null=1;
  }
  thd->lex->current_select->cond_count+= list.elements;
  fix_length_and_dec();
  fixed= 1;
  return FALSE;
}


bool
Item_cond::eval_not_null_tables(uchar *opt_arg)
{
  Item *item;
  List_iterator<Item> li(list);
  not_null_tables_cache= (table_map) 0;
  and_tables_cache= ~(table_map) 0;
  while ((item=li++))
  {
    table_map tmp_table_map;
    if (item->const_item())
    {
      if (!item->is_expensive() && !cond_has_datetime_is_null(item) && 
          item->val_int() == 0)
      {
        /* 
          This is "... OR false_cond OR ..." 
          In this case, false_cond has no effect on cond_or->not_null_tables()
        */
      }
      else
      {
        /* 
          This is  "... OR const_cond OR ..."
          In this case, cond_or->not_null_tables()=0, because the condition
          some_cond_or might be true regardless of what tables are 
          NULL-complemented.
        */
        and_tables_cache= (table_map) 0;
      }
    }
    else
    {
      tmp_table_map= item->not_null_tables();
      not_null_tables_cache|= tmp_table_map;
      and_tables_cache&= tmp_table_map;
    }
  }
  return 0;
}


void Item_cond::fix_after_pullout(st_select_lex *new_parent, Item **ref)
{
  List_iterator<Item> li(list);
  Item *item;

  used_tables_cache=0;
  const_item_cache=1;

  and_tables_cache= ~(table_map) 0; // Here and below we do as fix_fields does
  not_null_tables_cache= 0;

  while ((item=li++))
  {
    table_map tmp_table_map;
    item->fix_after_pullout(new_parent, li.ref());
    item= *li.ref();
    used_tables_cache|= item->used_tables();
    const_item_cache&= item->const_item();

    if (item->const_item())
      and_tables_cache= (table_map) 0;
    else
    {
      tmp_table_map= item->not_null_tables();
      not_null_tables_cache|= tmp_table_map;
      and_tables_cache&= tmp_table_map;
      const_item_cache= FALSE;
    }  
  }
}


bool Item_cond::walk(Item_processor processor, bool walk_subquery, uchar *arg)
{
  List_iterator_fast<Item> li(list);
  Item *item;
  while ((item= li++))
    if (item->walk(processor, walk_subquery, arg))
      return 1;
  return Item_func::walk(processor, walk_subquery, arg);
}

bool Item_cond_and::walk_top_and(Item_processor processor, uchar *arg)
{
  List_iterator_fast<Item> li(list);
  Item *item;
  while ((item= li++))
    if (item->walk_top_and(processor, arg))
      return 1;
  return Item_cond::walk_top_and(processor, arg);
}


/**
  Transform an Item_cond object with a transformer callback function.
  
    The function recursively applies the transform method to each
     member item of the condition list.
    If the call of the method for a member item returns a new item
    the old item is substituted for a new one.
    After this the transformer is applied to the root node
    of the Item_cond object. 
     
  @param transformer   the transformer callback function to be applied to
                       the nodes of the tree of the object
  @param arg           parameter to be passed to the transformer

  @return
    Item returned as the result of transformation of the root node 
*/

Item *Item_cond::transform(Item_transformer transformer, uchar *arg)
{
  DBUG_ASSERT(!current_thd->stmt_arena->is_stmt_prepare());

  List_iterator<Item> li(list);
  Item *item;
  while ((item= li++))
  {
    Item *new_item= item->transform(transformer, arg);
    if (!new_item)
      return 0;

    /*
      THD::change_item_tree() should be called only if the tree was
      really transformed, i.e. when a new item has been created.
      Otherwise we'll be allocating a lot of unnecessary memory for
      change records at each execution.
    */
    if (new_item != item)
      current_thd->change_item_tree(li.ref(), new_item);
  }
  return Item_func::transform(transformer, arg);
}


/**
  Compile Item_cond object with a processor and a transformer
  callback functions.
  
    First the function applies the analyzer to the root node of
    the Item_func object. Then if the analyzer succeeeds (returns TRUE)
    the function recursively applies the compile method to member
    item of the condition list.
    If the call of the method for a member item returns a new item
    the old item is substituted for a new one.
    After this the transformer is applied to the root node
    of the Item_cond object. 
     
  @param analyzer      the analyzer callback function to be applied to the
                       nodes of the tree of the object
  @param[in,out] arg_p parameter to be passed to the analyzer
  @param transformer   the transformer callback function to be applied to the
                       nodes of the tree of the object
  @param arg_t         parameter to be passed to the transformer

  @return
    Item returned as the result of transformation of the root node 
*/

Item *Item_cond::compile(Item_analyzer analyzer, uchar **arg_p,
                         Item_transformer transformer, uchar *arg_t)
{
  if (!(this->*analyzer)(arg_p))
    return 0;
  
  List_iterator<Item> li(list);
  Item *item;
  while ((item= li++))
  {
    /* 
      The same parameter value of arg_p must be passed
      to analyze any argument of the condition formula.
    */   
    uchar *arg_v= *arg_p;
    Item *new_item= item->compile(analyzer, &arg_v, transformer, arg_t);
    if (new_item && new_item != item)
      current_thd->change_item_tree(li.ref(), new_item);
  }
  return Item_func::transform(transformer, arg_t);
}

void Item_cond::traverse_cond(Cond_traverser traverser,
                              void *arg, traverse_order order)
{
  List_iterator<Item> li(list);
  Item *item;

  switch(order) {
  case(PREFIX):
    (*traverser)(this, arg);
    while ((item= li++))
    {
      item->traverse_cond(traverser, arg, order);
    }
    (*traverser)(NULL, arg);
    break;
  case(POSTFIX):
    while ((item= li++))
    {
      item->traverse_cond(traverser, arg, order);
    }
    (*traverser)(this, arg);
  }
}

/**
  Move SUM items out from item tree and replace with reference.

  The split is done to get an unique item for each SUM function
  so that we can easily find and calculate them.
  (Calculation done by update_sum_func() and copy_sum_funcs() in
  sql_select.cc)

  @param thd			Thread handler
  @param ref_pointer_array	Pointer to array of reference fields
  @param fields		All fields in select

  @note
    This function is run on all expression (SELECT list, WHERE, HAVING etc)
    that have or refer (HAVING) to a SUM expression.
*/

void Item_cond::split_sum_func(THD *thd, Item **ref_pointer_array,
                               List<Item> &fields)
{
  List_iterator<Item> li(list);
  Item *item;
  while ((item= li++))
    item->split_sum_func2(thd, ref_pointer_array, fields, li.ref(), TRUE);
}


table_map
Item_cond::used_tables() const
{						// This caches used_tables
  return used_tables_cache;
}


void Item_cond::update_used_tables()
{
  List_iterator_fast<Item> li(list);
  Item *item;

  used_tables_cache=0;
  const_item_cache=1;
  while ((item=li++))
  {
    item->update_used_tables();
    used_tables_cache|= item->used_tables();
    const_item_cache&= item->const_item();
  }
}


void Item_cond::print(String *str, enum_query_type query_type)
{
  str->append('(');
  List_iterator_fast<Item> li(list);
  Item *item;
  if ((item=li++))
    item->print(str, query_type);
  while ((item=li++))
  {
    str->append(' ');
    str->append(func_name());
    str->append(' ');
    item->print(str, query_type);
  }
  str->append(')');
}


void Item_cond::neg_arguments(THD *thd)
{
  List_iterator<Item> li(list);
  Item *item;
  while ((item= li++))		/* Apply not transformation to the arguments */
  {
    Item *new_item= item->neg_transformer(thd);
    if (!new_item)
    {
      if (!(new_item= new Item_func_not(item)))
	return;					// Fatal OEM error
    }
    (void) li.replace(new_item);
  }
}


void Item_cond_and::mark_as_condition_AND_part(TABLE_LIST *embedding)
{
  List_iterator<Item> li(list);
  Item *item;
  while ((item=li++))
  {
    item->mark_as_condition_AND_part(embedding);
  }
}


/**
  Evaluation of AND(expr, expr, expr ...).

  @note
    abort_if_null is set for AND expressions for which we don't care if the
    result is NULL or 0. This is set for:
    - WHERE clause
    - HAVING clause
    - IF(expression)

  @retval
    1  If all expressions are true
  @retval
    0  If all expressions are false or if we find a NULL expression and
       'abort_on_null' is set.
  @retval
    NULL if all expression are either 1 or NULL
*/


longlong Item_cond_and::val_int()
{
  DBUG_ASSERT(fixed == 1);
  List_iterator_fast<Item> li(list);
  Item *item;
  null_value= 0;
  while ((item=li++))
  {
    if (!item->val_bool())
    {
      if (abort_on_null || !(null_value= item->null_value))
	return 0;				// return FALSE
    }
  }
  return null_value ? 0 : 1;
}


longlong Item_cond_or::val_int()
{
  DBUG_ASSERT(fixed == 1);
  List_iterator_fast<Item> li(list);
  Item *item;
  null_value=0;
  while ((item=li++))
  {
    if (item->val_bool())
    {
      null_value=0;
      return 1;
    }
    if (item->null_value)
      null_value=1;
  }
  return 0;
}

/**
  Create an AND expression from two expressions.

  @param a	expression or NULL
  @param b    	expression.
  @param org_item	Don't modify a if a == *org_item.
                        If a == NULL, org_item is set to point at b,
                        to ensure that future calls will not modify b.

  @note
    This will not modify item pointed to by org_item or b
    The idea is that one can call this in a loop and create and
    'and' over all items without modifying any of the original items.

  @retval
    NULL	Error
  @retval
    Item
*/

Item *and_expressions(Item *a, Item *b, Item **org_item)
{
  if (!a)
    return (*org_item= (Item*) b);
  if (a == *org_item)
  {
    Item_cond *res;
    if ((res= new Item_cond_and(a, (Item*) b)))
    {
      res->used_tables_cache= a->used_tables() | b->used_tables();
      res->not_null_tables_cache= a->not_null_tables() | b->not_null_tables();
    }
    return res;
  }
  if (((Item_cond_and*) a)->add((Item*) b))
    return 0;
  ((Item_cond_and*) a)->used_tables_cache|= b->used_tables();
  ((Item_cond_and*) a)->not_null_tables_cache|= b->not_null_tables();
  return a;
}


longlong Item_func_isnull::val_int()
{
  DBUG_ASSERT(fixed == 1);
  if (const_item() && !args[0]->maybe_null)
    return 0;
  return args[0]->is_null() ? 1: 0;
}


longlong Item_is_not_null_test::val_int()
{
  DBUG_ASSERT(fixed == 1);
  DBUG_ENTER("Item_is_not_null_test::val_int");
  if (const_item() && !args[0]->maybe_null)
    DBUG_RETURN(1);
  if (args[0]->is_null())
  {
    DBUG_PRINT("info", ("null"));
    owner->was_null|= 1;
    DBUG_RETURN(0);
  }
  else
    DBUG_RETURN(1);
}

/**
  Optimize case of not_null_column IS NULL.
*/
void Item_is_not_null_test::update_used_tables()
{
  if (!args[0]->maybe_null)
    used_tables_cache= 0;			/* is always true */
  else
    args[0]->update_used_tables();
}


longlong Item_func_isnotnull::val_int()
{
  DBUG_ASSERT(fixed == 1);
  return args[0]->is_null() ? 0 : 1;
}


void Item_func_isnotnull::print(String *str, enum_query_type query_type)
{
  str->append('(');
  args[0]->print(str, query_type);
  str->append(STRING_WITH_LEN(" is not null)"));
}


longlong Item_func_like::val_int()
{
  DBUG_ASSERT(fixed == 1);
  String* res = args[0]->val_str(&cmp.value1);
  if (args[0]->null_value)
  {
    null_value=1;
    return 0;
  }
  String* res2 = args[1]->val_str(&cmp.value2);
  if (args[1]->null_value)
  {
    null_value=1;
    return 0;
  }
  null_value=0;
  if (canDoTurboBM)
    return turboBM_matches(res->ptr(), res->length()) ? 1 : 0;
  return my_wildcmp(cmp.cmp_collation.collation,
		    res->ptr(),res->ptr()+res->length(),
		    res2->ptr(),res2->ptr()+res2->length(),
		    escape,wild_one,wild_many) ? 0 : 1;
}


/**
  We can optimize a where if first character isn't a wildcard
*/

Item_func::optimize_type Item_func_like::select_optimize() const
{
  if (args[1]->const_item() && !args[1]->is_expensive())
  {
    String* res2= args[1]->val_str((String *)&cmp.value2);
    const char *ptr2;

    if (!res2 || !(ptr2= res2->ptr()))
      return OPTIMIZE_NONE;

    if (*ptr2 != wild_many)
    {
      if (args[0]->result_type() != STRING_RESULT || *ptr2 != wild_one)
	return OPTIMIZE_OP;
    }
  }
  return OPTIMIZE_NONE;
}


bool Item_func_like::fix_fields(THD *thd, Item **ref)
{
  DBUG_ASSERT(fixed == 0);
  if (Item_bool_func2::fix_fields(thd, ref) ||
      escape_item->fix_fields(thd, &escape_item))
    return TRUE;

  if (!escape_item->const_during_execution())
  {
    my_error(ER_WRONG_ARGUMENTS,MYF(0),"ESCAPE");
    return TRUE;
  }
  
  if (escape_item->const_item())
  {
    /* If we are on execution stage */
    String *escape_str= escape_item->val_str(&cmp.value1);
    if (escape_str)
    {
      const char *escape_str_ptr= escape_str->ptr();
      if (escape_used_in_parsing && (
             (((thd->variables.sql_mode & MODE_NO_BACKSLASH_ESCAPES) &&
                escape_str->numchars() != 1) ||
               escape_str->numchars() > 1)))
      {
        my_error(ER_WRONG_ARGUMENTS,MYF(0),"ESCAPE");
        return TRUE;
      }

      if (use_mb(cmp.cmp_collation.collation))
      {
        CHARSET_INFO *cs= escape_str->charset();
        my_wc_t wc;
        int rc= cs->cset->mb_wc(cs, &wc,
                                (const uchar*) escape_str_ptr,
                                (const uchar*) escape_str_ptr +
                                escape_str->length());
        escape= (int) (rc > 0 ? wc : '\\');
      }
      else
      {
        /*
          In the case of 8bit character set, we pass native
          code instead of Unicode code as "escape" argument.
          Convert to "cs" if charset of escape differs.
        */
        CHARSET_INFO *cs= cmp.cmp_collation.collation;
        uint32 unused;
        if (escape_str->needs_conversion(escape_str->length(),
                                         escape_str->charset(), cs, &unused))
        {
          char ch;
          uint errors;
          uint32 cnvlen= copy_and_convert(&ch, 1, cs, escape_str_ptr,
                                          escape_str->length(),
                                          escape_str->charset(), &errors);
          escape= cnvlen ? ch : '\\';
        }
        else
          escape= escape_str_ptr ? *escape_str_ptr : '\\';
      }
    }
    else
      escape= '\\';

    /*
      We could also do boyer-more for non-const items, but as we would have to
      recompute the tables for each row it's not worth it.
    */
    if (args[1]->const_item() && !use_strnxfrm(collation.collation) &&
        !args[1]->is_expensive())
    {
      String* res2 = args[1]->val_str(&cmp.value2);
      if (!res2)
        return FALSE;				// Null argument
      
      const size_t len   = res2->length();
      const char*  first = res2->ptr();
      const char*  last  = first + len - 1;
      /*
        len must be > 2 ('%pattern%')
        heuristic: only do TurboBM for pattern_len > 2
      */
      
      if (len > MIN_TURBOBM_PATTERN_LEN + 2 &&
          *first == wild_many &&
          *last  == wild_many)
      {
        const char* tmp = first + 1;
        for (; *tmp != wild_many && *tmp != wild_one && *tmp != escape; tmp++) ;
        canDoTurboBM = (tmp == last) && !use_mb(args[0]->collation.collation);
      }
      if (canDoTurboBM)
      {
        pattern_len = (int) len - 2;
        pattern     = thd->strmake(first + 1, pattern_len);
        DBUG_PRINT("info", ("Initializing pattern: '%s'", first));
        int *suff = (int*) thd->alloc((int) (sizeof(int)*
                                      ((pattern_len + 1)*2+
                                      alphabet_size)));
        bmGs      = suff + pattern_len + 1;
        bmBc      = bmGs + pattern_len + 1;
        turboBM_compute_good_suffix_shifts(suff);
        turboBM_compute_bad_character_shifts();
        DBUG_PRINT("info",("done"));
      }
      use_sampling= ((*first == wild_many || *first == wild_one) && len > 2);
    }
  }
  return FALSE;
}


void Item_func_like::cleanup()
{
  canDoTurboBM= FALSE;
  Item_bool_func2::cleanup();
}


bool Item_func_like::find_selective_predicates_list_processor(uchar *arg)
{
  find_selective_predicates_list_processor_data *data=
    (find_selective_predicates_list_processor_data *) arg;
  if (use_sampling && used_tables() == data->table->map)
  {
    COND_STATISTIC *stat= (COND_STATISTIC *)sql_alloc(sizeof(COND_STATISTIC));
    if (!stat)
      return TRUE;
    stat->cond= this;
    Item *arg0= args[0]->real_item();
    if (args[1]->const_item() && arg0->type() == FIELD_ITEM)
      stat->field_arg= ((Item_field *)arg0)->field;
    else
      stat->field_arg= NULL;
    data->list.push_back(stat);
  }
  return FALSE;
}



/**
  Convert string to lib_charset, if needed.
*/
String *Regexp_processor_pcre::convert_if_needed(String *str, String *converter)
{
  if (m_conversion_is_needed)
  {
    uint dummy_errors;
    if (converter->copy(str->ptr(), str->length(), str->charset(),
                        m_library_charset, &dummy_errors))
      return NULL;
    str= converter;
  }
  return str;
}


/**
  @brief Compile regular expression.

  @param[in]    pattern        the pattern to compile from.
  @param[in]    send_error     send error message if any.

  @details Make necessary character set conversion then 
  compile regular expression passed in the args[1].

  @retval    false  success.
  @retval    true   error occurred.
 */

bool Regexp_processor_pcre::compile(String *pattern, bool send_error)
{
  const char *pcreErrorStr;
  int pcreErrorOffset;

  if (is_compiled())
  {
    if (!stringcmp(pattern, &m_prev_pattern))
      return false;
    m_prev_pattern.copy(*pattern);
    pcre_free(m_pcre);
    m_pcre= NULL;
  }

  if (!(pattern= convert_if_needed(pattern, &pattern_converter)))
    return true;

  m_pcre= pcre_compile(pattern->c_ptr_safe(), m_library_flags,
                       &pcreErrorStr, &pcreErrorOffset, NULL);

  if (m_pcre == NULL)
  {
    if (send_error)
    {
      char buff[MAX_FIELD_WIDTH];
      my_snprintf(buff, sizeof(buff), "%s at offset %d", pcreErrorStr, pcreErrorOffset);
      my_error(ER_REGEXP_ERROR, MYF(0), buff);
    }
    return true;
  }
  return false;
}


bool Regexp_processor_pcre::compile(Item *item, bool send_error)
{
  char buff[MAX_FIELD_WIDTH];
  String tmp(buff, sizeof(buff), &my_charset_bin);
  String *pattern= item->val_str(&tmp);
  if (item->null_value || compile(pattern, send_error))
    return true;
  return false;
}


bool Regexp_processor_pcre::exec(const char *str, int length, int offset)
{
  m_pcre_exec_rc= pcre_exec(m_pcre, NULL, str, length,
                            offset, 0, m_SubStrVec, m_subpatterns_needed * 3);
  return false;
}


bool Regexp_processor_pcre::exec(String *str, int offset,
                                  uint n_result_offsets_to_convert)
{
  if (!(str= convert_if_needed(str, &subject_converter)))
    return true;
  m_pcre_exec_rc= pcre_exec(m_pcre, NULL, str->c_ptr_safe(), str->length(),
                            offset, 0, m_SubStrVec, m_subpatterns_needed * 3);
  if (m_pcre_exec_rc > 0)
  {
    uint i;
    for (i= 0; i < n_result_offsets_to_convert; i++)
    {
      /*
        Convert byte offset into character offset.
      */
      m_SubStrVec[i]= (int) str->charset()->cset->numchars(str->charset(),
                                                           str->ptr(),
                                                           str->ptr() +
                                                           m_SubStrVec[i]);
    }
  }
  return false;
}


bool Regexp_processor_pcre::exec(Item *item, int offset,
                                uint n_result_offsets_to_convert)
{
  char buff[MAX_FIELD_WIDTH];
  String tmp(buff,sizeof(buff),&my_charset_bin);
  String *res= item->val_str(&tmp);
  if (item->null_value)
    return true;
  return exec(res, offset, n_result_offsets_to_convert);
}


void Regexp_processor_pcre::fix_owner(Item_func *owner,
                                      Item *subject_arg,
                                      Item *pattern_arg)
{
  if (!is_compiled() && pattern_arg->const_item())
  {
    if (compile(pattern_arg, true))
    {
      owner->maybe_null= 1; // Will always return NULL
      return;
    }
    set_const(true);
    owner->maybe_null= subject_arg->maybe_null;
  }
  else
    owner->maybe_null= 1;
}


void
Item_func_regex::fix_length_and_dec()
{
  Item_bool_func::fix_length_and_dec();

  if (agg_arg_charsets_for_comparison(cmp_collation, args, 2))
    return;

  re.init(cmp_collation.collation, 0, 0);
  re.fix_owner(this, args[0], args[1]);
}


longlong Item_func_regex::val_int()
{
  DBUG_ASSERT(fixed == 1);
  if ((null_value= re.recompile(args[1])))
    return 0;

  if ((null_value= re.exec(args[0], 0, 0)))
    return 0;

  return re.match();
}


void
Item_func_regexp_instr::fix_length_and_dec()
{
  if (agg_arg_charsets_for_comparison(cmp_collation, args, 2))
    return;

  re.init(cmp_collation.collation, 0, 1);
  re.fix_owner(this, args[0], args[1]);
}


longlong Item_func_regexp_instr::val_int()
{
  DBUG_ASSERT(fixed == 1);
  if ((null_value= re.recompile(args[1])))
    return 0;

  if ((null_value= re.exec(args[0], 0, 1)))
    return 0;

  return re.match() ? re.subpattern_start(0) + 1 : 0;
}


#ifdef LIKE_CMP_TOUPPER
#define likeconv(cs,A) (uchar) (cs)->toupper(A)
#else
#define likeconv(cs,A) (uchar) (cs)->sort_order[(uchar) (A)]
#endif


/**
  Precomputation dependent only on pattern_len.
*/

void Item_func_like::turboBM_compute_suffixes(int *suff)
{
  const int   plm1 = pattern_len - 1;
  int            f = 0;
  int            g = plm1;
  int *const splm1 = suff + plm1;
  CHARSET_INFO	*cs= cmp.cmp_collation.collation;

  *splm1 = pattern_len;

  if (!cs->sort_order)
  {
    int i;
    for (i = pattern_len - 2; i >= 0; i--)
    {
      int tmp = *(splm1 + i - f);
      if (g < i && tmp < i - g)
	suff[i] = tmp;
      else
      {
	if (i < g)
	  g = i; // g = min(i, g)
	f = i;
	while (g >= 0 && pattern[g] == pattern[g + plm1 - f])
	  g--;
	suff[i] = f - g;
      }
    }
  }
  else
  {
    int i;
    for (i = pattern_len - 2; 0 <= i; --i)
    {
      int tmp = *(splm1 + i - f);
      if (g < i && tmp < i - g)
	suff[i] = tmp;
      else
      {
	if (i < g)
	  g = i; // g = min(i, g)
	f = i;
	while (g >= 0 &&
	       likeconv(cs, pattern[g]) == likeconv(cs, pattern[g + plm1 - f]))
	  g--;
	suff[i] = f - g;
      }
    }
  }
}


/**
  Precomputation dependent only on pattern_len.
*/

void Item_func_like::turboBM_compute_good_suffix_shifts(int *suff)
{
  turboBM_compute_suffixes(suff);

  int *end = bmGs + pattern_len;
  int *k;
  for (k = bmGs; k < end; k++)
    *k = pattern_len;

  int tmp;
  int i;
  int j          = 0;
  const int plm1 = pattern_len - 1;
  for (i = plm1; i > -1; i--)
  {
    if (suff[i] == i + 1)
    {
      for (tmp = plm1 - i; j < tmp; j++)
      {
	int *tmp2 = bmGs + j;
	if (*tmp2 == pattern_len)
	  *tmp2 = tmp;
      }
    }
  }

  int *tmp2;
  for (tmp = plm1 - i; j < tmp; j++)
  {
    tmp2 = bmGs + j;
    if (*tmp2 == pattern_len)
      *tmp2 = tmp;
  }

  tmp2 = bmGs + plm1;
  for (i = 0; i <= pattern_len - 2; i++)
    *(tmp2 - suff[i]) = plm1 - i;
}


/**
   Precomputation dependent on pattern_len.
*/

void Item_func_like::turboBM_compute_bad_character_shifts()
{
  int *i;
  int *end = bmBc + alphabet_size;
  int j;
  const int plm1 = pattern_len - 1;
  CHARSET_INFO	*cs= cmp.cmp_collation.collation;

  for (i = bmBc; i < end; i++)
    *i = pattern_len;

  if (!cs->sort_order)
  {
    for (j = 0; j < plm1; j++)
      bmBc[(uint) (uchar) pattern[j]] = plm1 - j;
  }
  else
  {
    for (j = 0; j < plm1; j++)
      bmBc[(uint) likeconv(cs,pattern[j])] = plm1 - j;
  }
}


/**
  Search for pattern in text.

  @return
    returns true/false for match/no match
*/

bool Item_func_like::turboBM_matches(const char* text, int text_len) const
{
  register int bcShift;
  register int turboShift;
  int shift = pattern_len;
  int j     = 0;
  int u     = 0;
  CHARSET_INFO	*cs= cmp.cmp_collation.collation;

  const int plm1=  pattern_len - 1;
  const int tlmpl= text_len - pattern_len;

  /* Searching */
  if (!cs->sort_order)
  {
    while (j <= tlmpl)
    {
      register int i= plm1;
      while (i >= 0 && pattern[i] == text[i + j])
      {
	i--;
	if (i == plm1 - shift)
	  i-= u;
      }
      if (i < 0)
	return 1;

      register const int v = plm1 - i;
      turboShift = u - v;
      bcShift    = bmBc[(uint) (uchar) text[i + j]] - plm1 + i;
      shift      = max(turboShift, bcShift);
      shift      = max(shift, bmGs[i]);
      if (shift == bmGs[i])
	u = min(pattern_len - shift, v);
      else
      {
	if (turboShift < bcShift)
	  shift = max(shift, u + 1);
	u = 0;
      }
      j+= shift;
    }
    return 0;
  }
  else
  {
    while (j <= tlmpl)
    {
      register int i = plm1;
      while (i >= 0 && likeconv(cs,pattern[i]) == likeconv(cs,text[i + j]))
      {
	i--;
	if (i == plm1 - shift)
	  i-= u;
      }
      if (i < 0)
	return 1;

      register const int v = plm1 - i;
      turboShift = u - v;
      bcShift    = bmBc[(uint) likeconv(cs, text[i + j])] - plm1 + i;
      shift      = max(turboShift, bcShift);
      shift      = max(shift, bmGs[i]);
      if (shift == bmGs[i])
	u = min(pattern_len - shift, v);
      else
      {
	if (turboShift < bcShift)
	  shift = max(shift, u + 1);
	u = 0;
      }
      j+= shift;
    }
    return 0;
  }
}


/**
  Make a logical XOR of the arguments.

  If either operator is NULL, return NULL.

  @todo
    (low priority) Change this to be optimized as: @n
    A XOR B   ->  (A) == 1 AND (B) <> 1) OR (A <> 1 AND (B) == 1) @n
    To be able to do this, we would however first have to extend the MySQL
    range optimizer to handle OR better.

  @note
    As we don't do any index optimization on XOR this is not going to be
    very fast to use.
*/

longlong Item_func_xor::val_int()
{
  DBUG_ASSERT(fixed == 1);
  int result= 0;
  null_value= false;
  for (uint i= 0; i < arg_count; i++)
  {
    result^= (args[i]->val_int() != 0);
    if (args[i]->null_value)
    {
      null_value= true;
      return 0;
    }
  }
  return result;
}

/**
  Apply NOT transformation to the item and return a new one.


    Transform the item using next rules:
    @verbatim
       a AND b AND ...    -> NOT(a) OR NOT(b) OR ...
       a OR b OR ...      -> NOT(a) AND NOT(b) AND ...
       NOT(a)             -> a
       a = b              -> a != b
       a != b             -> a = b
       a < b              -> a >= b
       a >= b             -> a < b
       a > b              -> a <= b
       a <= b             -> a > b
       IS NULL(a)         -> IS NOT NULL(a)
       IS NOT NULL(a)     -> IS NULL(a)
    @endverbatim

  @param thd		thread handler

  @return
    New item or
    NULL if we cannot apply NOT transformation (see Item::neg_transformer()).
*/

Item *Item_func_not::neg_transformer(THD *thd)	/* NOT(x)  ->  x */
{
  return args[0];
}


bool Item_func_not::fix_fields(THD *thd, Item **ref)
{
  args[0]->under_not(this);
  if (args[0]->type() == FIELD_ITEM)
  {
    /* replace  "NOT <field>" with "<filed> == 0" */
    Query_arena backup, *arena;
    Item *new_item;
    bool rc= TRUE;
    arena= thd->activate_stmt_arena_if_needed(&backup);
    if ((new_item= new Item_func_eq(args[0], new Item_int(0, 1))))
    {
      new_item->name= name;
      rc= (*ref= new_item)->fix_fields(thd, ref);
    }
    if (arena)
      thd->restore_active_arena(arena, &backup);
    return rc;
  }
  return Item_func::fix_fields(thd, ref);
}


Item *Item_bool_rowready_func2::neg_transformer(THD *thd)
{
  Item *item= negated_item();
  return item;
}

/**
  XOR can be negated by negating one of the operands:

  NOT (a XOR b)  => (NOT a) XOR b
                 => a       XOR (NOT b)

  @param thd     Thread handle
  @return        New negated item
*/
Item *Item_func_xor::neg_transformer(THD *thd)
{
  Item *neg_operand;
  Item_func_xor *new_item;
  if ((neg_operand= args[0]->neg_transformer(thd)))
    // args[0] has neg_tranformer
    new_item= new(thd->mem_root) Item_func_xor(neg_operand, args[1]);
  else if ((neg_operand= args[1]->neg_transformer(thd)))
    // args[1] has neg_tranformer
    new_item= new(thd->mem_root) Item_func_xor(args[0], neg_operand);
  else
  {
    neg_operand= new(thd->mem_root) Item_func_not(args[0]);
    new_item= new(thd->mem_root) Item_func_xor(neg_operand, args[1]);
  }
  return new_item;
}


/**
  a IS NULL  ->  a IS NOT NULL.
*/
Item *Item_func_isnull::neg_transformer(THD *thd)
{
  Item *item= new Item_func_isnotnull(args[0]);
  return item;
}


/**
  a IS NOT NULL  ->  a IS NULL.
*/
Item *Item_func_isnotnull::neg_transformer(THD *thd)
{
  Item *item= new Item_func_isnull(args[0]);
  return item;
}


Item *Item_cond_and::neg_transformer(THD *thd)	/* NOT(a AND b AND ...)  -> */
					/* NOT a OR NOT b OR ... */
{
  neg_arguments(thd);
  Item *item= new Item_cond_or(list);
  return item;
}


Item *Item_cond_or::neg_transformer(THD *thd)	/* NOT(a OR b OR ...)  -> */
					/* NOT a AND NOT b AND ... */
{
  neg_arguments(thd);
  Item *item= new Item_cond_and(list);
  return item;
}


Item *Item_func_nop_all::neg_transformer(THD *thd)
{
  /* "NOT (e $cmp$ ANY (SELECT ...)) -> e $rev_cmp$" ALL (SELECT ...) */
  Item_func_not_all *new_item= new Item_func_not_all(args[0]);
  Item_allany_subselect *allany= (Item_allany_subselect*)args[0];
  allany->create_comp_func(FALSE);
  allany->all= !allany->all;
  allany->upper_item= new_item;
  return new_item;
}

Item *Item_func_not_all::neg_transformer(THD *thd)
{
  /* "NOT (e $cmp$ ALL (SELECT ...)) -> e $rev_cmp$" ANY (SELECT ...) */
  Item_func_nop_all *new_item= new Item_func_nop_all(args[0]);
  Item_allany_subselect *allany= (Item_allany_subselect*)args[0];
  allany->all= !allany->all;
  allany->create_comp_func(TRUE);
  allany->upper_item= new_item;
  return new_item;
}

Item *Item_func_eq::negated_item()		/* a = b  ->  a != b */
{
  return new Item_func_ne(args[0], args[1]);
}


Item *Item_func_ne::negated_item()		/* a != b  ->  a = b */
{
  return new Item_func_eq(args[0], args[1]);
}


Item *Item_func_lt::negated_item()		/* a < b  ->  a >= b */
{
  return new Item_func_ge(args[0], args[1]);
}


Item *Item_func_ge::negated_item()		/* a >= b  ->  a < b */
{
  return new Item_func_lt(args[0], args[1]);
}


Item *Item_func_gt::negated_item()		/* a > b  ->  a <= b */
{
  return new Item_func_le(args[0], args[1]);
}


Item *Item_func_le::negated_item()		/* a <= b  ->  a > b */
{
  return new Item_func_gt(args[0], args[1]);
}

/**
  just fake method, should never be called.
*/
Item *Item_bool_rowready_func2::negated_item()
{
  DBUG_ASSERT(0);
  return 0;
}


/**
  Construct a minimal multiple equality item

  @param f1               the first equal item
  @param f2               the second equal item
  @param with_const_item  TRUE if the first item is constant

  @details
  The constructor builds a new item equal object for the equality f1=f2.
  One of the equal items can be constant. If this is the case it is passed
  always as the first parameter and the parameter with_const_item serves
  as an indicator of this case.
  Currently any non-constant parameter items must point to an item of the
  of the type Item_field or Item_direct_view_ref(Item_field). 
*/

Item_equal::Item_equal(Item *f1, Item *f2, bool with_const_item)
  : Item_bool_func(), eval_item(0), cond_false(0), context_field(NULL),
    link_equal_fields(FALSE)
{
  const_item_cache= 0;
  with_const= with_const_item;
  equal_items.push_back(f1);
  equal_items.push_back(f2);
  compare_as_dates= with_const_item && f2->cmp_type() == TIME_RESULT;
  upper_levels= NULL;
  sargable= TRUE; 
}


/**
  Copy constructor for a multiple equality
  
  @param item_equal   source item for the constructor

  @details
  The function creates a copy of an Item_equal object.
  This constructor is used when an item belongs to a multiple equality
  of an upper level (an upper AND/OR level or an upper level of a nested
  outer join).
*/

Item_equal::Item_equal(Item_equal *item_equal)
  : Item_bool_func(), eval_item(0), cond_false(0), context_field(NULL),
    link_equal_fields(FALSE)
{
  const_item_cache= 0;
  List_iterator_fast<Item> li(item_equal->equal_items);
  Item *item;
  while ((item= li++))
  {
    equal_items.push_back(item);
  }
  with_const= item_equal->with_const;
  compare_as_dates= item_equal->compare_as_dates;
  cond_false= item_equal->cond_false;
  upper_levels= item_equal->upper_levels;
  sargable= TRUE;
}


/**
  @brief
  Add a constant item to the Item_equal object

  @param[in]  c  the constant to add
  @param[in]  f  item from the list equal_items the item c is equal to
                 (this parameter is optional)

  @details
  The method adds the constant item c to the equal_items list. If the list
  doesn't have any constant item yet the item c is just put in the front
  the list. Otherwise the value of c is compared with the value of the
  constant item from equal_items. If they are not equal cond_false is set
  to TRUE. This serves as an indicator that this Item_equal is always FALSE.
  The optional parameter f is used to adjust the flag compare_as_dates.
*/

void Item_equal::add_const(Item *c, Item *f)
{
  if (cond_false)
    return;
  if (!with_const)
  {
    with_const= TRUE;
    if (f)
      compare_as_dates= f->cmp_type() == TIME_RESULT;
    equal_items.push_front(c);
    return;
  }
  Item *const_item= get_const();
  if (compare_as_dates)
  {
    cmp.set_datetime_cmp_func(this, &c, &const_item);
    cond_false= cmp.compare();
  }
  else
  {
    Item_func_eq *func= new Item_func_eq(c, const_item);
    if (func->set_cmp_func())
    {
      /*
        Setting a comparison function fails when trying to compare
        incompatible charsets. Charset compatibility is checked earlier,
        except for constant subqueries where we may do it here.
      */
      return;
    }
    func->quick_fix_field();
    cond_false= !func->val_int();
  }
  if (cond_false)
    const_item_cache= 1;
}


/**
  @brief
  Check whether a field is referred to in the multiple equality

  @param field   field whose occurrence is to be checked

  @details
  The function checks whether field is referred to by one of the
  items from the equal_items list.

  @retval
    1       if multiple equality contains a reference to field
  @retval
    0       otherwise    
*/

bool Item_equal::contains(Field *field)
{
  Item_equal_fields_iterator it(*this);
  while (it++)
  {
    if (field->eq(it.get_curr_field()))
        return 1;
  }
  return 0;
}


/**
  @brief
  Join members of another Item_equal object
  
  @param item    multiple equality whose members are to be joined

  @details
  The function actually merges two multiple equalities. After this operation
  the Item_equal object additionally contains the field items of another item of
  the type Item_equal.
  If the optional constant items are not equal the cond_false flag is set to TRUE.

  @notes
  The function is called for any equality f1=f2 such that f1 and f2 are items
  of the type Item_field or Item_direct_view_ref(Item_field), and, f1->field is
  referred to in the list this->equal_items, while the list item->equal_items
  contains a reference to f2->field.  
*/

void Item_equal::merge(Item_equal *item)
{
  Item *c= item->get_const();
  if (c)
    item->equal_items.pop();
  equal_items.concat(&item->equal_items);
  if (c)
  {
    /* 
      The flag cond_false will be set to TRUE after this if 
      the multiple equality already contains a constant and its 
      value is not equal to the value of c.
    */
    add_const(c);
  }
  cond_false|= item->cond_false;
} 


/**
  @brief
  Merge members of another Item_equal object into this one
  
  @param item         multiple equality whose members are to be merged
  @param save_merged  keep the list of equalities in 'item' intact
                      (e.g. for other merges)

  @details
  If the Item_equal 'item' happens to have some elements of the list
  of equal items belonging to 'this' object then the function merges
  the equal items from 'item' into this list.
  If both lists contains constants and they are different then
  the value of the cond_false flag is set to TRUE.

  @retval
    1    the lists of equal items in 'item' and 'this' contain common elements 
  @retval
    0    otherwise 

  @notes
  The method 'merge' just joins the list of equal items belonging to 'item'
  to the list of equal items belonging to this object assuming that the lists
  are disjoint. It would be more correct to call the method 'join'.
  The method 'merge_into_with_check' really merges two lists of equal items if
  they have common members.  
*/
  
bool Item_equal::merge_with_check(Item_equal *item, bool save_merged)
{
  bool intersected= FALSE;
  Item_equal_fields_iterator_slow fi(*item);
  
  while (fi++)
  {
    if (contains(fi.get_curr_field()))
    {
      intersected= TRUE;
      if (!save_merged)
        fi.remove();
    }
  }
  if (intersected)
  {
    if (!save_merged)
      merge(item);
    else
    {
      Item *c= item->get_const();
      if (c)
        add_const(c);
      if (!cond_false)
      {
        Item *item;
        fi.rewind();
        while ((item= fi++))
	{
          if (!contains(fi.get_curr_field()))
            add(item);
        }
      }
    }         
  }
  return intersected;
}


/**
  @brief
  Merge this object into a list of Item_equal objects 
  
  @param list                 the list of Item_equal objects to merge into
  @param save_merged          keep the list of equalities in 'this' intact
                              (e.g. for other merges)
  @param only_intersected     do not merge if there are no common members
                              in any of Item_equal objects from the list
                              and this Item_equal

  @details
  If the list of equal items from 'this' object contains common members
  with the lists of equal items belonging to Item_equal objects from 'list'
  then all involved Item_equal objects e1,...,ek are merged into one 
  Item equal that replaces e1,...,ek in the 'list'. Otherwise, in the case
  when the value of the parameter only_if_intersected is false, this
  Item_equal is joined to the 'list'.
*/

void Item_equal::merge_into_list(List<Item_equal> *list,
                                 bool save_merged,
                                 bool only_intersected)
{
  Item_equal *item;
  List_iterator<Item_equal> it(*list);
  Item_equal *merge_into= NULL;
  while((item= it++))
  {
    if (!merge_into)
    {
      if (item->merge_with_check(this, save_merged))
        merge_into= item;
    }
    else
    {
      if (merge_into->merge_with_check(item, false))
        it.remove();
    }
  }
  if (!only_intersected && !merge_into)
    list->push_back(this);
}


/**
  @brief
  Order equal items of the  multiple equality according to a sorting criteria

  @param compare      function to compare items from the equal_items list
  @param arg          context extra parameter for the cmp function

  @details
  The function performs ordering of the items from the equal_items list
  according to the criteria determined by the cmp callback parameter.
  If cmp(item1,item2,arg)<0 than item1 must be placed after item2.

  @notes
  The function sorts equal items by the bubble sort algorithm.
  The list of field items is looked through and whenever two neighboring
  members follow in a wrong order they are swapped. This is performed
  again and again until we get all members in a right order.
*/

void Item_equal::sort(Item_field_cmpfunc compare, void *arg)
{
  bubble_sort<Item>(&equal_items, compare, arg);
}


/**
  @brief
  Check appearance of new constant items in the multiple equality object

  @details
  The function checks appearance of new constant items among the members
  of the equal_items list. Each new constant item is compared with
  the constant item from the list if there is any. If there is none the first
  new constant item is placed at the very beginning of the list and
  with_const is set to TRUE. If it happens that the compared constant items
  are unequal then the flag cond_false is set to TRUE.

  @notes 
  Currently this function is called only after substitution of constant tables.
*/

void Item_equal::update_const()
{
  List_iterator<Item> it(equal_items);
  if (with_const)
    it++;
  Item *item;
  while ((item= it++))
  {
    if (item->const_item() && !item->is_expensive() &&
        /*
          Don't propagate constant status of outer-joined column.
          Such a constant status here is a result of:
            a) empty outer-joined table: in this case such a column has a
               value of NULL; but at the same time other arguments of
               Item_equal don't have to be NULLs and the value of the whole
               multiple equivalence expression doesn't have to be NULL or FALSE
               because of the outer join nature;
          or
            b) outer-joined table contains only 1 row: the result of
               this column is equal to a row field value *or* NULL.
          Both values are inacceptable as Item_equal constants.
        */
        !item->is_outer_field())
    {
      if (item == equal_items.head())
        with_const= TRUE;
      else
      {
        it.remove();
        add_const(item);
      }
    } 
  }
}


/**
  @brief
  Fix fields in a completely built multiple equality

  @param  thd     currently not used thread handle 
  @param  ref     not used

  @details
  This function is called once the multiple equality has been built out of 
  the WHERE/ON condition and no new members are expected to be added to the
  equal_items list anymore.
  As any implementation of the virtual fix_fields method the function
  calculates the cached values of not_null_tables_cache, used_tables_cache,
  const_item_cache and calls fix_length_and_dec().
  Additionally the function sets a reference to the Item_equal object in
  the non-constant items of the equal_items list unless such a reference has
  been already set.

  @notes 
  Currently this function is called only in the function
  build_equal_items_for_cond.
  
  @retval
  FALSE   always
*/

bool Item_equal::fix_fields(THD *thd, Item **ref)
{ 
  DBUG_ASSERT(fixed == 0);
  Item_equal_fields_iterator it(*this);
  Item *item;
  Field *first_equal_field;
  Field *last_equal_field;
  Field *prev_equal_field= NULL;
  not_null_tables_cache= used_tables_cache= 0;
  const_item_cache= 0;
  while ((item= it++))
  {
    table_map tmp_table_map;
    used_tables_cache|= item->used_tables();
    tmp_table_map= item->not_null_tables();
    not_null_tables_cache|= tmp_table_map;
    DBUG_ASSERT(!item->with_sum_func && !item->with_subselect);
    if (item->maybe_null)
      maybe_null= 1;
    if (!item->get_item_equal())
      item->set_item_equal(this);
    if (link_equal_fields && item->real_item()->type() == FIELD_ITEM)
    {
      last_equal_field= ((Item_field *) (item->real_item()))->field;
      if (!prev_equal_field)
        first_equal_field= last_equal_field;
      else
        prev_equal_field->next_equal_field= last_equal_field;
      prev_equal_field= last_equal_field;         
    }
  }
  if (prev_equal_field && last_equal_field != first_equal_field)
    last_equal_field->next_equal_field= first_equal_field;
  fix_length_and_dec();
  fixed= 1;
  return FALSE;
}


/**
  Update the value of the used table attribute and other attributes
 */

void Item_equal::update_used_tables()
{
  not_null_tables_cache= used_tables_cache= 0;
  if ((const_item_cache= cond_false))
    return;
  Item_equal_fields_iterator it(*this);
  Item *item;
  const_item_cache= 1;
  while ((item= it++))
  {
    item->update_used_tables();
    used_tables_cache|= item->used_tables();
    /* see commentary at Item_equal::update_const() */
    const_item_cache&= item->const_item() && !item->is_outer_field();
  }
}


bool Item_equal::count_sargable_conds(uchar *arg)
{
  SELECT_LEX *sel= (SELECT_LEX *) arg;
  uint m= equal_items.elements;
  sel->cond_count+= m*(m-1);
  return 0;
}


/**
  @brief
  Evaluate multiple equality

  @details
  The function evaluate multiple equality to a boolean value.
  The function ignores non-constant items from the equal_items list.
  The function returns 1 if all constant items from the list are equal. 
  It returns 0 if there are unequal constant items in the list or 
  one of the constant items is evaluated to NULL. 
  
  @notes 
  Currently this function can be called only at the optimization
  stage after the constant table substitution, since all Item_equals
  are eliminated before the execution stage.
  
  @retval
     0     multiple equality is always FALSE or NULL
     1     otherwise
*/

longlong Item_equal::val_int()
{
  if (cond_false)
    return 0;
  Item *item= get_const();
  Item_equal_fields_iterator it(*this);
  if (!item)
    item= it++;
  eval_item->store_value(item);
  if ((null_value= item->null_value))
    return 0;
  while ((item= it++))
  {
    Field *field= it.get_curr_field();
    /* Skip fields of non-const tables. They haven't been read yet */
    if (field->table->const_table)
    {
      if (eval_item->cmp(item) || (null_value= item->null_value))
        return 0;
    }
  }
  return 1;
}


void Item_equal::fix_length_and_dec()
{
  Item *item= get_first(NO_PARTICULAR_TAB, NULL);
  eval_item= cmp_item::get_comparator(item->cmp_type(), item,
                                      item->collation.collation);
}


bool Item_equal::walk(Item_processor processor, bool walk_subquery, uchar *arg)
{
  Item *item;
  Item_equal_fields_iterator it(*this);
  while ((item= it++))
  {
    if (item->walk(processor, walk_subquery, arg))
      return 1;
  }
  return Item_func::walk(processor, walk_subquery, arg);
}


Item *Item_equal::transform(Item_transformer transformer, uchar *arg)
{
  DBUG_ASSERT(!current_thd->stmt_arena->is_stmt_prepare());

  Item *item;
  Item_equal_fields_iterator it(*this);
  while ((item= it++))
  {
    Item *new_item= item->transform(transformer, arg);
    if (!new_item)
      return 0;

    /*
      THD::change_item_tree() should be called only if the tree was
      really transformed, i.e. when a new item has been created.
      Otherwise we'll be allocating a lot of unnecessary memory for
      change records at each execution.
    */
    if (new_item != item)
      current_thd->change_item_tree((Item **) it.ref(), new_item);
  }
  return Item_func::transform(transformer, arg);
}


void Item_equal::print(String *str, enum_query_type query_type)
{
  if (cond_false)
  {
    str->append('0');
    return;
  }
  str->append(func_name());
  str->append('(');
  List_iterator_fast<Item> it(equal_items);
  Item *item;
  item= it++;
  item->print(str, query_type);
  while ((item= it++))
  {
    str->append(',');
    str->append(' ');
    item->print(str, query_type);
  }
  str->append(')');
}


CHARSET_INFO *Item_equal::compare_collation()
{ 
  Item_equal_fields_iterator it(*this);
  Item *item= it++;
  return item->collation.collation;
}


/*
  @brief Get the first equal field of multiple equality.
  @param[in] field   the field to get equal field to

  @details Get the first field of multiple equality that is equal to the
  given field. In order to make semi-join materialization strategy work
  correctly we can't propagate equal fields from upper select to a
  materialized semi-join.
  Thus the fields is returned according to following rules:

  1) If the given field belongs to a semi-join then the first field in
     multiple equality which belong to the same semi-join is returned.
     Otherwise NULL is returned.
  2) If the given field doesn't belong to a semi-join then
     the first field in the multiple equality that doesn't belong to any
     semi-join is returned.
     If all fields in the equality are belong to semi-join(s) then NULL
     is returned.
  3) If no field is given then the first field in the multiple equality
     is returned without regarding whether it belongs to a semi-join or not.

  @retval Found first field in the multiple equality.
  @retval 0 if no field found.
*/

Item* Item_equal::get_first(JOIN_TAB *context, Item *field_item)
{
  Item_equal_fields_iterator it(*this);
  Item *item;
  if (!field_item)
    return (it++);
  Field *field= ((Item_field *) (field_item->real_item()))->field;

  /*
    Of all equal fields, return the first one we can use. Normally, this is the
    field which belongs to the table that is the first in the join order.

    There is one exception to this: When semi-join materialization strategy is
    used, and the given field belongs to a table within the semi-join nest, we
    must pick the first field in the semi-join nest.

    Example: suppose we have a join order:

       ot1 ot2  SJ-Mat(it1  it2  it3)  ot3

    and equality ot2.col = it1.col = it2.col
    If we're looking for best substitute for 'it2.col', we should pick it1.col
    and not ot2.col.
    
    eliminate_item_equal() also has code that deals with equality substitution
    in presense of SJM nests.
  */

  TABLE_LIST *emb_nest;
  if (context != NO_PARTICULAR_TAB)
    emb_nest= context->emb_sj_nest;
  else
    emb_nest= field->table->pos_in_table_list->embedding;

  if (emb_nest && emb_nest->sj_mat_info && emb_nest->sj_mat_info->is_used)
  {
    /*
      It's a field from an materialized semi-join. We can substitute it for
       - a constant item 
       - a field from the same semi-join
       Find the first of such items:
    */
    while ((item= it++))
    {
      if (item->const_item() || 
          it.get_curr_field()->table->pos_in_table_list->embedding == emb_nest)
      {
        /*
          If we found given field then return NULL to avoid unnecessary
          substitution.
        */
        return (item != field_item) ? item : NULL;
      }
    }
  }
  else
  {
    /*
      The field is not in SJ-Materialization nest. We must return the first
      field in the join order. The field may be inside a semi-join nest, i.e 
      a join order may look like this:

          SJ-Mat(it1  it2)  ot1  ot2

      where we're looking what to substitute ot2.col for. In this case we must 
      still return it1.col, here's a proof why:

      First let's note that either it1.col or it2.col participates in 
      subquery's IN-equality. It can't be otherwise, because materialization is
      only applicable to uncorrelated subqueries, so the only way we could
      infer "it1.col=ot1.col" is from the IN-equality. Ok, so IN-eqality has 
      it1.col or it2.col on its inner side. it1.col is first such item in the
      join order, so it's not possible for SJ-Mat to be
      SJ-Materialization-lookup, it is SJ-Materialization-Scan. The scan part
      of this strategy will unpack value of it1.col=it2.col into it1.col
      (that's the first equal item inside the subquery), and we'll be able to
      get it from there. qed.
    */

    return equal_items.head();
  }
  // Shouldn't get here.
  DBUG_ASSERT(0);
  return NULL;
}


longlong Item_func_dyncol_check::val_int()
{
  char buff[STRING_BUFFER_USUAL_SIZE];
  String tmp(buff, sizeof(buff), &my_charset_bin);
  DYNAMIC_COLUMN col;
  String *str;
  enum enum_dyncol_func_result rc;

  str= args[0]->val_str(&tmp);
  if (args[0]->null_value)
    goto null;
  col.length= str->length();
  /* We do not change the string, so could do this trick */
  col.str= (char *)str->ptr();
  rc= mariadb_dyncol_check(&col);
  if (rc < 0 && rc != ER_DYNCOL_FORMAT)
  {
    dynamic_column_error_message(rc);
    goto null;
  }
  null_value= FALSE;
  return rc == ER_DYNCOL_OK;

null:
  null_value= TRUE;
  return 0;
}

longlong Item_func_dyncol_exists::val_int()
{
  char buff[STRING_BUFFER_USUAL_SIZE], nmstrbuf[11];
  String tmp(buff, sizeof(buff), &my_charset_bin),
         nmbuf(nmstrbuf, sizeof(nmstrbuf), system_charset_info);
  DYNAMIC_COLUMN col;
  String *str;
  LEX_STRING buf, *name= NULL;
  ulonglong num= 0;
  enum enum_dyncol_func_result rc;

  if (args[1]->result_type() == INT_RESULT)
    num= args[1]->val_int();
  else
  {
    String *nm= args[1]->val_str(&nmbuf);
    if (!nm || args[1]->null_value)
    {
      null_value= 1;
      return 1;
    }
    if (my_charset_same(nm->charset(), &my_charset_utf8_general_ci))
    {
      buf.str= (char *) nm->ptr();
      buf.length= nm->length();
    }
    else
    {
      uint strlen;
      uint dummy_errors;
      buf.str= (char *)sql_alloc((strlen= nm->length() *
                                     my_charset_utf8_general_ci.mbmaxlen + 1));
      if (buf.str)
      {
        buf.length=
          copy_and_convert(buf.str, strlen, &my_charset_utf8_general_ci,
                           nm->ptr(), nm->length(), nm->charset(),
                           &dummy_errors);
      }
      else
        buf.length= 0;
    }
    name= &buf;
  }
  str= args[0]->val_str(&tmp);
  if (args[0]->null_value || args[1]->null_value || num > UINT_MAX16)
    goto null;
  col.length= str->length();
  /* We do not change the string, so could do this trick */
  col.str= (char *)str->ptr();
  rc= ((name == NULL) ?
       mariadb_dyncol_exists(&col, (uint) num) :
       mariadb_dyncol_exists_named(&col, name));
  if (rc < 0)
  {
    dynamic_column_error_message(rc);
    goto null;
  }
  null_value= FALSE;
  return rc == ER_DYNCOL_YES;

null:
  null_value= TRUE;
  return 0;
}<|MERGE_RESOLUTION|>--- conflicted
+++ resolved
@@ -1435,12 +1435,8 @@
   return FALSE;
 }
 
-<<<<<<< HEAD
+
 bool Item_in_optimizer::fix_left(THD *thd)
-=======
-
-bool Item_in_optimizer::fix_left(THD *thd, Item **ref)
->>>>>>> c7db46a2
 {
   if ((!args[0]->fixed && args[0]->fix_fields(thd, args)) ||
       (!cache && !(cache= Item_cache::get_cache(args[0]))))
