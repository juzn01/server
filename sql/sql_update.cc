--- conflicted
+++ resolved
@@ -1145,60 +1145,6 @@
 }
 
 
-<<<<<<< HEAD
-/**
-   Implementation of the safe update options during UPDATE IGNORE. This syntax
-   causes an UPDATE statement to ignore all errors. In safe update mode,
-   however, we must never ignore the ER_UPDATE_WITHOUT_KEY_IN_SAFE_MODE. There
-   is a special hook in my_message_sql that will otherwise delete all errors
-   when the IGNORE option is specified. 
-
-   In the future, all IGNORE handling should be used with this class and all
-   traces of the hack outlined below should be removed.
-
-   - The parser detects IGNORE option and sets thd->lex->ignore= 1
-   
-   - In JOIN::optimize, if this is set, then 
-     thd->lex->current_select->no_error gets set.
-
-   - In my_message_sql(), if the flag above is set then any error is
-     unconditionally converted to a warning.
-
-   We are moving in the direction of using Internal_error_handler subclasses
-   to do all such error tweaking, please continue this effort if new bugs
-   appear.
- */
-class Safe_dml_handler : public Internal_error_handler {
-
-private:
-  bool m_handled_error;
-
-public:
-  explicit Safe_dml_handler() : m_handled_error(FALSE) {}
-
-  bool handle_condition(THD *thd,
-                        uint sql_errno,
-                        const char* sqlstate,
-                        MYSQL_ERROR::enum_warning_level level,
-                        const char* msg,
-                        MYSQL_ERROR ** cond_hdl)
-  {
-    if (level == MYSQL_ERROR::WARN_LEVEL_ERROR &&
-        sql_errno == ER_UPDATE_WITHOUT_KEY_IN_SAFE_MODE)
-    {
-      thd->stmt_da->set_error_status(thd, sql_errno, msg, sqlstate);
-      m_handled_error= TRUE;
-      return TRUE;
-    }
-    return FALSE;
-  }
-
-  bool handled_error() { return m_handled_error; }
-
-};
-
-=======
->>>>>>> f62f2ea7
 /*
   Setup multi-update handling and call SELECT to do the join
 */
@@ -1232,14 +1178,6 @@
 
   List<Item> total_list;
 
-<<<<<<< HEAD
-  Safe_dml_handler handler;
-  bool using_handler= thd->variables.option_bits & OPTION_SAFE_UPDATES;
-  if (using_handler)
-    thd->push_internal_handler(&handler);
-
-=======
->>>>>>> f62f2ea7
   res= mysql_select(thd, &select_lex->ref_pointer_array,
                     table_list, select_lex->with_wild,
                     total_list,
