/* Copyright (C) 2005 MySQL AB, 2008-2009 Sun Microsystems, Inc

   This program is free software; you can redistribute it and/or modify
   it under the terms of the GNU General Public License as published by
   the Free Software Foundation; version 2 of the License.

   This program is distributed in the hope that it will be useful,
   but WITHOUT ANY WARRANTY; without even the implied warranty of
   MERCHANTABILITY or FITNESS FOR A PARTICULAR PURPOSE.  See the
   GNU General Public License for more details.

   You should have received a copy of the GNU General Public License
   along with this program; if not, write to the Free Software
   Foundation, Inc., 59 Temple Place, Suite 330, Boston, MA  02111-1307  USA */

#ifndef LOG_H
#define LOG_H

#include "unireg.h"                    // REQUIRED: for other includes
#include "handler.h"                            /* my_xid */

class Relay_log_info;

class Format_description_log_event;

bool trans_has_updated_trans_table(const THD* thd);
bool stmt_has_updated_trans_table(const THD *thd);
bool use_trans_cache(const THD* thd, bool is_transactional);
bool ending_trans(THD* thd, const bool all);
bool trans_has_updated_non_trans_table(const THD* thd);
bool stmt_has_updated_non_trans_table(const THD* thd);

/*
  Transaction Coordinator log - a base abstract class
  for two different implementations
*/
class TC_LOG
{
  public:
  int using_heuristic_recover();
  TC_LOG() {}
  virtual ~TC_LOG() {}

  virtual int open(const char *opt_name)=0;
  virtual void close()=0;
  virtual int log_xid(THD *thd, my_xid xid)=0;
  virtual void unlog(ulong cookie, my_xid xid)=0;
};

class TC_LOG_DUMMY: public TC_LOG // use it to disable the logging
{
public:
  TC_LOG_DUMMY() {}
  int open(const char *opt_name)        { return 0; }
  void close()                          { }
  int log_xid(THD *thd, my_xid xid)         { return 1; }
  void unlog(ulong cookie, my_xid xid)  { }
};

#ifdef HAVE_MMAP
class TC_LOG_MMAP: public TC_LOG
{
  public:                // only to keep Sun Forte on sol9x86 happy
  typedef enum {
    POOL,                 // page is in pool
    ERROR,                // last sync failed
    DIRTY                 // new xids added since last sync
  } PAGE_STATE;

  private:
  typedef struct st_page {
    struct st_page *next; // page a linked in a fifo queue
    my_xid *start, *end;  // usable area of a page
    my_xid *ptr;          // next xid will be written here
    int size, free;       // max and current number of free xid slots on the page
    int waiters;          // number of waiters on condition
    PAGE_STATE state;     // see above
    mysql_mutex_t lock; // to access page data or control structure
    mysql_cond_t  cond; // to wait for a sync
  } PAGE;

  char logname[FN_REFLEN];
  File fd;
  my_off_t file_length;
  uint npages, inited;
  uchar *data;
  struct st_page *pages, *syncing, *active, *pool, *pool_last;
  /*
    note that, e.g. LOCK_active is only used to protect
    'active' pointer, to protect the content of the active page
    one has to use active->lock.
    Same for LOCK_pool and LOCK_sync
  */
  mysql_mutex_t LOCK_active, LOCK_pool, LOCK_sync;
  mysql_cond_t COND_pool, COND_active;

  public:
  TC_LOG_MMAP(): inited(0) {}
  int open(const char *opt_name);
  void close();
  int log_xid(THD *thd, my_xid xid);
  void unlog(ulong cookie, my_xid xid);
  int recover();

  private:
  void get_active_from_pool();
  int sync();
  int overflow();
};
#else
#define TC_LOG_MMAP TC_LOG_DUMMY
#endif

extern TC_LOG *tc_log;
extern TC_LOG_MMAP tc_log_mmap;
extern TC_LOG_DUMMY tc_log_dummy;

/* log info errors */
#define LOG_INFO_EOF -1
#define LOG_INFO_IO  -2
#define LOG_INFO_INVALID -3
#define LOG_INFO_SEEK -4
#define LOG_INFO_MEM -6
#define LOG_INFO_FATAL -7
#define LOG_INFO_IN_USE -8
#define LOG_INFO_EMFILE -9


/* bitmap to SQL_LOG::close() */
#define LOG_CLOSE_INDEX		1
#define LOG_CLOSE_TO_BE_OPENED	2
#define LOG_CLOSE_STOP_EVENT	4

/* 
  Maximum unique log filename extension.
  Note: setting to 0x7FFFFFFF due to atol windows 
        overflow/truncate.
 */
#define MAX_LOG_UNIQUE_FN_EXT 0x7FFFFFFF

/* 
   Number of warnings that will be printed to error log
   before extension number is exhausted.
*/
#define LOG_WARN_UNIQUE_FN_EXT_LEFT 1000

class Relay_log_info;

#ifdef HAVE_PSI_INTERFACE
extern PSI_mutex_key key_LOG_INFO_lock;
#endif

typedef struct st_log_info
{
  char log_file_name[FN_REFLEN];
  my_off_t index_file_offset, index_file_start_offset;
  my_off_t pos;
  bool fatal; // if the purge happens to give us a negative offset
  mysql_mutex_t lock;
  st_log_info()
    : index_file_offset(0), index_file_start_offset(0),
      pos(0), fatal(0)
    {
      log_file_name[0] = '\0';
      mysql_mutex_init(key_LOG_INFO_lock, &lock, MY_MUTEX_INIT_FAST);
    }
  ~st_log_info() { mysql_mutex_destroy(&lock);}
} LOG_INFO;

/*
  Currently we have only 3 kinds of logging functions: old-fashioned
  logs, stdout and csv logging routines.
*/
#define MAX_LOG_HANDLERS_NUM 3

/* log event handler flags */
#define LOG_NONE       1
#define LOG_FILE       2
#define LOG_TABLE      4

class Log_event;
class Rows_log_event;

enum enum_log_type { LOG_UNKNOWN, LOG_NORMAL, LOG_BIN };
enum enum_log_state { LOG_OPENED, LOG_CLOSED, LOG_TO_BE_OPENED };

/*
  TODO use mmap instead of IO_CACHE for binlog
  (mmap+fsync is two times faster than write+fsync)
*/

class MYSQL_LOG
{
public:
  MYSQL_LOG();
  void init_pthread_objects();
  void cleanup();
  bool open(const char *log_name,
            enum_log_type log_type,
            const char *new_name,
            enum cache_type io_cache_type_arg);
  bool init_and_set_log_file_name(const char *log_name,
                                  const char *new_name,
                                  enum_log_type log_type_arg,
                                  enum cache_type io_cache_type_arg);
  void init(enum_log_type log_type_arg,
            enum cache_type io_cache_type_arg);
  void close(uint exiting);
  inline bool is_open() { return log_state != LOG_CLOSED; }
  const char *generate_name(const char *log_name, const char *suffix,
                            bool strip_ext, char *buff);
  int generate_new_name(char *new_name, const char *log_name);
 protected:
  /* LOCK_log is inited by init_pthread_objects() */
  mysql_mutex_t LOCK_log;
  char *name;
  char log_file_name[FN_REFLEN];
  char time_buff[20], db[NAME_LEN + 1];
  bool write_error, inited;
  IO_CACHE log_file;
  enum_log_type log_type;
  volatile enum_log_state log_state;
  enum cache_type io_cache_type;
  friend class Log_event;
};

class MYSQL_QUERY_LOG: public MYSQL_LOG
{
public:
  MYSQL_QUERY_LOG() : last_time(0) {}
  void reopen_file();
  bool write(time_t event_time, const char *user_host,
             uint user_host_len, int thread_id,
             const char *command_type, uint command_type_len,
             const char *sql_text, uint sql_text_len);
  bool write(THD *thd, time_t current_time, time_t query_start_arg,
             const char *user_host, uint user_host_len,
             ulonglong query_utime, ulonglong lock_utime, bool is_command,
             const char *sql_text, uint sql_text_len);
  bool open_slow_log(const char *log_name)
  {
    char buf[FN_REFLEN];
    return open(generate_name(log_name, "-slow.log", 0, buf), LOG_NORMAL, 0,
                WRITE_CACHE);
  }
  bool open_query_log(const char *log_name)
  {
    char buf[FN_REFLEN];
    return open(generate_name(log_name, ".log", 0, buf), LOG_NORMAL, 0,
                WRITE_CACHE);
  }

private:
  time_t last_time;
};

class MYSQL_BIN_LOG: public TC_LOG, private MYSQL_LOG
{
 private:
  /* LOCK_log and LOCK_index are inited by init_pthread_objects() */
  mysql_mutex_t LOCK_index;
  mysql_mutex_t LOCK_prep_xids;
  mysql_cond_t  COND_prep_xids;
  mysql_cond_t update_cond;
  ulonglong bytes_written;
  IO_CACHE index_file;
  char index_file_name[FN_REFLEN];
  /*
    purge_file is a temp file used in purge_logs so that the index file
    can be updated before deleting files from disk, yielding better crash
    recovery. It is created on demand the first time purge_logs is called
    and then reused for subsequent calls. It is cleaned up in cleanup().
  */
  IO_CACHE purge_index_file;
  char purge_index_file_name[FN_REFLEN];
  /*
     The max size before rotation (usable only if log_type == LOG_BIN: binary
     logs and relay logs).
     For a binlog, max_size should be max_binlog_size.
     For a relay log, it should be max_relay_log_size if this is non-zero,
     max_binlog_size otherwise.
     max_size is set in init(), and dynamically changed (when one does SET
     GLOBAL MAX_BINLOG_SIZE|MAX_RELAY_LOG_SIZE) by fix_max_binlog_size and
     fix_max_relay_log_size).
  */
  ulong max_size;
  long prepared_xids; /* for tc log - number of xids to remember */
  // current file sequence number for load data infile binary logging
  uint file_id;
  uint open_count;				// For replication
  int readers_count;
  bool need_start_event;
  /*
    no_auto_events means we don't want any of these automatic events :
    Start/Rotate/Stop. That is, in 4.x when we rotate a relay log, we don't
    want a Rotate_log event to be written to the relay log. When we start a
    relay log etc. So in 4.x this is 1 for relay logs, 0 for binlogs.
    In 5.0 it's 0 for relay logs too!
  */
  bool no_auto_events;

<<<<<<< HEAD
  ulonglong m_table_map_version;

  /* pointer to the sync period variable, for binlog this will be
     sync_binlog_period, for relay log this will be
     sync_relay_log_period
  */
  uint *sync_period_ptr;
  uint sync_counter;

  inline uint get_sync_period()
  {
    return *sync_period_ptr;
  }

=======
>>>>>>> 455f754e
  int write_to_file(IO_CACHE *cache);
  /*
    This is used to start writing to a new log file. The difference from
    new_file() is locking. new_file_without_locking() does not acquire
    LOCK_log.
  */
  void new_file_without_locking();
  void new_file_impl(bool need_lock);

public:
  MYSQL_LOG::generate_name;
  MYSQL_LOG::is_open;

  /* This is relay log */
  bool is_relay_log;
  ulong signal_cnt;  // update of the counter is checked by heartbeat
  /*
    These describe the log's format. This is used only for relay logs.
    _for_exec is used by the SQL thread, _for_queue by the I/O thread. It's
    necessary to have 2 distinct objects, because the I/O thread may be reading
    events in a different format from what the SQL thread is reading (consider
    the case of a master which has been upgraded from 5.0 to 5.1 without doing
    RESET MASTER, or from 4.x to 5.0).
  */
  Format_description_log_event *description_event_for_exec,
    *description_event_for_queue;

  MYSQL_BIN_LOG(uint *sync_period);
  /*
    note that there's no destructor ~MYSQL_BIN_LOG() !
    The reason is that we don't want it to be automatically called
    on exit() - but only during the correct shutdown process
  */

  int open(const char *opt_name);
  void close();
  int log_xid(THD *thd, my_xid xid);
  void unlog(ulong cookie, my_xid xid);
  int recover(IO_CACHE *log, Format_description_log_event *fdle);
#if !defined(MYSQL_CLIENT)
<<<<<<< HEAD
  bool is_table_mapped(TABLE *table) const
  {
    return table->s->table_map_version == table_map_version();
  }

  ulonglong table_map_version() const { return m_table_map_version; }
  void update_table_map_version() { ++m_table_map_version; }

  int flush_and_set_pending_rows_event(THD *thd, Rows_log_event* event,
                                       bool is_transactional);
  int remove_pending_rows_event(THD *thd, bool is_transactional);
=======
  int flush_and_set_pending_rows_event(THD *thd, Rows_log_event* event);
  int remove_pending_rows_event(THD *thd);
>>>>>>> 455f754e

#endif /* !defined(MYSQL_CLIENT) */
  void reset_bytes_written()
  {
    bytes_written = 0;
  }
  void harvest_bytes_written(ulonglong* counter)
  {
#ifndef DBUG_OFF
    char buf1[22],buf2[22];
#endif
    DBUG_ENTER("harvest_bytes_written");
    (*counter)+=bytes_written;
    DBUG_PRINT("info",("counter: %s  bytes_written: %s", llstr(*counter,buf1),
		       llstr(bytes_written,buf2)));
    bytes_written=0;
    DBUG_VOID_RETURN;
  }
  void set_max_size(ulong max_size_arg);
  void signal_update();
  void wait_for_update_relay_log(THD* thd);
  int  wait_for_update_bin_log(THD* thd, const struct timespec * timeout);
  void set_need_start_event() { need_start_event = 1; }
  void init(bool no_auto_events_arg, ulong max_size);
  void init_pthread_objects();
  void cleanup();
  bool open(const char *log_name,
            enum_log_type log_type,
            const char *new_name,
	    enum cache_type io_cache_type_arg,
	    bool no_auto_events_arg, ulong max_size,
            bool null_created,
            bool need_mutex);
  bool open_index_file(const char *index_file_name_arg,
                       const char *log_name, bool need_mutex);
  /* Use this to start writing a new log file */
  void new_file();

  bool write(Log_event* event_info);
  bool write(THD *thd, IO_CACHE *cache, Log_event *commit_event, bool incident);
  bool write_incident(THD *thd, bool lock);

  int  write_cache(IO_CACHE *cache, bool lock_log, bool flush_and_sync);
  void set_write_error(THD *thd);
  bool check_write_error(THD *thd);

  void start_union_events(THD *thd, query_id_t query_id_param);
  void stop_union_events(THD *thd);
  bool is_query_in_union(THD *thd, query_id_t query_id_param);

  /*
    v stands for vector
    invoked as appendv(buf1,len1,buf2,len2,...,bufn,lenn,0)
  */
  bool appendv(const char* buf,uint len,...);
  bool append(Log_event* ev);

  void make_log_name(char* buf, const char* log_ident);
  bool is_active(const char* log_file_name);
  int update_log_index(LOG_INFO* linfo, bool need_update_threads);
  void rotate_and_purge(uint flags);
  /**
     Flush binlog cache and synchronize to disk.

     This function flushes events in binlog cache to binary log file,
     it will do synchronizing according to the setting of system
     variable 'sync_binlog'. If file is synchronized, @c synced will
     be set to 1, otherwise 0.

     @param[out] synced if not NULL, set to 1 if file is synchronized, otherwise 0

     @retval 0 Success
     @retval other Failure
  */
  bool flush_and_sync(bool *synced);
  int purge_logs(const char *to_log, bool included,
                 bool need_mutex, bool need_update_threads,
                 ulonglong *decrease_log_space);
  int purge_logs_before_date(time_t purge_time);
  int purge_first_log(Relay_log_info* rli, bool included);
  int set_purge_index_file_name(const char *base_file_name);
  int open_purge_index_file(bool destroy);
  bool is_inited_purge_index_file();
  int close_purge_index_file();
  int clean_purge_index_file();
  int sync_purge_index_file();
  int register_purge_index_entry(const char* entry);
  int register_create_index_entry(const char* entry);
  int purge_index_entry(THD *thd, ulonglong *decrease_log_space,
                        bool need_mutex);
  bool reset_logs(THD* thd);
  void close(uint exiting);

  // iterating through the log index file
  int find_log_pos(LOG_INFO* linfo, const char* log_name,
		   bool need_mutex);
  int find_next_log(LOG_INFO* linfo, bool need_mutex);
  int get_current_log(LOG_INFO* linfo);
  int raw_get_current_log(LOG_INFO* linfo);
  uint next_file_id();
  inline char* get_index_fname() { return index_file_name;}
  inline char* get_log_fname() { return log_file_name; }
  inline char* get_name() { return name; }
  inline mysql_mutex_t* get_log_lock() { return &LOCK_log; }
  inline IO_CACHE* get_log_file() { return &log_file; }

  inline void lock_index() { mysql_mutex_lock(&LOCK_index);}
  inline void unlock_index() { mysql_mutex_unlock(&LOCK_index);}
  inline IO_CACHE *get_index_file() { return &index_file;}
  inline uint32 get_open_count() { return open_count; }
};

class Log_event_handler
{
public:
  Log_event_handler() {}
  virtual bool init()= 0;
  virtual void cleanup()= 0;

  virtual bool log_slow(THD *thd, time_t current_time,
                        time_t query_start_arg, const char *user_host,
                        uint user_host_len, ulonglong query_utime,
                        ulonglong lock_utime, bool is_command,
                        const char *sql_text, uint sql_text_len)= 0;
  virtual bool log_error(enum loglevel level, const char *format,
                         va_list args)= 0;
  virtual bool log_general(THD *thd, time_t event_time, const char *user_host,
                           uint user_host_len, int thread_id,
                           const char *command_type, uint command_type_len,
                           const char *sql_text, uint sql_text_len,
                           CHARSET_INFO *client_cs)= 0;
  virtual ~Log_event_handler() {}
};


int check_if_log_table(uint db_len, const char *db, uint table_name_len,
                       const char *table_name, uint check_if_opened);

class Log_to_csv_event_handler: public Log_event_handler
{
  friend class LOGGER;

public:
  Log_to_csv_event_handler();
  ~Log_to_csv_event_handler();
  virtual bool init();
  virtual void cleanup();

  virtual bool log_slow(THD *thd, time_t current_time,
                        time_t query_start_arg, const char *user_host,
                        uint user_host_len, ulonglong query_utime,
                        ulonglong lock_utime, bool is_command,
                        const char *sql_text, uint sql_text_len);
  virtual bool log_error(enum loglevel level, const char *format,
                         va_list args);
  virtual bool log_general(THD *thd, time_t event_time, const char *user_host,
                           uint user_host_len, int thread_id,
                           const char *command_type, uint command_type_len,
                           const char *sql_text, uint sql_text_len,
                           CHARSET_INFO *client_cs);

  int activate_log(THD *thd, uint log_type);
};


/* type of the log table */
#define QUERY_LOG_SLOW 1
#define QUERY_LOG_GENERAL 2

class Log_to_file_event_handler: public Log_event_handler
{
  MYSQL_QUERY_LOG mysql_log;
  MYSQL_QUERY_LOG mysql_slow_log;
  bool is_initialized;
public:
  Log_to_file_event_handler(): is_initialized(FALSE)
  {}
  virtual bool init();
  virtual void cleanup();

  virtual bool log_slow(THD *thd, time_t current_time,
                        time_t query_start_arg, const char *user_host,
                        uint user_host_len, ulonglong query_utime,
                        ulonglong lock_utime, bool is_command,
                        const char *sql_text, uint sql_text_len);
  virtual bool log_error(enum loglevel level, const char *format,
                         va_list args);
  virtual bool log_general(THD *thd, time_t event_time, const char *user_host,
                           uint user_host_len, int thread_id,
                           const char *command_type, uint command_type_len,
                           const char *sql_text, uint sql_text_len,
                           CHARSET_INFO *client_cs);
  void flush();
  void init_pthread_objects();
  MYSQL_QUERY_LOG *get_mysql_slow_log() { return &mysql_slow_log; }
  MYSQL_QUERY_LOG *get_mysql_log() { return &mysql_log; }
};


/* Class which manages slow, general and error log event handlers */
class LOGGER
{
  mysql_rwlock_t LOCK_logger;
  /* flag to check whether logger mutex is initialized */
  uint inited;

  /* available log handlers */
  Log_to_csv_event_handler *table_log_handler;
  Log_to_file_event_handler *file_log_handler;

  /* NULL-terminated arrays of log handlers */
  Log_event_handler *error_log_handler_list[MAX_LOG_HANDLERS_NUM + 1];
  Log_event_handler *slow_log_handler_list[MAX_LOG_HANDLERS_NUM + 1];
  Log_event_handler *general_log_handler_list[MAX_LOG_HANDLERS_NUM + 1];

public:

  bool is_log_tables_initialized;

  LOGGER() : inited(0), table_log_handler(NULL),
             file_log_handler(NULL), is_log_tables_initialized(FALSE)
  {}
  void lock_shared() { mysql_rwlock_rdlock(&LOCK_logger); }
  void lock_exclusive() { mysql_rwlock_wrlock(&LOCK_logger); }
  void unlock() { mysql_rwlock_unlock(&LOCK_logger); }
  bool is_log_table_enabled(uint log_table_type);
  bool log_command(THD *thd, enum enum_server_command command);

  /*
    We want to initialize all log mutexes as soon as possible,
    but we cannot do it in constructor, as safe_mutex relies on
    initialization, performed by MY_INIT(). This why this is done in
    this function.
  */
  void init_base();
  void init_log_tables();
  bool flush_logs(THD *thd);
  bool flush_slow_log();
  bool flush_general_log();
  /* Perform basic logger cleanup. this will leave e.g. error log open. */
  void cleanup_base();
  /* Free memory. Nothing could be logged after this function is called */
  void cleanup_end();
  bool error_log_print(enum loglevel level, const char *format,
                      va_list args);
  bool slow_log_print(THD *thd, const char *query, uint query_length,
                      ulonglong current_utime);
  bool general_log_print(THD *thd,enum enum_server_command command,
                         const char *format, va_list args);
  bool general_log_write(THD *thd, enum enum_server_command command,
                         const char *query, uint query_length);

  /* we use this function to setup all enabled log event handlers */
  int set_handlers(uint error_log_printer,
                   uint slow_log_printer,
                   uint general_log_printer);
  void init_error_log(uint error_log_printer);
  void init_slow_log(uint slow_log_printer);
  void init_general_log(uint general_log_printer);
  void deactivate_log_handler(THD* thd, uint log_type);
  bool activate_log_handler(THD* thd, uint log_type);
  MYSQL_QUERY_LOG *get_slow_log_file_handler() const
  { 
    if (file_log_handler)
      return file_log_handler->get_mysql_slow_log();
    return NULL;
  }
  MYSQL_QUERY_LOG *get_log_file_handler() const
  { 
    if (file_log_handler)
      return file_log_handler->get_mysql_log();
    return NULL;
  }
};

enum enum_binlog_format {
  BINLOG_FORMAT_MIXED= 0, ///< statement if safe, otherwise row - autodetected
  BINLOG_FORMAT_STMT=  1, ///< statement-based
  BINLOG_FORMAT_ROW=   2, ///< row-based
  BINLOG_FORMAT_UNSPEC=3  ///< thd_binlog_format() returns it when binlog is closed
};
extern TYPELIB binlog_format_typelib;

int query_error_code(THD *thd, bool not_killed);
uint purge_log_get_error_code(int res);

int vprint_msg_to_log(enum loglevel level, const char *format, va_list args);
void sql_print_error(const char *format, ...) ATTRIBUTE_FORMAT(printf, 1, 2);
void sql_print_warning(const char *format, ...) ATTRIBUTE_FORMAT(printf, 1, 2);
void sql_print_information(const char *format, ...)
  ATTRIBUTE_FORMAT(printf, 1, 2);
typedef void (*sql_print_message_func)(const char *format, ...)
  ATTRIBUTE_FORMAT(printf, 1, 2);
extern sql_print_message_func sql_print_message_handlers[];

int error_log_print(enum loglevel level, const char *format,
                    va_list args);

bool slow_log_print(THD *thd, const char *query, uint query_length,
                    ulonglong current_utime);

bool general_log_print(THD *thd, enum enum_server_command command,
                       const char *format,...);

bool general_log_write(THD *thd, enum enum_server_command command,
                       const char *query, uint query_length);

void sql_perror(const char *message);
bool flush_error_log();

File open_binlog(IO_CACHE *log, const char *log_file_name,
                 const char **errmsg);

char *make_log_name(char *buff, const char *name, const char* log_ext);

extern MYSQL_PLUGIN_IMPORT MYSQL_BIN_LOG mysql_bin_log;
extern LOGGER logger;

#endif /* LOG_H */<|MERGE_RESOLUTION|>--- conflicted
+++ resolved
@@ -299,9 +299,6 @@
   */
   bool no_auto_events;
 
-<<<<<<< HEAD
-  ulonglong m_table_map_version;
-
   /* pointer to the sync period variable, for binlog this will be
      sync_binlog_period, for relay log this will be
      sync_relay_log_period
@@ -314,8 +311,6 @@
     return *sync_period_ptr;
   }
 
-=======
->>>>>>> 455f754e
   int write_to_file(IO_CACHE *cache);
   /*
     This is used to start writing to a new log file. The difference from
@@ -356,22 +351,10 @@
   void unlog(ulong cookie, my_xid xid);
   int recover(IO_CACHE *log, Format_description_log_event *fdle);
 #if !defined(MYSQL_CLIENT)
-<<<<<<< HEAD
-  bool is_table_mapped(TABLE *table) const
-  {
-    return table->s->table_map_version == table_map_version();
-  }
-
-  ulonglong table_map_version() const { return m_table_map_version; }
-  void update_table_map_version() { ++m_table_map_version; }
 
   int flush_and_set_pending_rows_event(THD *thd, Rows_log_event* event,
                                        bool is_transactional);
   int remove_pending_rows_event(THD *thd, bool is_transactional);
-=======
-  int flush_and_set_pending_rows_event(THD *thd, Rows_log_event* event);
-  int remove_pending_rows_event(THD *thd);
->>>>>>> 455f754e
 
 #endif /* !defined(MYSQL_CLIENT) */
   void reset_bytes_written()
