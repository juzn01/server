--- conflicted
+++ resolved
@@ -1549,18 +1549,12 @@
           nr= (long) (thd->query_start() - server_start_time);
           end= int10_to_str(nr, buff, 10);
           break;
-<<<<<<< HEAD
-        case SHOW_FLUSHTIME:
-          nr= (long) (thd->query_start() - flush_status_time);
-          end= int10_to_str(nr, buff, 10);
-=======
 #ifdef COMMUNITY_SERVER
         case SHOW_FLUSHTIME:
           nr= (long) (thd->query_start() - flush_status_time);
           end= int10_to_str(nr, buff, 10);
           break;
 #endif
->>>>>>> 767501a9
         case SHOW_QUERIES:
           end= int10_to_str((long) thd->query_id, buff, 10);
           break;
