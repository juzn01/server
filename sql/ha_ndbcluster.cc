/* Copyright (C) 2000-2003 MySQL AB

  This program is free software; you can redistribute it and/or modify
  it under the terms of the GNU General Public License as published by
  the Free Software Foundation; either version 2 of the License, or
  (at your option) any later version.

  This program is distributed in the hope that it will be useful,
  but WITHOUT ANY WARRANTY; without even the implied warranty of
  MERCHANTABILITY or FITNESS FOR A PARTICULAR PURPOSE.  See the
  GNU General Public License for more details.

  You should have received a copy of the GNU General Public License
  along with this program; if not, write to the Free Software
  Foundation, Inc., 59 Temple Place, Suite 330, Boston, MA  02111-1307  USA
*/

/*
  This file defines the NDB Cluster handler: the interface between MySQL and
  NDB Cluster
*/

#ifdef USE_PRAGMA_IMPLEMENTATION
#pragma implementation				// gcc: Class implementation
#endif

#include "mysql_priv.h"

#include <my_dir.h>
#ifdef WITH_NDBCLUSTER_STORAGE_ENGINE
#include "ha_ndbcluster.h"
#include <ndbapi/NdbApi.hpp>
#include <ndbapi/NdbScanFilter.hpp>
#include <../util/Bitmask.hpp>
#include <ndbapi/NdbIndexStat.hpp>

#include "ha_ndbcluster_binlog.h"
#include "ha_ndbcluster_tables.h"

#include <mysql/plugin.h>

#ifdef ndb_dynamite
#undef assert
#define assert(x) do { if(x) break; ::printf("%s %d: assert failed: %s\n", __FILE__, __LINE__, #x); ::fflush(stdout); ::signal(SIGABRT,SIG_DFL); ::abort(); ::kill(::getpid(),6); ::kill(::getpid(),9); } while (0)
#endif

// options from from mysqld.cc
extern my_bool opt_ndb_optimized_node_selection;
extern const char *opt_ndbcluster_connectstring;
extern ulong opt_ndb_cache_check_time;

// ndb interface initialization/cleanup
#ifdef  __cplusplus
extern "C" {
#endif
extern void ndb_init_internal();
extern void ndb_end_internal();
#ifdef  __cplusplus
}
#endif

const char *ndb_distribution_names[]= {"KEYHASH", "LINHASH", NullS};
TYPELIB ndb_distribution_typelib= { array_elements(ndb_distribution_names)-1,
                                    "", ndb_distribution_names, NULL };
const char *opt_ndb_distribution= ndb_distribution_names[ND_KEYHASH];
enum ndb_distribution opt_ndb_distribution_id= ND_KEYHASH;

// Default value for parallelism
static const int parallelism= 0;

// Default value for max number of transactions
// createable against NDB from this handler
static const int max_transactions= 3; // should really be 2 but there is a transaction to much allocated when loch table is used

static uint ndbcluster_partition_flags();
static uint ndbcluster_alter_table_flags(uint flags);
static int ndbcluster_init(void);
static int ndbcluster_end(ha_panic_function flag);
static bool ndbcluster_show_status(THD*,stat_print_fn *,enum ha_stat_type);
static int ndbcluster_alter_tablespace(THD* thd, st_alter_tablespace *info);
static int ndbcluster_fill_files_table(THD *thd, TABLE_LIST *tables, COND *cond);

handlerton ndbcluster_hton;

static handler *ndbcluster_create_handler(TABLE_SHARE *table,
                                          MEM_ROOT *mem_root)
{
  return new (mem_root) ha_ndbcluster(table);
}

static uint ndbcluster_partition_flags()
{
  return (HA_CAN_PARTITION | HA_CAN_UPDATE_PARTITION_KEY |
          HA_CAN_PARTITION_UNIQUE | HA_USE_AUTO_PARTITION);
}

static uint ndbcluster_alter_table_flags(uint flags)
{
  if (flags & ALTER_DROP_PARTITION)
    return 0;
  else
    return (HA_ONLINE_ADD_INDEX | HA_ONLINE_DROP_INDEX |
            HA_ONLINE_ADD_UNIQUE_INDEX | HA_ONLINE_DROP_UNIQUE_INDEX |
            HA_PARTITION_FUNCTION_SUPPORTED);

}

#define NDB_AUTO_INCREMENT_RETRIES 10

#define ERR_PRINT(err) \
  DBUG_PRINT("error", ("%d  message: %s", err.code, err.message))

#define ERR_RETURN(err)                  \
{                                        \
  const NdbError& tmp= err;              \
  ERR_PRINT(tmp);                        \
  DBUG_RETURN(ndb_to_mysql_error(&tmp)); \
}

#define ERR_BREAK(err, code)             \
{                                        \
  const NdbError& tmp= err;              \
  ERR_PRINT(tmp);                        \
  code= ndb_to_mysql_error(&tmp);        \
  break;                                 \
}

static int ndbcluster_inited= 0;
int ndbcluster_util_inited= 0;

static Ndb* g_ndb= NULL;
Ndb_cluster_connection* g_ndb_cluster_connection= NULL;
uchar g_node_id_map[max_ndb_nodes];

// Handler synchronization
pthread_mutex_t ndbcluster_mutex;

// Table lock handling
HASH ndbcluster_open_tables;

static byte *ndbcluster_get_key(NDB_SHARE *share,uint *length,
                                my_bool not_used __attribute__((unused)));
#ifdef HAVE_NDB_BINLOG
static int rename_share(NDB_SHARE *share, const char *new_key);
#endif
static void ndb_set_fragmentation(NDBTAB &tab, TABLE *table, uint pk_len);

static int ndb_get_table_statistics(Ndb*, const NDBTAB *, 
                                    struct Ndb_statistics *);


// Util thread variables
pthread_t ndb_util_thread;
pthread_mutex_t LOCK_ndb_util_thread;
pthread_cond_t COND_ndb_util_thread;
pthread_handler_t ndb_util_thread_func(void *arg);
ulong ndb_cache_check_time;

/*
  Dummy buffer to read zero pack_length fields
  which are mapped to 1 char
*/
static uint32 dummy_buf;

/*
  Stats that can be retrieved from ndb
*/

struct Ndb_statistics {
  Uint64 row_count;
  Uint64 commit_count;
  Uint64 row_size;
  Uint64 fragment_memory;
};

/* Status variables shown with 'show status like 'Ndb%' */

static long ndb_cluster_node_id= 0;
static const char * ndb_connected_host= 0;
static long ndb_connected_port= 0;
static long ndb_number_of_replicas= 0;
long ndb_number_of_storage_nodes= 0;
long ndb_number_of_ready_storage_nodes= 0;
long ndb_connect_count= 0;

static int update_status_variables(Ndb_cluster_connection *c)
{
  ndb_cluster_node_id=         c->node_id();
  ndb_connected_port=          c->get_connected_port();
  ndb_connected_host=          c->get_connected_host();
  ndb_number_of_replicas=      0;
  ndb_number_of_storage_nodes= c->no_db_nodes();
  ndb_number_of_ready_storage_nodes= c->get_no_ready();
  ndb_connect_count= c->get_connect_count();
  return 0;
}

SHOW_VAR ndb_status_variables[]= {
  {"cluster_node_id",        (char*) &ndb_cluster_node_id,         SHOW_LONG},
  {"config_from_host",         (char*) &ndb_connected_host,      SHOW_CHAR_PTR},
  {"config_from_port",         (char*) &ndb_connected_port,          SHOW_LONG},
//  {"number_of_replicas",     (char*) &ndb_number_of_replicas,      SHOW_LONG},
  {"number_of_storage_nodes",(char*) &ndb_number_of_storage_nodes, SHOW_LONG},
  {NullS, NullS, SHOW_LONG}
};

/*
  Error handling functions
*/

/* Note for merge: old mapping table, moved to storage/ndb/ndberror.c */

static int ndb_to_mysql_error(const NdbError *ndberr)
{
  /* read the mysql mapped error code */
  int error= ndberr->mysql_code;

  switch (error)
  {
    /* errors for which we do not add warnings, just return mapped error code
    */
  case HA_ERR_NO_SUCH_TABLE:
  case HA_ERR_KEY_NOT_FOUND:
  case HA_ERR_FOUND_DUPP_KEY:
    return error;

    /* Mapping missing, go with the ndb error code*/
  case -1:
    error= ndberr->code;
    break;

    /* Mapping exists, go with the mapped code */
  default:
    break;
  }

  /*
    Push the NDB error message as warning
    - Used to be able to use SHOW WARNINGS toget more info on what the error is
    - Used by replication to see if the error was temporary
  */
  if (ndberr->status == NdbError::TemporaryError)
    push_warning_printf(current_thd, MYSQL_ERROR::WARN_LEVEL_ERROR,
			ER_GET_TEMPORARY_ERRMSG, ER(ER_GET_TEMPORARY_ERRMSG),
			ndberr->code, ndberr->message, "NDB");
  else
    push_warning_printf(current_thd, MYSQL_ERROR::WARN_LEVEL_ERROR,
			ER_GET_ERRMSG, ER(ER_GET_ERRMSG),
			ndberr->code, ndberr->message, "NDB");
  return error;
}

int execute_no_commit_ignore_no_key(ha_ndbcluster *h, NdbTransaction *trans)
{
  int res= trans->execute(NdbTransaction::NoCommit,
                          NdbTransaction::AO_IgnoreError,
                          h->m_force_send);
  if (res == 0)
    return 0;

  const NdbError &err= trans->getNdbError();
  if (err.classification != NdbError::ConstraintViolation &&
      err.classification != NdbError::NoDataFound)
    return res;

  return 0;
}

inline
int execute_no_commit(ha_ndbcluster *h, NdbTransaction *trans,
		      bool force_release)
{
#ifdef NOT_USED
  int m_batch_execute= 0;
  if (m_batch_execute)
    return 0;
#endif
  h->release_completed_operations(trans, force_release);
  return h->m_ignore_no_key ?
    execute_no_commit_ignore_no_key(h,trans) :
    trans->execute(NdbTransaction::NoCommit,
		   NdbTransaction::AbortOnError,
		   h->m_force_send);
}

inline
int execute_commit(ha_ndbcluster *h, NdbTransaction *trans)
{
#ifdef NOT_USED
  int m_batch_execute= 0;
  if (m_batch_execute)
    return 0;
#endif
  return trans->execute(NdbTransaction::Commit,
                        NdbTransaction::AbortOnError,
                        h->m_force_send);
}

inline
int execute_commit(THD *thd, NdbTransaction *trans)
{
#ifdef NOT_USED
  int m_batch_execute= 0;
  if (m_batch_execute)
    return 0;
#endif
  return trans->execute(NdbTransaction::Commit,
                        NdbTransaction::AbortOnError,
                        thd->variables.ndb_force_send);
}

inline
int execute_no_commit_ie(ha_ndbcluster *h, NdbTransaction *trans,
			 bool force_release)
{
#ifdef NOT_USED
  int m_batch_execute= 0;
  if (m_batch_execute)
    return 0;
#endif
  h->release_completed_operations(trans, force_release);
  return trans->execute(NdbTransaction::NoCommit,
                        NdbTransaction::AO_IgnoreError,
                        h->m_force_send);
}

/*
  Place holder for ha_ndbcluster thread specific data
*/
static
byte *thd_ndb_share_get_key(THD_NDB_SHARE *thd_ndb_share, uint *length,
                            my_bool not_used __attribute__((unused)))
{
  *length= sizeof(thd_ndb_share->key);
  return (byte*) &thd_ndb_share->key;
}

Thd_ndb::Thd_ndb()
{
  ndb= new Ndb(g_ndb_cluster_connection, "");
  lock_count= 0;
  count= 0;
  all= NULL;
  stmt= NULL;
  error= 0;
  query_state&= NDB_QUERY_NORMAL;
  options= 0;
  (void) hash_init(&open_tables, &my_charset_bin, 5, 0, 0,
                   (hash_get_key)thd_ndb_share_get_key, 0, 0);
}

Thd_ndb::~Thd_ndb()
{
  if (ndb)
  {
#ifndef DBUG_OFF
    Ndb::Free_list_usage tmp;
    tmp.m_name= 0;
    while (ndb->get_free_list_usage(&tmp))
    {
      uint leaked= (uint) tmp.m_created - tmp.m_free;
      if (leaked)
        fprintf(stderr, "NDB: Found %u %s%s that %s not been released\n",
                leaked, tmp.m_name,
                (leaked == 1)?"":"'s",
                (leaked == 1)?"has":"have");
    }
#endif
    delete ndb;
    ndb= NULL;
  }
  changed_tables.empty();
  hash_free(&open_tables);
}

void
Thd_ndb::init_open_tables()
{
  count= 0;
  error= 0;
  my_hash_reset(&open_tables);
}

THD_NDB_SHARE *
Thd_ndb::get_open_table(THD *thd, const void *key)
{
  DBUG_ENTER("Thd_ndb::get_open_table");
  HASH_SEARCH_STATE state;
  THD_NDB_SHARE *thd_ndb_share=
    (THD_NDB_SHARE*)hash_first(&open_tables, (byte *)&key, sizeof(key), &state);
  while (thd_ndb_share && thd_ndb_share->key != key)
    thd_ndb_share= (THD_NDB_SHARE*)hash_next(&open_tables, (byte *)&key, sizeof(key), &state);
  if (thd_ndb_share == 0)
  {
    thd_ndb_share= (THD_NDB_SHARE *) alloc_root(&thd->transaction.mem_root,
                                                sizeof(THD_NDB_SHARE));
    thd_ndb_share->key= key;
    thd_ndb_share->stat.last_count= count;
    thd_ndb_share->stat.no_uncommitted_rows_count= 0;
    thd_ndb_share->stat.records= ~(ha_rows)0;
    my_hash_insert(&open_tables, (byte *)thd_ndb_share);
  }
  else if (thd_ndb_share->stat.last_count != count)
  {
    thd_ndb_share->stat.last_count= count;
    thd_ndb_share->stat.no_uncommitted_rows_count= 0;
    thd_ndb_share->stat.records= ~(ha_rows)0;
  }
  DBUG_PRINT("exit", ("thd_ndb_share: 0x%x  key: 0x%x", thd_ndb_share, key));
  DBUG_RETURN(thd_ndb_share);
}

inline
Ndb *ha_ndbcluster::get_ndb()
{
  return get_thd_ndb(current_thd)->ndb;
}

/*
 * manage uncommitted insert/deletes during transactio to get records correct
 */

void ha_ndbcluster::set_rec_per_key()
{
  DBUG_ENTER("ha_ndbcluster::get_status_const");
  for (uint i=0 ; i < table_share->keys ; i++)
  {
    table->key_info[i].rec_per_key[table->key_info[i].key_parts-1]= 1;
  }
  DBUG_VOID_RETURN;
}

ha_rows ha_ndbcluster::records()
{
  ha_rows retval;
  DBUG_ENTER("ha_ndbcluster::records");
  struct Ndb_local_table_statistics *info= m_table_info;
  DBUG_PRINT("info", ("id=%d, no_uncommitted_rows_count=%d",
                      ((const NDBTAB *)m_table)->getTableId(),
                      info->no_uncommitted_rows_count));

  Ndb *ndb= get_ndb();
  ndb->setDatabaseName(m_dbname);
  struct Ndb_statistics stat;
  if (ndb_get_table_statistics(ndb, m_table, &stat) == 0)
  {
    retval= stat.row_count;
  }
  else
  {
    /**
     * Be consistent with BUG#19914 until we fix it properly
     */
    DBUG_RETURN(-1);
  }

  THD *thd= current_thd;
  if (get_thd_ndb(thd)->error)
    info->no_uncommitted_rows_count= 0;

  DBUG_RETURN(retval + info->no_uncommitted_rows_count);
}

void ha_ndbcluster::records_update()
{
  if (m_ha_not_exact_count)
    return;
  DBUG_ENTER("ha_ndbcluster::records_update");
  struct Ndb_local_table_statistics *info= m_table_info;
  DBUG_PRINT("info", ("id=%d, no_uncommitted_rows_count=%d",
                      ((const NDBTAB *)m_table)->getTableId(),
                      info->no_uncommitted_rows_count));
  //  if (info->records == ~(ha_rows)0)
  {
    Ndb *ndb= get_ndb();
    struct Ndb_statistics stat;
    ndb->setDatabaseName(m_dbname);
    if (ndb_get_table_statistics(ndb, m_table, &stat) == 0)
    {
      stats.mean_rec_length= stat.row_size;
      stats.data_file_length= stat.fragment_memory;
      info->records= stat.row_count;
    }
  }
  {
    THD *thd= current_thd;
    if (get_thd_ndb(thd)->error)
      info->no_uncommitted_rows_count= 0;
  }
  stats.records= info->records+ info->no_uncommitted_rows_count;
  DBUG_VOID_RETURN;
}

void ha_ndbcluster::no_uncommitted_rows_execute_failure()
{
  if (m_ha_not_exact_count)
    return;
  DBUG_ENTER("ha_ndbcluster::no_uncommitted_rows_execute_failure");
  get_thd_ndb(current_thd)->error= 1;
  DBUG_VOID_RETURN;
}

void ha_ndbcluster::no_uncommitted_rows_update(int c)
{
  if (m_ha_not_exact_count)
    return;
  DBUG_ENTER("ha_ndbcluster::no_uncommitted_rows_update");
  struct Ndb_local_table_statistics *info= m_table_info;
  info->no_uncommitted_rows_count+= c;
  DBUG_PRINT("info", ("id=%d, no_uncommitted_rows_count=%d",
                      ((const NDBTAB *)m_table)->getTableId(),
                      info->no_uncommitted_rows_count));
  DBUG_VOID_RETURN;
}

void ha_ndbcluster::no_uncommitted_rows_reset(THD *thd)
{
  if (m_ha_not_exact_count)
    return;
  DBUG_ENTER("ha_ndbcluster::no_uncommitted_rows_reset");
  Thd_ndb *thd_ndb= get_thd_ndb(thd);
  thd_ndb->count++;
  thd_ndb->error= 0;
  DBUG_VOID_RETURN;
}

int ha_ndbcluster::ndb_err(NdbTransaction *trans)
{
  int res;
  NdbError err= trans->getNdbError();
  DBUG_ENTER("ndb_err");
  
  ERR_PRINT(err);
  switch (err.classification) {
  case NdbError::SchemaError:
  {
    // TODO perhaps we need to do more here, invalidate also in the cache
    m_table->setStatusInvalid();
    /* Close other open handlers not used by any thread */
    TABLE_LIST table_list;
    bzero((char*) &table_list,sizeof(table_list));
    table_list.db= m_dbname;
    table_list.alias= table_list.table_name= m_tabname;
    close_cached_tables(current_thd, 0, &table_list);
    break;
  }
  default:
    break;
  }
  res= ndb_to_mysql_error(&err);
  DBUG_PRINT("info", ("transformed ndbcluster error %d to mysql error %d", 
                      err.code, res));
  if (res == HA_ERR_FOUND_DUPP_KEY)
  {
    if (m_rows_to_insert == 1)
      m_dupkey= table_share->primary_key;
    else
    {
      /* We are batching inserts, offending key is not available */
      m_dupkey= (uint) -1;
    }
  }
  DBUG_RETURN(res);
}


/*
  Override the default get_error_message in order to add the 
  error message of NDB 
 */

bool ha_ndbcluster::get_error_message(int error, 
                                      String *buf)
{
  DBUG_ENTER("ha_ndbcluster::get_error_message");
  DBUG_PRINT("enter", ("error: %d", error));

  Ndb *ndb= get_ndb();
  if (!ndb)
    DBUG_RETURN(FALSE);

  const NdbError err= ndb->getNdbError(error);
  bool temporary= err.status==NdbError::TemporaryError;
  buf->set(err.message, strlen(err.message), &my_charset_bin);
  DBUG_PRINT("exit", ("message: %s, temporary: %d", buf->ptr(), temporary));
  DBUG_RETURN(temporary);
}


#ifndef DBUG_OFF
/*
  Check if type is supported by NDB.
*/

static bool ndb_supported_type(enum_field_types type)
{
  switch (type) {
  case MYSQL_TYPE_TINY:        
  case MYSQL_TYPE_SHORT:
  case MYSQL_TYPE_LONG:
  case MYSQL_TYPE_INT24:       
  case MYSQL_TYPE_LONGLONG:
  case MYSQL_TYPE_FLOAT:
  case MYSQL_TYPE_DOUBLE:
  case MYSQL_TYPE_DECIMAL:    
  case MYSQL_TYPE_NEWDECIMAL:
  case MYSQL_TYPE_TIMESTAMP:
  case MYSQL_TYPE_DATETIME:    
  case MYSQL_TYPE_DATE:
  case MYSQL_TYPE_NEWDATE:
  case MYSQL_TYPE_TIME:        
  case MYSQL_TYPE_YEAR:        
  case MYSQL_TYPE_STRING:      
  case MYSQL_TYPE_VAR_STRING:
  case MYSQL_TYPE_VARCHAR:
  case MYSQL_TYPE_TINY_BLOB:
  case MYSQL_TYPE_BLOB:    
  case MYSQL_TYPE_MEDIUM_BLOB:   
  case MYSQL_TYPE_LONG_BLOB:  
  case MYSQL_TYPE_ENUM:
  case MYSQL_TYPE_SET:         
  case MYSQL_TYPE_BIT:
  case MYSQL_TYPE_GEOMETRY:
    return TRUE;
  case MYSQL_TYPE_NULL:   
    break;
  }
  return FALSE;
}
#endif /* !DBUG_OFF */


/*
  Instruct NDB to set the value of the hidden primary key
*/

bool ha_ndbcluster::set_hidden_key(NdbOperation *ndb_op,
                                   uint fieldnr, const byte *field_ptr)
{
  DBUG_ENTER("set_hidden_key");
  DBUG_RETURN(ndb_op->equal(fieldnr, (char*)field_ptr) != 0);
}


/*
  Instruct NDB to set the value of one primary key attribute
*/

int ha_ndbcluster::set_ndb_key(NdbOperation *ndb_op, Field *field,
                               uint fieldnr, const byte *field_ptr)
{
  uint32 pack_len= field->pack_length();
  DBUG_ENTER("set_ndb_key");
  DBUG_PRINT("enter", ("%d: %s, ndb_type: %u, len=%d", 
                       fieldnr, field->field_name, field->type(),
                       pack_len));
  DBUG_DUMP("key", (char*)field_ptr, pack_len);
  
  DBUG_ASSERT(ndb_supported_type(field->type()));
  DBUG_ASSERT(! (field->flags & BLOB_FLAG));
  // Common implementation for most field types
  DBUG_RETURN(ndb_op->equal(fieldnr, (char*) field_ptr, pack_len) != 0);
}


/*
 Instruct NDB to set the value of one attribute
*/

int ha_ndbcluster::set_ndb_value(NdbOperation *ndb_op, Field *field, 
                                 uint fieldnr, int row_offset,
                                 bool *set_blob_value)
{
  const byte* field_ptr= field->ptr + row_offset;
  uint32 pack_len= field->pack_length();
  DBUG_ENTER("set_ndb_value");
  DBUG_PRINT("enter", ("%d: %s  type: %u  len=%d  is_null=%s", 
                       fieldnr, field->field_name, field->type(), 
                       pack_len, field->is_null(row_offset) ? "Y" : "N"));
  DBUG_DUMP("value", (char*) field_ptr, pack_len);

  DBUG_ASSERT(ndb_supported_type(field->type()));
  {
    // ndb currently does not support size 0
    uint32 empty_field;
    if (pack_len == 0)
    {
      pack_len= sizeof(empty_field);
      field_ptr= (byte *)&empty_field;
      if (field->is_null(row_offset))
        empty_field= 0;
      else
        empty_field= 1;
    }
    if (! (field->flags & BLOB_FLAG))
    {
      if (field->type() != MYSQL_TYPE_BIT)
      {
        if (field->is_null(row_offset))
        {
          DBUG_PRINT("info", ("field is NULL"));
          // Set value to NULL
          DBUG_RETURN((ndb_op->setValue(fieldnr, (char*)NULL) != 0));
	}
        // Common implementation for most field types
        DBUG_RETURN(ndb_op->setValue(fieldnr, (char*)field_ptr) != 0);
      }
      else // if (field->type() == MYSQL_TYPE_BIT)
      {
        longlong bits= field->val_int();
 
        // Round up bit field length to nearest word boundry
        pack_len= ((pack_len + 3) >> 2) << 2;
        DBUG_ASSERT(pack_len <= 8);
        if (field->is_null(row_offset))
          // Set value to NULL
          DBUG_RETURN((ndb_op->setValue(fieldnr, (char*)NULL) != 0));
        DBUG_PRINT("info", ("bit field"));
        DBUG_DUMP("value", (char*)&bits, pack_len);
#ifdef WORDS_BIGENDIAN
        if (pack_len < 5)
        {
          DBUG_RETURN(ndb_op->setValue(fieldnr, ((char*)&bits)+4) != 0);
        }
#endif
        DBUG_RETURN(ndb_op->setValue(fieldnr, (char*)&bits) != 0);
      }
    }
    // Blob type
    NdbBlob *ndb_blob= ndb_op->getBlobHandle(fieldnr);
    if (ndb_blob != NULL)
    {
      if (field->is_null(row_offset))
        DBUG_RETURN(ndb_blob->setNull() != 0);

      Field_blob *field_blob= (Field_blob*)field;

      // Get length and pointer to data
      uint32 blob_len= field_blob->get_length(field_ptr);
      char* blob_ptr= NULL;
      field_blob->get_ptr(&blob_ptr);

      // Looks like NULL ptr signals length 0 blob
      if (blob_ptr == NULL) {
        DBUG_ASSERT(blob_len == 0);
        blob_ptr= (char*)"";
      }

      DBUG_PRINT("value", ("set blob ptr=%p len=%u",
                           blob_ptr, blob_len));
      DBUG_DUMP("value", (char*)blob_ptr, min(blob_len, 26));

      if (set_blob_value)
        *set_blob_value= TRUE;
      // No callback needed to write value
      DBUG_RETURN(ndb_blob->setValue(blob_ptr, blob_len) != 0);
    }
    DBUG_RETURN(1);
  }
}


/*
  Callback to read all blob values.
  - not done in unpack_record because unpack_record is valid
    after execute(Commit) but reading blobs is not
  - may only generate read operations; they have to be executed
    somewhere before the data is available
  - due to single buffer for all blobs, we let the last blob
    process all blobs (last so that all are active)
  - null bit is still set in unpack_record
  - TODO allocate blob part aligned buffers
*/

NdbBlob::ActiveHook g_get_ndb_blobs_value;

int g_get_ndb_blobs_value(NdbBlob *ndb_blob, void *arg)
{
  DBUG_ENTER("g_get_ndb_blobs_value");
  if (ndb_blob->blobsNextBlob() != NULL)
    DBUG_RETURN(0);
  ha_ndbcluster *ha= (ha_ndbcluster *)arg;
  int ret= get_ndb_blobs_value(ha->table, ha->m_value,
                               ha->m_blobs_buffer, ha->m_blobs_buffer_size,
                               ha->m_blobs_offset);
  DBUG_RETURN(ret);
}

/*
  This routine is shared by injector.  There is no common blobs buffer
  so the buffer and length are passed by reference.  Injector also
  passes a record pointer diff.
 */
int get_ndb_blobs_value(TABLE* table, NdbValue* value_array,
                        byte*& buffer, uint& buffer_size,
                        my_ptrdiff_t ptrdiff)
{
  DBUG_ENTER("get_ndb_blobs_value");

  // Field has no field number so cannot use TABLE blob_field
  // Loop twice, first only counting total buffer size
  for (int loop= 0; loop <= 1; loop++)
  {
    uint32 offset= 0;
    for (uint i= 0; i < table->s->fields; i++)
    {
      Field *field= table->field[i];
      NdbValue value= value_array[i];
      if (! (field->flags & BLOB_FLAG))
        continue;
      if (value.blob == NULL)
      {
        DBUG_PRINT("info",("[%u] skipped", i));
        continue;
      }
      Field_blob *field_blob= (Field_blob *)field;
      NdbBlob *ndb_blob= value.blob;
      int isNull;
      if (ndb_blob->getNull(isNull) != 0)
        ERR_RETURN(ndb_blob->getNdbError());
      if (isNull == 0) {
        Uint64 len64= 0;
        if (ndb_blob->getLength(len64) != 0)
          ERR_RETURN(ndb_blob->getNdbError());
        // Align to Uint64
        uint32 size= len64;
        if (size % 8 != 0)
          size+= 8 - size % 8;
        if (loop == 1)
        {
          char *buf= buffer + offset;
          uint32 len= 0xffffffff;  // Max uint32
          if (ndb_blob->readData(buf, len) != 0)
            ERR_RETURN(ndb_blob->getNdbError());
          DBUG_PRINT("info", ("[%u] offset=%u buf=%p len=%u [ptrdiff=%d]",
                              i, offset, buf, len, (int)ptrdiff));
          DBUG_ASSERT(len == len64);
          // Ugly hack assumes only ptr needs to be changed
          field_blob->ptr+= ptrdiff;
          field_blob->set_ptr(len, buf);
          field_blob->ptr-= ptrdiff;
        }
        offset+= size;
      }
      else if (loop == 1) // undefined or null
      {
        // have to set length even in this case
        char *buf= buffer + offset; // or maybe NULL
        uint32 len= 0;
        field_blob->ptr+= ptrdiff;
        field_blob->set_ptr(len, buf);
        field_blob->ptr-= ptrdiff;
        DBUG_PRINT("info", ("[%u] isNull=%d", i, isNull));
      }
    }
    if (loop == 0 && offset > buffer_size)
    {
      my_free(buffer, MYF(MY_ALLOW_ZERO_PTR));
      buffer_size= 0;
      DBUG_PRINT("info", ("allocate blobs buffer size %u", offset));
      buffer= my_malloc(offset, MYF(MY_WME));
      if (buffer == NULL)
        DBUG_RETURN(-1);
      buffer_size= offset;
    }
  }
  DBUG_RETURN(0);
}


/*
  Instruct NDB to fetch one field
  - data is read directly into buffer provided by field
    if field is NULL, data is read into memory provided by NDBAPI
*/

int ha_ndbcluster::get_ndb_value(NdbOperation *ndb_op, Field *field,
                                 uint fieldnr, byte* buf)
{
  DBUG_ENTER("get_ndb_value");
  DBUG_PRINT("enter", ("fieldnr: %d flags: %o", fieldnr,
                       (int)(field != NULL ? field->flags : 0)));

  if (field != NULL)
  {
      DBUG_ASSERT(buf);
      DBUG_ASSERT(ndb_supported_type(field->type()));
      DBUG_ASSERT(field->ptr != NULL);
      if (! (field->flags & BLOB_FLAG))
      { 
        if (field->type() != MYSQL_TYPE_BIT)
        {
          byte *field_buf;
          if (field->pack_length() != 0)
            field_buf= buf + (field->ptr - table->record[0]);
          else
            field_buf= (byte *)&dummy_buf;
          m_value[fieldnr].rec= ndb_op->getValue(fieldnr, 
                                                 field_buf);
        }
        else // if (field->type() == MYSQL_TYPE_BIT)
        {
          m_value[fieldnr].rec= ndb_op->getValue(fieldnr);
        }
        DBUG_RETURN(m_value[fieldnr].rec == NULL);
      }

      // Blob type
      NdbBlob *ndb_blob= ndb_op->getBlobHandle(fieldnr);
      m_value[fieldnr].blob= ndb_blob;
      if (ndb_blob != NULL)
      {
        // Set callback
	m_blobs_offset= buf - (byte*) table->record[0];
        void *arg= (void *)this;
        DBUG_RETURN(ndb_blob->setActiveHook(g_get_ndb_blobs_value, arg) != 0);
      }
      DBUG_RETURN(1);
  }

  // Used for hidden key only
  m_value[fieldnr].rec= ndb_op->getValue(fieldnr, m_ref);
  DBUG_RETURN(m_value[fieldnr].rec == NULL);
}

/*
  Instruct NDB to fetch the partition id (fragment id)
*/
int ha_ndbcluster::get_ndb_partition_id(NdbOperation *ndb_op)
{
  DBUG_ENTER("get_ndb_partition_id");
  DBUG_RETURN(ndb_op->getValue(NdbDictionary::Column::FRAGMENT, 
                               (char *)&m_part_id) == NULL);
}

/*
  Check if any set or get of blob value in current query.
*/

bool ha_ndbcluster::uses_blob_value()
{
  uint blob_fields;
  MY_BITMAP *bitmap;
  uint *blob_index, *blob_index_end;
  if (table_share->blob_fields == 0)
    return FALSE;

  bitmap= m_write_op ? table->write_set : table->read_set;
  blob_index=     table_share->blob_field;
  blob_index_end= blob_index + table_share->blob_fields;
  do
  {
    if (bitmap_is_set(table->write_set,
                      table->field[*blob_index]->field_index))
      return TRUE;
  } while (++blob_index != blob_index_end);
  return FALSE;
}


/*
  Get metadata for this table from NDB 

  IMPLEMENTATION
    - check that frm-file on disk is equal to frm-file
      of table accessed in NDB

  RETURN
    0    ok
    -2   Meta data has changed; Re-read data and try again
*/

int cmp_frm(const NDBTAB *ndbtab, const void *pack_data,
            uint pack_length)
{
  DBUG_ENTER("cmp_frm");
  /*
    Compare FrmData in NDB with frm file from disk.
  */
  if ((pack_length != ndbtab->getFrmLength()) || 
      (memcmp(pack_data, ndbtab->getFrmData(), pack_length)))
    DBUG_RETURN(1);
  DBUG_RETURN(0);
}

int ha_ndbcluster::get_metadata(const char *path)
{
  Ndb *ndb= get_ndb();
  NDBDICT *dict= ndb->getDictionary();
  const NDBTAB *tab;
  int error;
  DBUG_ENTER("get_metadata");
  DBUG_PRINT("enter", ("m_tabname: %s, path: %s", m_tabname, path));

  DBUG_ASSERT(m_table == NULL);
  DBUG_ASSERT(m_table_info == NULL);

  const void *data, *pack_data;
  uint length, pack_length;

  /*
    Compare FrmData in NDB with frm file from disk.
  */
  error= 0;
  if (readfrm(path, &data, &length) ||
      packfrm(data, length, &pack_data, &pack_length))
  {
    my_free((char*)data, MYF(MY_ALLOW_ZERO_PTR));
    my_free((char*)pack_data, MYF(MY_ALLOW_ZERO_PTR));
    DBUG_RETURN(1);
  }
    
  Ndb_table_guard ndbtab_g(dict, m_tabname);
  if (!(tab= ndbtab_g.get_table()))
    ERR_RETURN(dict->getNdbError());

  if (get_ndb_share_state(m_share) != NSS_ALTERED 
      && cmp_frm(tab, pack_data, pack_length))
  {
    DBUG_PRINT("error", 
               ("metadata, pack_length: %d  getFrmLength: %d  memcmp: %d",
                pack_length, tab->getFrmLength(),
                memcmp(pack_data, tab->getFrmData(), pack_length)));
    DBUG_DUMP("pack_data", (char*)pack_data, pack_length);
    DBUG_DUMP("frm", (char*)tab->getFrmData(), tab->getFrmLength());
    error= HA_ERR_TABLE_DEF_CHANGED;
  }
  my_free((char*)data, MYF(0));
  my_free((char*)pack_data, MYF(0));

  if (error)
    goto err;

  DBUG_PRINT("info", ("fetched table %s", tab->getName()));
  m_table= tab;
  if ((error= open_indexes(ndb, table, FALSE)) == 0)
  {
    ndbtab_g.release();
    DBUG_RETURN(0);
  }
err:
  ndbtab_g.invalidate();
  m_table= NULL;
  DBUG_RETURN(error);
}

static int fix_unique_index_attr_order(NDB_INDEX_DATA &data,
                                       const NDBINDEX *index,
                                       KEY *key_info)
{
  DBUG_ENTER("fix_unique_index_attr_order");
  unsigned sz= index->getNoOfIndexColumns();

  if (data.unique_index_attrid_map)
    my_free((char*)data.unique_index_attrid_map, MYF(0));
  data.unique_index_attrid_map= (uchar*)my_malloc(sz,MYF(MY_WME));

  KEY_PART_INFO* key_part= key_info->key_part;
  KEY_PART_INFO* end= key_part+key_info->key_parts;
  DBUG_ASSERT(key_info->key_parts == sz);
  for (unsigned i= 0; key_part != end; key_part++, i++) 
  {
    const char *field_name= key_part->field->field_name;
#ifndef DBUG_OFF
   data.unique_index_attrid_map[i]= 255;
#endif
    for (unsigned j= 0; j < sz; j++)
    {
      const NDBCOL *c= index->getColumn(j);
      if (strcmp(field_name, c->getName()) == 0)
      {
        data.unique_index_attrid_map[i]= j;
        break;
      }
    }
    DBUG_ASSERT(data.unique_index_attrid_map[i] != 255);
  }
  DBUG_RETURN(0);
}

/*
  Create all the indexes for a table.
  If any index should fail to be created,
  the error is returned immediately
*/
int ha_ndbcluster::create_indexes(Ndb *ndb, TABLE *tab)
{
  uint i;
  int error= 0;
  const char *index_name;
  KEY* key_info= tab->key_info;
  const char **key_name= tab->s->keynames.type_names;
  NDBDICT *dict= ndb->getDictionary();
  DBUG_ENTER("ha_ndbcluster::create_indexes");
  
  for (i= 0; i < tab->s->keys; i++, key_info++, key_name++)
  {
    index_name= *key_name;
    NDB_INDEX_TYPE idx_type= get_index_type_from_table(i);
    error= create_index(index_name, key_info, idx_type, i);
    if (error)
    {
      DBUG_PRINT("error", ("Failed to create index %u", i));
      break;
    }
  }

  DBUG_RETURN(error);
}

static void ndb_init_index(NDB_INDEX_DATA &data)
{
  data.type= UNDEFINED_INDEX;
  data.status= UNDEFINED;
  data.unique_index= NULL;
  data.index= NULL;
  data.unique_index_attrid_map= NULL;
  data.index_stat=NULL;
  data.index_stat_cache_entries=0;
  data.index_stat_update_freq=0;
  data.index_stat_query_count=0;
}

static void ndb_clear_index(NDB_INDEX_DATA &data)
{
  if (data.unique_index_attrid_map)
  {
    my_free((char*)data.unique_index_attrid_map, MYF(0));
  }
  if (data.index_stat)
  {
    delete data.index_stat;
  }
  ndb_init_index(data);
}

/*
  Associate a direct reference to an index handle
  with an index (for faster access)
 */
int ha_ndbcluster::add_index_handle(THD *thd, NDBDICT *dict, KEY *key_info,
                                    const char *index_name, uint index_no)
{
  int error= 0;
  NDB_INDEX_TYPE idx_type= get_index_type_from_table(index_no);
  m_index[index_no].type= idx_type;
  DBUG_ENTER("ha_ndbcluster::add_index_handle");
  DBUG_PRINT("enter", ("table %s", m_tabname));

  if (idx_type != PRIMARY_KEY_INDEX && idx_type != UNIQUE_INDEX)
  {
    DBUG_PRINT("info", ("Get handle to index %s", index_name));
    const NDBINDEX *index;
    do
    {
      index= dict->getIndexGlobal(index_name, *m_table);
      if (!index)
        ERR_RETURN(dict->getNdbError());
      DBUG_PRINT("info", ("index: 0x%x  id: %d  version: %d.%d  status: %d",
                          index,
                          index->getObjectId(),
                          index->getObjectVersion() & 0xFFFFFF,
                          index->getObjectVersion() >> 24,
                          index->getObjectStatus()));
      DBUG_ASSERT(index->getObjectStatus() ==
                  NdbDictionary::Object::Retrieved);
      break;
    } while (1);
    m_index[index_no].index= index;
    // ordered index - add stats
    NDB_INDEX_DATA& d=m_index[index_no];
    delete d.index_stat;
    d.index_stat=NULL;
    if (thd->variables.ndb_index_stat_enable)
    {
      d.index_stat=new NdbIndexStat(index);
      d.index_stat_cache_entries=thd->variables.ndb_index_stat_cache_entries;
      d.index_stat_update_freq=thd->variables.ndb_index_stat_update_freq;
      d.index_stat_query_count=0;
      d.index_stat->alloc_cache(d.index_stat_cache_entries);
      DBUG_PRINT("info", ("index %s stat=on cache_entries=%u update_freq=%u",
                          index->getName(),
                          d.index_stat_cache_entries,
                          d.index_stat_update_freq));
    } else
    {
      DBUG_PRINT("info", ("index %s stat=off", index->getName()));
    }
  }
  if (idx_type == UNIQUE_ORDERED_INDEX || idx_type == UNIQUE_INDEX)
  {
    char unique_index_name[FN_LEN];
    static const char* unique_suffix= "$unique";
    m_has_unique_index= TRUE;
    strxnmov(unique_index_name, FN_LEN, index_name, unique_suffix, NullS);
    DBUG_PRINT("info", ("Get handle to unique_index %s", unique_index_name));
    const NDBINDEX *index;
    do
    {
      index= dict->getIndexGlobal(unique_index_name, *m_table);
      if (!index)
        ERR_RETURN(dict->getNdbError());
      DBUG_PRINT("info", ("index: 0x%x  id: %d  version: %d.%d  status: %d",
                          index,
                          index->getObjectId(),
                          index->getObjectVersion() & 0xFFFFFF,
                          index->getObjectVersion() >> 24,
                          index->getObjectStatus()));
      DBUG_ASSERT(index->getObjectStatus() ==
                  NdbDictionary::Object::Retrieved);
      break;
    } while (1);
    m_index[index_no].unique_index= index;
    error= fix_unique_index_attr_order(m_index[index_no], index, key_info);
  }
  if (!error)
    m_index[index_no].status= ACTIVE;
  
  DBUG_RETURN(error);
}

/*
  Associate index handles for each index of a table
*/
int ha_ndbcluster::open_indexes(Ndb *ndb, TABLE *tab, bool ignore_error)
{
  uint i;
  int error= 0;
  THD *thd=current_thd;
  NDBDICT *dict= ndb->getDictionary();
  const char *index_name;
  KEY* key_info= tab->key_info;
  const char **key_name= tab->s->keynames.type_names;
  DBUG_ENTER("ha_ndbcluster::open_indexes");
  m_has_unique_index= FALSE;
  for (i= 0; i < tab->s->keys; i++, key_info++, key_name++)
  {
    if ((error= add_index_handle(thd, dict, key_info, *key_name, i)))
      if (ignore_error)
        m_index[i].index= m_index[i].unique_index= NULL;
      else
        break;
  }

  if (error && !ignore_error)
  {
    while (i > 0)
    {
      i--;
      if (m_index[i].index)
      {
         dict->removeIndexGlobal(*m_index[i].index, 1);
         m_index[i].index= NULL;
      }
      if (m_index[i].unique_index)
      {
         dict->removeIndexGlobal(*m_index[i].unique_index, 1);
         m_index[i].unique_index= NULL;
      }
    }
  }

  DBUG_ASSERT(error == 0 || error == 4243);

  DBUG_RETURN(error);
}

/*
  Renumber indexes in index list by shifting out
  indexes that are to be dropped
 */
void ha_ndbcluster::renumber_indexes(Ndb *ndb, TABLE *tab)
{
  uint i;
  const char *index_name;
  KEY* key_info= tab->key_info;
  const char **key_name= tab->s->keynames.type_names;
  NDBDICT *dict= ndb->getDictionary();
  DBUG_ENTER("ha_ndbcluster::renumber_indexes");
  
  for (i= 0; i < tab->s->keys; i++, key_info++, key_name++)
  {
    index_name= *key_name;
    NDB_INDEX_TYPE idx_type= get_index_type_from_table(i);
    m_index[i].type= idx_type;
    if (m_index[i].status == TO_BE_DROPPED) 
    {
      DBUG_PRINT("info", ("Shifting index %s(%i) out of the list", 
                          index_name, i));
      NDB_INDEX_DATA tmp;
      uint j= i + 1;
      // Shift index out of list
      while(j != MAX_KEY && m_index[j].status != UNDEFINED)
      {
        tmp=  m_index[j - 1];
        m_index[j - 1]= m_index[j];
        m_index[j]= tmp;
        j++;
      }
    }
  }

  DBUG_VOID_RETURN;
}

/*
  Drop all indexes that are marked for deletion
*/
int ha_ndbcluster::drop_indexes(Ndb *ndb, TABLE *tab)
{
  uint i;
  int error= 0;
  const char *index_name;
  KEY* key_info= tab->key_info;
  NDBDICT *dict= ndb->getDictionary();
  DBUG_ENTER("ha_ndbcluster::drop_indexes");
  
  for (i= 0; i < tab->s->keys; i++, key_info++)
  {
    NDB_INDEX_TYPE idx_type= get_index_type_from_table(i);
    m_index[i].type= idx_type;
    if (m_index[i].status == TO_BE_DROPPED)
    {
      const NdbDictionary::Index *index= m_index[i].index;
      const NdbDictionary::Index *unique_index= m_index[i].unique_index;
      
      if (index)
      {
        index_name= index->getName();
        DBUG_PRINT("info", ("Dropping index %u: %s", i, index_name));  
        // Drop ordered index from ndb
        error= dict->dropIndexGlobal(*index);
        if (!error)
        {
          dict->removeIndexGlobal(*index, 1);
          m_index[i].index= NULL;
        }
      }
      if (!error && unique_index)
      {
        index_name= unique_index->getName();
        DBUG_PRINT("info", ("Dropping unique index %u: %s", i, index_name));
        // Drop unique index from ndb
        error= dict->dropIndexGlobal(*unique_index);
        if (!error)
        {
          dict->removeIndexGlobal(*unique_index, 1);
          m_index[i].unique_index= NULL;
        }
      }
      if (error)
        DBUG_RETURN(error);
      ndb_clear_index(m_index[i]);
      continue;
    }
  }
  
  DBUG_RETURN(error);
}

/*
  Decode the type of an index from information 
  provided in table object
*/
NDB_INDEX_TYPE ha_ndbcluster::get_index_type_from_table(uint inx) const
{
  return get_index_type_from_key(inx, table_share->key_info,
                                 inx == table_share->primary_key);
}

NDB_INDEX_TYPE ha_ndbcluster::get_index_type_from_key(uint inx,
                                                      KEY *key_info,
                                                      bool primary) const
{
  bool is_hash_index=  (key_info[inx].algorithm == 
                        HA_KEY_ALG_HASH);
  if (primary)
    return is_hash_index ? PRIMARY_KEY_INDEX : PRIMARY_KEY_ORDERED_INDEX;
  
  return ((key_info[inx].flags & HA_NOSAME) ? 
          (is_hash_index ? UNIQUE_INDEX : UNIQUE_ORDERED_INDEX) :
          ORDERED_INDEX);
} 

int ha_ndbcluster::check_index_fields_not_null(uint inx)
{
  KEY* key_info= table->key_info + inx;
  KEY_PART_INFO* key_part= key_info->key_part;
  KEY_PART_INFO* end= key_part+key_info->key_parts;
  DBUG_ENTER("ha_ndbcluster::check_index_fields_not_null");
  
  for (; key_part != end; key_part++) 
    {
      Field* field= key_part->field;
      if (field->maybe_null())
      {
        my_printf_error(ER_NULL_COLUMN_IN_INDEX,ER(ER_NULL_COLUMN_IN_INDEX),
                        MYF(0),field->field_name);
        DBUG_RETURN(ER_NULL_COLUMN_IN_INDEX);
      }
    }
  
  DBUG_RETURN(0);
}

void ha_ndbcluster::release_metadata(THD *thd, Ndb *ndb)
{
  uint i;

  DBUG_ENTER("release_metadata");
  DBUG_PRINT("enter", ("m_tabname: %s", m_tabname));

  NDBDICT *dict= ndb->getDictionary();
  int invalidate_indexes= 0;
  if (thd && thd->lex && thd->lex->sql_command == SQLCOM_FLUSH)
  {
    invalidate_indexes = 1;
  }
  if (m_table != NULL)
  {
    if (m_table->getObjectStatus() == NdbDictionary::Object::Invalid)
      invalidate_indexes= 1;
    dict->removeTableGlobal(*m_table, invalidate_indexes);
  }
  // TODO investigate
  DBUG_ASSERT(m_table_info == NULL);
  m_table_info= NULL;

  // Release index list 
  for (i= 0; i < MAX_KEY; i++)
  {
    if (m_index[i].unique_index)
    {
      DBUG_ASSERT(m_table != NULL);
      dict->removeIndexGlobal(*m_index[i].unique_index, invalidate_indexes);
    }
    if (m_index[i].index)
    {
      DBUG_ASSERT(m_table != NULL);
      dict->removeIndexGlobal(*m_index[i].index, invalidate_indexes);
    }
    ndb_clear_index(m_index[i]);
  }

  m_table= NULL;
  DBUG_VOID_RETURN;
}

int ha_ndbcluster::get_ndb_lock_type(enum thr_lock_type type)
{
  if (type >= TL_WRITE_ALLOW_WRITE)
    return NdbOperation::LM_Exclusive;
  if (type ==  TL_READ_WITH_SHARED_LOCKS ||
      uses_blob_value())
    return NdbOperation::LM_Read;
  return NdbOperation::LM_CommittedRead;
}

static const ulong index_type_flags[]=
{
  /* UNDEFINED_INDEX */
  0,                         

  /* PRIMARY_KEY_INDEX */
  HA_ONLY_WHOLE_INDEX, 

  /* PRIMARY_KEY_ORDERED_INDEX */
  /* 
     Enable HA_KEYREAD_ONLY when "sorted" indexes are supported, 
     thus ORDERD BY clauses can be optimized by reading directly 
     through the index.
  */
  // HA_KEYREAD_ONLY | 
  HA_READ_NEXT |
  HA_READ_PREV |
  HA_READ_RANGE |
  HA_READ_ORDER,

  /* UNIQUE_INDEX */
  HA_ONLY_WHOLE_INDEX,

  /* UNIQUE_ORDERED_INDEX */
  HA_READ_NEXT |
  HA_READ_PREV |
  HA_READ_RANGE |
  HA_READ_ORDER,

  /* ORDERED_INDEX */
  HA_READ_NEXT |
  HA_READ_PREV |
  HA_READ_RANGE |
  HA_READ_ORDER
};

static const int index_flags_size= sizeof(index_type_flags)/sizeof(ulong);

inline NDB_INDEX_TYPE ha_ndbcluster::get_index_type(uint idx_no) const
{
  DBUG_ASSERT(idx_no < MAX_KEY);
  return m_index[idx_no].type;
}


/*
  Get the flags for an index

  RETURN
    flags depending on the type of the index.
*/

inline ulong ha_ndbcluster::index_flags(uint idx_no, uint part,
                                        bool all_parts) const 
{ 
  DBUG_ENTER("ha_ndbcluster::index_flags");
  DBUG_PRINT("enter", ("idx_no: %u", idx_no));
  DBUG_ASSERT(get_index_type_from_table(idx_no) < index_flags_size);
  DBUG_RETURN(index_type_flags[get_index_type_from_table(idx_no)] | 
              HA_KEY_SCAN_NOT_ROR);
}

static void shrink_varchar(Field* field, const byte* & ptr, char* buf)
{
  if (field->type() == MYSQL_TYPE_VARCHAR && ptr != NULL) {
    Field_varstring* f= (Field_varstring*)field;
    if (f->length_bytes == 1) {
      uint pack_len= field->pack_length();
      DBUG_ASSERT(1 <= pack_len && pack_len <= 256);
      if (ptr[1] == 0) {
        buf[0]= ptr[0];
      } else {
        DBUG_ASSERT(FALSE);
        buf[0]= 255;
      }
      memmove(buf + 1, ptr + 2, pack_len - 1);
      ptr= buf;
    }
  }
}

int ha_ndbcluster::set_primary_key(NdbOperation *op, const byte *key)
{
  KEY* key_info= table->key_info + table_share->primary_key;
  KEY_PART_INFO* key_part= key_info->key_part;
  KEY_PART_INFO* end= key_part+key_info->key_parts;
  DBUG_ENTER("set_primary_key");

  for (; key_part != end; key_part++) 
  {
    Field* field= key_part->field;
    const byte* ptr= key;
    char buf[256];
    shrink_varchar(field, ptr, buf);
    if (set_ndb_key(op, field, 
                    key_part->fieldnr-1, ptr))
      ERR_RETURN(op->getNdbError());
    key += key_part->store_length;
  }
  DBUG_RETURN(0);
}


int ha_ndbcluster::set_primary_key_from_record(NdbOperation *op, const byte *record)
{
  KEY* key_info= table->key_info + table_share->primary_key;
  KEY_PART_INFO* key_part= key_info->key_part;
  KEY_PART_INFO* end= key_part+key_info->key_parts;
  DBUG_ENTER("set_primary_key_from_record");

  for (; key_part != end; key_part++) 
  {
    Field* field= key_part->field;
    if (set_ndb_key(op, field, 
		    key_part->fieldnr-1, record+key_part->offset))
      ERR_RETURN(op->getNdbError());
  }
  DBUG_RETURN(0);
}

int ha_ndbcluster::set_index_key_from_record(NdbOperation *op, 
                                             const byte *record, uint keyno)
{
  KEY* key_info= table->key_info + keyno;
  KEY_PART_INFO* key_part= key_info->key_part;
  KEY_PART_INFO* end= key_part+key_info->key_parts;
  uint i;
  DBUG_ENTER("set_index_key_from_record");
                                                                                
  for (i= 0; key_part != end; key_part++, i++)
  {
    Field* field= key_part->field;
    if (set_ndb_key(op, field, m_index[keyno].unique_index_attrid_map[i],
                    record+key_part->offset))
      ERR_RETURN(m_active_trans->getNdbError());
  }
  DBUG_RETURN(0);
}

int 
ha_ndbcluster::set_index_key(NdbOperation *op, 
                             const KEY *key_info, 
                             const byte * key_ptr)
{
  DBUG_ENTER("ha_ndbcluster::set_index_key");
  uint i;
  KEY_PART_INFO* key_part= key_info->key_part;
  KEY_PART_INFO* end= key_part+key_info->key_parts;
  
  for (i= 0; key_part != end; key_part++, i++) 
  {
    Field* field= key_part->field;
    const byte* ptr= key_part->null_bit ? key_ptr + 1 : key_ptr;
    char buf[256];
    shrink_varchar(field, ptr, buf);
    if (set_ndb_key(op, field, m_index[active_index].unique_index_attrid_map[i], ptr))
      ERR_RETURN(m_active_trans->getNdbError());
    key_ptr+= key_part->store_length;
  }
  DBUG_RETURN(0);
}

inline 
int ha_ndbcluster::define_read_attrs(byte* buf, NdbOperation* op)
{
  uint i;
  DBUG_ENTER("define_read_attrs");  

  // Define attributes to read
  for (i= 0; i < table_share->fields; i++) 
  {
    Field *field= table->field[i];
    if (bitmap_is_set(table->read_set, i) ||
        ((field->flags & PRI_KEY_FLAG)))
    {      
      if (get_ndb_value(op, field, i, buf))
        ERR_RETURN(op->getNdbError());
    } 
    else
    {
      m_value[i].ptr= NULL;
    }
  }
    
  if (table_share->primary_key == MAX_KEY) 
  {
    DBUG_PRINT("info", ("Getting hidden key"));
    // Scanning table with no primary key
    int hidden_no= table_share->fields;      
#ifndef DBUG_OFF
    const NDBTAB *tab= (const NDBTAB *) m_table;    
    if (!tab->getColumn(hidden_no))
      DBUG_RETURN(1);
#endif
    if (get_ndb_value(op, NULL, hidden_no, NULL))
      ERR_RETURN(op->getNdbError());
  }
  DBUG_RETURN(0);
} 


/*
  Read one record from NDB using primary key
*/

int ha_ndbcluster::pk_read(const byte *key, uint key_len, byte *buf,
                           uint32 part_id)
{
  uint no_fields= table_share->fields;
  NdbConnection *trans= m_active_trans;
  NdbOperation *op;

  int res;
  DBUG_ENTER("pk_read");
  DBUG_PRINT("enter", ("key_len: %u", key_len));
  DBUG_DUMP("key", (char*)key, key_len);
  m_write_op= FALSE;

  NdbOperation::LockMode lm=
    (NdbOperation::LockMode)get_ndb_lock_type(m_lock.type);
  if (!(op= trans->getNdbOperation((const NDBTAB *) m_table)) || 
      op->readTuple(lm) != 0)
    ERR_RETURN(trans->getNdbError());
  
  if (table_share->primary_key == MAX_KEY) 
  {
    // This table has no primary key, use "hidden" primary key
    DBUG_PRINT("info", ("Using hidden key"));
    DBUG_DUMP("key", (char*)key, 8);    
    if (set_hidden_key(op, no_fields, key))
      ERR_RETURN(trans->getNdbError());
    
    // Read key at the same time, for future reference
    if (get_ndb_value(op, NULL, no_fields, NULL))
      ERR_RETURN(trans->getNdbError());
  } 
  else 
  {
    if ((res= set_primary_key(op, key)))
      return res;
  }
  
  if ((res= define_read_attrs(buf, op)))
    DBUG_RETURN(res);

  if (m_use_partition_function)
  {
    op->setPartitionId(part_id);
    // If table has user defined partitioning
    // and no indexes, we need to read the partition id
    // to support ORDER BY queries
    if (table_share->primary_key == MAX_KEY &&
        get_ndb_partition_id(op))
      ERR_RETURN(trans->getNdbError());
  }

  if (execute_no_commit_ie(this,trans,false) != 0) 
  {
    table->status= STATUS_NOT_FOUND;
    DBUG_RETURN(ndb_err(trans));
  }

  // The value have now been fetched from NDB  
  unpack_record(buf);
  table->status= 0;     
  DBUG_RETURN(0);
}

/*
  Read one complementing record from NDB using primary key from old_data
  or hidden key
*/

int ha_ndbcluster::complemented_read(const byte *old_data, byte *new_data,
                                     uint32 old_part_id)
{
  uint no_fields= table_share->fields, i;
  NdbTransaction *trans= m_active_trans;
  NdbOperation *op;
  DBUG_ENTER("complemented_read");
  m_write_op= FALSE;

  if (bitmap_is_set_all(table->read_set))
  {
    // We have allready retrieved all fields, nothing to complement
    DBUG_RETURN(0);
  }

  NdbOperation::LockMode lm=
    (NdbOperation::LockMode)get_ndb_lock_type(m_lock.type);
  if (!(op= trans->getNdbOperation((const NDBTAB *) m_table)) || 
      op->readTuple(lm) != 0)
    ERR_RETURN(trans->getNdbError());
  if (table_share->primary_key != MAX_KEY) 
  {
    if (set_primary_key_from_record(op, old_data))
      ERR_RETURN(trans->getNdbError());
  } 
  else 
  {
    // This table has no primary key, use "hidden" primary key
    if (set_hidden_key(op, table->s->fields, m_ref))
      ERR_RETURN(op->getNdbError());
  }

  if (m_use_partition_function)
    op->setPartitionId(old_part_id);
  
  // Read all unreferenced non-key field(s)
  for (i= 0; i < no_fields; i++) 
  {
    Field *field= table->field[i];
    if (!((field->flags & PRI_KEY_FLAG) ||
          bitmap_is_set(table->read_set, i)) &&
        !bitmap_is_set(table->write_set, i))
    {
      if (get_ndb_value(op, field, i, new_data))
        ERR_RETURN(trans->getNdbError());
    }
  }
  
  if (execute_no_commit(this,trans,false) != 0) 
  {
    table->status= STATUS_NOT_FOUND;
    DBUG_RETURN(ndb_err(trans));
  }

  // The value have now been fetched from NDB  
  unpack_record(new_data);
  table->status= 0;     

  /**
   * restore m_value
   */
  for (i= 0; i < no_fields; i++) 
  {
    Field *field= table->field[i];
    if (!((field->flags & PRI_KEY_FLAG) ||
          bitmap_is_set(table->read_set, i)))
    {
      m_value[i].ptr= NULL;
    }
  }
  
  DBUG_RETURN(0);
}

/*
 * Check that all operations between first and last all
 * have gotten the errcode
 * If checking for HA_ERR_KEY_NOT_FOUND then update m_dupkey
 * for all succeeding operations
 */
bool ha_ndbcluster::check_all_operations_for_error(NdbTransaction *trans,
                                                   const NdbOperation *first,
                                                   const NdbOperation *last,
                                                   uint errcode)
{
  const NdbOperation *op= first;
  DBUG_ENTER("ha_ndbcluster::check_all_operations_for_error");

  while(op)
  {
    NdbError err= op->getNdbError();
    if (err.status != NdbError::Success)
    {
      if (ndb_to_mysql_error(&err) != (int) errcode)
        DBUG_RETURN(false);
      if (op == last) break;
      op= trans->getNextCompletedOperation(op);
    }
    else
    {
      // We found a duplicate
      if (op->getType() == NdbOperation::UniqueIndexAccess)
      {
        if (errcode == HA_ERR_KEY_NOT_FOUND)
        {
          NdbIndexOperation *iop= (NdbIndexOperation *) op;
          const NDBINDEX *index= iop->getIndex();
          // Find the key_no of the index
          for(uint i= 0; i<table->s->keys; i++)
          {
            if (m_index[i].unique_index == index)
            {
              m_dupkey= i;
              break;
            }
          }
        }
      }
      else
      {
        // Must have been primary key access
        DBUG_ASSERT(op->getType() == NdbOperation::PrimaryKeyAccess);
        if (errcode == HA_ERR_KEY_NOT_FOUND)
          m_dupkey= table->s->primary_key;
      }
      DBUG_RETURN(false);      
    }
  }
  DBUG_RETURN(true);
}


/*
 * Peek to check if any rows already exist with conflicting
 * primary key or unique index values
*/

int ha_ndbcluster::peek_indexed_rows(const byte *record)
{
  NdbTransaction *trans= m_active_trans;
  NdbOperation *op;
  const NdbOperation *first, *last;
  uint i;
  int res;
  DBUG_ENTER("peek_indexed_rows");

  NdbOperation::LockMode lm= NdbOperation::LM_Read;
  first= NULL;
  if (table->s->primary_key != MAX_KEY)
  {
    /*
     * Fetch any row with colliding primary key
     */
    if (!(op= trans->getNdbOperation((const NDBTAB *) m_table)) ||
        op->readTuple(lm) != 0)
      ERR_RETURN(trans->getNdbError());
    
    first= op;
    if ((res= set_primary_key_from_record(op, record)))
      ERR_RETURN(trans->getNdbError());

    if (m_use_partition_function)
    {
      uint32 part_id;
      int error;
      longlong func_value;
      my_bitmap_map *old_map= dbug_tmp_use_all_columns(table, table->read_set);
      error= m_part_info->get_partition_id(m_part_info, &part_id, &func_value);
      dbug_tmp_restore_column_map(table->read_set, old_map);
      if (error)
        DBUG_RETURN(error);
      op->setPartitionId(part_id);
    }
  }
  /*
   * Fetch any rows with colliding unique indexes
   */
  KEY* key_info;
  KEY_PART_INFO *key_part, *end;
  for (i= 0, key_info= table->key_info; i < table->s->keys; i++, key_info++)
  {
    if (i != table->s->primary_key &&
        key_info->flags & HA_NOSAME)
    {
      // A unique index is defined on table
      NdbIndexOperation *iop;
      const NDBINDEX *unique_index = m_index[i].unique_index;
      key_part= key_info->key_part;
      end= key_part + key_info->key_parts;
      if (!(iop= trans->getNdbIndexOperation(unique_index, m_table)) ||
          iop->readTuple(lm) != 0)
        ERR_RETURN(trans->getNdbError());

      if (!first)
        first= iop;
      if ((res= set_index_key_from_record(iop, record, i)))
        ERR_RETURN(trans->getNdbError());
    }
  }
  last= trans->getLastDefinedOperation();
  if (first)
    res= execute_no_commit_ie(this,trans,false);
  else
  {
    // Table has no keys
    table->status= STATUS_NOT_FOUND;
    DBUG_RETURN(HA_ERR_KEY_NOT_FOUND);
  }
  if (check_all_operations_for_error(trans, first, last, 
                                     HA_ERR_KEY_NOT_FOUND))
  {
    table->status= STATUS_NOT_FOUND;
    DBUG_RETURN(ndb_err(trans));
  } 
  else
  {
    DBUG_PRINT("info", ("m_dupkey %d", m_dupkey));
  }
  DBUG_RETURN(0);
}


/*
  Read one record from NDB using unique secondary index
*/

int ha_ndbcluster::unique_index_read(const byte *key,
                                     uint key_len, byte *buf)
{
  int res;
  NdbTransaction *trans= m_active_trans;
  NdbIndexOperation *op;
  DBUG_ENTER("ha_ndbcluster::unique_index_read");
  DBUG_PRINT("enter", ("key_len: %u, index: %u", key_len, active_index));
  DBUG_DUMP("key", (char*)key, key_len);
  
  NdbOperation::LockMode lm=
    (NdbOperation::LockMode)get_ndb_lock_type(m_lock.type);
  if (!(op= trans->getNdbIndexOperation(m_index[active_index].unique_index, 
                                        m_table)) ||
      op->readTuple(lm) != 0)
    ERR_RETURN(trans->getNdbError());
  
  // Set secondary index key(s)
  if ((res= set_index_key(op, table->key_info + active_index, key)))
    DBUG_RETURN(res);
  
  if ((res= define_read_attrs(buf, op)))
    DBUG_RETURN(res);

  if (execute_no_commit_ie(this,trans,false) != 0) 
  {
    table->status= STATUS_NOT_FOUND;
    DBUG_RETURN(ndb_err(trans));
  }
  // The value have now been fetched from NDB
  unpack_record(buf);
  table->status= 0;
  DBUG_RETURN(0);
}

inline int ha_ndbcluster::fetch_next(NdbScanOperation* cursor)
{
  DBUG_ENTER("fetch_next");
  int check;
  NdbTransaction *trans= m_active_trans;
  
  if (m_lock_tuple)
  {
    /*
      Lock level m_lock.type either TL_WRITE_ALLOW_WRITE
      (SELECT FOR UPDATE) or TL_READ_WITH_SHARED_LOCKS (SELECT
      LOCK WITH SHARE MODE) and row was not explictly unlocked 
      with unlock_row() call
    */
      NdbConnection *trans= m_active_trans;
      NdbOperation *op;
      // Lock row
      DBUG_PRINT("info", ("Keeping lock on scanned row"));
      
      if (!(op= m_active_cursor->lockCurrentTuple()))
      {
	m_lock_tuple= false;
	ERR_RETURN(trans->getNdbError());
      }
      m_ops_pending++;
  }
  m_lock_tuple= false;
  
  bool contact_ndb= m_lock.type < TL_WRITE_ALLOW_WRITE &&
                    m_lock.type != TL_READ_WITH_SHARED_LOCKS;;
  do {
    DBUG_PRINT("info", ("Call nextResult, contact_ndb: %d", contact_ndb));
    /*
      We can only handle one tuple with blobs at a time.
    */
    if (m_ops_pending && m_blobs_pending)
    {
      if (execute_no_commit(this,trans,false) != 0)
        DBUG_RETURN(ndb_err(trans));
      m_ops_pending= 0;
      m_blobs_pending= FALSE;
    }
    
    if ((check= cursor->nextResult(contact_ndb, m_force_send)) == 0)
    {
      /*
	Explicitly lock tuple if "select for update" or
	"select lock in share mode"
      */
      m_lock_tuple= (m_lock.type == TL_WRITE_ALLOW_WRITE
		     || 
		     m_lock.type == TL_READ_WITH_SHARED_LOCKS);
      DBUG_RETURN(0);
    } 
    else if (check == 1 || check == 2)
    {
      // 1: No more records
      // 2: No more cached records
      
      /*
        Before fetching more rows and releasing lock(s),
        all pending update or delete operations should 
        be sent to NDB
      */
      DBUG_PRINT("info", ("ops_pending: %d", m_ops_pending));    
      if (m_ops_pending)
      {
        if (m_transaction_on)
        {
          if (execute_no_commit(this,trans,false) != 0)
            DBUG_RETURN(-1);
        }
        else
        {
          if  (execute_commit(this,trans) != 0)
            DBUG_RETURN(-1);
          if (trans->restart() != 0)
          {
            DBUG_ASSERT(0);
            DBUG_RETURN(-1);
          }
        }
        m_ops_pending= 0;
      }
      contact_ndb= (check == 2);
    }
    else
    {
      DBUG_RETURN(-1);
    }
  } while (check == 2);

  DBUG_RETURN(1);
}

/*
  Get the next record of a started scan. Try to fetch
  it locally from NdbApi cached records if possible, 
  otherwise ask NDB for more.

  NOTE
  If this is a update/delete make sure to not contact 
  NDB before any pending ops have been sent to NDB.

*/

inline int ha_ndbcluster::next_result(byte *buf)
{  
  int res;
  DBUG_ENTER("next_result");
    
  if (!m_active_cursor)
    DBUG_RETURN(HA_ERR_END_OF_FILE);
  
  if ((res= fetch_next(m_active_cursor)) == 0)
  {
    DBUG_PRINT("info", ("One more record found"));    
    
    unpack_record(buf);
    table->status= 0;
    DBUG_RETURN(0);
  }
  else if (res == 1)
  {
    // No more records
    table->status= STATUS_NOT_FOUND;
    
    DBUG_PRINT("info", ("No more records"));
    DBUG_RETURN(HA_ERR_END_OF_FILE);
  }
  else
  {
    DBUG_RETURN(ndb_err(m_active_trans));
  }
}

/*
  Set bounds for ordered index scan.
*/

int ha_ndbcluster::set_bounds(NdbIndexScanOperation *op,
                              uint inx,
                              bool rir,
                              const key_range *keys[2],
                              uint range_no)
{
  const KEY *const key_info= table->key_info + inx;
  const uint key_parts= key_info->key_parts;
  uint key_tot_len[2];
  uint tot_len;
  uint i, j;

  DBUG_ENTER("set_bounds");
  DBUG_PRINT("info", ("key_parts=%d", key_parts));

  for (j= 0; j <= 1; j++)
  {
    const key_range *key= keys[j];
    if (key != NULL)
    {
      // for key->flag see ha_rkey_function
      DBUG_PRINT("info", ("key %d length=%d flag=%d",
                          j, key->length, key->flag));
      key_tot_len[j]= key->length;
    }
    else
    {
      DBUG_PRINT("info", ("key %d not present", j));
      key_tot_len[j]= 0;
    }
  }
  tot_len= 0;

  for (i= 0; i < key_parts; i++)
  {
    KEY_PART_INFO *key_part= &key_info->key_part[i];
    Field *field= key_part->field;
#ifndef DBUG_OFF
    uint part_len= key_part->length;
#endif
    uint part_store_len= key_part->store_length;
    // Info about each key part
    struct part_st {
      bool part_last;
      const key_range *key;
      const byte *part_ptr;
      bool part_null;
      int bound_type;
      const char* bound_ptr;
    };
    struct part_st part[2];

    for (j= 0; j <= 1; j++)
    {
      struct part_st &p= part[j];
      p.key= NULL;
      p.bound_type= -1;
      if (tot_len < key_tot_len[j])
      {
        p.part_last= (tot_len + part_store_len >= key_tot_len[j]);
        p.key= keys[j];
        p.part_ptr= &p.key->key[tot_len];
        p.part_null= key_part->null_bit && *p.part_ptr;
        p.bound_ptr= (const char *)
          p.part_null ? 0 : key_part->null_bit ? p.part_ptr + 1 : p.part_ptr;

        if (j == 0)
        {
          switch (p.key->flag)
          {
            case HA_READ_KEY_EXACT:
              if (! rir)
                p.bound_type= NdbIndexScanOperation::BoundEQ;
              else // differs for records_in_range
                p.bound_type= NdbIndexScanOperation::BoundLE;
              break;
            // ascending
            case HA_READ_KEY_OR_NEXT:
              p.bound_type= NdbIndexScanOperation::BoundLE;
              break;
            case HA_READ_AFTER_KEY:
              if (! p.part_last)
                p.bound_type= NdbIndexScanOperation::BoundLE;
              else
                p.bound_type= NdbIndexScanOperation::BoundLT;
              break;
            // descending
            case HA_READ_PREFIX_LAST:           // weird
              p.bound_type= NdbIndexScanOperation::BoundEQ;
              break;
            case HA_READ_PREFIX_LAST_OR_PREV:   // weird
              p.bound_type= NdbIndexScanOperation::BoundGE;
              break;
            case HA_READ_BEFORE_KEY:
              if (! p.part_last)
                p.bound_type= NdbIndexScanOperation::BoundGE;
              else
                p.bound_type= NdbIndexScanOperation::BoundGT;
              break;
            default:
              break;
          }
        }
        if (j == 1) {
          switch (p.key->flag)
          {
            // ascending
            case HA_READ_BEFORE_KEY:
              if (! p.part_last)
                p.bound_type= NdbIndexScanOperation::BoundGE;
              else
                p.bound_type= NdbIndexScanOperation::BoundGT;
              break;
            case HA_READ_AFTER_KEY:     // weird
              p.bound_type= NdbIndexScanOperation::BoundGE;
              break;
            default:
              break;
            // descending strangely sets no end key
          }
        }

        if (p.bound_type == -1)
        {
          DBUG_PRINT("error", ("key %d unknown flag %d", j, p.key->flag));
          DBUG_ASSERT(FALSE);
          // Stop setting bounds but continue with what we have
          op->end_of_bound(range_no);
          DBUG_RETURN(0);
        }
      }
    }

    // Seen with e.g. b = 1 and c > 1
    if (part[0].bound_type == NdbIndexScanOperation::BoundLE &&
        part[1].bound_type == NdbIndexScanOperation::BoundGE &&
        memcmp(part[0].part_ptr, part[1].part_ptr, part_store_len) == 0)
    {
      DBUG_PRINT("info", ("replace LE/GE pair by EQ"));
      part[0].bound_type= NdbIndexScanOperation::BoundEQ;
      part[1].bound_type= -1;
    }
    // Not seen but was in previous version
    if (part[0].bound_type == NdbIndexScanOperation::BoundEQ &&
        part[1].bound_type == NdbIndexScanOperation::BoundGE &&
        memcmp(part[0].part_ptr, part[1].part_ptr, part_store_len) == 0)
    {
      DBUG_PRINT("info", ("remove GE from EQ/GE pair"));
      part[1].bound_type= -1;
    }

    for (j= 0; j <= 1; j++)
    {
      struct part_st &p= part[j];
      // Set bound if not done with this key
      if (p.key != NULL)
      {
        DBUG_PRINT("info", ("key %d:%d offset=%d length=%d last=%d bound=%d",
                            j, i, tot_len, part_len, p.part_last, p.bound_type));
        DBUG_DUMP("info", (const char*)p.part_ptr, part_store_len);

        // Set bound if not cancelled via type -1
        if (p.bound_type != -1)
        {
          const char* ptr= p.bound_ptr;
          char buf[256];
          shrink_varchar(field, ptr, buf);
          if (op->setBound(i, p.bound_type, ptr))
            ERR_RETURN(op->getNdbError());
        }
      }
    }

    tot_len+= part_store_len;
  }
  op->end_of_bound(range_no);
  DBUG_RETURN(0);
}

/*
  Start ordered index scan in NDB
*/

int ha_ndbcluster::ordered_index_scan(const key_range *start_key,
                                      const key_range *end_key,
                                      bool sorted, bool descending,
                                      byte* buf, part_id_range *part_spec)
{  
  int res;
  bool restart;
  NdbTransaction *trans= m_active_trans;
  NdbIndexScanOperation *op;

  DBUG_ENTER("ha_ndbcluster::ordered_index_scan");
  DBUG_PRINT("enter", ("index: %u, sorted: %d, descending: %d",
             active_index, sorted, descending));  
  DBUG_PRINT("enter", ("Starting new ordered scan on %s", m_tabname));
  m_write_op= FALSE;

  // Check that sorted seems to be initialised
  DBUG_ASSERT(sorted == 0 || sorted == 1);
  
  if (m_active_cursor == 0)
  {
    restart= FALSE;
    NdbOperation::LockMode lm=
      (NdbOperation::LockMode)get_ndb_lock_type(m_lock.type);
   bool need_pk = (lm == NdbOperation::LM_Read);
    if (!(op= trans->getNdbIndexScanOperation(m_index[active_index].index, 
                                              m_table)) ||
        op->readTuples(lm, 0, parallelism, sorted, descending, false, need_pk))
      ERR_RETURN(trans->getNdbError());
    if (m_use_partition_function && part_spec != NULL &&
        part_spec->start_part == part_spec->end_part)
      op->setPartitionId(part_spec->start_part);
    m_active_cursor= op;
  } else {
    restart= TRUE;
    op= (NdbIndexScanOperation*)m_active_cursor;
    
    if (m_use_partition_function && part_spec != NULL &&
        part_spec->start_part == part_spec->end_part)
      op->setPartitionId(part_spec->start_part);
    DBUG_ASSERT(op->getSorted() == sorted);
    DBUG_ASSERT(op->getLockMode() == 
                (NdbOperation::LockMode)get_ndb_lock_type(m_lock.type));
    if (op->reset_bounds(m_force_send))
      DBUG_RETURN(ndb_err(m_active_trans));
  }
  
  {
    const key_range *keys[2]= { start_key, end_key };
    res= set_bounds(op, active_index, false, keys);
    if (res)
      DBUG_RETURN(res);
  }

  if (!restart)
  {
    if (generate_scan_filter(m_cond_stack, op))
      DBUG_RETURN(ndb_err(trans));

    if ((res= define_read_attrs(buf, op)))
    {
      DBUG_RETURN(res);
    }
    
    // If table has user defined partitioning
    // and no primary key, we need to read the partition id
    // to support ORDER BY queries
    if (m_use_partition_function &&
        (table_share->primary_key == MAX_KEY) && 
        (get_ndb_partition_id(op)))
      ERR_RETURN(trans->getNdbError());
  }

  if (execute_no_commit(this,trans,false) != 0)
    DBUG_RETURN(ndb_err(trans));
  
  DBUG_RETURN(next_result(buf));
}

/*
  Start full table scan in NDB
 */

int ha_ndbcluster::full_table_scan(byte *buf)
{
  int res;
  NdbScanOperation *op;
  NdbTransaction *trans= m_active_trans;
  part_id_range part_spec;

  DBUG_ENTER("full_table_scan");  
  DBUG_PRINT("enter", ("Starting new scan on %s", m_tabname));
  m_write_op= FALSE;

  NdbOperation::LockMode lm=
    (NdbOperation::LockMode)get_ndb_lock_type(m_lock.type);
  bool need_pk = (lm == NdbOperation::LM_Read);
  if (!(op=trans->getNdbScanOperation(m_table)) ||
      op->readTuples(lm, 
		     (need_pk)?NdbScanOperation::SF_KeyInfo:0, 
		     parallelism))
    ERR_RETURN(trans->getNdbError());
  m_active_cursor= op;

  if (m_use_partition_function)
  {
    part_spec.start_part= 0;
    part_spec.end_part= m_part_info->get_tot_partitions() - 1;
    prune_partition_set(table, &part_spec);
    DBUG_PRINT("info", ("part_spec.start_part = %u, part_spec.end_part = %u",
                        part_spec.start_part, part_spec.end_part));
    /*
      If partition pruning has found no partition in set
      we can return HA_ERR_END_OF_FILE
      If partition pruning has found exactly one partition in set
      we can optimize scan to run towards that partition only.
    */
    if (part_spec.start_part > part_spec.end_part)
    {
      DBUG_RETURN(HA_ERR_END_OF_FILE);
    }
    else if (part_spec.start_part == part_spec.end_part)
    {
      /*
        Only one partition is required to scan, if sorted is required we
        don't need it any more since output from one ordered partitioned
        index is always sorted.
      */
      m_active_cursor->setPartitionId(part_spec.start_part);
    }
    // If table has user defined partitioning
    // and no primary key, we need to read the partition id
    // to support ORDER BY queries
    if ((table_share->primary_key == MAX_KEY) && 
        (get_ndb_partition_id(op)))
      ERR_RETURN(trans->getNdbError());
  }

  if (generate_scan_filter(m_cond_stack, op))
    DBUG_RETURN(ndb_err(trans));
  if ((res= define_read_attrs(buf, op)))
    DBUG_RETURN(res);

  if (execute_no_commit(this,trans,false) != 0)
    DBUG_RETURN(ndb_err(trans));
  DBUG_PRINT("exit", ("Scan started successfully"));
  DBUG_RETURN(next_result(buf));
}

/*
  Insert one record into NDB
*/
int ha_ndbcluster::write_row(byte *record)
{
  bool has_auto_increment;
  uint i;
  NdbTransaction *trans= m_active_trans;
  NdbOperation *op;
  int res;
  THD *thd= current_thd;
  longlong func_value= 0;
  DBUG_ENTER("ha_ndbcluster::write_row");

  m_write_op= TRUE;
  has_auto_increment= (table->next_number_field && record == table->record[0]);
  if (table_share->primary_key != MAX_KEY)
  {
    /*
     * Increase any auto_incremented primary key
     */
    if (has_auto_increment) 
    {
      THD *thd= table->in_use;

      m_skip_auto_increment= FALSE;
      update_auto_increment();
      m_skip_auto_increment= (insert_id_for_cur_row == 0);
    }
  }

  /*
   * If IGNORE the ignore constraint violations on primary and unique keys
   */
  if (!m_use_write && m_ignore_dup_key)
  {
    /*
      compare if expression with that in start_bulk_insert()
      start_bulk_insert will set parameters to ensure that each
      write_row is committed individually
    */
    int peek_res= peek_indexed_rows(record);
    
    if (!peek_res) 
    {
      DBUG_RETURN(HA_ERR_FOUND_DUPP_KEY);
    }
    if (peek_res != HA_ERR_KEY_NOT_FOUND)
      DBUG_RETURN(peek_res);
  }

  statistic_increment(thd->status_var.ha_write_count, &LOCK_status);
  if (table->timestamp_field_type & TIMESTAMP_AUTO_SET_ON_INSERT)
    table->timestamp_field->set_time();

  if (!(op= trans->getNdbOperation(m_table)))
    ERR_RETURN(trans->getNdbError());

  res= (m_use_write) ? op->writeTuple() :op->insertTuple(); 
  if (res != 0)
    ERR_RETURN(trans->getNdbError());  
 
  if (m_use_partition_function)
  {
    uint32 part_id;
    int error;
    my_bitmap_map *old_map= dbug_tmp_use_all_columns(table, table->read_set);
    error= m_part_info->get_partition_id(m_part_info, &part_id, &func_value);
    dbug_tmp_restore_column_map(table->read_set, old_map);
    if (error)
      DBUG_RETURN(error);
    op->setPartitionId(part_id);
  }

  if (table_share->primary_key == MAX_KEY) 
  {
    // Table has hidden primary key
    Ndb *ndb= get_ndb();
    int ret;
    Uint64 auto_value;
    uint retries= NDB_AUTO_INCREMENT_RETRIES;
    do {
      Ndb_tuple_id_range_guard g(m_share);
      ret= ndb->getAutoIncrementValue(m_table, g.range, auto_value, 1);
    } while (ret == -1 && 
             --retries &&
             ndb->getNdbError().status == NdbError::TemporaryError);
    if (ret == -1)
      ERR_RETURN(ndb->getNdbError());
    if (set_hidden_key(op, table_share->fields, (const byte*)&auto_value))
      ERR_RETURN(op->getNdbError());
  } 
  else 
  {
    int error;
    if ((error= set_primary_key_from_record(op, record)))
      DBUG_RETURN(error);
  }

  // Set non-key attribute(s)
  bool set_blob_value= FALSE;
  my_bitmap_map *old_map= dbug_tmp_use_all_columns(table, table->read_set);
  for (i= 0; i < table_share->fields; i++) 
  {
    Field *field= table->field[i];
    if (!(field->flags & PRI_KEY_FLAG) &&
	(bitmap_is_set(table->write_set, i) || !m_use_write) &&
        set_ndb_value(op, field, i, record-table->record[0], &set_blob_value))
    {
      m_skip_auto_increment= TRUE;
      dbug_tmp_restore_column_map(table->read_set, old_map);
      ERR_RETURN(op->getNdbError());
    }
  }
  dbug_tmp_restore_column_map(table->read_set, old_map);

  if (m_use_partition_function)
  {
    /*
      We need to set the value of the partition function value in
      NDB since the NDB kernel doesn't have easy access to the function
      to calculate the value.
    */
    if (func_value >= INT_MAX32)
      func_value= INT_MAX32;
    uint32 part_func_value= (uint32)func_value;
    uint no_fields= table_share->fields;
    if (table_share->primary_key == MAX_KEY)
      no_fields++;
    op->setValue(no_fields, part_func_value);
  }

  m_rows_changed++;

  /*
    Execute write operation
    NOTE When doing inserts with many values in 
    each INSERT statement it should not be necessary
    to NoCommit the transaction between each row.
    Find out how this is detected!
  */
  m_rows_inserted++;
  no_uncommitted_rows_update(1);
  m_bulk_insert_not_flushed= TRUE;
  if ((m_rows_to_insert == (ha_rows) 1) || 
      ((m_rows_inserted % m_bulk_insert_rows) == 0) ||
      m_primary_key_update ||
      set_blob_value)
  {
    // Send rows to NDB
    DBUG_PRINT("info", ("Sending inserts to NDB, "\
                        "rows_inserted:%d, bulk_insert_rows: %d", 
                        (int)m_rows_inserted, (int)m_bulk_insert_rows));

    m_bulk_insert_not_flushed= FALSE;
    if (m_transaction_on)
    {
      if (execute_no_commit(this,trans,false) != 0)
      {
        m_skip_auto_increment= TRUE;
        no_uncommitted_rows_execute_failure();
        DBUG_RETURN(ndb_err(trans));
      }
    }
    else
    {
      if (execute_commit(this,trans) != 0)
      {
        m_skip_auto_increment= TRUE;
        no_uncommitted_rows_execute_failure();
        DBUG_RETURN(ndb_err(trans));
      }
      if (trans->restart() != 0)
      {
        DBUG_ASSERT(0);
        DBUG_RETURN(-1);
      }
    }
  }
  if ((has_auto_increment) && (m_skip_auto_increment))
  {
    Ndb *ndb= get_ndb();
    Uint64 next_val= (Uint64) table->next_number_field->val_int() + 1;
    char buff[22];
    DBUG_PRINT("info", 
               ("Trying to set next auto increment value to %s",
                llstr(next_val, buff)));
    Ndb_tuple_id_range_guard g(m_share);
    if (ndb->setAutoIncrementValue(m_table, g.range, next_val, TRUE)
        == -1)
      ERR_RETURN(ndb->getNdbError());
  }
  m_skip_auto_increment= TRUE;

  DBUG_PRINT("exit",("ok"));
  DBUG_RETURN(0);
}


/* Compare if a key in a row has changed */

int ha_ndbcluster::key_cmp(uint keynr, const byte * old_row,
                           const byte * new_row)
{
  KEY_PART_INFO *key_part=table->key_info[keynr].key_part;
  KEY_PART_INFO *end=key_part+table->key_info[keynr].key_parts;

  for (; key_part != end ; key_part++)
  {
    if (key_part->null_bit)
    {
      if ((old_row[key_part->null_offset] & key_part->null_bit) !=
          (new_row[key_part->null_offset] & key_part->null_bit))
        return 1;
    }
    if (key_part->key_part_flag & (HA_BLOB_PART | HA_VAR_LENGTH_PART))
    {

      if (key_part->field->cmp_binary((char*) (old_row + key_part->offset),
                                      (char*) (new_row + key_part->offset),
                                      (ulong) key_part->length))
        return 1;
    }
    else
    {
      if (memcmp(old_row+key_part->offset, new_row+key_part->offset,
                 key_part->length))
        return 1;
    }
  }
  return 0;
}

/*
  Update one record in NDB using primary key
*/

int ha_ndbcluster::update_row(const byte *old_data, byte *new_data)
{
  THD *thd= current_thd;
  NdbTransaction *trans= m_active_trans;
  NdbScanOperation* cursor= m_active_cursor;
  NdbOperation *op;
  uint i;
  uint32 old_part_id= 0, new_part_id= 0;
  int error;
  longlong func_value;
  DBUG_ENTER("update_row");
  m_write_op= TRUE;
  
  statistic_increment(thd->status_var.ha_update_count, &LOCK_status);
  if (table->timestamp_field_type & TIMESTAMP_AUTO_SET_ON_UPDATE)
  {
    table->timestamp_field->set_time();
    bitmap_set_bit(table->write_set, table->timestamp_field->field_index);
  }

  if (m_use_partition_function &&
      (error= get_parts_for_update(old_data, new_data, table->record[0],
                                   m_part_info, &old_part_id, &new_part_id,
                                   &func_value)))
  {
    DBUG_RETURN(error);
  }

  /*
   * Check for update of primary key or partition change
   * for special handling
   */  
  if (((table_share->primary_key != MAX_KEY) &&
       key_cmp(table_share->primary_key, old_data, new_data)) ||
      (old_part_id != new_part_id))
  {
    int read_res, insert_res, delete_res, undo_res;

    DBUG_PRINT("info", ("primary key update or partition change, "
                        "doing read+delete+insert"));
    // Get all old fields, since we optimize away fields not in query
    read_res= complemented_read(old_data, new_data, old_part_id);
    if (read_res)
    {
      DBUG_PRINT("info", ("read failed"));
      DBUG_RETURN(read_res);
    }
    // Delete old row
    m_primary_key_update= TRUE;
    delete_res= delete_row(old_data);
    m_primary_key_update= FALSE;
    if (delete_res)
    {
      DBUG_PRINT("info", ("delete failed"));
      DBUG_RETURN(delete_res);
    }     
    // Insert new row
    DBUG_PRINT("info", ("delete succeded"));
    m_primary_key_update= TRUE;
    insert_res= write_row(new_data);
    m_primary_key_update= FALSE;
    if (insert_res)
    {
      DBUG_PRINT("info", ("insert failed"));
      if (trans->commitStatus() == NdbConnection::Started)
      {
        // Undo delete_row(old_data)
        m_primary_key_update= TRUE;
        undo_res= write_row((byte *)old_data);
        if (undo_res)
          push_warning(current_thd, 
                       MYSQL_ERROR::WARN_LEVEL_WARN, 
                       undo_res, 
                       "NDB failed undoing delete at primary key update");
        m_primary_key_update= FALSE;
      }
      DBUG_RETURN(insert_res);
    }
    DBUG_PRINT("info", ("delete+insert succeeded"));
    DBUG_RETURN(0);
  }

  if (cursor)
  {
    /*
      We are scanning records and want to update the record
      that was just found, call updateTuple on the cursor 
      to take over the lock to a new update operation
      And thus setting the primary key of the record from 
      the active record in cursor
    */
    DBUG_PRINT("info", ("Calling updateTuple on cursor"));
    if (!(op= cursor->updateCurrentTuple()))
      ERR_RETURN(trans->getNdbError());
    m_lock_tuple= false;
    m_ops_pending++;
    if (uses_blob_value())
      m_blobs_pending= TRUE;
    if (m_use_partition_function)
      cursor->setPartitionId(new_part_id);
  }
  else
  {  
    if (!(op= trans->getNdbOperation(m_table)) ||
        op->updateTuple() != 0)
      ERR_RETURN(trans->getNdbError());  
    
    if (m_use_partition_function)
      op->setPartitionId(new_part_id);
    if (table_share->primary_key == MAX_KEY) 
    {
      // This table has no primary key, use "hidden" primary key
      DBUG_PRINT("info", ("Using hidden key"));
      
      // Require that the PK for this record has previously been 
      // read into m_ref
      DBUG_DUMP("key", m_ref, NDB_HIDDEN_PRIMARY_KEY_LENGTH);
      
      if (set_hidden_key(op, table->s->fields, m_ref))
        ERR_RETURN(op->getNdbError());
    } 
    else 
    {
      int res;
      if ((res= set_primary_key_from_record(op, old_data)))
        DBUG_RETURN(res);
    }
  }

  m_rows_changed++;

  // Set non-key attribute(s)
  my_bitmap_map *old_map= dbug_tmp_use_all_columns(table, table->read_set);
  for (i= 0; i < table_share->fields; i++) 
  {
    Field *field= table->field[i];
    if (bitmap_is_set(table->write_set, i) &&
        (!(field->flags & PRI_KEY_FLAG)) &&
        set_ndb_value(op, field, i, new_data - table->record[0]))
    {
      dbug_tmp_restore_column_map(table->read_set, old_map);
      ERR_RETURN(op->getNdbError());
    }
  }
  dbug_tmp_restore_column_map(table->read_set, old_map);

  if (m_use_partition_function)
  {
    if (func_value >= INT_MAX32)
      func_value= INT_MAX32;
    uint32 part_func_value= (uint32)func_value;
    uint no_fields= table_share->fields;
    if (table_share->primary_key == MAX_KEY)
      no_fields++;
    op->setValue(no_fields, part_func_value);
  }
  // Execute update operation
  if (!cursor && execute_no_commit(this,trans,false) != 0) {
    no_uncommitted_rows_execute_failure();
    DBUG_RETURN(ndb_err(trans));
  }
  
  DBUG_RETURN(0);
}


/*
  Delete one record from NDB, using primary key 
*/

int ha_ndbcluster::delete_row(const byte *record)
{
  THD *thd= current_thd;
  NdbTransaction *trans= m_active_trans;
  NdbScanOperation* cursor= m_active_cursor;
  NdbOperation *op;
  uint32 part_id;
  int error;
  DBUG_ENTER("delete_row");
  m_write_op= TRUE;

  statistic_increment(thd->status_var.ha_delete_count,&LOCK_status);
  m_rows_changed++;

  if (m_use_partition_function &&
      (error= get_part_for_delete(record, table->record[0], m_part_info,
                                  &part_id)))
  {
    DBUG_RETURN(error);
  }

  if (cursor)
  {
    /*
      We are scanning records and want to delete the record
      that was just found, call deleteTuple on the cursor 
      to take over the lock to a new delete operation
      And thus setting the primary key of the record from 
      the active record in cursor
    */
    DBUG_PRINT("info", ("Calling deleteTuple on cursor"));
    if (cursor->deleteCurrentTuple() != 0)
      ERR_RETURN(trans->getNdbError());     
    m_lock_tuple= false;
    m_ops_pending++;

    if (m_use_partition_function)
      cursor->setPartitionId(part_id);

    no_uncommitted_rows_update(-1);

    if (!m_primary_key_update)
      // If deleting from cursor, NoCommit will be handled in next_result
      DBUG_RETURN(0);
  }
  else
  {
    
    if (!(op=trans->getNdbOperation(m_table)) || 
        op->deleteTuple() != 0)
      ERR_RETURN(trans->getNdbError());
    
    if (m_use_partition_function)
      op->setPartitionId(part_id);

    no_uncommitted_rows_update(-1);
    
    if (table_share->primary_key == MAX_KEY) 
    {
      // This table has no primary key, use "hidden" primary key
      DBUG_PRINT("info", ("Using hidden key"));
      
      if (set_hidden_key(op, table->s->fields, m_ref))
        ERR_RETURN(op->getNdbError());
    } 
    else 
    {
      if ((error= set_primary_key_from_record(op, record)))
        DBUG_RETURN(error);
    }
  }

  // Execute delete operation
  if (execute_no_commit(this,trans,false) != 0) {
    no_uncommitted_rows_execute_failure();
    DBUG_RETURN(ndb_err(trans));
  }
  DBUG_RETURN(0);
}
  
/*
  Unpack a record read from NDB 

  SYNOPSIS
    unpack_record()
    buf                 Buffer to store read row

  NOTE
    The data for each row is read directly into the
    destination buffer. This function is primarily 
    called in order to check if any fields should be 
    set to null.
*/

void ndb_unpack_record(TABLE *table, NdbValue *value,
                       MY_BITMAP *defined, byte *buf)
{
  Field **p_field= table->field, *field= *p_field;
  my_ptrdiff_t row_offset= (my_ptrdiff_t) (buf - table->record[0]);
  my_bitmap_map *old_map= dbug_tmp_use_all_columns(table, table->write_set);
  DBUG_ENTER("ndb_unpack_record");

  // Set null flag(s)
  bzero(buf, table->s->null_bytes);
  for ( ; field;
       p_field++, value++, field= *p_field)
  {
    if ((*value).ptr)
    {
      if (!(field->flags & BLOB_FLAG))
      {
        int is_null= (*value).rec->isNULL();
        if (is_null)
        {
          if (is_null > 0)
          {
            DBUG_PRINT("info",("[%u] NULL",
                               (*value).rec->getColumn()->getColumnNo()));
            field->set_null(row_offset);
          }
          else
          {
            DBUG_PRINT("info",("[%u] UNDEFINED",
                               (*value).rec->getColumn()->getColumnNo()));
            bitmap_clear_bit(defined,
                             (*value).rec->getColumn()->getColumnNo());
          }
        }
        else if (field->type() == MYSQL_TYPE_BIT)
        {
          Field_bit *field_bit= static_cast<Field_bit*>(field);

          /*
            Move internal field pointer to point to 'buf'.  Calling
            the correct member function directly since we know the
            type of the object.
           */
          field_bit->Field_bit::move_field_offset(row_offset);
          if (field->pack_length() < 5)
          {
            DBUG_PRINT("info", ("bit field H'%.8X", 
                                (*value).rec->u_32_value()));
            field_bit->Field_bit::store((longlong) (*value).rec->u_32_value(),
                                        FALSE);
          }
          else
          {
            DBUG_PRINT("info", ("bit field H'%.8X%.8X",
                                *(Uint32*) (*value).rec->aRef(),
                                *((Uint32*) (*value).rec->aRef()+1)));
            field_bit->Field_bit::store((longlong) (*value).rec->u_64_value(), 
                                        TRUE);
          }
          /*
            Move back internal field pointer to point to original
            value (usually record[0]).
           */
          field_bit->Field_bit::move_field_offset(-row_offset);
          DBUG_PRINT("info",("[%u] SET",
                             (*value).rec->getColumn()->getColumnNo()));
          DBUG_DUMP("info", (const char*) field->ptr, field->pack_length());
        }
        else
        {
          DBUG_PRINT("info",("[%u] SET",
                             (*value).rec->getColumn()->getColumnNo()));
          DBUG_DUMP("info", (const char*) field->ptr, field->pack_length());
        }
      }
      else
      {
        NdbBlob *ndb_blob= (*value).blob;
        uint col_no = ndb_blob->getColumn()->getColumnNo();
        int isNull;
        ndb_blob->getDefined(isNull);
        if (isNull == 1)
        {
          DBUG_PRINT("info",("[%u] NULL", col_no));
          field->set_null(row_offset);
        }
        else if (isNull == -1)
        {
          DBUG_PRINT("info",("[%u] UNDEFINED", col_no));
          bitmap_clear_bit(defined, col_no);
        }
        else
        {
#ifndef DBUG_OFF
          // pointer vas set in get_ndb_blobs_value
          Field_blob *field_blob= (Field_blob*)field;
          char* ptr;
          field_blob->get_ptr(&ptr, row_offset);
          uint32 len= field_blob->get_length(row_offset);
          DBUG_PRINT("info",("[%u] SET ptr=%p len=%u", col_no, ptr, len));
#endif
        }
      }
    }
  }
  dbug_tmp_restore_column_map(table->write_set, old_map);
  DBUG_VOID_RETURN;
}

void ha_ndbcluster::unpack_record(byte *buf)
{
  ndb_unpack_record(table, m_value, 0, buf);
#ifndef DBUG_OFF
  // Read and print all values that was fetched
  if (table_share->primary_key == MAX_KEY)
  {
    // Table with hidden primary key
    int hidden_no= table_share->fields;
    const NDBTAB *tab= m_table;
    char buff[22];
    const NDBCOL *hidden_col= tab->getColumn(hidden_no);
    const NdbRecAttr* rec= m_value[hidden_no].rec;
    DBUG_ASSERT(rec);
    DBUG_PRINT("hidden", ("%d: %s \"%s\"", hidden_no,
			  hidden_col->getName(),
                          llstr(rec->u_64_value(), buff)));
  }
  //DBUG_EXECUTE("value", print_results(););
#endif
}

/*
  Utility function to print/dump the fetched field
  to avoid unnecessary work, wrap in DBUG_EXECUTE as in:

    DBUG_EXECUTE("value", print_results(););
 */

void ha_ndbcluster::print_results()
{
  DBUG_ENTER("print_results");

#ifndef DBUG_OFF

  char buf_type[MAX_FIELD_WIDTH], buf_val[MAX_FIELD_WIDTH];
  String type(buf_type, sizeof(buf_type), &my_charset_bin);
  String val(buf_val, sizeof(buf_val), &my_charset_bin);
  for (uint f= 0; f < table_share->fields; f++)
  {
    /* Use DBUG_PRINT since DBUG_FILE cannot be filtered out */
    char buf[2000];
    Field *field;
    void* ptr;
    NdbValue value;

    buf[0]= 0;
    field= table->field[f];
    if (!(value= m_value[f]).ptr)
    {
      strmov(buf, "not read");
      goto print_value;
    }

    ptr= field->ptr;

    if (! (field->flags & BLOB_FLAG))
    {
      if (value.rec->isNULL())
      {
        strmov(buf, "NULL");
        goto print_value;
      }
      type.length(0);
      val.length(0);
      field->sql_type(type);
      field->val_str(&val);
      my_snprintf(buf, sizeof(buf), "%s %s", type.c_ptr(), val.c_ptr());
    }
    else
    {
      NdbBlob *ndb_blob= value.blob;
      bool isNull= TRUE;
      ndb_blob->getNull(isNull);
      if (isNull)
        strmov(buf, "NULL");
    }

print_value:
    DBUG_PRINT("value", ("%u,%s: %s", f, field->field_name, buf));
  }
#endif
  DBUG_VOID_RETURN;
}


int ha_ndbcluster::index_init(uint index, bool sorted)
{
  DBUG_ENTER("ha_ndbcluster::index_init");
  DBUG_PRINT("enter", ("index: %u  sorted: %d", index, sorted));
  active_index= index;
  m_sorted= sorted;
  /*
    Locks are are explicitly released in scan
    unless m_lock.type == TL_READ_HIGH_PRIORITY
    and no sub-sequent call to unlock_row()
  */
  m_lock_tuple= false;
    m_lock_tuple= false;
  DBUG_RETURN(0);
}


int ha_ndbcluster::index_end()
{
  DBUG_ENTER("ha_ndbcluster::index_end");
  DBUG_RETURN(close_scan());
}

/**
 * Check if key contains null
 */
static
int
check_null_in_key(const KEY* key_info, const byte *key, uint key_len)
{
  KEY_PART_INFO *curr_part, *end_part;
  const byte* end_ptr= key + key_len;
  curr_part= key_info->key_part;
  end_part= curr_part + key_info->key_parts;
  

  for (; curr_part != end_part && key < end_ptr; curr_part++)
  {
    if (curr_part->null_bit && *key)
      return 1;

    key += curr_part->store_length;
  }
  return 0;
}

int ha_ndbcluster::index_read(byte *buf,
                              const byte *key, uint key_len, 
                              enum ha_rkey_function find_flag)
{
  key_range start_key;
  bool descending= FALSE;
  DBUG_ENTER("ha_ndbcluster::index_read");
  DBUG_PRINT("enter", ("active_index: %u, key_len: %u, find_flag: %d", 
                       active_index, key_len, find_flag));

  start_key.key= key;
  start_key.length= key_len;
  start_key.flag= find_flag;
  descending= FALSE;
  switch (find_flag) {
  case HA_READ_KEY_OR_PREV:
  case HA_READ_BEFORE_KEY:
  case HA_READ_PREFIX_LAST:
  case HA_READ_PREFIX_LAST_OR_PREV:
    descending= TRUE;
    break;
  default:
    break;
  }
  DBUG_RETURN(read_range_first_to_buf(&start_key, 0, descending,
                                      m_sorted, buf));
}


int ha_ndbcluster::index_read_idx(byte *buf, uint index_no, 
                              const byte *key, uint key_len, 
                              enum ha_rkey_function find_flag)
{
  statistic_increment(current_thd->status_var.ha_read_key_count, &LOCK_status);
  DBUG_ENTER("ha_ndbcluster::index_read_idx");
  DBUG_PRINT("enter", ("index_no: %u, key_len: %u", index_no, key_len));  
  close_scan();
  index_init(index_no, 0);  
  DBUG_RETURN(index_read(buf, key, key_len, find_flag));
}


int ha_ndbcluster::index_next(byte *buf)
{
  DBUG_ENTER("ha_ndbcluster::index_next");
  statistic_increment(current_thd->status_var.ha_read_next_count,
                      &LOCK_status);
  DBUG_RETURN(next_result(buf));
}


int ha_ndbcluster::index_prev(byte *buf)
{
  DBUG_ENTER("ha_ndbcluster::index_prev");
  statistic_increment(current_thd->status_var.ha_read_prev_count,
                      &LOCK_status);
  DBUG_RETURN(next_result(buf));
}


int ha_ndbcluster::index_first(byte *buf)
{
  DBUG_ENTER("ha_ndbcluster::index_first");
  statistic_increment(current_thd->status_var.ha_read_first_count,
                      &LOCK_status);
  // Start the ordered index scan and fetch the first row

  // Only HA_READ_ORDER indexes get called by index_first
  DBUG_RETURN(ordered_index_scan(0, 0, TRUE, FALSE, buf, NULL));
}


int ha_ndbcluster::index_last(byte *buf)
{
  DBUG_ENTER("ha_ndbcluster::index_last");
  statistic_increment(current_thd->status_var.ha_read_last_count,&LOCK_status);
  DBUG_RETURN(ordered_index_scan(0, 0, TRUE, TRUE, buf, NULL));
}

int ha_ndbcluster::index_read_last(byte * buf, const byte * key, uint key_len)
{
  DBUG_ENTER("ha_ndbcluster::index_read_last");
  DBUG_RETURN(index_read(buf, key, key_len, HA_READ_PREFIX_LAST));
}

int ha_ndbcluster::read_range_first_to_buf(const key_range *start_key,
                                           const key_range *end_key,
                                           bool desc, bool sorted,
                                           byte* buf)
{
  part_id_range part_spec;
  ndb_index_type type= get_index_type(active_index);
  const KEY* key_info= table->key_info+active_index;
  int error; 
  DBUG_ENTER("ha_ndbcluster::read_range_first_to_buf");
  DBUG_PRINT("info", ("desc: %d, sorted: %d", desc, sorted));

  if (m_use_partition_function)
  {
    get_partition_set(table, buf, active_index, start_key, &part_spec);
    DBUG_PRINT("info", ("part_spec.start_part = %u, part_spec.end_part = %u",
                        part_spec.start_part, part_spec.end_part));
    /*
      If partition pruning has found no partition in set
      we can return HA_ERR_END_OF_FILE
      If partition pruning has found exactly one partition in set
      we can optimize scan to run towards that partition only.
    */
    if (part_spec.start_part > part_spec.end_part)
    {
      DBUG_RETURN(HA_ERR_END_OF_FILE);
    }
    else if (part_spec.start_part == part_spec.end_part)
    {
      /*
        Only one partition is required to scan, if sorted is required we
        don't need it any more since output from one ordered partitioned
        index is always sorted.
      */
      sorted= FALSE;
    }
  }

  m_write_op= FALSE;
  switch (type){
  case PRIMARY_KEY_ORDERED_INDEX:
  case PRIMARY_KEY_INDEX:
    if (start_key && 
        start_key->length == key_info->key_length &&
        start_key->flag == HA_READ_KEY_EXACT)
    {
      if (m_active_cursor && (error= close_scan()))
        DBUG_RETURN(error);
      DBUG_RETURN(pk_read(start_key->key, start_key->length, buf,
                          part_spec.start_part));
    }
    break;
  case UNIQUE_ORDERED_INDEX:
  case UNIQUE_INDEX:
    if (start_key && start_key->length == key_info->key_length &&
        start_key->flag == HA_READ_KEY_EXACT && 
        !check_null_in_key(key_info, start_key->key, start_key->length))
    {
      if (m_active_cursor && (error= close_scan()))
        DBUG_RETURN(error);
      DBUG_RETURN(unique_index_read(start_key->key, start_key->length, buf));
    }
    break;
  default:
    break;
  }
  // Start the ordered index scan and fetch the first row
  DBUG_RETURN(ordered_index_scan(start_key, end_key, sorted, desc, buf,
                                 &part_spec));
}

int ha_ndbcluster::read_range_first(const key_range *start_key,
                                    const key_range *end_key,
                                    bool eq_r, bool sorted)
{
  byte* buf= table->record[0];
  DBUG_ENTER("ha_ndbcluster::read_range_first");
  DBUG_RETURN(read_range_first_to_buf(start_key, end_key, FALSE,
                                      sorted, buf));
}

int ha_ndbcluster::read_range_next()
{
  DBUG_ENTER("ha_ndbcluster::read_range_next");
  DBUG_RETURN(next_result(table->record[0]));
}


int ha_ndbcluster::rnd_init(bool scan)
{
  NdbScanOperation *cursor= m_active_cursor;
  DBUG_ENTER("rnd_init");
  DBUG_PRINT("enter", ("scan: %d", scan));
  // Check if scan is to be restarted
  if (cursor)
  {
    if (!scan)
      DBUG_RETURN(1);
    if (cursor->restart(m_force_send) != 0)
    {
      DBUG_ASSERT(0);
      DBUG_RETURN(-1);
    }
  }
  index_init(table_share->primary_key, 0);
  DBUG_RETURN(0);
}

int ha_ndbcluster::close_scan()
{
  NdbTransaction *trans= m_active_trans;
  DBUG_ENTER("close_scan");

  m_multi_cursor= 0;
  if (!m_active_cursor && !m_multi_cursor)
    DBUG_RETURN(1);

  NdbScanOperation *cursor= m_active_cursor ? m_active_cursor : m_multi_cursor;
  
  if (m_lock_tuple)
  {
    /*
      Lock level m_lock.type either TL_WRITE_ALLOW_WRITE
      (SELECT FOR UPDATE) or TL_READ_WITH_SHARED_LOCKS (SELECT
      LOCK WITH SHARE MODE) and row was not explictly unlocked 
      with unlock_row() call
    */
      NdbOperation *op;
      // Lock row
      DBUG_PRINT("info", ("Keeping lock on scanned row"));
      
      if (!(op= cursor->lockCurrentTuple()))
      {
	m_lock_tuple= false;
	ERR_RETURN(trans->getNdbError());
      }
      m_ops_pending++;      
  }
  m_lock_tuple= false;
  if (m_ops_pending)
  {
    /*
      Take over any pending transactions to the 
      deleteing/updating transaction before closing the scan    
    */
    DBUG_PRINT("info", ("ops_pending: %d", m_ops_pending));    
    if (execute_no_commit(this,trans,false) != 0) {
      no_uncommitted_rows_execute_failure();
      DBUG_RETURN(ndb_err(trans));
    }
    m_ops_pending= 0;
  }
  
  cursor->close(m_force_send, TRUE);
  m_active_cursor= m_multi_cursor= NULL;
  DBUG_RETURN(0);
}

int ha_ndbcluster::rnd_end()
{
  DBUG_ENTER("rnd_end");
  DBUG_RETURN(close_scan());
}


int ha_ndbcluster::rnd_next(byte *buf)
{
  DBUG_ENTER("rnd_next");
  statistic_increment(current_thd->status_var.ha_read_rnd_next_count,
                      &LOCK_status);

  if (!m_active_cursor)
    DBUG_RETURN(full_table_scan(buf));
  DBUG_RETURN(next_result(buf));
}


/*
  An "interesting" record has been found and it's pk 
  retrieved by calling position
  Now it's time to read the record from db once 
  again
*/

int ha_ndbcluster::rnd_pos(byte *buf, byte *pos)
{
  DBUG_ENTER("rnd_pos");
  statistic_increment(current_thd->status_var.ha_read_rnd_count,
                      &LOCK_status);
  // The primary key for the record is stored in pos
  // Perform a pk_read using primary key "index"
  {
    part_id_range part_spec;
    uint key_length= ref_length;
    if (m_use_partition_function)
    {
      if (table_share->primary_key == MAX_KEY)
      {
        /*
          The partition id has been fetched from ndb
          and has been stored directly after the hidden key
        */
        DBUG_DUMP("key+part", (char *)pos, key_length);
        key_length= ref_length - sizeof(m_part_id);
        part_spec.start_part= part_spec.end_part= *(uint32 *)(pos + key_length);
      }
      else
      {
        key_range key_spec;
        KEY *key_info= table->key_info + table_share->primary_key;
        key_spec.key= pos;
        key_spec.length= key_length;
        key_spec.flag= HA_READ_KEY_EXACT;
        get_full_part_id_from_key(table, buf, key_info, 
                                  &key_spec, &part_spec);
        DBUG_ASSERT(part_spec.start_part == part_spec.end_part);
      }
      DBUG_PRINT("info", ("partition id %u", part_spec.start_part));
    }
    DBUG_DUMP("key", (char *)pos, key_length);
    DBUG_RETURN(pk_read(pos, key_length, buf, part_spec.start_part));
  }
}


/*
  Store the primary key of this record in ref 
  variable, so that the row can be retrieved again later
  using "reference" in rnd_pos
*/

void ha_ndbcluster::position(const byte *record)
{
  KEY *key_info;
  KEY_PART_INFO *key_part;
  KEY_PART_INFO *end;
  byte *buff;
  uint key_length;

  DBUG_ENTER("position");

  if (table_share->primary_key != MAX_KEY) 
  {
    key_length= ref_length;
    key_info= table->key_info + table_share->primary_key;
    key_part= key_info->key_part;
    end= key_part + key_info->key_parts;
    buff= ref;
    
    for (; key_part != end; key_part++) 
    {
      if (key_part->null_bit) {
        /* Store 0 if the key part is a NULL part */      
        if (record[key_part->null_offset]
            & key_part->null_bit) {
          *buff++= 1;
          continue;
        }      
        *buff++= 0;
      }

      size_t len = key_part->length;
      const byte * ptr = record + key_part->offset;
      Field *field = key_part->field;
      if ((field->type() ==  MYSQL_TYPE_VARCHAR) &&
	  ((Field_varstring*)field)->length_bytes == 1)
      {
	/** 
	 * Keys always use 2 bytes length
	 */
	buff[0] = ptr[0];
	buff[1] = 0;
	memcpy(buff+2, ptr + 1, len);	
	len += 2;
      }
      else
      {
	memcpy(buff, ptr, len);
      }
      buff += len;
    }
  } 
  else 
  {
    // No primary key, get hidden key
    DBUG_PRINT("info", ("Getting hidden key"));
    // If table has user defined partition save the partition id as well
    if(m_use_partition_function)
    {
      DBUG_PRINT("info", ("Saving partition id %u", m_part_id));
      key_length= ref_length - sizeof(m_part_id);
      memcpy(ref+key_length, (void *)&m_part_id, sizeof(m_part_id));
    }
    else
      key_length= ref_length;
#ifndef DBUG_OFF
    int hidden_no= table->s->fields;
    const NDBTAB *tab= m_table;  
    const NDBCOL *hidden_col= tab->getColumn(hidden_no);
    DBUG_ASSERT(hidden_col->getPrimaryKey() && 
                hidden_col->getAutoIncrement() &&
                key_length == NDB_HIDDEN_PRIMARY_KEY_LENGTH);
#endif
    memcpy(ref, m_ref, key_length);
  }
#ifndef DBUG_OFF
  if (table_share->primary_key == MAX_KEY && m_use_partition_function) 
    DBUG_DUMP("key+part", (char*)ref, key_length+sizeof(m_part_id));
#endif
  DBUG_DUMP("ref", (char*)ref, key_length);
  DBUG_VOID_RETURN;
}


void ha_ndbcluster::info(uint flag)
{
  DBUG_ENTER("info");
  DBUG_PRINT("enter", ("flag: %d", flag));
  
  if (flag & HA_STATUS_POS)
    DBUG_PRINT("info", ("HA_STATUS_POS"));
  if (flag & HA_STATUS_NO_LOCK)
    DBUG_PRINT("info", ("HA_STATUS_NO_LOCK"));
  if (flag & HA_STATUS_TIME)
    DBUG_PRINT("info", ("HA_STATUS_TIME"));
  if (flag & HA_STATUS_VARIABLE)
  {
    DBUG_PRINT("info", ("HA_STATUS_VARIABLE"));
    if (m_table_info)
    {
      if (m_ha_not_exact_count)
        stats.records= 100;
      else
        records_update();
    }
    else
    {
      if ((my_errno= check_ndb_connection()))
        DBUG_VOID_RETURN;
      Ndb *ndb= get_ndb();
      ndb->setDatabaseName(m_dbname);
      struct Ndb_statistics stat;
      ndb->setDatabaseName(m_dbname);
      if (current_thd->variables.ndb_use_exact_count &&
          ndb_get_table_statistics(ndb, m_table, &stat) == 0)
      {
        stats.mean_rec_length= stat.row_size;
        stats.data_file_length= stat.fragment_memory;
        stats.records= stat.row_count;
      }
      else
      {
        stats.mean_rec_length= 0;
        stats.records= 100;
      }
    }
  }
  if (flag & HA_STATUS_CONST)
  {
    DBUG_PRINT("info", ("HA_STATUS_CONST"));
    set_rec_per_key();
  }
  if (flag & HA_STATUS_ERRKEY)
  {
    DBUG_PRINT("info", ("HA_STATUS_ERRKEY"));
    errkey= m_dupkey;
  }
  if (flag & HA_STATUS_AUTO)
  {
    DBUG_PRINT("info", ("HA_STATUS_AUTO"));
    if (m_table)
    {
      Ndb *ndb= get_ndb();
      Ndb_tuple_id_range_guard g(m_share);
      
      Uint64 auto_increment_value64;
      if (ndb->readAutoIncrementValue(m_table, g.range,
                                      auto_increment_value64) == -1)
      {
        const NdbError err= ndb->getNdbError();
        sql_print_error("Error %lu in readAutoIncrementValue(): %s",
                        (ulong) err.code, err.message);
        stats.auto_increment_value= ~(ulonglong)0;
      }
      else
        stats.auto_increment_value= (ulonglong)auto_increment_value64;
    }
  }
  DBUG_VOID_RETURN;
}


void ha_ndbcluster::get_dynamic_partition_info(PARTITION_INFO *stat_info,
                                               uint part_id)
{
  /* 
     This functions should be fixed. Suggested fix: to
     implement ndb function which retrives the statistics
     about ndb partitions.
  */
  bzero((char*) stat_info, sizeof(PARTITION_INFO));
  return;
}


int ha_ndbcluster::extra(enum ha_extra_function operation)
{
  DBUG_ENTER("extra");
  switch (operation) {
  case HA_EXTRA_IGNORE_DUP_KEY:       /* Dup keys don't rollback everything*/
    DBUG_PRINT("info", ("HA_EXTRA_IGNORE_DUP_KEY"));
    DBUG_PRINT("info", ("Ignoring duplicate key"));
    m_ignore_dup_key= TRUE;
    break;
  case HA_EXTRA_NO_IGNORE_DUP_KEY:
    DBUG_PRINT("info", ("HA_EXTRA_NO_IGNORE_DUP_KEY"));
    m_ignore_dup_key= FALSE;
    break;
  case HA_EXTRA_IGNORE_NO_KEY:
    DBUG_PRINT("info", ("HA_EXTRA_IGNORE_NO_KEY"));
    DBUG_PRINT("info", ("Turning on AO_IgnoreError at Commit/NoCommit"));
    m_ignore_no_key= TRUE;
    break;
  case HA_EXTRA_NO_IGNORE_NO_KEY:
    DBUG_PRINT("info", ("HA_EXTRA_NO_IGNORE_NO_KEY"));
    DBUG_PRINT("info", ("Turning on AO_IgnoreError at Commit/NoCommit"));
    m_ignore_no_key= FALSE;
    break;
  case HA_EXTRA_WRITE_CAN_REPLACE:
    DBUG_PRINT("info", ("HA_EXTRA_WRITE_CAN_REPLACE"));
    if (!m_has_unique_index)
    {
      DBUG_PRINT("info", ("Turning ON use of write instead of insert"));
      m_use_write= TRUE;
    }
    break;
  case HA_EXTRA_WRITE_CANNOT_REPLACE:
    DBUG_PRINT("info", ("HA_EXTRA_WRITE_CANNOT_REPLACE"));
    DBUG_PRINT("info", ("Turning OFF use of write instead of insert"));
    m_use_write= FALSE;
    break;
  default:
    break;
  }
  
  DBUG_RETURN(0);
}


int ha_ndbcluster::reset()
{
  DBUG_ENTER("ha_ndbcluster::reset");
  cond_clear();
  /*
    Regular partition pruning will set the bitmap appropriately.
    Some queries like ALTER TABLE doesn't use partition pruning and
    thus the 'used_partitions' bitmap needs to be initialized
  */
  if (m_part_info)
    bitmap_set_all(&m_part_info->used_partitions);
  DBUG_RETURN(0);
}


/* 
   Start of an insert, remember number of rows to be inserted, it will
   be used in write_row and get_autoincrement to send an optimal number
   of rows in each roundtrip to the server

   SYNOPSIS
   rows     number of rows to insert, 0 if unknown

*/

void ha_ndbcluster::start_bulk_insert(ha_rows rows)
{
  int bytes, batch;
  const NDBTAB *tab= m_table;    

  DBUG_ENTER("start_bulk_insert");
  DBUG_PRINT("enter", ("rows: %d", (int)rows));
  
  m_rows_inserted= (ha_rows) 0;
  if (!m_use_write && m_ignore_dup_key)
  {
    /*
      compare if expression with that in write_row
      we have a situation where peek_indexed_rows() will be called
      so we cannot batch
    */
    DBUG_PRINT("info", ("Batching turned off as duplicate key is "
                        "ignored by using peek_row"));
    m_rows_to_insert= 1;
    m_bulk_insert_rows= 1;
    DBUG_VOID_RETURN;
  }
  if (rows == (ha_rows) 0)
  {
    /* We don't know how many will be inserted, guess */
    m_rows_to_insert= m_autoincrement_prefetch;
  }
  else
    m_rows_to_insert= rows; 

  /* 
    Calculate how many rows that should be inserted
    per roundtrip to NDB. This is done in order to minimize the 
    number of roundtrips as much as possible. However performance will 
    degrade if too many bytes are inserted, thus it's limited by this 
    calculation.   
  */
  const int bytesperbatch= 8192;
  bytes= 12 + tab->getRowSizeInBytes() + 4 * tab->getNoOfColumns();
  batch= bytesperbatch/bytes;
  batch= batch == 0 ? 1 : batch;
  DBUG_PRINT("info", ("batch: %d, bytes: %d", batch, bytes));
  m_bulk_insert_rows= batch;

  DBUG_VOID_RETURN;
}

/*
  End of an insert
 */
int ha_ndbcluster::end_bulk_insert()
{
  int error= 0;

  DBUG_ENTER("end_bulk_insert");
  // Check if last inserts need to be flushed
  if (m_bulk_insert_not_flushed)
  {
    NdbTransaction *trans= m_active_trans;
    // Send rows to NDB
    DBUG_PRINT("info", ("Sending inserts to NDB, "\
                        "rows_inserted:%d, bulk_insert_rows: %d", 
                        (int) m_rows_inserted, (int) m_bulk_insert_rows)); 
    m_bulk_insert_not_flushed= FALSE;
    if (m_transaction_on)
    {
      if (execute_no_commit(this, trans,false) != 0)
      {
        no_uncommitted_rows_execute_failure();
        my_errno= error= ndb_err(trans);
      }
    }
    else
    {
      if (execute_commit(this, trans) != 0)
      {
        no_uncommitted_rows_execute_failure();
        my_errno= error= ndb_err(trans);
      }
      else
      {
        int res= trans->restart();
        DBUG_ASSERT(res == 0);
      }
    }
  }

  m_rows_inserted= (ha_rows) 0;
  m_rows_to_insert= (ha_rows) 1;
  DBUG_RETURN(error);
}


int ha_ndbcluster::extra_opt(enum ha_extra_function operation, ulong cache_size)
{
  DBUG_ENTER("extra_opt");
  DBUG_PRINT("enter", ("cache_size: %lu", cache_size));
  DBUG_RETURN(extra(operation));
}

static const char *ha_ndbcluster_exts[] = {
 ha_ndb_ext,
 NullS
};

const char** ha_ndbcluster::bas_ext() const
{
  return ha_ndbcluster_exts;
}

/*
  How many seeks it will take to read through the table
  This is to be comparable to the number returned by records_in_range so
  that we can decide if we should scan the table or use keys.
*/

double ha_ndbcluster::scan_time()
{
  DBUG_ENTER("ha_ndbcluster::scan_time()");
  double res= rows2double(stats.records*1000);
  DBUG_PRINT("exit", ("table: %s value: %f", 
                      m_tabname, res));
  DBUG_RETURN(res);
}

/*
  Convert MySQL table locks into locks supported by Ndb Cluster.
  Note that MySQL Cluster does currently not support distributed
  table locks, so to be safe one should set cluster in Single
  User Mode, before relying on table locks when updating tables
  from several MySQL servers
*/

THR_LOCK_DATA **ha_ndbcluster::store_lock(THD *thd,
                                          THR_LOCK_DATA **to,
                                          enum thr_lock_type lock_type)
{
  DBUG_ENTER("store_lock");
  if (lock_type != TL_IGNORE && m_lock.type == TL_UNLOCK) 
  {

    /* If we are not doing a LOCK TABLE, then allow multiple
       writers */
    
    /* Since NDB does not currently have table locks
       this is treated as a ordinary lock */

    if ((lock_type >= TL_WRITE_CONCURRENT_INSERT &&
         lock_type <= TL_WRITE) && !thd->in_lock_tables)      
      lock_type= TL_WRITE_ALLOW_WRITE;
    
    /* In queries of type INSERT INTO t1 SELECT ... FROM t2 ...
       MySQL would use the lock TL_READ_NO_INSERT on t2, and that
       would conflict with TL_WRITE_ALLOW_WRITE, blocking all inserts
       to t2. Convert the lock to a normal read lock to allow
       concurrent inserts to t2. */
    
    if (lock_type == TL_READ_NO_INSERT && !thd->in_lock_tables)
      lock_type= TL_READ;
    
    m_lock.type=lock_type;
  }
  *to++= &m_lock;

  DBUG_PRINT("exit", ("lock_type: %d", lock_type));
  
  DBUG_RETURN(to);
}

#ifndef DBUG_OFF
#define PRINT_OPTION_FLAGS(t) { \
      if (t->options & OPTION_NOT_AUTOCOMMIT) \
        DBUG_PRINT("thd->options", ("OPTION_NOT_AUTOCOMMIT")); \
      if (t->options & OPTION_BEGIN) \
        DBUG_PRINT("thd->options", ("OPTION_BEGIN")); \
      if (t->options & OPTION_TABLE_LOCK) \
        DBUG_PRINT("thd->options", ("OPTION_TABLE_LOCK")); \
}
#else
#define PRINT_OPTION_FLAGS(t)
#endif


/*
  As MySQL will execute an external lock for every new table it uses
  we can use this to start the transactions.
  If we are in auto_commit mode we just need to start a transaction
  for the statement, this will be stored in thd_ndb.stmt.
  If not, we have to start a master transaction if there doesn't exist
  one from before, this will be stored in thd_ndb.all
 
  When a table lock is held one transaction will be started which holds
  the table lock and for each statement a hupp transaction will be started  
  If we are locking the table then:
  - save the NdbDictionary::Table for easy access
  - save reference to table statistics
  - refresh list of the indexes for the table if needed (if altered)
 */

int ha_ndbcluster::external_lock(THD *thd, int lock_type)
{
  int error=0;
  NdbTransaction* trans= NULL;
  DBUG_ENTER("external_lock");

  /*
    Check that this handler instance has a connection
    set up to the Ndb object of thd
   */
  if (check_ndb_connection(thd))
    DBUG_RETURN(1);

  Thd_ndb *thd_ndb= get_thd_ndb(thd);
  Ndb *ndb= thd_ndb->ndb;

  DBUG_PRINT("enter", ("this: 0x%lx  thd: 0x%lx  thd_ndb: %lx  "
                       "thd_ndb->lock_count: %d",
                       (long) this, (long) thd, (long) thd_ndb,
                       thd_ndb->lock_count));

  if (lock_type != F_UNLCK)
  {
    DBUG_PRINT("info", ("lock_type != F_UNLCK"));
    if (thd->lex->sql_command == SQLCOM_LOAD)
    {
      m_transaction_on= FALSE;
      /* Would be simpler if has_transactions() didn't always say "yes" */
      thd->options|= OPTION_STATUS_NO_TRANS_UPDATE;
      thd->no_trans_update= TRUE;
    }
    else if (!thd->transaction.on)
      m_transaction_on= FALSE;
    else
      m_transaction_on= thd->variables.ndb_use_transactions;
    if (!thd_ndb->lock_count++)
    {
      PRINT_OPTION_FLAGS(thd);
      if (!(thd->options & (OPTION_NOT_AUTOCOMMIT | OPTION_BEGIN))) 
      {
        // Autocommit transaction
        DBUG_ASSERT(!thd_ndb->stmt);
        DBUG_PRINT("trans",("Starting transaction stmt"));      

        trans= ndb->startTransaction();
        if (trans == NULL)
          ERR_RETURN(ndb->getNdbError());
        thd_ndb->init_open_tables();
        thd_ndb->stmt= trans;
	thd_ndb->query_state&= NDB_QUERY_NORMAL;
        trans_register_ha(thd, FALSE, &ndbcluster_hton);
      } 
      else 
      { 
        if (!thd_ndb->all)
        {
          // Not autocommit transaction
          // A "master" transaction ha not been started yet
          DBUG_PRINT("trans",("starting transaction, all"));
          
          trans= ndb->startTransaction();
          if (trans == NULL)
            ERR_RETURN(ndb->getNdbError());
          thd_ndb->init_open_tables();
          thd_ndb->all= trans; 
	  thd_ndb->query_state&= NDB_QUERY_NORMAL;
          trans_register_ha(thd, TRUE, &ndbcluster_hton);

          /*
            If this is the start of a LOCK TABLE, a table look 
            should be taken on the table in NDB
           
            Check if it should be read or write lock
           */
          if (thd->options & (OPTION_TABLE_LOCK))
          {
            //lockThisTable();
            DBUG_PRINT("info", ("Locking the table..." ));
          }

        }
      }
    }
    /*
      This is the place to make sure this handler instance
      has a started transaction.
     
      The transaction is started by the first handler on which 
      MySQL Server calls external lock
     
      Other handlers in the same stmt or transaction should use 
      the same NDB transaction. This is done by setting up the m_active_trans
      pointer to point to the NDB transaction. 
     */

    // store thread specific data first to set the right context
    m_force_send=          thd->variables.ndb_force_send;
    m_ha_not_exact_count= !thd->variables.ndb_use_exact_count;
    m_autoincrement_prefetch= 
      (ha_rows) thd->variables.ndb_autoincrement_prefetch_sz;

    m_active_trans= thd_ndb->all ? thd_ndb->all : thd_ndb->stmt;
    DBUG_ASSERT(m_active_trans);
    // Start of transaction
    m_rows_changed= 0;
    m_ops_pending= 0;

    // TODO remove double pointers...
    m_thd_ndb_share= thd_ndb->get_open_table(thd, m_table);
    m_table_info= &m_thd_ndb_share->stat;
  }
  else
  {
    DBUG_PRINT("info", ("lock_type == F_UNLCK"));

    if (ndb_cache_check_time && m_rows_changed)
    {
      DBUG_PRINT("info", ("Rows has changed and util thread is running"));
      if (thd->options & (OPTION_NOT_AUTOCOMMIT | OPTION_BEGIN))
      {
        DBUG_PRINT("info", ("Add share to list of tables to be invalidated"));
        /* NOTE push_back allocates memory using transactions mem_root! */
        thd_ndb->changed_tables.push_back(m_share, &thd->transaction.mem_root);
      }

      pthread_mutex_lock(&m_share->mutex);
      DBUG_PRINT("info", ("Invalidating commit_count"));
      m_share->commit_count= 0;
      m_share->commit_count_lock++;
      pthread_mutex_unlock(&m_share->mutex);
    }

    if (!--thd_ndb->lock_count)
    {
      DBUG_PRINT("trans", ("Last external_lock"));
      PRINT_OPTION_FLAGS(thd);

      if (thd_ndb->stmt)
      {
        /*
          Unlock is done without a transaction commit / rollback.
          This happens if the thread didn't update any rows
          We must in this case close the transaction to release resources
        */
        DBUG_PRINT("trans",("ending non-updating transaction"));
        ndb->closeTransaction(m_active_trans);
        thd_ndb->stmt= NULL;
      }
    }
    m_table_info= NULL;

    /*
      This is the place to make sure this handler instance
      no longer are connected to the active transaction.

      And since the handler is no longer part of the transaction 
      it can't have open cursors, ops or blobs pending.
    */
    m_active_trans= NULL;    

    if (m_active_cursor)
      DBUG_PRINT("warning", ("m_active_cursor != NULL"));
    m_active_cursor= NULL;

    if (m_multi_cursor)
      DBUG_PRINT("warning", ("m_multi_cursor != NULL"));
    m_multi_cursor= NULL;
    
    if (m_blobs_pending)
      DBUG_PRINT("warning", ("blobs_pending != 0"));
    m_blobs_pending= 0;
    
    if (m_ops_pending)
      DBUG_PRINT("warning", ("ops_pending != 0L"));
    m_ops_pending= 0;
  }
  thd->set_current_stmt_binlog_row_based_if_mixed();
  DBUG_RETURN(error);
}

/*
  Unlock the last row read in an open scan.
  Rows are unlocked by default in ndb, but
  for SELECT FOR UPDATE and SELECT LOCK WIT SHARE MODE
  locks are kept if unlock_row() is not called.
*/

void ha_ndbcluster::unlock_row() 
{
  DBUG_ENTER("unlock_row");

  DBUG_PRINT("info", ("Unlocking row"));
  m_lock_tuple= false;
  DBUG_VOID_RETURN;
}

/*
  Start a transaction for running a statement if one is not
  already running in a transaction. This will be the case in
  a BEGIN; COMMIT; block
  When using LOCK TABLE's external_lock will start a transaction
  since ndb does not currently does not support table locking
*/

int ha_ndbcluster::start_stmt(THD *thd, thr_lock_type lock_type)
{
  int error=0;
  DBUG_ENTER("start_stmt");
  PRINT_OPTION_FLAGS(thd);

  Thd_ndb *thd_ndb= get_thd_ndb(thd);
  NdbTransaction *trans= (thd_ndb->stmt)?thd_ndb->stmt:thd_ndb->all;
  if (!trans){
    Ndb *ndb= thd_ndb->ndb;
    DBUG_PRINT("trans",("Starting transaction stmt"));  
    trans= ndb->startTransaction();
    if (trans == NULL)
      ERR_RETURN(ndb->getNdbError());
    no_uncommitted_rows_reset(thd);
    thd_ndb->stmt= trans;
    trans_register_ha(thd, FALSE, &ndbcluster_hton);
  }
  thd_ndb->query_state&= NDB_QUERY_NORMAL;
  m_active_trans= trans;

  // Start of statement
  m_ops_pending= 0;    
  thd->set_current_stmt_binlog_row_based_if_mixed();

  DBUG_RETURN(error);
}


/*
  Commit a transaction started in NDB
 */

static int ndbcluster_commit(THD *thd, bool all)
{
  int res= 0;
  Thd_ndb *thd_ndb= get_thd_ndb(thd);
  Ndb *ndb= thd_ndb->ndb;
  NdbTransaction *trans= all ? thd_ndb->all : thd_ndb->stmt;

  DBUG_ENTER("ndbcluster_commit");
  DBUG_PRINT("transaction",("%s",
                            trans == thd_ndb->stmt ?
                            "stmt" : "all"));
  DBUG_ASSERT(ndb && trans);

  if (execute_commit(thd,trans) != 0)
  {
    const NdbError err= trans->getNdbError();
    const NdbOperation *error_op= trans->getNdbErrorOperation();
    ERR_PRINT(err);
    res= ndb_to_mysql_error(&err);
    if (res != -1)
      ndbcluster_print_error(res, error_op);
  }
  ndb->closeTransaction(trans);

  if (all)
    thd_ndb->all= NULL;
  else
    thd_ndb->stmt= NULL;

  /* Clear commit_count for tables changed by transaction */
  NDB_SHARE* share;
  List_iterator_fast<NDB_SHARE> it(thd_ndb->changed_tables);
  while ((share= it++))
  {
    pthread_mutex_lock(&share->mutex);
    DBUG_PRINT("info", ("Invalidate commit_count for %s, share->commit_count: %d ",
			share->key, share->commit_count));
    share->commit_count= 0;
    share->commit_count_lock++;
    pthread_mutex_unlock(&share->mutex);
  }
  thd_ndb->changed_tables.empty();

  DBUG_RETURN(res);
}


/*
  Rollback a transaction started in NDB
 */

static int ndbcluster_rollback(THD *thd, bool all)
{
  int res= 0;
  Thd_ndb *thd_ndb= get_thd_ndb(thd);
  Ndb *ndb= thd_ndb->ndb;
  NdbTransaction *trans= all ? thd_ndb->all : thd_ndb->stmt;

  DBUG_ENTER("ndbcluster_rollback");
  DBUG_PRINT("transaction",("%s",
                            trans == thd_ndb->stmt ? 
                            "stmt" : "all"));
  DBUG_ASSERT(ndb && trans);

  if (trans->execute(NdbTransaction::Rollback) != 0)
  {
    const NdbError err= trans->getNdbError();
    const NdbOperation *error_op= trans->getNdbErrorOperation();
    ERR_PRINT(err);     
    res= ndb_to_mysql_error(&err);
    if (res != -1) 
      ndbcluster_print_error(res, error_op);
  }
  ndb->closeTransaction(trans);

  if (all)
    thd_ndb->all= NULL;
  else
    thd_ndb->stmt= NULL;

  /* Clear list of tables changed by transaction */
  thd_ndb->changed_tables.empty();

  DBUG_RETURN(res);
}


/*
  Define NDB column based on Field.
  Returns 0 or mysql error code.
  Not member of ha_ndbcluster because NDBCOL cannot be declared.

  MySQL text types with character set "binary" are mapped to true
  NDB binary types without a character set.  This may change.
 */

static int create_ndb_column(NDBCOL &col,
                             Field *field,
                             HA_CREATE_INFO *info)
{
  // Set name
  col.setName(field->field_name);
  // Get char set
  CHARSET_INFO *cs= field->charset();
  // Set type and sizes
  const enum enum_field_types mysql_type= field->real_type();
  switch (mysql_type) {
  // Numeric types
  case MYSQL_TYPE_TINY:        
    if (field->flags & UNSIGNED_FLAG)
      col.setType(NDBCOL::Tinyunsigned);
    else
      col.setType(NDBCOL::Tinyint);
    col.setLength(1);
    break;
  case MYSQL_TYPE_SHORT:
    if (field->flags & UNSIGNED_FLAG)
      col.setType(NDBCOL::Smallunsigned);
    else
      col.setType(NDBCOL::Smallint);
    col.setLength(1);
    break;
  case MYSQL_TYPE_LONG:
    if (field->flags & UNSIGNED_FLAG)
      col.setType(NDBCOL::Unsigned);
    else
      col.setType(NDBCOL::Int);
    col.setLength(1);
    break;
  case MYSQL_TYPE_INT24:       
    if (field->flags & UNSIGNED_FLAG)
      col.setType(NDBCOL::Mediumunsigned);
    else
      col.setType(NDBCOL::Mediumint);
    col.setLength(1);
    break;
  case MYSQL_TYPE_LONGLONG:
    if (field->flags & UNSIGNED_FLAG)
      col.setType(NDBCOL::Bigunsigned);
    else
      col.setType(NDBCOL::Bigint);
    col.setLength(1);
    break;
  case MYSQL_TYPE_FLOAT:
    col.setType(NDBCOL::Float);
    col.setLength(1);
    break;
  case MYSQL_TYPE_DOUBLE:
    col.setType(NDBCOL::Double);
    col.setLength(1);
    break;
  case MYSQL_TYPE_DECIMAL:    
    {
      Field_decimal *f= (Field_decimal*)field;
      uint precision= f->pack_length();
      uint scale= f->decimals();
      if (field->flags & UNSIGNED_FLAG)
      {
        col.setType(NDBCOL::Olddecimalunsigned);
        precision-= (scale > 0);
      }
      else
      {
        col.setType(NDBCOL::Olddecimal);
        precision-= 1 + (scale > 0);
      }
      col.setPrecision(precision);
      col.setScale(scale);
      col.setLength(1);
    }
    break;
  case MYSQL_TYPE_NEWDECIMAL:    
    {
      Field_new_decimal *f= (Field_new_decimal*)field;
      uint precision= f->precision;
      uint scale= f->decimals();
      if (field->flags & UNSIGNED_FLAG)
      {
        col.setType(NDBCOL::Decimalunsigned);
      }
      else
      {
        col.setType(NDBCOL::Decimal);
      }
      col.setPrecision(precision);
      col.setScale(scale);
      col.setLength(1);
    }
    break;
  // Date types
  case MYSQL_TYPE_DATETIME:    
    col.setType(NDBCOL::Datetime);
    col.setLength(1);
    break;
  case MYSQL_TYPE_DATE: // ?
    col.setType(NDBCOL::Char);
    col.setLength(field->pack_length());
    break;
  case MYSQL_TYPE_NEWDATE:
    col.setType(NDBCOL::Date);
    col.setLength(1);
    break;
  case MYSQL_TYPE_TIME:        
    col.setType(NDBCOL::Time);
    col.setLength(1);
    break;
  case MYSQL_TYPE_YEAR:
    col.setType(NDBCOL::Year);
    col.setLength(1);
    break;
  case MYSQL_TYPE_TIMESTAMP:
    col.setType(NDBCOL::Timestamp);
    col.setLength(1);
    break;
  // Char types
  case MYSQL_TYPE_STRING:      
    if (field->pack_length() == 0)
    {
      col.setType(NDBCOL::Bit);
      col.setLength(1);
    }
    else if ((field->flags & BINARY_FLAG) && cs == &my_charset_bin)
    {
      col.setType(NDBCOL::Binary);
      col.setLength(field->pack_length());
    }
    else
    {
      col.setType(NDBCOL::Char);
      col.setCharset(cs);
      col.setLength(field->pack_length());
    }
    break;
  case MYSQL_TYPE_VAR_STRING: // ?
  case MYSQL_TYPE_VARCHAR:
    {
      Field_varstring* f= (Field_varstring*)field;
      if (f->length_bytes == 1)
      {
        if ((field->flags & BINARY_FLAG) && cs == &my_charset_bin)
          col.setType(NDBCOL::Varbinary);
        else {
          col.setType(NDBCOL::Varchar);
          col.setCharset(cs);
        }
      }
      else if (f->length_bytes == 2)
      {
        if ((field->flags & BINARY_FLAG) && cs == &my_charset_bin)
          col.setType(NDBCOL::Longvarbinary);
        else {
          col.setType(NDBCOL::Longvarchar);
          col.setCharset(cs);
        }
      }
      else
      {
        return HA_ERR_UNSUPPORTED;
      }
      col.setLength(field->field_length);
    }
    break;
  // Blob types (all come in as MYSQL_TYPE_BLOB)
  mysql_type_tiny_blob:
  case MYSQL_TYPE_TINY_BLOB:
    if ((field->flags & BINARY_FLAG) && cs == &my_charset_bin)
      col.setType(NDBCOL::Blob);
    else {
      col.setType(NDBCOL::Text);
      col.setCharset(cs);
    }
    col.setInlineSize(256);
    // No parts
    col.setPartSize(0);
    col.setStripeSize(0);
    break;
  //mysql_type_blob:
  case MYSQL_TYPE_GEOMETRY:
  case MYSQL_TYPE_BLOB:    
    if ((field->flags & BINARY_FLAG) && cs == &my_charset_bin)
      col.setType(NDBCOL::Blob);
    else {
      col.setType(NDBCOL::Text);
      col.setCharset(cs);
    }
    // Use "<=" even if "<" is the exact condition
    if (field->max_length() <= (1 << 8))
      goto mysql_type_tiny_blob;
    else if (field->max_length() <= (1 << 16))
    {
      col.setInlineSize(256);
      col.setPartSize(2000);
      col.setStripeSize(16);
    }
    else if (field->max_length() <= (1 << 24))
      goto mysql_type_medium_blob;
    else
      goto mysql_type_long_blob;
    break;
  mysql_type_medium_blob:
  case MYSQL_TYPE_MEDIUM_BLOB:   
    if ((field->flags & BINARY_FLAG) && cs == &my_charset_bin)
      col.setType(NDBCOL::Blob);
    else {
      col.setType(NDBCOL::Text);
      col.setCharset(cs);
    }
    col.setInlineSize(256);
    col.setPartSize(4000);
    col.setStripeSize(8);
    break;
  mysql_type_long_blob:
  case MYSQL_TYPE_LONG_BLOB:  
    if ((field->flags & BINARY_FLAG) && cs == &my_charset_bin)
      col.setType(NDBCOL::Blob);
    else {
      col.setType(NDBCOL::Text);
      col.setCharset(cs);
    }
    col.setInlineSize(256);
    col.setPartSize(8000);
    col.setStripeSize(4);
    break;
  // Other types
  case MYSQL_TYPE_ENUM:
    col.setType(NDBCOL::Char);
    col.setLength(field->pack_length());
    break;
  case MYSQL_TYPE_SET:         
    col.setType(NDBCOL::Char);
    col.setLength(field->pack_length());
    break;
  case MYSQL_TYPE_BIT:
  {
    int no_of_bits= field->field_length;
    col.setType(NDBCOL::Bit);
    if (!no_of_bits)
      col.setLength(1);
      else
        col.setLength(no_of_bits);
    break;
  }
  case MYSQL_TYPE_NULL:        
    goto mysql_type_unsupported;
  mysql_type_unsupported:
  default:
    return HA_ERR_UNSUPPORTED;
  }
  // Set nullable and pk
  col.setNullable(field->maybe_null());
  col.setPrimaryKey(field->flags & PRI_KEY_FLAG);
  // Set autoincrement
  if (field->flags & AUTO_INCREMENT_FLAG) 
  {
    char buff[22];
    col.setAutoIncrement(TRUE);
    ulonglong value= info->auto_increment_value ?
      info->auto_increment_value : (ulonglong) 1;
    DBUG_PRINT("info", ("Autoincrement key, initial: %s", llstr(value, buff)));
    col.setAutoIncrementInitialValue(value);
  }
  else
    col.setAutoIncrement(FALSE);
  return 0;
}

/*
  Create a table in NDB Cluster
*/

int ha_ndbcluster::create(const char *name, 
                          TABLE *form, 
                          HA_CREATE_INFO *info)
{
  THD *thd= current_thd;
  NDBTAB tab;
  NDBCOL col;
  uint pack_length, length, i, pk_length= 0;
  const void *data, *pack_data;
  bool create_from_engine= (info->table_options & HA_OPTION_CREATE_FROM_ENGINE);
  bool is_truncate= (thd->lex->sql_command == SQLCOM_TRUNCATE);

  DBUG_ENTER("ha_ndbcluster::create");
  DBUG_PRINT("enter", ("name: %s", name));

  DBUG_ASSERT(*fn_rext((char*)name) == 0);
  set_dbname(name);
  set_tabname(name);

  if (is_truncate)
  {
    DBUG_PRINT("info", ("Dropping and re-creating table for TRUNCATE"));
    if ((my_errno= delete_table(name)))
      DBUG_RETURN(my_errno);
  }
  table= form;
  if (create_from_engine)
  {
    /*
      Table already exists in NDB and frm file has been created by 
      caller.
      Do Ndb specific stuff, such as create a .ndb file
    */
    if ((my_errno= write_ndb_file(name)))
      DBUG_RETURN(my_errno);
#ifdef HAVE_NDB_BINLOG
    ndbcluster_create_binlog_setup(get_ndb(), name, strlen(name),
                                   m_dbname, m_tabname, FALSE);
#endif /* HAVE_NDB_BINLOG */
    DBUG_RETURN(my_errno);
  }

#ifdef HAVE_NDB_BINLOG
  /*
    Don't allow table creation unless
    schema distribution table is setup
    ( unless it is a creation of the schema dist table itself )
  */
  if (!schema_share &&
      !(strcmp(m_dbname, NDB_REP_DB) == 0 &&
        strcmp(m_tabname, NDB_SCHEMA_TABLE) == 0))
  {
    DBUG_PRINT("info", ("Schema distribution table not setup"));
    DBUG_RETURN(HA_ERR_NO_CONNECTION);
  }
#endif /* HAVE_NDB_BINLOG */

  DBUG_PRINT("table", ("name: %s", m_tabname));  
  tab.setName(m_tabname);
  tab.setLogging(!(info->options & HA_LEX_CREATE_TMP_TABLE));    
   
  // Save frm data for this table
  if (readfrm(name, &data, &length))
    DBUG_RETURN(1);
  if (packfrm(data, length, &pack_data, &pack_length))
  {
    my_free((char*)data, MYF(0));
    DBUG_RETURN(2);
  }

  DBUG_PRINT("info", ("setFrm data=%lx  len=%d", pack_data, pack_length));
  tab.setFrm(pack_data, pack_length);      
  my_free((char*)data, MYF(0));
  my_free((char*)pack_data, MYF(0));
  
  for (i= 0; i < form->s->fields; i++) 
  {
    Field *field= form->field[i];
    DBUG_PRINT("info", ("name: %s, type: %u, pack_length: %d", 
                        field->field_name, field->real_type(),
                        field->pack_length()));
    if ((my_errno= create_ndb_column(col, field, info)))
      DBUG_RETURN(my_errno);
 
    if (info->store_on_disk || getenv("NDB_DEFAULT_DISK"))
      col.setStorageType(NdbDictionary::Column::StorageTypeDisk);
    else
      col.setStorageType(NdbDictionary::Column::StorageTypeMemory);

    tab.addColumn(col);
    if (col.getPrimaryKey())
      pk_length += (field->pack_length() + 3) / 4;
  }

  KEY* key_info;
  for (i= 0, key_info= form->key_info; i < form->s->keys; i++, key_info++)
  {
    KEY_PART_INFO *key_part= key_info->key_part;
    KEY_PART_INFO *end= key_part + key_info->key_parts;
    for (; key_part != end; key_part++)
      tab.getColumn(key_part->fieldnr-1)->setStorageType(
                             NdbDictionary::Column::StorageTypeMemory);
  }

  if (info->store_on_disk)
    if (info->tablespace)
      tab.setTablespace(info->tablespace);
    else
      tab.setTablespace("DEFAULT-TS");
  // No primary key, create shadow key as 64 bit, auto increment  
  if (form->s->primary_key == MAX_KEY) 
  {
    DBUG_PRINT("info", ("Generating shadow key"));
    col.setName("$PK");
    col.setType(NdbDictionary::Column::Bigunsigned);
    col.setLength(1);
    col.setNullable(FALSE);
    col.setPrimaryKey(TRUE);
    col.setAutoIncrement(TRUE);
    tab.addColumn(col);
    pk_length += 2;
  }
 
  // Make sure that blob tables don't have to big part size
  for (i= 0; i < form->s->fields; i++) 
  {
    /**
     * The extra +7 concists
     * 2 - words from pk in blob table
     * 5 - from extra words added by tup/dict??
     */
    switch (form->field[i]->real_type()) {
    case MYSQL_TYPE_GEOMETRY:
    case MYSQL_TYPE_BLOB:    
    case MYSQL_TYPE_MEDIUM_BLOB:   
    case MYSQL_TYPE_LONG_BLOB: 
    {
      NdbDictionary::Column * col= tab.getColumn(i);
      int size= pk_length + (col->getPartSize()+3)/4 + 7;
      if (size > NDB_MAX_TUPLE_SIZE_IN_WORDS && 
         (pk_length+7) < NDB_MAX_TUPLE_SIZE_IN_WORDS)
      {
        size= NDB_MAX_TUPLE_SIZE_IN_WORDS - pk_length - 7;
        col->setPartSize(4*size);
      }
      /**
       * If size > NDB_MAX and pk_length+7 >= NDB_MAX
       *   then the table can't be created anyway, so skip
       *   changing part size, and have error later
       */ 
    }
    default:
      break;
    }
  }

  // Check partition info
  partition_info *part_info= form->part_info;
  if ((my_errno= set_up_partition_info(part_info, form, (void*)&tab)))
  {
    DBUG_RETURN(my_errno);
  }

  if ((my_errno= check_ndb_connection()))
    DBUG_RETURN(my_errno);
  
  // Create the table in NDB     
  Ndb *ndb= get_ndb();
  NDBDICT *dict= ndb->getDictionary();
  if (dict->createTable(tab) != 0) 
  {
    const NdbError err= dict->getNdbError();
    ERR_PRINT(err);
    my_errno= ndb_to_mysql_error(&err);
    DBUG_RETURN(my_errno);
  }

  Ndb_table_guard ndbtab_g(dict, m_tabname);
  // temporary set m_table during create
  // reset at return
  m_table= ndbtab_g.get_table();
  // TODO check also that we have the same frm...
  if (!m_table)
  {
    /* purecov: begin deadcode */
    const NdbError err= dict->getNdbError();
    ERR_PRINT(err);
    my_errno= ndb_to_mysql_error(&err);
    DBUG_RETURN(my_errno);
    /* purecov: end */
  }

  DBUG_PRINT("info", ("Table %s/%s created successfully", 
                      m_dbname, m_tabname));

  // Create secondary indexes
  my_errno= create_indexes(ndb, form);

  if (!my_errno)
    my_errno= write_ndb_file(name);
  else
  {
    /*
      Failed to create an index,
      drop the table (and all it's indexes)
    */
    while (dict->dropTableGlobal(*m_table))
    {
      switch (dict->getNdbError().status)
      {
        case NdbError::TemporaryError:
          if (!thd->killed) 
            continue; // retry indefinitly
          break;
        default:
          break;
      }
      break;
    }
    m_table = 0;
    DBUG_RETURN(my_errno);
  }

#ifdef HAVE_NDB_BINLOG
  if (!my_errno)
  {
    NDB_SHARE *share= 0;
    pthread_mutex_lock(&ndbcluster_mutex);
    /*
      First make sure we get a "fresh" share here, not an old trailing one...
    */
    {
      uint length= (uint) strlen(name);
      if ((share= (NDB_SHARE*) hash_search(&ndbcluster_open_tables,
                                           (byte*) name, length)))
        handle_trailing_share(share);
    }
    /*
      get a new share
    */

    if (!(share= get_share(name, form, true, true)))
    {
      sql_print_error("NDB: allocating table share for %s failed", name);
      /* my_errno is set */
    }
    pthread_mutex_unlock(&ndbcluster_mutex);

    while (!IS_TMP_PREFIX(m_tabname))
    {
      String event_name(INJECTOR_EVENT_LEN);
      ndb_rep_event_name(&event_name,m_dbname,m_tabname);
      int do_event_op= ndb_binlog_running;

      if (!schema_share &&
          strcmp(share->db, NDB_REP_DB) == 0 &&
          strcmp(share->table_name, NDB_SCHEMA_TABLE) == 0)
        do_event_op= 1;

      /*
        Always create an event for the table, as other mysql servers
        expect it to be there.
      */
      if (!ndbcluster_create_event(ndb, m_table, event_name.c_ptr(), share,
                                   share && do_event_op ? 2 : 1/* push warning */))
      {
        if (ndb_extra_logging)
          sql_print_information("NDB Binlog: CREATE TABLE Event: %s",
                                event_name.c_ptr());
        if (share && do_event_op &&
            ndbcluster_create_event_ops(share, m_table, event_name.c_ptr()))
        {
          sql_print_error("NDB Binlog: FAILED CREATE TABLE event operations."
                          " Event: %s", name);
          /* a warning has been issued to the client */
        }
      }
      /*
        warning has been issued if ndbcluster_create_event failed
        and (share && do_event_op)
      */
      if (share && !do_event_op)
        share->flags|= NSF_NO_BINLOG;
      ndbcluster_log_schema_op(thd, share,
                               thd->query, thd->query_length,
                               share->db, share->table_name,
                               m_table->getObjectId(),
                               m_table->getObjectVersion(),
                               (is_truncate) ?
			       SOT_TRUNCATE_TABLE : SOT_CREATE_TABLE, 
			       0, 0, 1);
      break;
    }
  }
#endif /* HAVE_NDB_BINLOG */

  m_table= 0;
  DBUG_RETURN(my_errno);
}

int ha_ndbcluster::create_handler_files(const char *file,
                                        const char *old_name,
                                        int action_flag,
                                        HA_CREATE_INFO *info) 
{ 
  char path[FN_REFLEN];
  const char *name;
  Ndb* ndb;
  const NDBTAB *tab;
  const void *data, *pack_data;
  uint length, pack_length;
  int error= 0;

  DBUG_ENTER("create_handler_files");

  if (action_flag != CHF_INDEX_FLAG)
  {
    DBUG_RETURN(FALSE);
  }
  DBUG_PRINT("enter", ("file: %s", file));
  if (!(ndb= get_ndb()))
    DBUG_RETURN(HA_ERR_NO_CONNECTION);

  NDBDICT *dict= ndb->getDictionary();
  if (!info->frm_only)
    DBUG_RETURN(0); // Must be a create, ignore since frm is saved in create

  // TODO handle this
  DBUG_ASSERT(m_table != 0);

  set_dbname(file);
  set_tabname(file);
  Ndb_table_guard ndbtab_g(dict, m_tabname);
  DBUG_PRINT("info", ("m_dbname: %s, m_tabname: %s", m_dbname, m_tabname));
  if (!(tab= ndbtab_g.get_table()))
    DBUG_RETURN(0); // Unkown table, must be temporary table

  DBUG_ASSERT(get_ndb_share_state(m_share) == NSS_ALTERED);
  if (readfrm(file, &data, &length) ||
      packfrm(data, length, &pack_data, &pack_length))
  {
    DBUG_PRINT("info", ("Missing frm for %s", m_tabname));
    my_free((char*)data, MYF(MY_ALLOW_ZERO_PTR));
    my_free((char*)pack_data, MYF(MY_ALLOW_ZERO_PTR));
    error= 1;
  }
  else
  {
    DBUG_PRINT("info", ("Table %s has changed, altering frm in ndb", 
                        m_tabname));
    NdbDictionary::Table new_tab= *tab;
    new_tab.setFrm(pack_data, pack_length);
    if (dict->alterTableGlobal(*tab, new_tab))
    {
      error= ndb_to_mysql_error(&dict->getNdbError());
    }
    my_free((char*)data, MYF(MY_ALLOW_ZERO_PTR));
    my_free((char*)pack_data, MYF(MY_ALLOW_ZERO_PTR));
  }
  
  set_ndb_share_state(m_share, NSS_INITIAL);
  free_share(&m_share); // Decrease ref_count

  DBUG_RETURN(error);
}

int ha_ndbcluster::create_index(const char *name, KEY *key_info, 
                                NDB_INDEX_TYPE idx_type, uint idx_no)
{
  int error= 0;
  char unique_name[FN_LEN];
  static const char* unique_suffix= "$unique";
  DBUG_ENTER("ha_ndbcluster::create_ordered_index");
  DBUG_PRINT("info", ("Creating index %u: %s", idx_no, name));  

  if (idx_type == UNIQUE_ORDERED_INDEX || idx_type == UNIQUE_INDEX)
  {
    strxnmov(unique_name, FN_LEN, name, unique_suffix, NullS);
    DBUG_PRINT("info", ("Created unique index name \'%s\' for index %d",
                        unique_name, idx_no));
  }
    
  switch (idx_type){
  case PRIMARY_KEY_INDEX:
    // Do nothing, already created
    break;
  case PRIMARY_KEY_ORDERED_INDEX:
    error= create_ordered_index(name, key_info);
    break;
  case UNIQUE_ORDERED_INDEX:
    if (!(error= create_ordered_index(name, key_info)))
      error= create_unique_index(unique_name, key_info);
    break;
  case UNIQUE_INDEX:
    if (!(error= check_index_fields_not_null(idx_no)))
      error= create_unique_index(unique_name, key_info);
    break;
  case ORDERED_INDEX:
    error= create_ordered_index(name, key_info);
    break;
  default:
    DBUG_ASSERT(FALSE);
    break;
  }
  
  DBUG_RETURN(error);
}

int ha_ndbcluster::create_ordered_index(const char *name, 
                                        KEY *key_info)
{
  DBUG_ENTER("ha_ndbcluster::create_ordered_index");
  DBUG_RETURN(create_ndb_index(name, key_info, FALSE));
}

int ha_ndbcluster::create_unique_index(const char *name, 
                                       KEY *key_info)
{

  DBUG_ENTER("ha_ndbcluster::create_unique_index");
  DBUG_RETURN(create_ndb_index(name, key_info, TRUE));
}


/*
  Create an index in NDB Cluster
 */

int ha_ndbcluster::create_ndb_index(const char *name, 
                                     KEY *key_info,
                                     bool unique)
{
  Ndb *ndb= get_ndb();
  NdbDictionary::Dictionary *dict= ndb->getDictionary();
  KEY_PART_INFO *key_part= key_info->key_part;
  KEY_PART_INFO *end= key_part + key_info->key_parts;
  
  DBUG_ENTER("ha_ndbcluster::create_index");
  DBUG_PRINT("enter", ("name: %s ", name));

  NdbDictionary::Index ndb_index(name);
  if (unique)
    ndb_index.setType(NdbDictionary::Index::UniqueHashIndex);
  else 
  {
    ndb_index.setType(NdbDictionary::Index::OrderedIndex);
    // TODO Only temporary ordered indexes supported
    ndb_index.setLogging(FALSE); 
  }
  ndb_index.setTable(m_tabname);

  for (; key_part != end; key_part++) 
  {
    Field *field= key_part->field;
    DBUG_PRINT("info", ("attr: %s", field->field_name));
    ndb_index.addColumnName(field->field_name);
  }
  
  if (dict->createIndex(ndb_index, *m_table))
    ERR_RETURN(dict->getNdbError());

  // Success
  DBUG_PRINT("info", ("Created index %s", name));
  DBUG_RETURN(0);  
}

/*
 Prepare for an on-line alter table
*/ 
void ha_ndbcluster::prepare_for_alter()
{
  ndbcluster_get_share(m_share); // Increase ref_count
  set_ndb_share_state(m_share, NSS_ALTERED);
}

/*
  Add an index on-line to a table
*/
int ha_ndbcluster::add_index(TABLE *table_arg, 
                             KEY *key_info, uint num_of_keys)
{
  DBUG_ENTER("ha_ndbcluster::add_index");
  DBUG_PRINT("info", ("ha_ndbcluster::add_index to table %s", 
                      table_arg->s->table_name));
  int error= 0;
  uint idx;

  DBUG_ASSERT(m_share->state == NSS_ALTERED);
  for (idx= 0; idx < num_of_keys; idx++)
  {
    KEY *key= key_info + idx;
    KEY_PART_INFO *key_part= key->key_part;
    KEY_PART_INFO *end= key_part + key->key_parts;
    NDB_INDEX_TYPE idx_type= get_index_type_from_key(idx, key, false);
    DBUG_PRINT("info", ("Adding index: '%s'", key_info[idx].name));
    // Add fields to key_part struct
    for (; key_part != end; key_part++)
      key_part->field= table->field[key_part->fieldnr];
    // Check index type
    // Create index in ndb
    if((error= create_index(key_info[idx].name, key, idx_type, idx)))
      break;
  }
  if (error)
  {
    set_ndb_share_state(m_share, NSS_INITIAL);
    free_share(&m_share); // Decrease ref_count
  }
  DBUG_RETURN(error);  
}

/*
  Mark one or several indexes for deletion. and
  renumber the remaining indexes
*/
int ha_ndbcluster::prepare_drop_index(TABLE *table_arg, 
                                      uint *key_num, uint num_of_keys)
{
  DBUG_ENTER("ha_ndbcluster::prepare_drop_index");
  DBUG_ASSERT(m_share->state == NSS_ALTERED);
  // Mark indexes for deletion
  uint idx;
  for (idx= 0; idx < num_of_keys; idx++)
  {
    DBUG_PRINT("info", ("ha_ndbcluster::prepare_drop_index %u", *key_num));
    m_index[*key_num++].status= TO_BE_DROPPED;
  }
  // Renumber indexes
  THD *thd= current_thd;
  Thd_ndb *thd_ndb= get_thd_ndb(thd);
  Ndb *ndb= thd_ndb->ndb;
  renumber_indexes(ndb, table_arg);
  DBUG_RETURN(0);
}
 
/*
  Really drop all indexes marked for deletion
*/
int ha_ndbcluster::final_drop_index(TABLE *table_arg)
{
  int error;
  DBUG_ENTER("ha_ndbcluster::final_drop_index");
  DBUG_PRINT("info", ("ha_ndbcluster::final_drop_index"));
  // Really drop indexes
  THD *thd= current_thd;
  Thd_ndb *thd_ndb= get_thd_ndb(thd);
  Ndb *ndb= thd_ndb->ndb;
  if((error= drop_indexes(ndb, table_arg)))
  {
    m_share->state= NSS_INITIAL;
    free_share(&m_share); // Decrease ref_count
  }
  DBUG_RETURN(error);
}

/*
  Rename a table in NDB Cluster
*/

int ha_ndbcluster::rename_table(const char *from, const char *to)
{
  NDBDICT *dict;
  char old_dbname[FN_HEADLEN];
  char new_dbname[FN_HEADLEN];
  char new_tabname[FN_HEADLEN];
  const NDBTAB *orig_tab;
  int result;
  bool recreate_indexes= FALSE;
  NDBDICT::List index_list;

  DBUG_ENTER("ha_ndbcluster::rename_table");
  DBUG_PRINT("info", ("Renaming %s to %s", from, to));
  set_dbname(from, old_dbname);
  set_dbname(to, new_dbname);
  set_tabname(from);
  set_tabname(to, new_tabname);

  if (check_ndb_connection())
    DBUG_RETURN(my_errno= HA_ERR_NO_CONNECTION);

  Ndb *ndb= get_ndb();
  ndb->setDatabaseName(old_dbname);
  dict= ndb->getDictionary();
  Ndb_table_guard ndbtab_g(dict, m_tabname);
  if (!(orig_tab= ndbtab_g.get_table()))
    ERR_RETURN(dict->getNdbError());

#ifdef HAVE_NDB_BINLOG
  int ndb_table_id= orig_tab->getObjectId();
  int ndb_table_version= orig_tab->getObjectVersion();

  NDB_SHARE *share= get_share(from, 0, false);
  if (share)
  {
    int r= rename_share(share, to);
    DBUG_ASSERT(r == 0);
  }
#endif
  if (my_strcasecmp(system_charset_info, new_dbname, old_dbname))
  {
    dict->listIndexes(index_list, *orig_tab);    
    recreate_indexes= TRUE;
  }
  // Change current database to that of target table
  set_dbname(to);
  ndb->setDatabaseName(m_dbname);

  NdbDictionary::Table new_tab= *orig_tab;
  new_tab.setName(new_tabname);
  if (dict->alterTableGlobal(*orig_tab, new_tab) != 0)
  {
    NdbError ndb_error= dict->getNdbError();
#ifdef HAVE_NDB_BINLOG
    if (share)
    {
      int r= rename_share(share, from);
      DBUG_ASSERT(r == 0);
      free_share(&share);
    }
#endif
    ERR_RETURN(ndb_error);
  }
  
  // Rename .ndb file
  if ((result= handler::rename_table(from, to)))
  {
    // ToDo in 4.1 should rollback alter table...
#ifdef HAVE_NDB_BINLOG
    if (share)
      free_share(&share);
#endif
    DBUG_RETURN(result);
  }

#ifdef HAVE_NDB_BINLOG
  int is_old_table_tmpfile= 1;
  if (share && share->op)
    dict->forceGCPWait();

  /* handle old table */
  if (!IS_TMP_PREFIX(m_tabname))
  {
    is_old_table_tmpfile= 0;
    String event_name(INJECTOR_EVENT_LEN);
    ndb_rep_event_name(&event_name, from + sizeof(share_prefix) - 1, 0);
    ndbcluster_handle_drop_table(ndb, event_name.c_ptr(), share,
                                 "rename table");
  }

  if (!result && !IS_TMP_PREFIX(new_tabname))
  {
    /* always create an event for the table */
    String event_name(INJECTOR_EVENT_LEN);
    ndb_rep_event_name(&event_name, to + sizeof(share_prefix) - 1, 0);
    Ndb_table_guard ndbtab_g2(dict, new_tabname);
    const NDBTAB *ndbtab= ndbtab_g2.get_table();

    if (!ndbcluster_create_event(ndb, ndbtab, event_name.c_ptr(), share,
                                 share && ndb_binlog_running ? 2 : 1/* push warning */))
    {
      if (ndb_extra_logging)
        sql_print_information("NDB Binlog: RENAME Event: %s",
                              event_name.c_ptr());
      if (share && ndb_binlog_running &&
          ndbcluster_create_event_ops(share, ndbtab, event_name.c_ptr()))
      {
        sql_print_error("NDB Binlog: FAILED create event operations "
                        "during RENAME. Event %s", event_name.c_ptr());
        /* a warning has been issued to the client */
      }
    }
    /*
      warning has been issued if ndbcluster_create_event failed
      and (share && ndb_binlog_running)
    */
    if (!is_old_table_tmpfile)
      ndbcluster_log_schema_op(current_thd, share,
                               current_thd->query, current_thd->query_length,
                               old_dbname, m_tabname,
                               ndb_table_id, ndb_table_version,
                               SOT_RENAME_TABLE,
                               m_dbname, new_tabname, 1);
  }

  // If we are moving tables between databases, we need to recreate
  // indexes
  if (recreate_indexes)
  {
    for (unsigned i = 0; i < index_list.count; i++) 
    {
        NDBDICT::List::Element& index_el = index_list.elements[i];
	// Recreate any indexes not stored in the system database
	if (my_strcasecmp(system_charset_info, 
			  index_el.database, NDB_SYSTEM_DATABASE))
	{
	  set_dbname(from);
	  ndb->setDatabaseName(m_dbname);
	  const NDBINDEX * index= dict->getIndexGlobal(index_el.name,  new_tab);
	  DBUG_PRINT("info", ("Creating index %s/%s",
			      index_el.database, index->getName()));
	  dict->createIndex(*index, new_tab);
	  DBUG_PRINT("info", ("Dropping index %s/%s",
			      index_el.database, index->getName()));
	  set_dbname(from);
	  ndb->setDatabaseName(m_dbname);
	  dict->dropIndexGlobal(*index);
	}
    }
  }
  if (share)
    free_share(&share);
#endif

  DBUG_RETURN(result);
}


/*
  Delete table from NDB Cluster

 */

/* static version which does not need a handler */

int
ha_ndbcluster::delete_table(ha_ndbcluster *h, Ndb *ndb,
                            const char *path,
                            const char *db,
                            const char *table_name)
{
  THD *thd= current_thd;
  DBUG_ENTER("ha_ndbcluster::ndbcluster_delete_table");
  NDBDICT *dict= ndb->getDictionary();
  int ndb_table_id= 0;
  int ndb_table_version= 0;
#ifdef HAVE_NDB_BINLOG
  /*
    Don't allow drop table unless
    schema distribution table is setup
  */
  if (!schema_share)
  {
    DBUG_PRINT("info", ("Schema distribution table not setup"));
    DBUG_RETURN(HA_ERR_NO_CONNECTION);
  }
  NDB_SHARE *share= get_share(path, 0, false);
#endif

  /* Drop the table from NDB */
  
  int res= 0;
  if (h && h->m_table)
  {
retry_temporary_error1:
    if (dict->dropTableGlobal(*h->m_table) == 0)
    {
      ndb_table_id= h->m_table->getObjectId();
      ndb_table_version= h->m_table->getObjectVersion();
    }
    else
    {
      switch (dict->getNdbError().status)
      {
        case NdbError::TemporaryError:
          if (!thd->killed) 
            goto retry_temporary_error1; // retry indefinitly
          break;
        default:
          break;
      }
      res= ndb_to_mysql_error(&dict->getNdbError());
    }
    h->release_metadata(thd, ndb);
  }
  else
  {
    ndb->setDatabaseName(db);
    while (1)
    {
      Ndb_table_guard ndbtab_g(dict, table_name);
      if (ndbtab_g.get_table())
      {
    retry_temporary_error2:
        if (dict->dropTableGlobal(*ndbtab_g.get_table()) == 0)
        {
          ndb_table_id= ndbtab_g.get_table()->getObjectId();
          ndb_table_version= ndbtab_g.get_table()->getObjectVersion();
        }
        else
        {
          switch (dict->getNdbError().status)
          {
            case NdbError::TemporaryError:
              if (!thd->killed) 
                goto retry_temporary_error2; // retry indefinitly
              break;
            default:
              if (dict->getNdbError().code == NDB_INVALID_SCHEMA_OBJECT)
              {
                ndbtab_g.invalidate();
                continue;
              }
              break;
          }
        }
      }
      else
        res= ndb_to_mysql_error(&dict->getNdbError());
      break;
    }
  }

  if (res)
  {
#ifdef HAVE_NDB_BINLOG
    /* the drop table failed for some reason, drop the share anyways */
    if (share)
    {
      pthread_mutex_lock(&ndbcluster_mutex);
      if (share->state != NSS_DROPPED)
      {
        /*
          The share kept by the server has not been freed, free it
        */
        share->state= NSS_DROPPED;
        free_share(&share, TRUE);
      }
      /* free the share taken above */
      free_share(&share, TRUE);
      pthread_mutex_unlock(&ndbcluster_mutex);
    }
#endif
    DBUG_RETURN(res);
  }

#ifdef HAVE_NDB_BINLOG
  /* stop the logging of the dropped table, and cleanup */

  /*
    drop table is successful even if table does not exist in ndb
    and in case table was actually not dropped, there is no need
    to force a gcp, and setting the event_name to null will indicate
    that there is no event to be dropped
  */
  int table_dropped= dict->getNdbError().code != 709;

  if (!IS_TMP_PREFIX(table_name) && share &&
      current_thd->lex->sql_command != SQLCOM_TRUNCATE)
  {
    ndbcluster_log_schema_op(thd, share,
                             thd->query, thd->query_length,
                             share->db, share->table_name,
                             ndb_table_id, ndb_table_version,
                             SOT_DROP_TABLE, 0, 0, 1);
  }
  else if (table_dropped && share && share->op) /* ndbcluster_log_schema_op
                                                   will do a force GCP */
    dict->forceGCPWait();

  if (!IS_TMP_PREFIX(table_name))
  {
    String event_name(INJECTOR_EVENT_LEN);
    ndb_rep_event_name(&event_name, path + sizeof(share_prefix) - 1, 0);
    ndbcluster_handle_drop_table(ndb,
                                 table_dropped ? event_name.c_ptr() : 0,
                                 share, "delete table");
  }

  if (share)
  {
    pthread_mutex_lock(&ndbcluster_mutex);
    if (share->state != NSS_DROPPED)
    {
      /*
        The share kept by the server has not been freed, free it
      */
      share->state= NSS_DROPPED;
      free_share(&share, TRUE);
    }
    /* free the share taken above */
    free_share(&share, TRUE);
    pthread_mutex_unlock(&ndbcluster_mutex);
  }
#endif
  DBUG_RETURN(0);
}

int ha_ndbcluster::delete_table(const char *name)
{
  DBUG_ENTER("ha_ndbcluster::delete_table");
  DBUG_PRINT("enter", ("name: %s", name));
  set_dbname(name);
  set_tabname(name);

#ifdef HAVE_NDB_BINLOG
  /*
    Don't allow drop table unless
    schema distribution table is setup
  */
  if (!schema_share)
  {
    DBUG_PRINT("info", ("Schema distribution table not setup"));
    DBUG_RETURN(HA_ERR_NO_CONNECTION);
  }
#endif

  if (check_ndb_connection())
    DBUG_RETURN(HA_ERR_NO_CONNECTION);

  /* Call ancestor function to delete .ndb file */
  handler::delete_table(name);

  DBUG_RETURN(delete_table(this, get_ndb(),name, m_dbname, m_tabname));
}


void ha_ndbcluster::get_auto_increment(ulonglong offset, ulonglong increment,
                                       ulonglong nb_desired_values,
                                       ulonglong *first_value,
                                       ulonglong *nb_reserved_values)
{  
  int cache_size;
  Uint64 auto_value;
  DBUG_ENTER("get_auto_increment");
  DBUG_PRINT("enter", ("m_tabname: %s", m_tabname));
  Ndb *ndb= get_ndb();
   
  if (m_rows_inserted > m_rows_to_insert)
  {
    /* We guessed too low */
    m_rows_to_insert+= m_autoincrement_prefetch;
  }
  cache_size= 
    (int) ((m_rows_to_insert - m_rows_inserted < m_autoincrement_prefetch) ?
           m_rows_to_insert - m_rows_inserted :
           ((m_rows_to_insert > m_autoincrement_prefetch) ?
            m_rows_to_insert : m_autoincrement_prefetch));
  int ret;
  uint retries= NDB_AUTO_INCREMENT_RETRIES;
  do {
    Ndb_tuple_id_range_guard g(m_share);
    ret=
      m_skip_auto_increment ? 
      ndb->readAutoIncrementValue(m_table, g.range, auto_value) :
      ndb->getAutoIncrementValue(m_table, g.range, auto_value, cache_size);
  } while (ret == -1 && 
           --retries &&
           ndb->getNdbError().status == NdbError::TemporaryError);
  if (ret == -1)
  {
    const NdbError err= ndb->getNdbError();
    sql_print_error("Error %lu in ::get_auto_increment(): %s",
                    (ulong) err.code, err.message);
    *first_value= ~(ulonglong) 0;
    DBUG_VOID_RETURN;
  }
  *first_value= (longlong)auto_value;
  /* From the point of view of MySQL, NDB reserves one row at a time */
  *nb_reserved_values= 1;
  DBUG_VOID_RETURN;
}


/*
  Constructor for the NDB Cluster table handler 
 */

#define HA_NDBCLUSTER_TABLE_FLAGS \
                HA_REC_NOT_IN_SEQ | \
                HA_NULL_IN_KEY | \
                HA_AUTO_PART_KEY | \
                HA_NO_PREFIX_CHAR_KEYS | \
                HA_NEED_READ_RANGE_BUFFER | \
                HA_CAN_GEOMETRY | \
                HA_CAN_BIT_FIELD | \
                HA_PRIMARY_KEY_REQUIRED_FOR_POSITION | \
                HA_PRIMARY_KEY_REQUIRED_FOR_DELETE | \
                HA_PARTIAL_COLUMN_READ | \
                HA_HAS_OWN_BINLOGGING | \
                HA_HAS_RECORDS

ha_ndbcluster::ha_ndbcluster(TABLE_SHARE *table_arg):
  handler(&ndbcluster_hton, table_arg),
  m_active_trans(NULL),
  m_active_cursor(NULL),
  m_table(NULL),
  m_table_info(NULL),
  m_table_flags(HA_NDBCLUSTER_TABLE_FLAGS),
  m_share(0),
  m_part_info(NULL),
  m_use_partition_function(FALSE),
  m_sorted(FALSE),
  m_use_write(FALSE),
  m_ignore_dup_key(FALSE),
  m_has_unique_index(FALSE),
  m_primary_key_update(FALSE),
  m_ignore_no_key(FALSE),
  m_rows_to_insert((ha_rows) 1),
  m_rows_inserted((ha_rows) 0),
  m_bulk_insert_rows((ha_rows) 1024),
  m_rows_changed((ha_rows) 0),
  m_bulk_insert_not_flushed(FALSE),
  m_ops_pending(0),
  m_skip_auto_increment(TRUE),
  m_blobs_pending(0),
  m_blobs_offset(0),
  m_blobs_buffer(0),
  m_blobs_buffer_size(0),
  m_dupkey((uint) -1),
  m_ha_not_exact_count(FALSE),
  m_force_send(TRUE),
  m_autoincrement_prefetch((ha_rows) 32),
  m_transaction_on(TRUE),
  m_cond_stack(NULL),
  m_multi_cursor(NULL)
{
  int i;
 
  DBUG_ENTER("ha_ndbcluster");

  m_tabname[0]= '\0';
  m_dbname[0]= '\0';

  stats.records= ~(ha_rows)0; // uninitialized
  stats.block_size= 1024;

  for (i= 0; i < MAX_KEY; i++)
    ndb_init_index(m_index[i]);

  DBUG_VOID_RETURN;
}


int ha_ndbcluster::ha_initialise()
{
  DBUG_ENTER("ha_ndbcluster::ha_initialise");
  if (check_ndb_in_thd(current_thd))
  {
    DBUG_RETURN(FALSE);
  }
  DBUG_RETURN(TRUE);
}

/*
  Destructor for NDB Cluster table handler
 */

ha_ndbcluster::~ha_ndbcluster() 
{
  THD *thd= current_thd;
  Ndb *ndb= thd ? check_ndb_in_thd(thd) : g_ndb;
  DBUG_ENTER("~ha_ndbcluster");

  if (m_share)
  {
    free_share(&m_share);
  }
  release_metadata(thd, ndb);
  my_free(m_blobs_buffer, MYF(MY_ALLOW_ZERO_PTR));
  m_blobs_buffer= 0;

  // Check for open cursor/transaction
  if (m_active_cursor) {
  }
  DBUG_ASSERT(m_active_cursor == NULL);
  if (m_active_trans) {
  }
  DBUG_ASSERT(m_active_trans == NULL);

  // Discard the condition stack
  DBUG_PRINT("info", ("Clearing condition stack"));
  cond_clear();

  DBUG_VOID_RETURN;
}



/*
  Open a table for further use
  - fetch metadata for this table from NDB
  - check that table exists

  RETURN
    0    ok
    < 0  Table has changed
*/

int ha_ndbcluster::open(const char *name, int mode, uint test_if_locked)
{
  int res;
  KEY *key;
  DBUG_ENTER("ha_ndbcluster::open");
  DBUG_PRINT("enter", ("name: %s  mode: %d  test_if_locked: %d",
                       name, mode, test_if_locked));
  
  /*
    Setup ref_length to make room for the whole 
    primary key to be written in the ref variable
  */
  
  if (table_share->primary_key != MAX_KEY) 
  {
    key= table->key_info+table_share->primary_key;
    ref_length= key->key_length;
  }
  else // (table_share->primary_key == MAX_KEY) 
  {
    if (m_use_partition_function)
    {
      ref_length+= sizeof(m_part_id);
    }
  }

  DBUG_PRINT("info", ("ref_length: %d", ref_length));

  // Init table lock structure 
  if (!(m_share=get_share(name, table)))
    DBUG_RETURN(1);
  thr_lock_data_init(&m_share->lock,&m_lock,(void*) 0);
  
  set_dbname(name);
  set_tabname(name);
  
  if (check_ndb_connection()) {
    free_share(&m_share);
    m_share= 0;
    DBUG_RETURN(HA_ERR_NO_CONNECTION);
  }
  
  res= get_metadata(name);
  if (!res)
    info(HA_STATUS_VARIABLE | HA_STATUS_CONST);

#ifdef HAVE_NDB_BINLOG
  if (!ndb_binlog_tables_inited && ndb_binlog_running)
    table->db_stat|= HA_READ_ONLY;
#endif

  DBUG_RETURN(res);
}

/*
  Set partition info

  SYNOPSIS
    set_part_info()
    part_info

  RETURN VALUE
    NONE

  DESCRIPTION
    Set up partition info when handler object created
*/

void ha_ndbcluster::set_part_info(partition_info *part_info)
{
  m_part_info= part_info;
  if (!(m_part_info->part_type == HASH_PARTITION &&
        m_part_info->list_of_part_fields &&
        !m_part_info->is_sub_partitioned()))
    m_use_partition_function= TRUE;
}

/*
  Close the table
  - release resources setup by open()
 */

int ha_ndbcluster::close(void)
{
  DBUG_ENTER("close");
  THD *thd= current_thd;
  Ndb *ndb= thd ? check_ndb_in_thd(thd) : g_ndb;
  free_share(&m_share);
  m_share= 0;
  release_metadata(thd, ndb);
  DBUG_RETURN(0);
}


Thd_ndb* ha_ndbcluster::seize_thd_ndb()
{
  Thd_ndb *thd_ndb;
  DBUG_ENTER("seize_thd_ndb");

  thd_ndb= new Thd_ndb();
  if (thd_ndb->ndb->init(max_transactions) != 0)
  {
    ERR_PRINT(thd_ndb->ndb->getNdbError());
    /*
      TODO 
      Alt.1 If init fails because to many allocated Ndb 
      wait on condition for a Ndb object to be released.
      Alt.2 Seize/release from pool, wait until next release 
    */
    delete thd_ndb;
    thd_ndb= NULL;
  }
  DBUG_RETURN(thd_ndb);
}


void ha_ndbcluster::release_thd_ndb(Thd_ndb* thd_ndb)
{
  DBUG_ENTER("release_thd_ndb");
  delete thd_ndb;
  DBUG_VOID_RETURN;
}


/*
  If this thread already has a Thd_ndb object allocated
  in current THD, reuse it. Otherwise
  seize a Thd_ndb object, assign it to current THD and use it.
 
*/

Ndb* check_ndb_in_thd(THD* thd)
{
  Thd_ndb *thd_ndb= get_thd_ndb(thd);
  if (!thd_ndb)
  {
    if (!(thd_ndb= ha_ndbcluster::seize_thd_ndb()))
      return NULL;
    set_thd_ndb(thd, thd_ndb);
  }
  return thd_ndb->ndb;
}



int ha_ndbcluster::check_ndb_connection(THD* thd)
{
  Ndb *ndb;
  DBUG_ENTER("check_ndb_connection");
  
  if (!(ndb= check_ndb_in_thd(thd)))
    DBUG_RETURN(HA_ERR_NO_CONNECTION);
  ndb->setDatabaseName(m_dbname);
  DBUG_RETURN(0);
}


static int ndbcluster_close_connection(THD *thd)
{
  Thd_ndb *thd_ndb= get_thd_ndb(thd);
  DBUG_ENTER("ndbcluster_close_connection");
  if (thd_ndb)
  {
    ha_ndbcluster::release_thd_ndb(thd_ndb);
    set_thd_ndb(thd, NULL); // not strictly required but does not hurt either
  }
  DBUG_RETURN(0);
}


/*
  Try to discover one table from NDB
 */

int ndbcluster_discover(THD* thd, const char *db, const char *name,
                        const void** frmblob, uint* frmlen)
{
  int error= 0;
  NdbError ndb_error;
  uint len;
  const void* data;
  Ndb* ndb;
  char key[FN_REFLEN];
  DBUG_ENTER("ndbcluster_discover");
  DBUG_PRINT("enter", ("db: %s, name: %s", db, name)); 

  if (!(ndb= check_ndb_in_thd(thd)))
    DBUG_RETURN(HA_ERR_NO_CONNECTION);  
  ndb->setDatabaseName(db);
  NDBDICT* dict= ndb->getDictionary();
  build_table_filename(key, sizeof(key), db, name, "", 0);
  NDB_SHARE *share= get_share(key, 0, false);
  if (share && get_ndb_share_state(share) == NSS_ALTERED)
  {
    // Frm has been altered on disk, but not yet written to ndb
    if (readfrm(key, &data, &len))
    {
      DBUG_PRINT("error", ("Could not read frm"));
      error= 1;
      goto err;
    }
  }
  else
  {
    Ndb_table_guard ndbtab_g(dict, name);
    const NDBTAB *tab= ndbtab_g.get_table();
    if (!tab)
    {
      const NdbError err= dict->getNdbError();
      if (err.code == 709 || err.code == 723)
        error= -1;
      else
        ndb_error= err;
      goto err;
    }
    DBUG_PRINT("info", ("Found table %s", tab->getName()));
    
    len= tab->getFrmLength();  
    if (len == 0 || tab->getFrmData() == NULL)
    {
      DBUG_PRINT("error", ("No frm data found."));
      error= 1;
      goto err;
    }
    
    if (unpackfrm(&data, &len, tab->getFrmData()))
    {
      DBUG_PRINT("error", ("Could not unpack table"));
      error= 1;
      goto err;
    }
  }

  *frmlen= len;
  *frmblob= data;
  
  if (share)
    free_share(&share);

  DBUG_RETURN(0);
err:
  if (share)
    free_share(&share);
  if (ndb_error.code)
  {
    ERR_RETURN(ndb_error);
  }
  DBUG_RETURN(error);
}

/*
  Check if a table exists in NDB

 */

int ndbcluster_table_exists_in_engine(THD* thd, const char *db,
                                      const char *name)
{
  Ndb* ndb;
  DBUG_ENTER("ndbcluster_table_exists_in_engine");
  DBUG_PRINT("enter", ("db: %s  name: %s", db, name));

  if (!(ndb= check_ndb_in_thd(thd)))
    DBUG_RETURN(HA_ERR_NO_CONNECTION);

  NDBDICT* dict= ndb->getDictionary();
  NdbDictionary::Dictionary::List list;
  if (dict->listObjects(list, NdbDictionary::Object::UserTable) != 0)
    ERR_RETURN(dict->getNdbError());
  for (uint i= 0 ; i < list.count ; i++)
  {
    NdbDictionary::Dictionary::List::Element& elmt= list.elements[i];
    if (my_strcasecmp(system_charset_info, elmt.database, db))
      continue;
    if (my_strcasecmp(system_charset_info, elmt.name, name))
      continue;
    DBUG_PRINT("info", ("Found table"));
    DBUG_RETURN(1);
  }
  DBUG_RETURN(0);
}



extern "C" byte* tables_get_key(const char *entry, uint *length,
                                my_bool not_used __attribute__((unused)))
{
  *length= strlen(entry);
  return (byte*) entry;
}


/*
  Drop a database in NDB Cluster
  NOTE add a dummy void function, since stupid handlerton is returning void instead of int...
*/

int ndbcluster_drop_database_impl(const char *path)
{
  DBUG_ENTER("ndbcluster_drop_database");
  THD *thd= current_thd;
  char dbname[FN_HEADLEN];
  Ndb* ndb;
  NdbDictionary::Dictionary::List list;
  uint i;
  char *tabname;
  List<char> drop_list;
  int ret= 0;
  ha_ndbcluster::set_dbname(path, (char *)&dbname);
  DBUG_PRINT("enter", ("db: %s", dbname));
  
  if (!(ndb= check_ndb_in_thd(thd)))
    DBUG_RETURN(-1);
  
  // List tables in NDB
  NDBDICT *dict= ndb->getDictionary();
  if (dict->listObjects(list, 
                        NdbDictionary::Object::UserTable) != 0)
    DBUG_RETURN(-1);
  for (i= 0 ; i < list.count ; i++)
  {
    NdbDictionary::Dictionary::List::Element& elmt= list.elements[i];
    DBUG_PRINT("info", ("Found %s/%s in NDB", elmt.database, elmt.name));     
    
    // Add only tables that belongs to db
    if (my_strcasecmp(system_charset_info, elmt.database, dbname))
      continue;
    DBUG_PRINT("info", ("%s must be dropped", elmt.name));     
    drop_list.push_back(thd->strdup(elmt.name));
  }
  // Drop any tables belonging to database
  char full_path[FN_REFLEN];
  char *tmp= full_path +
    build_table_filename(full_path, sizeof(full_path), dbname, "", "", 0);

  ndb->setDatabaseName(dbname);
  List_iterator_fast<char> it(drop_list);
  while ((tabname=it++))
  {
    tablename_to_filename(tabname, tmp, FN_REFLEN - (tmp - full_path)-1);
    VOID(pthread_mutex_lock(&LOCK_open));
    if (ha_ndbcluster::delete_table(0, ndb, full_path, dbname, tabname))
    {
      const NdbError err= dict->getNdbError();
      if (err.code != 709 && err.code != 723)
      {
        ERR_PRINT(err);
        ret= ndb_to_mysql_error(&err);
      }
    }
    VOID(pthread_mutex_unlock(&LOCK_open));
  }
  DBUG_RETURN(ret);      
}

static void ndbcluster_drop_database(char *path)
{
  THD *thd= current_thd;
  DBUG_ENTER("ndbcluster_drop_database");
#ifdef HAVE_NDB_BINLOG
  /*
    Don't allow drop database unless
    schema distribution table is setup
  */
  if (!schema_share)
  {
    DBUG_PRINT("info", ("Schema distribution table not setup"));
    DBUG_VOID_RETURN;
    //DBUG_RETURN(HA_ERR_NO_CONNECTION);
  }
#endif
  ndbcluster_drop_database_impl(path);
#ifdef HAVE_NDB_BINLOG
  char db[FN_REFLEN];
  ha_ndbcluster::set_dbname(path, db);
  ndbcluster_log_schema_op(thd, 0,
                           thd->query, thd->query_length,
                           db, "", 0, 0, SOT_DROP_DB, 0, 0, 0);
#endif
  DBUG_VOID_RETURN;
}
/*
  find all tables in ndb and discover those needed
*/
int ndb_create_table_from_engine(THD *thd, const char *db,
                                 const char *table_name)
{
  LEX *old_lex= thd->lex, newlex;
  thd->lex= &newlex;
  newlex.current_select= NULL;
  lex_start(thd, (const uchar*) "", 0);
  int res= ha_create_table_from_engine(thd, db, table_name);
  thd->lex= old_lex;
  return res;
}

int ndbcluster_find_all_files(THD *thd)
{
  DBUG_ENTER("ndbcluster_find_all_files");
  Ndb* ndb;
  char key[FN_REFLEN];

  if (!(ndb= check_ndb_in_thd(thd)))
    DBUG_RETURN(HA_ERR_NO_CONNECTION);

  NDBDICT *dict= ndb->getDictionary();

  int unhandled, retries= 5, skipped;
  LINT_INIT(unhandled);
  LINT_INIT(skipped);
  do
  {
    NdbDictionary::Dictionary::List list;
    if (dict->listObjects(list, NdbDictionary::Object::UserTable) != 0)
      ERR_RETURN(dict->getNdbError());
    unhandled= 0;
    skipped= 0;
    retries--;
    for (uint i= 0 ; i < list.count ; i++)
    {
      NDBDICT::List::Element& elmt= list.elements[i];
      if (IS_TMP_PREFIX(elmt.name) || IS_NDB_BLOB_PREFIX(elmt.name))
      {
        DBUG_PRINT("info", ("Skipping %s.%s in NDB", elmt.database, elmt.name));
        continue;
      }
      DBUG_PRINT("info", ("Found %s.%s in NDB", elmt.database, elmt.name));
      if (elmt.state != NDBOBJ::StateOnline &&
          elmt.state != NDBOBJ::StateBackup &&
          elmt.state != NDBOBJ::StateBuilding)
      {
        sql_print_information("NDB: skipping setup table %s.%s, in state %d",
                              elmt.database, elmt.name, elmt.state);
        skipped++;
        continue;
      }

      ndb->setDatabaseName(elmt.database);
      Ndb_table_guard ndbtab_g(dict, elmt.name);
      const NDBTAB *ndbtab= ndbtab_g.get_table();
      if (!ndbtab)
      {
        if (retries == 0)
          sql_print_error("NDB: failed to setup table %s.%s, error: %d, %s",
                          elmt.database, elmt.name,
                          dict->getNdbError().code,
                          dict->getNdbError().message);
        unhandled++;
        continue;
      }

      if (ndbtab->getFrmLength() == 0)
        continue;
    
      /* check if database exists */
      char *end= key +
        build_table_filename(key, sizeof(key), elmt.database, "", "", 0);
      if (my_access(key, F_OK))
      {
        /* no such database defined, skip table */
        continue;
      }
      /* finalize construction of path */
      end+= tablename_to_filename(elmt.name, end,
                                  sizeof(key)-(end-key));
      const void *data= 0, *pack_data= 0;
      uint length, pack_length;
      int discover= 0;
      if (readfrm(key, &data, &length) ||
          packfrm(data, length, &pack_data, &pack_length))
      {
        discover= 1;
        sql_print_information("NDB: missing frm for %s.%s, discovering...",
                              elmt.database, elmt.name);
      }
      else if (cmp_frm(ndbtab, pack_data, pack_length))
      {
        NDB_SHARE *share= get_share(key, 0, false);
        if (!share || get_ndb_share_state(share) != NSS_ALTERED)
        {
          discover= 1;
          sql_print_information("NDB: mismatch in frm for %s.%s, discovering...",
                                elmt.database, elmt.name);
        }
        if (share)
          free_share(&share);
      }
      my_free((char*) data, MYF(MY_ALLOW_ZERO_PTR));
      my_free((char*) pack_data, MYF(MY_ALLOW_ZERO_PTR));

      pthread_mutex_lock(&LOCK_open);
      if (discover)
      {
        /* ToDo 4.1 database needs to be created if missing */
        if (ndb_create_table_from_engine(thd, elmt.database, elmt.name))
        {
          /* ToDo 4.1 handle error */
        }
      }
#ifdef HAVE_NDB_BINLOG
      else
      {
        /* set up replication for this table */
        ndbcluster_create_binlog_setup(ndb, key, end-key,
                                       elmt.database, elmt.name,
                                       TRUE);
      }
#endif
      pthread_mutex_unlock(&LOCK_open);
    }
  }
  while (unhandled && retries);

  DBUG_RETURN(-(skipped + unhandled));
}

int ndbcluster_find_files(THD *thd,const char *db,const char *path,
                          const char *wild, bool dir, List<char> *files)
{
  DBUG_ENTER("ndbcluster_find_files");
  DBUG_PRINT("enter", ("db: %s", db));
  { // extra bracket to avoid gcc 2.95.3 warning
  uint i;
  Ndb* ndb;
  char name[FN_REFLEN];
  HASH ndb_tables, ok_tables;
  NDBDICT::List list;

  if (!(ndb= check_ndb_in_thd(thd)))
    DBUG_RETURN(HA_ERR_NO_CONNECTION);

  if (dir)
    DBUG_RETURN(0); // Discover of databases not yet supported

  // List tables in NDB
  NDBDICT *dict= ndb->getDictionary();
  if (dict->listObjects(list, 
                        NdbDictionary::Object::UserTable) != 0)
    ERR_RETURN(dict->getNdbError());

  if (hash_init(&ndb_tables, system_charset_info,list.count,0,0,
                (hash_get_key)tables_get_key,0,0))
  {
    DBUG_PRINT("error", ("Failed to init HASH ndb_tables"));
    DBUG_RETURN(-1);
  }

  if (hash_init(&ok_tables, system_charset_info,32,0,0,
                (hash_get_key)tables_get_key,0,0))
  {
    DBUG_PRINT("error", ("Failed to init HASH ok_tables"));
    hash_free(&ndb_tables);
    DBUG_RETURN(-1);
  }  

  for (i= 0 ; i < list.count ; i++)
  {
    NDBDICT::List::Element& elmt= list.elements[i];
    if (IS_TMP_PREFIX(elmt.name) || IS_NDB_BLOB_PREFIX(elmt.name))
    {
      DBUG_PRINT("info", ("Skipping %s.%s in NDB", elmt.database, elmt.name));
      continue;
    }
    DBUG_PRINT("info", ("Found %s/%s in NDB", elmt.database, elmt.name));

    // Add only tables that belongs to db
    if (my_strcasecmp(system_charset_info, elmt.database, db))
      continue;

    // Apply wildcard to list of tables in NDB
    if (wild)
    {
      if (lower_case_table_names)
      {
        if (wild_case_compare(files_charset_info, elmt.name, wild))
          continue;
      }
      else if (wild_compare(elmt.name,wild,0))
        continue;
    }
    DBUG_PRINT("info", ("Inserting %s into ndb_tables hash", elmt.name));     
    my_hash_insert(&ndb_tables, (byte*)thd->strdup(elmt.name));
  }

  char *file_name;
  List_iterator<char> it(*files);
  List<char> delete_list;
  while ((file_name=it++))
  {
    bool file_on_disk= false;
    DBUG_PRINT("info", ("%s", file_name));     
    if (hash_search(&ndb_tables, file_name, strlen(file_name)))
    {
      DBUG_PRINT("info", ("%s existed in NDB _and_ on disk ", file_name));
      file_on_disk= true;
    }
    
<<<<<<< HEAD
    // File is not in NDB, check for .ndb file with this name
    build_table_filename(name, sizeof(name), db, file_name, ha_ndb_ext, 0);
=======
    // Check for .ndb file with this name
    (void)strxnmov(name, FN_REFLEN, 
                   mysql_data_home,"/",db,"/",file_name,ha_ndb_ext,NullS);
>>>>>>> 433133d0
    DBUG_PRINT("info", ("Check access for %s", name));
    if (my_access(name, F_OK))
    {
      DBUG_PRINT("info", ("%s did not exist on disk", name));     
      // .ndb file did not exist on disk, another table type
      if (file_on_disk)
      {
	// Ignore this ndb table
	gptr record=  hash_search(&ndb_tables, file_name, strlen(file_name));
	DBUG_ASSERT(record);
	hash_delete(&ndb_tables, record);
	push_warning_printf(current_thd, MYSQL_ERROR::WARN_LEVEL_WARN,
			    ER_TABLE_EXISTS_ERROR,
			    "Local table %s.%s shadows ndb table",
			    db, file_name);
      }
      continue;
    }
    if (file_on_disk) 
    {
      // File existed in NDB and as frm file, put in ok_tables list
      my_hash_insert(&ok_tables, (byte*)file_name);
      continue;
    }
    DBUG_PRINT("info", ("%s existed on disk", name));     
    // The .ndb file exists on disk, but it's not in list of tables in ndb
    // Verify that handler agrees table is gone.
    if (ndbcluster_table_exists_in_engine(thd, db, file_name) == 0)    
    {
      DBUG_PRINT("info", ("NDB says %s does not exists", file_name));     
      it.remove();
      // Put in list of tables to remove from disk
      delete_list.push_back(thd->strdup(file_name));
    }
  }

#ifdef HAVE_NDB_BINLOG
  /* setup logging to binlog for all discovered tables */
  {
    char *end, *end1= name +
      build_table_filename(name, sizeof(name), db, "", "", 0);
    for (i= 0; i < ok_tables.records; i++)
    {
      file_name= (char*)hash_element(&ok_tables, i);
      end= end1 +
        tablename_to_filename(file_name, end1, sizeof(name) - (end1 - name));
      pthread_mutex_lock(&LOCK_open);
      ndbcluster_create_binlog_setup(ndb, name, end-name,
                                     db, file_name, TRUE);
      pthread_mutex_unlock(&LOCK_open);
    }
  }
#endif

  // Check for new files to discover
  DBUG_PRINT("info", ("Checking for new files to discover"));       
  List<char> create_list;
  for (i= 0 ; i < ndb_tables.records ; i++)
  {
    file_name= hash_element(&ndb_tables, i);
    if (!hash_search(&ok_tables, file_name, strlen(file_name)))
    {
      build_table_filename(name, sizeof(name), db, file_name, reg_ext, 0);
      if (my_access(name, F_OK))
      {
        DBUG_PRINT("info", ("%s must be discovered", file_name));
        // File is in list of ndb tables and not in ok_tables
        // This table need to be created
        create_list.push_back(thd->strdup(file_name));
      }
    }
  }

  // Lock mutex before deleting and creating frm files
  pthread_mutex_lock(&LOCK_open);

  if (!global_read_lock)
  {
    // Delete old files
    List_iterator_fast<char> it3(delete_list);
    while ((file_name=it3++))
    {
      DBUG_PRINT("info", ("Remove table %s/%s", db, file_name));
      // Delete the table and all related files
      TABLE_LIST table_list;
      bzero((char*) &table_list,sizeof(table_list));
      table_list.db= (char*) db;
      table_list.alias= table_list.table_name= (char*)file_name;
      (void)mysql_rm_table_part2(thd, &table_list,
                                                                 /* if_exists */ FALSE,
                                                                 /* drop_temporary */ FALSE,
                                                                 /* drop_view */ FALSE,
                                                                 /* dont_log_query*/ TRUE);
      /* Clear error message that is returned when table is deleted */
      thd->clear_error();
    }
  }

  // Create new files
  List_iterator_fast<char> it2(create_list);
  while ((file_name=it2++))
  {  
    DBUG_PRINT("info", ("Table %s need discovery", file_name));
    if (ndb_create_table_from_engine(thd, db, file_name) == 0)
      files->push_back(thd->strdup(file_name)); 
  }

  pthread_mutex_unlock(&LOCK_open);
  
  hash_free(&ok_tables);
  hash_free(&ndb_tables);
  } // extra bracket to avoid gcc 2.95.3 warning
  DBUG_RETURN(0);    
}


/*
  Initialise all gloal variables before creating 
  a NDB Cluster table handler
 */

/* Call back after cluster connect */
static int connect_callback()
{
  update_status_variables(g_ndb_cluster_connection);

  uint node_id, i= 0;
  Ndb_cluster_connection_node_iter node_iter;
  memset((void *)g_node_id_map, 0xFFFF, sizeof(g_node_id_map));
  while ((node_id= g_ndb_cluster_connection->get_next_node(node_iter)))
    g_node_id_map[node_id]= i++;

  pthread_cond_signal(&COND_ndb_util_thread);
  return 0;
}

extern int ndb_dictionary_is_mysqld;

static int ndbcluster_init()
{
  int res;
  DBUG_ENTER("ndbcluster_init");

  ndb_dictionary_is_mysqld= 1;

  {
    handlerton &h= ndbcluster_hton;
    h.state=            have_ndbcluster;
    h.db_type=          DB_TYPE_NDBCLUSTER;
    h.close_connection= ndbcluster_close_connection;
    h.commit=           ndbcluster_commit;
    h.rollback=         ndbcluster_rollback;
    h.create=           ndbcluster_create_handler; /* Create a new handler */
    h.drop_database=    ndbcluster_drop_database;  /* Drop a database */
    h.panic=            ndbcluster_end;            /* Panic call */
    h.show_status=      ndbcluster_show_status;    /* Show status */
    h.alter_tablespace= ndbcluster_alter_tablespace;    /* Show status */
    h.partition_flags=  ndbcluster_partition_flags; /* Partition flags */
    h.alter_table_flags=ndbcluster_alter_table_flags; /* Alter table flags */
    h.fill_files_table= ndbcluster_fill_files_table;
#ifdef HAVE_NDB_BINLOG
    ndbcluster_binlog_init_handlerton();
#endif
    h.flags=            HTON_CAN_RECREATE | HTON_TEMPORARY_NOT_SUPPORTED;
    h.discover=         ndbcluster_discover;
    h.find_files= ndbcluster_find_files;
    h.table_exists_in_engine= ndbcluster_table_exists_in_engine;
  }

  if (have_ndbcluster != SHOW_OPTION_YES)
    DBUG_RETURN(0); // nothing else to do

  // Initialize ndb interface
  ndb_init_internal();

  // Set connectstring if specified
  if (opt_ndbcluster_connectstring != 0)
    DBUG_PRINT("connectstring", ("%s", opt_ndbcluster_connectstring));     
  if ((g_ndb_cluster_connection=
       new Ndb_cluster_connection(opt_ndbcluster_connectstring)) == 0)
  {
    DBUG_PRINT("error",("Ndb_cluster_connection(%s)",
                        opt_ndbcluster_connectstring));
    goto ndbcluster_init_error;
  }
  {
    char buf[128];
    my_snprintf(buf, sizeof(buf), "mysqld --server-id=%d", server_id);
    g_ndb_cluster_connection->set_name(buf);
  }
  g_ndb_cluster_connection->set_optimized_node_selection
    (opt_ndb_optimized_node_selection);

  // Create a Ndb object to open the connection  to NDB
  if ( (g_ndb= new Ndb(g_ndb_cluster_connection, "sys")) == 0 )
  {
    DBUG_PRINT("error", ("failed to create global ndb object"));
    goto ndbcluster_init_error;
  }
  if (g_ndb->init() != 0)
  {
    ERR_PRINT (g_ndb->getNdbError());
    goto ndbcluster_init_error;
  }

  if ((res= g_ndb_cluster_connection->connect(0,0,0)) == 0)
  {
    connect_callback();
    DBUG_PRINT("info",("NDBCLUSTER storage engine at %s on port %d",
                       g_ndb_cluster_connection->get_connected_host(),
                       g_ndb_cluster_connection->get_connected_port()));
    g_ndb_cluster_connection->wait_until_ready(10,3);
  } 
  else if (res == 1)
  {
    if (g_ndb_cluster_connection->start_connect_thread(connect_callback)) 
    {
      DBUG_PRINT("error", ("g_ndb_cluster_connection->start_connect_thread()"));
      goto ndbcluster_init_error;
    }
#ifndef DBUG_OFF
    {
      char buf[1024];
      DBUG_PRINT("info",
                 ("NDBCLUSTER storage engine not started, "
                  "will connect using %s",
                  g_ndb_cluster_connection->
                  get_connectstring(buf,sizeof(buf))));
    }
#endif
  }
  else
  {
    DBUG_ASSERT(res == -1);
    DBUG_PRINT("error", ("permanent error"));
    goto ndbcluster_init_error;
  }
  
  (void) hash_init(&ndbcluster_open_tables,system_charset_info,32,0,0,
                   (hash_get_key) ndbcluster_get_key,0,0);
  pthread_mutex_init(&ndbcluster_mutex,MY_MUTEX_INIT_FAST);
#ifdef HAVE_NDB_BINLOG
  /* start the ndb injector thread */
  if (ndbcluster_binlog_start())
    goto ndbcluster_init_error;
#endif /* HAVE_NDB_BINLOG */

  pthread_mutex_init(&LOCK_ndb_util_thread, MY_MUTEX_INIT_FAST);
  pthread_cond_init(&COND_ndb_util_thread, NULL);


  ndb_cache_check_time = opt_ndb_cache_check_time;
  // Create utility thread
  pthread_t tmp;
  if (pthread_create(&tmp, &connection_attrib, ndb_util_thread_func, 0))
  {
    DBUG_PRINT("error", ("Could not create ndb utility thread"));
    hash_free(&ndbcluster_open_tables);
    pthread_mutex_destroy(&ndbcluster_mutex);
    pthread_mutex_destroy(&LOCK_ndb_util_thread);
    pthread_cond_destroy(&COND_ndb_util_thread);
    goto ndbcluster_init_error;
  }

  ndbcluster_inited= 1;
  DBUG_RETURN(FALSE);

ndbcluster_init_error:
  if (g_ndb)
    delete g_ndb;
  g_ndb= NULL;
  if (g_ndb_cluster_connection)
    delete g_ndb_cluster_connection;
  g_ndb_cluster_connection= NULL;
  have_ndbcluster= SHOW_OPTION_DISABLED;	// If we couldn't use handler
  DBUG_RETURN(TRUE);
}

static int ndbcluster_end(ha_panic_function type)
{
  DBUG_ENTER("ndbcluster_end");

  if (!ndbcluster_inited)
    DBUG_RETURN(0);

#ifdef HAVE_NDB_BINLOG
  {
    pthread_mutex_lock(&ndbcluster_mutex);
    while (ndbcluster_open_tables.records)
    {
      NDB_SHARE *share=
        (NDB_SHARE*) hash_element(&ndbcluster_open_tables, 0);
#ifndef DBUG_OFF
      fprintf(stderr, "NDB: table share %s with use_count %d not freed\n",
              share->key, share->use_count);
#endif
      real_free_share(&share);
    }
    pthread_mutex_unlock(&ndbcluster_mutex);
  }
#endif
  hash_free(&ndbcluster_open_tables);

  if (g_ndb)
  {
#ifndef DBUG_OFF
    Ndb::Free_list_usage tmp;
    tmp.m_name= 0;
    while (g_ndb->get_free_list_usage(&tmp))
    {
      uint leaked= (uint) tmp.m_created - tmp.m_free;
      if (leaked)
        fprintf(stderr, "NDB: Found %u %s%s that %s not been released\n",
                leaked, tmp.m_name,
                (leaked == 1)?"":"'s",
                (leaked == 1)?"has":"have");
    }
#endif
    delete g_ndb;
    g_ndb= NULL;
  }
  delete g_ndb_cluster_connection;
  g_ndb_cluster_connection= NULL;

  // cleanup ndb interface
  ndb_end_internal();

  pthread_mutex_destroy(&ndbcluster_mutex);
  pthread_mutex_destroy(&LOCK_ndb_util_thread);
  pthread_cond_destroy(&COND_ndb_util_thread);
  ndbcluster_inited= 0;
  DBUG_RETURN(0);
}

void ha_ndbcluster::print_error(int error, myf errflag)
{
  DBUG_ENTER("ha_ndbcluster::print_error");
  DBUG_PRINT("enter", ("error = %d", error));

  if (error == HA_ERR_NO_PARTITION_FOUND)
    m_part_info->print_no_partition_found(table);
  else
    handler::print_error(error, errflag);
  DBUG_VOID_RETURN;
}


/*
  Static error print function called from
  static handler method ndbcluster_commit
  and ndbcluster_rollback
*/

void ndbcluster_print_error(int error, const NdbOperation *error_op)
{
  DBUG_ENTER("ndbcluster_print_error");
  TABLE_SHARE share;
  const char *tab_name= (error_op) ? error_op->getTableName() : "";
  share.db.str= (char*) "";
  share.db.length= 0;
  share.table_name.str= (char *) tab_name;
  share.table_name.length= strlen(tab_name);
  ha_ndbcluster error_handler(&share);
  error_handler.print_error(error, MYF(0));
  DBUG_VOID_RETURN;
}

/**
 * Set a given location from full pathname to database name
 *
 */
void ha_ndbcluster::set_dbname(const char *path_name, char *dbname)
{
  char *end, *ptr, *tmp_name;
  char tmp_buff[FN_REFLEN];
 
  tmp_name= tmp_buff;
  /* Scan name from the end */
  ptr= strend(path_name)-1;
  while (ptr >= path_name && *ptr != '\\' && *ptr != '/') {
    ptr--;
  }
  ptr--;
  end= ptr;
  while (ptr >= path_name && *ptr != '\\' && *ptr != '/') {
    ptr--;
  }
  uint name_len= end - ptr;
  memcpy(tmp_name, ptr + 1, name_len);
  tmp_name[name_len]= '\0';
#ifdef __WIN__
  /* Put to lower case */
  
  ptr= tmp_name;
  
  while (*ptr != '\0') {
    *ptr= tolower(*ptr);
    ptr++;
  }
#endif
  filename_to_tablename(tmp_name, dbname, FN_REFLEN);
}

/*
  Set m_dbname from full pathname to table file
 */

void ha_ndbcluster::set_dbname(const char *path_name)
{
  set_dbname(path_name, m_dbname);
}

/**
 * Set a given location from full pathname to table file
 *
 */
void
ha_ndbcluster::set_tabname(const char *path_name, char * tabname)
{
  char *end, *ptr, *tmp_name;
  char tmp_buff[FN_REFLEN];

  tmp_name= tmp_buff;
  /* Scan name from the end */
  end= strend(path_name)-1;
  ptr= end;
  while (ptr >= path_name && *ptr != '\\' && *ptr != '/') {
    ptr--;
  }
  uint name_len= end - ptr;
  memcpy(tmp_name, ptr + 1, end - ptr);
  tmp_name[name_len]= '\0';
#ifdef __WIN__
  /* Put to lower case */
  ptr= tmp_name;
  
  while (*ptr != '\0') {
    *ptr= tolower(*ptr);
    ptr++;
  }
#endif
  filename_to_tablename(tmp_name, tabname, FN_REFLEN);
}

/*
  Set m_tabname from full pathname to table file 
 */

void ha_ndbcluster::set_tabname(const char *path_name)
{
  set_tabname(path_name, m_tabname);
}


ha_rows 
ha_ndbcluster::records_in_range(uint inx, key_range *min_key,
                                key_range *max_key)
{
  KEY *key_info= table->key_info + inx;
  uint key_length= key_info->key_length;
  NDB_INDEX_TYPE idx_type= get_index_type(inx);  

  DBUG_ENTER("records_in_range");
  // Prevent partial read of hash indexes by returning HA_POS_ERROR
  if ((idx_type == UNIQUE_INDEX || idx_type == PRIMARY_KEY_INDEX) &&
      ((min_key && min_key->length < key_length) ||
       (max_key && max_key->length < key_length)))
    DBUG_RETURN(HA_POS_ERROR);
  
  // Read from hash index with full key
  // This is a "const" table which returns only one record!      
  if ((idx_type != ORDERED_INDEX) &&
      ((min_key && min_key->length == key_length) || 
       (max_key && max_key->length == key_length)))
    DBUG_RETURN(1);
  
  if ((idx_type == PRIMARY_KEY_ORDERED_INDEX ||
       idx_type == UNIQUE_ORDERED_INDEX ||
       idx_type == ORDERED_INDEX) &&
    m_index[inx].index_stat != NULL)
  {
    NDB_INDEX_DATA& d=m_index[inx];
    const NDBINDEX* index= d.index;
    Ndb* ndb=get_ndb();
    NdbTransaction* trans=NULL;
    NdbIndexScanOperation* op=NULL;
    int res=0;
    Uint64 rows;

    do
    {
      // We must provide approx table rows
      Uint64 table_rows=0;
      Ndb_local_table_statistics *info= m_table_info;
      if (info->records != ~(ha_rows)0 && info->records != 0)
      {
        table_rows = info->records;
        DBUG_PRINT("info", ("use info->records: %llu", table_rows));
      }
      else
      {
        Ndb_statistics stat;
        if ((res=ndb_get_table_statistics(ndb, m_table, &stat)) != 0)
          break;
        table_rows=stat.row_count;
        DBUG_PRINT("info", ("use db row_count: %llu", table_rows));
        if (table_rows == 0) {
          // Problem if autocommit=0
#ifdef ndb_get_table_statistics_uses_active_trans
          rows=0;
          break;
#endif
        }
      }

      // Define scan op for the range
      if ((trans=m_active_trans) == NULL || 
	  trans->commitStatus() != NdbTransaction::Started)
      {
        DBUG_PRINT("info", ("no active trans"));
        if (! (trans=ndb->startTransaction()))
          ERR_BREAK(ndb->getNdbError(), res);
      }
      if (! (op=trans->getNdbIndexScanOperation(index, (NDBTAB*)m_table)))
        ERR_BREAK(trans->getNdbError(), res);
      if ((op->readTuples(NdbOperation::LM_CommittedRead)) == -1)
        ERR_BREAK(op->getNdbError(), res);
      const key_range *keys[2]={ min_key, max_key };
      if ((res=set_bounds(op, inx, true, keys)) != 0)
        break;

      // Decide if db should be contacted
      int flags=0;
      if (d.index_stat_query_count < d.index_stat_cache_entries ||
          (d.index_stat_update_freq != 0 &&
           d.index_stat_query_count % d.index_stat_update_freq == 0))
      {
        DBUG_PRINT("info", ("force stat from db"));
        flags|=NdbIndexStat::RR_UseDb;
      }
      if (d.index_stat->records_in_range(index, op, table_rows, &rows, flags) == -1)
        ERR_BREAK(d.index_stat->getNdbError(), res);
      d.index_stat_query_count++;
    } while (0);

    if (trans != m_active_trans && rows == 0)
      rows = 1;
    if (trans != m_active_trans && trans != NULL)
      ndb->closeTransaction(trans);
    if (res != 0)
      DBUG_RETURN(HA_POS_ERROR);
    DBUG_RETURN(rows);
  }

  DBUG_RETURN(10); /* Good guess when you don't know anything */
}

ulonglong ha_ndbcluster::table_flags(void) const
{
  if (m_ha_not_exact_count)
    return m_table_flags & ~HA_STATS_RECORDS_IS_EXACT;
  return m_table_flags;
}
const char * ha_ndbcluster::table_type() const 
{
  return("NDBCLUSTER");
}
uint ha_ndbcluster::max_supported_record_length() const
{ 
  return NDB_MAX_TUPLE_SIZE;
}
uint ha_ndbcluster::max_supported_keys() const
{
  return MAX_KEY;
}
uint ha_ndbcluster::max_supported_key_parts() const 
{
  return NDB_MAX_NO_OF_ATTRIBUTES_IN_KEY;
}
uint ha_ndbcluster::max_supported_key_length() const
{
  return NDB_MAX_KEY_SIZE;
}
uint ha_ndbcluster::max_supported_key_part_length() const
{
  return NDB_MAX_KEY_SIZE;
}
bool ha_ndbcluster::low_byte_first() const
{ 
#ifdef WORDS_BIGENDIAN
  return FALSE;
#else
  return TRUE;
#endif
}
const char* ha_ndbcluster::index_type(uint key_number)
{
  switch (get_index_type(key_number)) {
  case ORDERED_INDEX:
  case UNIQUE_ORDERED_INDEX:
  case PRIMARY_KEY_ORDERED_INDEX:
    return "BTREE";
  case UNIQUE_INDEX:
  case PRIMARY_KEY_INDEX:
  default:
    return "HASH";
  }
}

uint8 ha_ndbcluster::table_cache_type()
{
  DBUG_ENTER("ha_ndbcluster::table_cache_type=HA_CACHE_TBL_ASKTRANSACT");
  DBUG_RETURN(HA_CACHE_TBL_ASKTRANSACT);
}


uint ndb_get_commitcount(THD *thd, char *dbname, char *tabname,
                         Uint64 *commit_count)
{
  char name[FN_REFLEN];
  NDB_SHARE *share;
  DBUG_ENTER("ndb_get_commitcount");

  build_table_filename(name, sizeof(name), dbname, tabname, "", 0);
  DBUG_PRINT("enter", ("name: %s", name));
  pthread_mutex_lock(&ndbcluster_mutex);
  if (!(share=(NDB_SHARE*) hash_search(&ndbcluster_open_tables,
                                       (byte*) name,
                                       strlen(name))))
  {
    pthread_mutex_unlock(&ndbcluster_mutex);
    DBUG_PRINT("info", ("Table %s not found in ndbcluster_open_tables", name));
    DBUG_RETURN(1);
  }
  share->use_count++;
  pthread_mutex_unlock(&ndbcluster_mutex);

  pthread_mutex_lock(&share->mutex);
  if (ndb_cache_check_time > 0)
  {
    if (share->commit_count != 0)
    {
      *commit_count= share->commit_count;
      char buff[22];
      DBUG_PRINT("info", ("Getting commit_count: %s from share",
                          llstr(share->commit_count, buff)));
      pthread_mutex_unlock(&share->mutex);
      free_share(&share);
      DBUG_RETURN(0);
    }
  }
  DBUG_PRINT("info", ("Get commit_count from NDB"));
  Ndb *ndb;
  if (!(ndb= check_ndb_in_thd(thd)))
    DBUG_RETURN(1);
  ndb->setDatabaseName(dbname);
  uint lock= share->commit_count_lock;
  pthread_mutex_unlock(&share->mutex);

  struct Ndb_statistics stat;
  {
    Ndb_table_guard ndbtab_g(ndb->getDictionary(), tabname);
    if (ndbtab_g.get_table() == 0
        || ndb_get_table_statistics(ndb, ndbtab_g.get_table(), &stat))
    {
      free_share(&share);
      DBUG_RETURN(1);
    }
  }

  pthread_mutex_lock(&share->mutex);
  if (share->commit_count_lock == lock)
  {
    char buff[22];
    DBUG_PRINT("info", ("Setting commit_count to %s",
                        llstr(stat.commit_count, buff)));
    share->commit_count= stat.commit_count;
    *commit_count= stat.commit_count;
  }
  else
  {
    DBUG_PRINT("info", ("Discarding commit_count, comit_count_lock changed"));
    *commit_count= 0;
  }
  pthread_mutex_unlock(&share->mutex);
  free_share(&share);
  DBUG_RETURN(0);
}


/*
  Check if a cached query can be used.
  This is done by comparing the supplied engine_data to commit_count of
  the table.
  The commit_count is either retrieved from the share for the table, where
  it has been cached by the util thread. If the util thread is not started,
  NDB has to be contacetd to retrieve the commit_count, this will introduce
  a small delay while waiting for NDB to answer.


  SYNOPSIS
  ndbcluster_cache_retrieval_allowed
    thd            thread handle
    full_name      concatenation of database name,
                   the null character '\0', and the table
                   name
    full_name_len  length of the full name,
                   i.e. len(dbname) + len(tablename) + 1

    engine_data    parameter retrieved when query was first inserted into
                   the cache. If the value of engine_data is changed,
                   all queries for this table should be invalidated.

  RETURN VALUE
    TRUE  Yes, use the query from cache
    FALSE No, don't use the cached query, and if engine_data
          has changed, all queries for this table should be invalidated

*/

static my_bool
ndbcluster_cache_retrieval_allowed(THD *thd,
                                   char *full_name, uint full_name_len,
                                   ulonglong *engine_data)
{
  Uint64 commit_count;
  bool is_autocommit= !(thd->options & (OPTION_NOT_AUTOCOMMIT | OPTION_BEGIN));
  char *dbname= full_name;
  char *tabname= dbname+strlen(dbname)+1;
  char buff[22], buff2[22];
  DBUG_ENTER("ndbcluster_cache_retrieval_allowed");
  DBUG_PRINT("enter", ("dbname: %s, tabname: %s, is_autocommit: %d",
                       dbname, tabname, is_autocommit));

  if (!is_autocommit)
  {
    DBUG_PRINT("exit", ("No, don't use cache in transaction"));
    DBUG_RETURN(FALSE);
  }

  if (ndb_get_commitcount(thd, dbname, tabname, &commit_count))
  {
    *engine_data= 0; /* invalidate */
    DBUG_PRINT("exit", ("No, could not retrieve commit_count"));
    DBUG_RETURN(FALSE);
  }
  DBUG_PRINT("info", ("*engine_data: %s, commit_count: %s",
                      llstr(*engine_data, buff), llstr(commit_count, buff2)));
  if (commit_count == 0)
  {
    *engine_data= 0; /* invalidate */
    DBUG_PRINT("exit", ("No, local commit has been performed"));
    DBUG_RETURN(FALSE);
  }
  else if (*engine_data != commit_count)
  {
    *engine_data= commit_count; /* invalidate */
     DBUG_PRINT("exit", ("No, commit_count has changed"));
     DBUG_RETURN(FALSE);
   }

  DBUG_PRINT("exit", ("OK to use cache, engine_data: %s",
                      llstr(*engine_data, buff)));
  DBUG_RETURN(TRUE);
}


/**
   Register a table for use in the query cache. Fetch the commit_count
   for the table and return it in engine_data, this will later be used
   to check if the table has changed, before the cached query is reused.

   SYNOPSIS
   ha_ndbcluster::can_query_cache_table
    thd            thread handle
    full_name      concatenation of database name,
                   the null character '\0', and the table
                   name
    full_name_len  length of the full name,
                   i.e. len(dbname) + len(tablename) + 1
    qc_engine_callback  function to be called before using cache on this table
    engine_data    out, commit_count for this table

  RETURN VALUE
    TRUE  Yes, it's ok to cahce this query
    FALSE No, don't cach the query

*/

my_bool
ha_ndbcluster::register_query_cache_table(THD *thd,
                                          char *full_name, uint full_name_len,
                                          qc_engine_callback *engine_callback,
                                          ulonglong *engine_data)
{
  Uint64 commit_count;
  char buff[22];
  bool is_autocommit= !(thd->options & (OPTION_NOT_AUTOCOMMIT | OPTION_BEGIN));
  DBUG_ENTER("ha_ndbcluster::register_query_cache_table");
  DBUG_PRINT("enter",("dbname: %s, tabname: %s, is_autocommit: %d",
		      m_dbname, m_tabname, is_autocommit));

  if (!is_autocommit)
  {
    DBUG_PRINT("exit", ("Can't register table during transaction"));
    DBUG_RETURN(FALSE);
  }

  if (ndb_get_commitcount(thd, m_dbname, m_tabname, &commit_count))
  {
    *engine_data= 0;
    DBUG_PRINT("exit", ("Error, could not get commitcount"));
    DBUG_RETURN(FALSE);
  }
  *engine_data= commit_count;
  *engine_callback= ndbcluster_cache_retrieval_allowed;
  DBUG_PRINT("exit", ("commit_count: %s", llstr(commit_count, buff)));
  DBUG_RETURN(commit_count > 0);
}


/*
  Handling the shared NDB_SHARE structure that is needed to
  provide table locking.
  It's also used for sharing data with other NDB handlers
  in the same MySQL Server. There is currently not much
  data we want to or can share.
 */

static byte *ndbcluster_get_key(NDB_SHARE *share,uint *length,
                                my_bool not_used __attribute__((unused)))
{
  *length= share->key_length;
  return (byte*) share->key;
}

#ifndef DBUG_OFF
static void dbug_print_open_tables()
{
  DBUG_ENTER("dbug_print_open_tables");
  for (uint i= 0; i < ndbcluster_open_tables.records; i++)
  {
    NDB_SHARE *share= (NDB_SHARE*) hash_element(&ndbcluster_open_tables, i);
    DBUG_PRINT("share",
               ("[%d] 0x%lx key: %s  key_length: %d",
                i, share, share->key, share->key_length));
    DBUG_PRINT("share",
               ("db.tablename: %s.%s  use_count: %d  commit_count: %d",
                share->db, share->table_name,
                share->use_count, share->commit_count));
#ifdef HAVE_NDB_BINLOG
    if (share->table)
      DBUG_PRINT("share",
                 ("table->s->db.table_name: %s.%s",
                  share->table->s->db.str, share->table->s->table_name.str));
#endif
  }
  DBUG_VOID_RETURN;
}
#else
#define dbug_print_open_tables()
#endif

#ifdef HAVE_NDB_BINLOG
/*
  For some reason a share is still around, try to salvage the situation
  by closing all cached tables. If the share still exists, there is an
  error somewhere but only report this to the error log.  Keep this
  "trailing share" but rename it since there are still references to it
  to avoid segmentation faults.  There is a risk that the memory for
  this trailing share leaks.
  
  Must be called with previous pthread_mutex_lock(&ndbcluster_mutex)
*/
int handle_trailing_share(NDB_SHARE *share)
{
  THD *thd= current_thd;
  static ulong trailing_share_id= 0;
  DBUG_ENTER("handle_trailing_share");

  ++share->use_count;
  pthread_mutex_unlock(&ndbcluster_mutex);

  TABLE_LIST table_list;
  bzero((char*) &table_list,sizeof(table_list));
  table_list.db= share->db;
  table_list.alias= table_list.table_name= share->table_name;
  close_cached_tables(thd, 0, &table_list, TRUE);

  pthread_mutex_lock(&ndbcluster_mutex);
  if (!--share->use_count)
  {
    DBUG_PRINT("info", ("NDB_SHARE: close_cashed_tables %s freed share.",
               share->key)); 
    real_free_share(&share);
    DBUG_RETURN(0);
  }

  /*
    share still exists, if share has not been dropped by server
    release that share
  */
  if (share->state != NSS_DROPPED && !--share->use_count)
  {
    DBUG_PRINT("info", ("NDB_SHARE: %s already exists, "
                        "use_count=%d  state != NSS_DROPPED.",
                        share->key, share->use_count)); 
    real_free_share(&share);
    DBUG_RETURN(0);
  }
  DBUG_PRINT("error", ("NDB_SHARE: %s already exists  use_count=%d.",
                       share->key, share->use_count));

  sql_print_error("NDB_SHARE: %s already exists  use_count=%d."
                  " Moving away for safety, but possible memleak.",
                  share->key, share->use_count);
  dbug_print_open_tables();

  /*
    Ndb share has not been released as it should
  */
  DBUG_ASSERT(FALSE);

  /*
    This is probably an error.  We can however save the situation
    at the cost of a possible mem leak, by "renaming" the share
    - First remove from hash
  */
  hash_delete(&ndbcluster_open_tables, (byte*) share);

  /*
    now give it a new name, just a running number
    if space is not enough allocate some more
  */
  {
    const uint min_key_length= 10;
    if (share->key_length < min_key_length)
    {
      share->key= alloc_root(&share->mem_root, min_key_length + 1);
      share->key_length= min_key_length;
    }
    share->key_length=
      my_snprintf(share->key, min_key_length + 1, "#leak%d",
                  trailing_share_id++);
  }
  /* Keep it for possible the future trailing free */
  my_hash_insert(&ndbcluster_open_tables, (byte*) share);

  DBUG_RETURN(0);
}

/*
  Rename share is used during rename table.
*/
static int rename_share(NDB_SHARE *share, const char *new_key)
{
  NDB_SHARE *tmp;
  pthread_mutex_lock(&ndbcluster_mutex);
  uint new_length= (uint) strlen(new_key);
  DBUG_PRINT("rename_share", ("old_key: %s  old__length: %d",
                              share->key, share->key_length));
  if ((tmp= (NDB_SHARE*) hash_search(&ndbcluster_open_tables,
                                     (byte*) new_key, new_length)))
    handle_trailing_share(tmp);

  /* remove the share from hash */
  hash_delete(&ndbcluster_open_tables, (byte*) share);
  dbug_print_open_tables();

  /* save old stuff if insert should fail */
  uint old_length= share->key_length;
  char *old_key= share->key;

  /*
    now allocate and set the new key, db etc
    enough space for key, db, and table_name
  */
  share->key= alloc_root(&share->mem_root, 2 * (new_length + 1));
  strmov(share->key, new_key);
  share->key_length= new_length;

  if (my_hash_insert(&ndbcluster_open_tables, (byte*) share))
  {
    // ToDo free the allocated stuff above?
    DBUG_PRINT("error", ("rename_share: my_hash_insert %s failed",
                         share->key));
    share->key= old_key;
    share->key_length= old_length;
    if (my_hash_insert(&ndbcluster_open_tables, (byte*) share))
    {
      sql_print_error("rename_share: failed to recover %s", share->key);
      DBUG_PRINT("error", ("rename_share: my_hash_insert %s failed",
                           share->key));
    }
    dbug_print_open_tables();
    pthread_mutex_unlock(&ndbcluster_mutex);
    return -1;
  }
  dbug_print_open_tables();

  share->db= share->key + new_length + 1;
  ha_ndbcluster::set_dbname(new_key, share->db);
  share->table_name= share->db + strlen(share->db) + 1;
  ha_ndbcluster::set_tabname(new_key, share->table_name);

  DBUG_PRINT("rename_share",
             ("0x%lx key: %s  key_length: %d",
              share, share->key, share->key_length));
  DBUG_PRINT("rename_share",
             ("db.tablename: %s.%s  use_count: %d  commit_count: %d",
              share->db, share->table_name,
              share->use_count, share->commit_count));
  if (share->table)
  {
    DBUG_PRINT("rename_share",
               ("table->s->db.table_name: %s.%s",
                share->table->s->db.str, share->table->s->table_name.str));

    if (share->op == 0)
    {
      share->table->s->db.str= share->db;
      share->table->s->db.length= strlen(share->db);
      share->table->s->table_name.str= share->table_name;
      share->table->s->table_name.length= strlen(share->table_name);
    }
  }
  /* else rename will be handled when the ALTER event comes */
  share->old_names= old_key;
  // ToDo free old_names after ALTER EVENT

  pthread_mutex_unlock(&ndbcluster_mutex);
  return 0;
}
#endif

/*
  Increase refcount on existing share.
  Always returns share and cannot fail.
*/
NDB_SHARE *ndbcluster_get_share(NDB_SHARE *share)
{
  pthread_mutex_lock(&ndbcluster_mutex);
  share->use_count++;

  dbug_print_open_tables();

  DBUG_PRINT("get_share",
             ("0x%lx key: %s  key_length: %d",
              share, share->key, share->key_length));
  DBUG_PRINT("get_share",
             ("db.tablename: %s.%s  use_count: %d  commit_count: %d",
              share->db, share->table_name,
              share->use_count, share->commit_count));
  pthread_mutex_unlock(&ndbcluster_mutex);
  return share;
}


/*
  Get a share object for key

  Returns share for key, and increases the refcount on the share.

  create_if_not_exists == TRUE:
    creates share if it does not alreade exist
    returns 0 only due to out of memory, and then sets my_error

  create_if_not_exists == FALSE:
    returns 0 if share does not exist

  have_lock == TRUE, pthread_mutex_lock(&ndbcluster_mutex) already taken
*/

NDB_SHARE *ndbcluster_get_share(const char *key, TABLE *table,
                                bool create_if_not_exists,
                                bool have_lock)
{
  THD *thd= current_thd;
  NDB_SHARE *share;
  uint length= (uint) strlen(key);
  DBUG_ENTER("ndbcluster_get_share");
  DBUG_PRINT("enter", ("key: '%s'", key));

  if (!have_lock)
    pthread_mutex_lock(&ndbcluster_mutex);
  if (!(share= (NDB_SHARE*) hash_search(&ndbcluster_open_tables,
                                        (byte*) key,
                                        length)))
  {
    if (!create_if_not_exists)
    {
      DBUG_PRINT("error", ("get_share: %s does not exist", key));
      if (!have_lock)
        pthread_mutex_unlock(&ndbcluster_mutex);
      DBUG_RETURN(0);
    }
    if ((share= (NDB_SHARE*) my_malloc(sizeof(*share),
                                       MYF(MY_WME | MY_ZEROFILL))))
    {
      MEM_ROOT **root_ptr=
        my_pthread_getspecific_ptr(MEM_ROOT**, THR_MALLOC);
      MEM_ROOT *old_root= *root_ptr;
      init_sql_alloc(&share->mem_root, 1024, 0);
      *root_ptr= &share->mem_root; // remember to reset before return
      share->state= NSS_INITIAL;
      /* enough space for key, db, and table_name */
      share->key= alloc_root(*root_ptr, 2 * (length + 1));
      share->key_length= length;
      strmov(share->key, key);
      if (my_hash_insert(&ndbcluster_open_tables, (byte*) share))
      {
        free_root(&share->mem_root, MYF(0));
        my_free((gptr) share, 0);
        *root_ptr= old_root;
        if (!have_lock)
          pthread_mutex_unlock(&ndbcluster_mutex);
        DBUG_RETURN(0);
      }
      thr_lock_init(&share->lock);
      pthread_mutex_init(&share->mutex, MY_MUTEX_INIT_FAST);
      share->commit_count= 0;
      share->commit_count_lock= 0;
      share->db= share->key + length + 1;
      ha_ndbcluster::set_dbname(key, share->db);
      share->table_name= share->db + strlen(share->db) + 1;
      ha_ndbcluster::set_tabname(key, share->table_name);
#ifdef HAVE_NDB_BINLOG
      ndbcluster_binlog_init_share(share, table);
#endif
      *root_ptr= old_root;
    }
    else
    {
      DBUG_PRINT("error", ("get_share: failed to alloc share"));
      if (!have_lock)
        pthread_mutex_unlock(&ndbcluster_mutex);
      my_error(ER_OUTOFMEMORY, MYF(0), sizeof(*share));
      DBUG_RETURN(0);
    }
  }
  share->use_count++;

  dbug_print_open_tables();

  DBUG_PRINT("info",
             ("0x%lx key: %s  key_length: %d  key: %s",
              share, share->key, share->key_length, key));
  DBUG_PRINT("info",
             ("db.tablename: %s.%s  use_count: %d  commit_count: %d",
              share->db, share->table_name,
              share->use_count, share->commit_count));
  if (!have_lock)
    pthread_mutex_unlock(&ndbcluster_mutex);
  DBUG_RETURN(share);
}


void ndbcluster_real_free_share(NDB_SHARE **share)
{
  DBUG_ENTER("ndbcluster_real_free_share");
  DBUG_PRINT("real_free_share",
             ("0x%lx key: %s  key_length: %d",
              (*share), (*share)->key, (*share)->key_length));
  DBUG_PRINT("real_free_share",
             ("db.tablename: %s.%s  use_count: %d  commit_count: %d",
              (*share)->db, (*share)->table_name,
              (*share)->use_count, (*share)->commit_count));

  hash_delete(&ndbcluster_open_tables, (byte*) *share);
  thr_lock_delete(&(*share)->lock);
  pthread_mutex_destroy(&(*share)->mutex);

#ifdef HAVE_NDB_BINLOG
  if ((*share)->table)
  {
    // (*share)->table->mem_root is freed by closefrm
    closefrm((*share)->table, 0);
    // (*share)->table_share->mem_root is freed by free_table_share
    free_table_share((*share)->table_share);
#ifndef DBUG_OFF
    bzero((gptr)(*share)->table_share, sizeof(*(*share)->table_share));
    bzero((gptr)(*share)->table, sizeof(*(*share)->table));
    (*share)->table_share= 0;
    (*share)->table= 0;
#endif
  }
#endif
  free_root(&(*share)->mem_root, MYF(0));
  my_free((gptr) *share, MYF(0));
  *share= 0;

  dbug_print_open_tables();
  DBUG_VOID_RETURN;
}

/*
  decrease refcount of share
  calls real_free_share when refcount reaches 0

  have_lock == TRUE, pthread_mutex_lock(&ndbcluster_mutex) already taken
*/
void ndbcluster_free_share(NDB_SHARE **share, bool have_lock)
{
  if (!have_lock)
    pthread_mutex_lock(&ndbcluster_mutex);
  if ((*share)->util_lock == current_thd)
    (*share)->util_lock= 0;
  if (!--(*share)->use_count)
  {
    real_free_share(share);
  }
  else
  {
    dbug_print_open_tables();
    DBUG_PRINT("free_share",
               ("0x%lx key: %s  key_length: %d",
                *share, (*share)->key, (*share)->key_length));
    DBUG_PRINT("free_share",
               ("db.tablename: %s.%s  use_count: %d  commit_count: %d",
                (*share)->db, (*share)->table_name,
                (*share)->use_count, (*share)->commit_count));
  }
  if (!have_lock)
    pthread_mutex_unlock(&ndbcluster_mutex);
}


static 
int
ndb_get_table_statistics(Ndb* ndb, const NDBTAB *ndbtab,
                         struct Ndb_statistics * ndbstat)
{
  NdbTransaction* pTrans;
  NdbError error;
  int retries= 10;
  int retry_sleep= 30 * 1000; /* 30 milliseconds */
  char buff[22], buff2[22], buff3[22], buff4[22];
  DBUG_ENTER("ndb_get_table_statistics");
  DBUG_PRINT("enter", ("table: %s", ndbtab->getName()));

  DBUG_ASSERT(ndbtab != 0);

  do
  {
    Uint64 rows, commits, fixed_mem, var_mem;
    Uint32 size;
    Uint32 count= 0;
    Uint64 sum_rows= 0;
    Uint64 sum_commits= 0;
    Uint64 sum_row_size= 0;
    Uint64 sum_mem= 0;
    NdbScanOperation*pOp;
    NdbResultSet *rs;
    int check;

    if ((pTrans= ndb->startTransaction()) == NULL)
    {
      error= ndb->getNdbError();
      goto retry;
    }
      
    if ((pOp= pTrans->getNdbScanOperation(ndbtab)) == NULL)
    {
      error= pTrans->getNdbError();
      goto retry;
    }
    
    if (pOp->readTuples(NdbOperation::LM_CommittedRead))
    {
      error= pOp->getNdbError();
      goto retry;
    }
    
    if (pOp->interpret_exit_last_row() == -1)
    {
      error= pOp->getNdbError();
      goto retry;
    }
    
    pOp->getValue(NdbDictionary::Column::ROW_COUNT, (char*)&rows);
    pOp->getValue(NdbDictionary::Column::COMMIT_COUNT, (char*)&commits);
    pOp->getValue(NdbDictionary::Column::ROW_SIZE, (char*)&size);
    pOp->getValue(NdbDictionary::Column::FRAGMENT_FIXED_MEMORY, 
		  (char*)&fixed_mem);
    pOp->getValue(NdbDictionary::Column::FRAGMENT_VARSIZED_MEMORY, 
		  (char*)&var_mem);
    
    if (pTrans->execute(NdbTransaction::NoCommit,
                        NdbTransaction::AbortOnError,
                        TRUE) == -1)
    {
      error= pTrans->getNdbError();
      goto retry;
    }
    
    while ((check= pOp->nextResult(TRUE, TRUE)) == 0)
    {
      sum_rows+= rows;
      sum_commits+= commits;
      if (sum_row_size < size)
        sum_row_size= size;
      sum_mem+= fixed_mem + var_mem;
      count++;
    }
    
    if (check == -1)
    {
      error= pOp->getNdbError();
      goto retry;
    }

    pOp->close(TRUE);

    ndb->closeTransaction(pTrans);

    ndbstat->row_count= sum_rows;
    ndbstat->commit_count= sum_commits;
    ndbstat->row_size= sum_row_size;
    ndbstat->fragment_memory= sum_mem;

    DBUG_PRINT("exit", ("records: %s  commits: %s "
                        "row_size: %s  mem: %s count: %u",
			llstr(sum_rows, buff),
                        llstr(sum_commits, buff2),
                        llstr(sum_row_size, buff3),
                        llstr(sum_mem, buff4),
                        count));

    DBUG_RETURN(0);
retry:
    if (pTrans)
    {
      ndb->closeTransaction(pTrans);
      pTrans= NULL;
    }
    if (error.status == NdbError::TemporaryError && retries--)
    {
      my_sleep(retry_sleep);
      continue;
    }
    break;
  } while(1);
  DBUG_PRINT("exit", ("failed, error %u(%s)", error.code, error.message));
  ERR_RETURN(error);
}

/*
  Create a .ndb file to serve as a placeholder indicating 
  that the table with this name is a ndb table
*/

int ha_ndbcluster::write_ndb_file(const char *name)
{
  File file;
  bool error=1;
  char path[FN_REFLEN];
  
  DBUG_ENTER("write_ndb_file");
  DBUG_PRINT("enter", ("name: %s", name));

  (void)strxnmov(path, FN_REFLEN-1, 
                 mysql_data_home,"/",name,ha_ndb_ext,NullS);

  if ((file=my_create(path, CREATE_MODE,O_RDWR | O_TRUNC,MYF(MY_WME))) >= 0)
  {
    // It's an empty file
    error=0;
    my_close(file,MYF(0));
  }
  DBUG_RETURN(error);
}

void 
ha_ndbcluster::release_completed_operations(NdbTransaction *trans,
					    bool force_release)
{
  if (trans->hasBlobOperation())
  {
    /* We are reading/writing BLOB fields, 
       releasing operation records is unsafe
    */
    return;
  }
  if (!force_release)
  {
    if (get_thd_ndb(current_thd)->query_state & NDB_QUERY_MULTI_READ_RANGE)
    {
      /* We are batching reads and have not consumed all fetched
	 rows yet, releasing operation records is unsafe 
      */
      return;
    }
  }
  trans->releaseCompletedOperations();
}

int
ha_ndbcluster::read_multi_range_first(KEY_MULTI_RANGE **found_range_p,
                                      KEY_MULTI_RANGE *ranges, 
                                      uint range_count,
                                      bool sorted, 
                                      HANDLER_BUFFER *buffer)
{
  DBUG_ENTER("ha_ndbcluster::read_multi_range_first");
  m_write_op= FALSE;
  
  int res;
  KEY* key_info= table->key_info + active_index;
  NDB_INDEX_TYPE index_type= get_index_type(active_index);
  ulong reclength= table_share->reclength;
  NdbOperation* op;
  Thd_ndb *thd_ndb= get_thd_ndb(current_thd);

  if (uses_blob_value())
  {
    /**
     * blobs can't be batched currently
     */
    m_disable_multi_read= TRUE;
    DBUG_RETURN(handler::read_multi_range_first(found_range_p, 
                                                ranges, 
                                                range_count,
                                                sorted, 
                                                buffer));
  }
  thd_ndb->query_state|= NDB_QUERY_MULTI_READ_RANGE;
  m_disable_multi_read= FALSE;

  /**
   * Copy arguments into member variables
   */
  m_multi_ranges= ranges;
  multi_range_curr= ranges;
  multi_range_end= ranges+range_count;
  multi_range_sorted= sorted;
  multi_range_buffer= buffer;

  /**
   * read multi range will read ranges as follows (if not ordered)
   *
   * input    read order
   * ======   ==========
   * pk-op 1  pk-op 1
   * pk-op 2  pk-op 2
   * range 3  range (3,5) NOTE result rows will be intermixed
   * pk-op 4  pk-op 4
   * range 5
   * pk-op 6  pk-ok 6
   */   

  /**
   * Variables for loop
   */
  byte *curr= (byte*)buffer->buffer;
  byte *end_of_buffer= (byte*)buffer->buffer_end;
  NdbOperation::LockMode lm= 
    (NdbOperation::LockMode)get_ndb_lock_type(m_lock.type);
  bool need_pk = (lm == NdbOperation::LM_Read);
  const NDBTAB *tab= m_table;
  const NDBINDEX *unique_idx= m_index[active_index].unique_index;
  const NDBINDEX *idx= m_index[active_index].index; 
  const NdbOperation* lastOp= m_active_trans->getLastDefinedOperation();
  NdbIndexScanOperation* scanOp= 0;
  for (; multi_range_curr<multi_range_end && curr+reclength <= end_of_buffer; 
       multi_range_curr++)
  {
    part_id_range part_spec;
    if (m_use_partition_function)
    {
      get_partition_set(table, curr, active_index,
                        &multi_range_curr->start_key,
                        &part_spec);
      DBUG_PRINT("info", ("part_spec.start_part = %u, part_spec.end_part = %u",
                          part_spec.start_part, part_spec.end_part));
      /*
        If partition pruning has found no partition in set
        we can skip this scan
      */
      if (part_spec.start_part > part_spec.end_part)
      {
        /*
          We can skip this partition since the key won't fit into any
          partition
        */
        curr += reclength;
        multi_range_curr->range_flag |= SKIP_RANGE;
        continue;
      }
    }
    switch(index_type){
    case PRIMARY_KEY_ORDERED_INDEX:
      if (!(multi_range_curr->start_key.length == key_info->key_length &&
          multi_range_curr->start_key.flag == HA_READ_KEY_EXACT))
        goto range;
      // else fall through
    case PRIMARY_KEY_INDEX:
    {
      multi_range_curr->range_flag |= UNIQUE_RANGE;
      if ((op= m_active_trans->getNdbOperation(tab)) && 
          !op->readTuple(lm) && 
          !set_primary_key(op, multi_range_curr->start_key.key) &&
          !define_read_attrs(curr, op) &&
          (op->setAbortOption(AO_IgnoreError), TRUE) &&
          (!m_use_partition_function ||
           (op->setPartitionId(part_spec.start_part), true)))
        curr += reclength;
      else
        ERR_RETURN(op ? op->getNdbError() : m_active_trans->getNdbError());
      break;
    }
    break;
    case UNIQUE_ORDERED_INDEX:
      if (!(multi_range_curr->start_key.length == key_info->key_length &&
          multi_range_curr->start_key.flag == HA_READ_KEY_EXACT &&
          !check_null_in_key(key_info, multi_range_curr->start_key.key,
                             multi_range_curr->start_key.length)))
        goto range;
      // else fall through
    case UNIQUE_INDEX:
    {
      multi_range_curr->range_flag |= UNIQUE_RANGE;
      if ((op= m_active_trans->getNdbIndexOperation(unique_idx, tab)) && 
          !op->readTuple(lm) && 
          !set_index_key(op, key_info, multi_range_curr->start_key.key) &&
          !define_read_attrs(curr, op) &&
          (op->setAbortOption(AO_IgnoreError), TRUE))
        curr += reclength;
      else
        ERR_RETURN(op ? op->getNdbError() : m_active_trans->getNdbError());
      break;
    }
    case ORDERED_INDEX: {
  range:
      multi_range_curr->range_flag &= ~(uint)UNIQUE_RANGE;
      if (scanOp == 0)
      {
        if (m_multi_cursor)
        {
          scanOp= m_multi_cursor;
          DBUG_ASSERT(scanOp->getSorted() == sorted);
          DBUG_ASSERT(scanOp->getLockMode() == 
                      (NdbOperation::LockMode)get_ndb_lock_type(m_lock.type));
          if (scanOp->reset_bounds(m_force_send))
            DBUG_RETURN(ndb_err(m_active_trans));
          
          end_of_buffer -= reclength;
        }
        else if ((scanOp= m_active_trans->getNdbIndexScanOperation(idx, tab)) 
                 &&!scanOp->readTuples(lm, 0, parallelism, sorted, 
				       FALSE, TRUE, need_pk)
                 &&!generate_scan_filter(m_cond_stack, scanOp)
                 &&!define_read_attrs(end_of_buffer-reclength, scanOp))
        {
          m_multi_cursor= scanOp;
          m_multi_range_cursor_result_ptr= end_of_buffer-reclength;
        }
        else
        {
          ERR_RETURN(scanOp ? scanOp->getNdbError() : 
                     m_active_trans->getNdbError());
        }
      }

      const key_range *keys[2]= { &multi_range_curr->start_key, 
                                  &multi_range_curr->end_key };
      if ((res= set_bounds(scanOp, active_index, false, keys,
                           multi_range_curr-ranges)))
        DBUG_RETURN(res);
      break;
    }
    case UNDEFINED_INDEX:
      DBUG_ASSERT(FALSE);
      DBUG_RETURN(1);
      break;
    }
  }
  
  if (multi_range_curr != multi_range_end)
  {
    /**
     * Mark that we're using entire buffer (even if might not) as
     *   we haven't read all ranges for some reason
     * This as we don't want mysqld to reuse the buffer when we read
     *   the remaining ranges
     */
    buffer->end_of_used_area= (byte*)buffer->buffer_end;
  }
  else
  {
    buffer->end_of_used_area= curr;
  }
  
  /**
   * Set first operation in multi range
   */
  m_current_multi_operation= 
    lastOp ? lastOp->next() : m_active_trans->getFirstDefinedOperation();
  if (!(res= execute_no_commit_ie(this, m_active_trans,true)))
  {
    m_multi_range_defined= multi_range_curr;
    multi_range_curr= ranges;
    m_multi_range_result_ptr= (byte*)buffer->buffer;
    DBUG_RETURN(read_multi_range_next(found_range_p));
  }
  ERR_RETURN(m_active_trans->getNdbError());
}

#if 0
#define DBUG_MULTI_RANGE(x) DBUG_PRINT("info", ("read_multi_range_next: case %d\n", x));
#else
#define DBUG_MULTI_RANGE(x)
#endif

int
ha_ndbcluster::read_multi_range_next(KEY_MULTI_RANGE ** multi_range_found_p)
{
  DBUG_ENTER("ha_ndbcluster::read_multi_range_next");
  if (m_disable_multi_read)
  {
    DBUG_MULTI_RANGE(11);
    DBUG_RETURN(handler::read_multi_range_next(multi_range_found_p));
  }
  
  int res;
  int range_no;
  ulong reclength= table_share->reclength;
  const NdbOperation* op= m_current_multi_operation;
  for (;multi_range_curr < m_multi_range_defined; multi_range_curr++)
  {
    DBUG_MULTI_RANGE(12);
    if (multi_range_curr->range_flag & SKIP_RANGE)
      continue;
    if (multi_range_curr->range_flag & UNIQUE_RANGE)
    {
      if (op->getNdbError().code == 0)
      {
        DBUG_MULTI_RANGE(13);
        goto found_next;
      }
      
      op= m_active_trans->getNextCompletedOperation(op);
      m_multi_range_result_ptr += reclength;
      continue;
    } 
    else if (m_multi_cursor && !multi_range_sorted)
    {
      DBUG_MULTI_RANGE(1);
      if ((res= fetch_next(m_multi_cursor)) == 0)
      {
        DBUG_MULTI_RANGE(2);
        range_no= m_multi_cursor->get_range_no();
        goto found;
      } 
      else
      {
        DBUG_MULTI_RANGE(14);
        goto close_scan;
      }
    }
    else if (m_multi_cursor && multi_range_sorted)
    {
      if (m_active_cursor && (res= fetch_next(m_multi_cursor)))
      {
        DBUG_MULTI_RANGE(3);
        goto close_scan;
      }
      
      range_no= m_multi_cursor->get_range_no();
      uint current_range_no= multi_range_curr - m_multi_ranges;
      if ((uint) range_no == current_range_no)
      {
        DBUG_MULTI_RANGE(4);
        // return current row
        goto found;
      }
      else if (range_no > (int)current_range_no)
      {
        DBUG_MULTI_RANGE(5);
        // wait with current row
        m_active_cursor= 0;
        continue;
      }
      else 
      {
        DBUG_MULTI_RANGE(6);
        // First fetch from cursor
        DBUG_ASSERT(range_no == -1);
        if ((res= m_multi_cursor->nextResult(true)))
        {
          DBUG_MULTI_RANGE(15);
          goto close_scan;
        }
        multi_range_curr--; // Will be increased in for-loop
        continue;
      }
    }
    else /** m_multi_cursor == 0 */
    {
      DBUG_MULTI_RANGE(7);
      /**
       * Corresponds to range 5 in example in read_multi_range_first
       */
      (void)1;
      continue;
    }
    
    DBUG_ASSERT(FALSE); // Should only get here via goto's
close_scan:
    if (res == 1)
    {
      m_multi_cursor->close(FALSE, TRUE);
      m_active_cursor= m_multi_cursor= 0;
      DBUG_MULTI_RANGE(8);
      continue;
    } 
    else 
    {
      DBUG_MULTI_RANGE(9);
      DBUG_RETURN(ndb_err(m_active_trans));
    }
  }
  
  if (multi_range_curr == multi_range_end)
  {
    DBUG_MULTI_RANGE(16);
    DBUG_RETURN(HA_ERR_END_OF_FILE);
  }
  
  /**
   * Read remaining ranges
   */
  DBUG_RETURN(read_multi_range_first(multi_range_found_p, 
                                     multi_range_curr,
                                     multi_range_end - multi_range_curr, 
                                     multi_range_sorted,
                                     multi_range_buffer));
  
found:
  /**
   * Found a record belonging to a scan
   */
  m_active_cursor= m_multi_cursor;
  * multi_range_found_p= m_multi_ranges + range_no;
  memcpy(table->record[0], m_multi_range_cursor_result_ptr, reclength);
  setup_recattr(m_active_cursor->getFirstRecAttr());
  unpack_record(table->record[0]);
  table->status= 0;     
  DBUG_RETURN(0);
  
found_next:
  /**
   * Found a record belonging to a pk/index op,
   *   copy result and move to next to prepare for next call
   */
  * multi_range_found_p= multi_range_curr;
  memcpy(table->record[0], m_multi_range_result_ptr, reclength);
  setup_recattr(op->getFirstRecAttr());
  unpack_record(table->record[0]);
  table->status= 0;
  
  multi_range_curr++;
  m_current_multi_operation= m_active_trans->getNextCompletedOperation(op);
  m_multi_range_result_ptr += reclength;
  DBUG_RETURN(0);
}

int
ha_ndbcluster::setup_recattr(const NdbRecAttr* curr)
{
  DBUG_ENTER("setup_recattr");

  Field **field, **end;
  NdbValue *value= m_value;
  
  end= table->field + table_share->fields;
  
  for (field= table->field; field < end; field++, value++)
  {
    if ((* value).ptr)
    {
      DBUG_ASSERT(curr != 0);
      NdbValue* val= m_value + curr->getColumn()->getColumnNo();
      DBUG_ASSERT(val->ptr);
      val->rec= curr;
      curr= curr->next();
    }
  }
  
  DBUG_RETURN(0);
}

char*
ha_ndbcluster::update_table_comment(
                                /* out: table comment + additional */
        const char*     comment)/* in:  table comment defined by user */
{
  uint length= strlen(comment);
  if (length > 64000 - 3)
  {
    return((char*)comment); /* string too long */
  }

  Ndb* ndb;
  if (!(ndb= get_ndb()))
  {
    return((char*)comment);
  }

  ndb->setDatabaseName(m_dbname);
  NDBDICT* dict= ndb->getDictionary();
  const NDBTAB* tab= m_table;
  DBUG_ASSERT(tab != NULL);

  char *str;
  const char *fmt="%s%snumber_of_replicas: %d";
  const unsigned fmt_len_plus_extra= length + strlen(fmt);
  if ((str= my_malloc(fmt_len_plus_extra, MYF(0))) == NULL)
  {
    return (char*)comment;
  }

  my_snprintf(str,fmt_len_plus_extra,fmt,comment,
              length > 0 ? " ":"",
              tab->getReplicaCount());
  return str;
}


// Utility thread main loop
pthread_handler_t ndb_util_thread_func(void *arg __attribute__((unused)))
{
  THD *thd; /* needs to be first for thread_stack */
  Ndb* ndb;
  struct timespec abstime;
  List<NDB_SHARE> util_open_tables;

  my_thread_init();
  DBUG_ENTER("ndb_util_thread");
  DBUG_PRINT("enter", ("ndb_cache_check_time: %d", ndb_cache_check_time));

  thd= new THD; /* note that contructor of THD uses DBUG_ */
  THD_CHECK_SENTRY(thd);
  ndb= new Ndb(g_ndb_cluster_connection, "");

  pthread_detach_this_thread();
  ndb_util_thread= pthread_self();

  thd->thread_stack= (char*)&thd; /* remember where our stack is */
  if (thd->store_globals() || (ndb->init() != 0))
  {
    thd->cleanup();
    delete thd;
    delete ndb;
    DBUG_RETURN(NULL);
  }
  thd->init_for_queries();
  thd->version=refresh_version;
  thd->set_time();
  thd->main_security_ctx.host_or_ip= "";
  thd->client_capabilities = 0;
  my_net_init(&thd->net, 0);
  thd->main_security_ctx.master_access= ~0;
  thd->main_security_ctx.priv_user = 0;
  thd->current_stmt_binlog_row_based= TRUE;     // If in mixed mode

  /*
    wait for mysql server to start
  */
  pthread_mutex_lock(&LOCK_server_started);
  while (!mysqld_server_started)
    pthread_cond_wait(&COND_server_started, &LOCK_server_started);
  pthread_mutex_unlock(&LOCK_server_started);

  ndbcluster_util_inited= 1;

  /*
    Wait for cluster to start
  */
  pthread_mutex_lock(&LOCK_ndb_util_thread);
  while (!ndb_cluster_node_id && (ndbcluster_hton.slot != ~(uint)0))
  {
    /* ndb not connected yet */
    set_timespec(abstime, 1);
    pthread_cond_timedwait(&COND_ndb_util_thread,
                           &LOCK_ndb_util_thread,
                           &abstime);
    if (abort_loop)
    {
      pthread_mutex_unlock(&LOCK_ndb_util_thread);
      goto ndb_util_thread_end;
    }
  }
  pthread_mutex_unlock(&LOCK_ndb_util_thread);

  {
    Thd_ndb *thd_ndb;
    if (!(thd_ndb= ha_ndbcluster::seize_thd_ndb()))
    {
      sql_print_error("Could not allocate Thd_ndb object");
      goto ndb_util_thread_end;
    }
    set_thd_ndb(thd, thd_ndb);
    thd_ndb->options|= TNO_NO_LOG_SCHEMA_OP;
  }

#ifdef HAVE_NDB_BINLOG
  if (ndb_extra_logging && ndb_binlog_running)
    sql_print_information("NDB Binlog: Ndb tables initially read only.");
  /* create tables needed by the replication */
  ndbcluster_setup_binlog_table_shares(thd);
#else
  /*
    Get all table definitions from the storage node
  */
  ndbcluster_find_all_files(thd);
#endif

  set_timespec(abstime, 0);
  for (;!abort_loop;)
  {
    pthread_mutex_lock(&LOCK_ndb_util_thread);
    pthread_cond_timedwait(&COND_ndb_util_thread,
                           &LOCK_ndb_util_thread,
                           &abstime);
    pthread_mutex_unlock(&LOCK_ndb_util_thread);
#ifdef NDB_EXTRA_DEBUG_UTIL_THREAD
    DBUG_PRINT("ndb_util_thread", ("Started, ndb_cache_check_time: %d",
                                   ndb_cache_check_time));
#endif
    if (abort_loop)
      break; /* Shutting down server */

#ifdef HAVE_NDB_BINLOG
    /*
      Check that the apply_status_share and schema_share has been created.
      If not try to create it
    */
    if (!ndb_binlog_tables_inited)
      ndbcluster_setup_binlog_table_shares(thd);
#endif

    if (ndb_cache_check_time == 0)
    {
      /* Wake up in 1 second to check if value has changed */
      set_timespec(abstime, 1);
      continue;
    }

    /* Lock mutex and fill list with pointers to all open tables */
    NDB_SHARE *share;
    pthread_mutex_lock(&ndbcluster_mutex);
    for (uint i= 0; i < ndbcluster_open_tables.records; i++)
    {
      share= (NDB_SHARE *)hash_element(&ndbcluster_open_tables, i);
#ifdef HAVE_NDB_BINLOG
      if ((share->use_count - (int) (share->op != 0) - (int) (share->op != 0))
          <= 0)
        continue; // injector thread is the only user, skip statistics
      share->util_lock= current_thd; // Mark that util thread has lock
#endif /* HAVE_NDB_BINLOG */
      share->use_count++; /* Make sure the table can't be closed */
      DBUG_PRINT("ndb_util_thread",
                 ("Found open table[%d]: %s, use_count: %d",
                  i, share->table_name, share->use_count));

      /* Store pointer to table */
      util_open_tables.push_back(share);
    }
    pthread_mutex_unlock(&ndbcluster_mutex);

    /* Iterate through the  open files list */
    List_iterator_fast<NDB_SHARE> it(util_open_tables);
    while ((share= it++))
    {
#ifdef HAVE_NDB_BINLOG
      if ((share->use_count - (int) (share->op != 0) - (int) (share->op != 0))
          <= 1)
      {
        /*
          Util thread and injector thread is the only user, skip statistics
	*/
        free_share(&share);
        continue;
      }
#endif /* HAVE_NDB_BINLOG */
      DBUG_PRINT("ndb_util_thread",
                 ("Fetching commit count for: %s",
                  share->key));

      /* Contact NDB to get commit count for table */
      ndb->setDatabaseName(share->db);
      struct Ndb_statistics stat;

      uint lock;
      pthread_mutex_lock(&share->mutex);
      lock= share->commit_count_lock;
      pthread_mutex_unlock(&share->mutex);

      {
        Ndb_table_guard ndbtab_g(ndb->getDictionary(), share->table_name);
        if (ndbtab_g.get_table() &&
            ndb_get_table_statistics(ndb, ndbtab_g.get_table(), &stat) == 0)
        {
          char buff[22], buff2[22];
          DBUG_PRINT("ndb_util_thread",
                     ("Table: %s, commit_count: %llu, rows: %llu",
                      share->key,
                      llstr(stat.commit_count, buff),
                      llstr(stat.row_count, buff2)));
        }
        else
        {
          DBUG_PRINT("ndb_util_thread",
                     ("Error: Could not get commit count for table %s",
                      share->key));
          stat.commit_count= 0;
        }
      }

      pthread_mutex_lock(&share->mutex);
      if (share->commit_count_lock == lock)
        share->commit_count= stat.commit_count;
      pthread_mutex_unlock(&share->mutex);

      /* Decrease the use count and possibly free share */
      free_share(&share);
    }

    /* Clear the list of open tables */
    util_open_tables.empty();

    /* Calculate new time to wake up */
    int secs= 0;
    int msecs= ndb_cache_check_time;

    struct timeval tick_time;
    gettimeofday(&tick_time, 0);
    abstime.tv_sec=  tick_time.tv_sec;
    abstime.tv_nsec= tick_time.tv_usec * 1000;

    if (msecs >= 1000){
      secs=  msecs / 1000;
      msecs= msecs % 1000;
    }

    abstime.tv_sec+=  secs;
    abstime.tv_nsec+= msecs * 1000000;
    if (abstime.tv_nsec >= 1000000000) {
      abstime.tv_sec+=  1;
      abstime.tv_nsec-= 1000000000;
    }
  }
ndb_util_thread_end:
  sql_print_information("Stopping Cluster Utility thread");
  net_end(&thd->net);
  thd->cleanup();
  delete thd;
  delete ndb;
  DBUG_PRINT("exit", ("ndb_util_thread"));
  my_thread_end();
  pthread_exit(0);
  DBUG_RETURN(NULL);
}

/*
  Condition pushdown
*/
/*
  Push a condition to ndbcluster storage engine for evaluation 
  during table   and index scans. The conditions will be stored on a stack
  for possibly storing several conditions. The stack can be popped
  by calling cond_pop, handler::extra(HA_EXTRA_RESET) (handler::reset())
  will clear the stack.
  The current implementation supports arbitrary AND/OR nested conditions
  with comparisons between columns and constants (including constant
  expressions and function calls) and the following comparison operators:
  =, !=, >, >=, <, <=, "is null", and "is not null".
  
  RETURN
    NULL The condition was supported and will be evaluated for each 
    row found during the scan
    cond The condition was not supported and all rows will be returned from
         the scan for evaluation (and thus not saved on stack)
*/
const 
COND* 
ha_ndbcluster::cond_push(const COND *cond) 
{ 
  DBUG_ENTER("cond_push");
  Ndb_cond_stack *ndb_cond = new Ndb_cond_stack();
  DBUG_EXECUTE("where",print_where((COND *)cond, m_tabname););
  if (m_cond_stack)
    ndb_cond->next= m_cond_stack;
  else
    ndb_cond->next= NULL;
  m_cond_stack= ndb_cond;
  
  if (serialize_cond(cond, ndb_cond))
  {
    DBUG_RETURN(NULL);
  }
  else
  {
    cond_pop();
  }
  DBUG_RETURN(cond); 
}

/*
  Pop the top condition from the condition stack of the handler instance.
*/
void 
ha_ndbcluster::cond_pop() 
{ 
  Ndb_cond_stack *ndb_cond_stack= m_cond_stack;  
  if (ndb_cond_stack)
  {
    m_cond_stack= ndb_cond_stack->next;
    delete ndb_cond_stack;
  }
}

/*
  Clear the condition stack
*/
void
ha_ndbcluster::cond_clear()
{
  DBUG_ENTER("cond_clear");
  while (m_cond_stack)
    cond_pop();

  DBUG_VOID_RETURN;
}

/*
  Serialize the item tree into a linked list represented by Ndb_cond
  for fast generation of NbdScanFilter. Adds information such as
  position of fields that is not directly available in the Item tree.
  Also checks if condition is supported.
*/
void ndb_serialize_cond(const Item *item, void *arg)
{
  Ndb_cond_traverse_context *context= (Ndb_cond_traverse_context *) arg;
  DBUG_ENTER("ndb_serialize_cond");  

  // Check if we are skipping arguments to a function to be evaluated
  if (context->skip)
  {
    DBUG_PRINT("info", ("Skiping argument %d", context->skip));
    context->skip--;
    switch (item->type()) {
    case Item::FUNC_ITEM:
    {
      Item_func *func_item= (Item_func *) item;
      context->skip+= func_item->argument_count();
      break;
    }
    case Item::INT_ITEM:
    case Item::REAL_ITEM:
    case Item::STRING_ITEM:
    case Item::VARBIN_ITEM:
    case Item::DECIMAL_ITEM:
      break;
    default:
      context->supported= FALSE;
      break;
    }
    
    DBUG_VOID_RETURN;
  }
  
  if (context->supported)
  {
    Ndb_rewrite_context *rewrite_context= context->rewrite_stack;
    const Item_func *func_item;
    // Check if we are rewriting some unsupported function call
    if (rewrite_context &&
        (func_item= rewrite_context->func_item) &&
        rewrite_context->count++ == 0)
    {
      switch (func_item->functype()) {
      case Item_func::BETWEEN:
        /*
          Rewrite 
          <field>|<const> BETWEEN <const1>|<field1> AND <const2>|<field2>
          to <field>|<const> > <const1>|<field1> AND 
          <field>|<const> < <const2>|<field2>
          or actually in prefix format
          BEGIN(AND) GT(<field>|<const>, <const1>|<field1>), 
          LT(<field>|<const>, <const2>|<field2>), END()
        */
      case Item_func::IN_FUNC:
      {
        /*
          Rewrite <field>|<const> IN(<const1>|<field1>, <const2>|<field2>,..)
          to <field>|<const> = <const1>|<field1> OR 
          <field> = <const2>|<field2> ...
          or actually in prefix format
          BEGIN(OR) EQ(<field>|<const>, <const1><field1>), 
          EQ(<field>|<const>, <const2>|<field2>), ... END()
          Each part of the disjunction is added for each call
          to ndb_serialize_cond and end of rewrite statement 
          is wrapped in end of ndb_serialize_cond
        */
        if (context->expecting(item->type()))
        {
          // This is the <field>|<const> item, save it in the rewrite context
          rewrite_context->left_hand_item= item;
          if (item->type() == Item::FUNC_ITEM)
          {
            Item_func *func_item= (Item_func *) item;
            if (func_item->functype() == Item_func::UNKNOWN_FUNC &&
                func_item->const_item())
            {
              // Skip any arguments since we will evaluate function instead
              DBUG_PRINT("info", ("Skip until end of arguments marker"));
              context->skip= func_item->argument_count();
            }
            else
            {
              DBUG_PRINT("info", ("Found unsupported functional expression in BETWEEN|IN"));
              context->supported= FALSE;
              DBUG_VOID_RETURN;
              
            }
          }
        }
        else
        {
          // Non-supported BETWEEN|IN expression
          DBUG_PRINT("info", ("Found unexpected item of type %u in BETWEEN|IN",
                              item->type()));
          context->supported= FALSE;
          DBUG_VOID_RETURN;
        }
        break;
      }
      default:
        context->supported= FALSE;
        break;
      }
      DBUG_VOID_RETURN;
    }
    else
    {
      Ndb_cond_stack *ndb_stack= context->stack_ptr;
      Ndb_cond *prev_cond= context->cond_ptr;
      Ndb_cond *curr_cond= context->cond_ptr= new Ndb_cond();
      if (!ndb_stack->ndb_cond)
        ndb_stack->ndb_cond= curr_cond;
      curr_cond->prev= prev_cond;
      if (prev_cond) prev_cond->next= curr_cond;
    // Check if we are rewriting some unsupported function call
      if (context->rewrite_stack)
      {
        Ndb_rewrite_context *rewrite_context= context->rewrite_stack;
        const Item_func *func_item= rewrite_context->func_item;
        switch (func_item->functype()) {
        case Item_func::BETWEEN:
        {
          /*
            Rewrite 
            <field>|<const> BETWEEN <const1>|<field1> AND <const2>|<field2>
            to <field>|<const> > <const1>|<field1> AND 
            <field>|<const> < <const2>|<field2>
            or actually in prefix format
            BEGIN(AND) GT(<field>|<const>, <const1>|<field1>), 
            LT(<field>|<const>, <const2>|<field2>), END()
          */
          if (rewrite_context->count == 2)
          {
            // Lower limit of BETWEEN
            DBUG_PRINT("info", ("GE_FUNC"));      
            curr_cond->ndb_item= new Ndb_item(Item_func::GE_FUNC, 2);
          }
          else if (rewrite_context->count == 3)
          {
            // Upper limit of BETWEEN
            DBUG_PRINT("info", ("LE_FUNC"));      
            curr_cond->ndb_item= new Ndb_item(Item_func::LE_FUNC, 2);
          }
          else
          {
            // Illegal BETWEEN expression
            DBUG_PRINT("info", ("Illegal BETWEEN expression"));
            context->supported= FALSE;
            DBUG_VOID_RETURN;
          }
          break;
        }
        case Item_func::IN_FUNC:
        {
          /*
            Rewrite <field>|<const> IN(<const1>|<field1>, <const2>|<field2>,..)
            to <field>|<const> = <const1>|<field1> OR 
            <field> = <const2>|<field2> ...
            or actually in prefix format
            BEGIN(OR) EQ(<field>|<const>, <const1><field1>), 
            EQ(<field>|<const>, <const2>|<field2>), ... END()
            Each part of the disjunction is added for each call
            to ndb_serialize_cond and end of rewrite statement 
            is wrapped in end of ndb_serialize_cond
          */
          DBUG_PRINT("info", ("EQ_FUNC"));      
          curr_cond->ndb_item= new Ndb_item(Item_func::EQ_FUNC, 2);
          break;
        }
        default:
          context->supported= FALSE;
        }
        // Handle left hand <field>|<const>
        context->rewrite_stack= NULL; // Disable rewrite mode
        context->expect_only(Item::FIELD_ITEM);
        context->expect_field_result(STRING_RESULT);
        context->expect_field_result(REAL_RESULT);
        context->expect_field_result(INT_RESULT);
        context->expect_field_result(DECIMAL_RESULT);
        context->expect(Item::INT_ITEM);
        context->expect(Item::STRING_ITEM);
        context->expect(Item::VARBIN_ITEM);
        context->expect(Item::FUNC_ITEM);
        ndb_serialize_cond(rewrite_context->left_hand_item, arg);
        context->skip= 0; // Any FUNC_ITEM expression has already been parsed
        context->rewrite_stack= rewrite_context; // Enable rewrite mode
        if (!context->supported)
          DBUG_VOID_RETURN;

        prev_cond= context->cond_ptr;
        curr_cond= context->cond_ptr= new Ndb_cond();
        prev_cond->next= curr_cond;
      }
      
      // Check for end of AND/OR expression
      if (!item)
      {
        // End marker for condition group
        DBUG_PRINT("info", ("End of condition group"));
        curr_cond->ndb_item= new Ndb_item(NDB_END_COND);
      }
      else
      {
        switch (item->type()) {
        case Item::FIELD_ITEM:
        {
          Item_field *field_item= (Item_field *) item;
          Field *field= field_item->field;
          enum_field_types type= field->type();
          /*
            Check that the field is part of the table of the handler
            instance and that we expect a field with of this result type.
          */
          if (context->table == field->table)
          {       
            const NDBTAB *tab= (const NDBTAB *) context->ndb_table;
            DBUG_PRINT("info", ("FIELD_ITEM"));
            DBUG_PRINT("info", ("table %s", tab->getName()));
            DBUG_PRINT("info", ("column %s", field->field_name));
            DBUG_PRINT("info", ("type %d", field->type()));
            DBUG_PRINT("info", ("result type %d", field->result_type()));
            
            // Check that we are expecting a field and with the correct
            // result type
            if (context->expecting(Item::FIELD_ITEM) &&
                context->expecting_field_type(field->type()) &&
                (context->expecting_field_result(field->result_type()) ||
                 // Date and year can be written as string or int
                 ((type == MYSQL_TYPE_TIME ||
                   type == MYSQL_TYPE_DATE || 
                   type == MYSQL_TYPE_YEAR ||
                   type == MYSQL_TYPE_DATETIME)
                  ? (context->expecting_field_result(STRING_RESULT) ||
                     context->expecting_field_result(INT_RESULT))
                  : true)) &&
                // Bit fields no yet supported in scan filter
                type != MYSQL_TYPE_BIT &&
                // No BLOB support in scan filter
                type != MYSQL_TYPE_TINY_BLOB &&
                type != MYSQL_TYPE_MEDIUM_BLOB &&
                type != MYSQL_TYPE_LONG_BLOB &&
                type != MYSQL_TYPE_BLOB)
            {
              const NDBCOL *col= tab->getColumn(field->field_name);
              DBUG_ASSERT(col);
              curr_cond->ndb_item= new Ndb_item(field, col->getColumnNo());
              context->dont_expect(Item::FIELD_ITEM);
              context->expect_no_field_result();
              if (! context->expecting_nothing())
              {
                // We have not seen second argument yet
                if (type == MYSQL_TYPE_TIME ||
                    type == MYSQL_TYPE_DATE || 
                    type == MYSQL_TYPE_YEAR ||
                    type == MYSQL_TYPE_DATETIME)
                {
                  context->expect_only(Item::STRING_ITEM);
                  context->expect(Item::INT_ITEM);
                }
                else
                  switch (field->result_type()) {
                  case STRING_RESULT:
                    // Expect char string or binary string
                    context->expect_only(Item::STRING_ITEM);
                    context->expect(Item::VARBIN_ITEM);
                    context->expect_collation(field_item->collation.collation);
                    break;
                  case REAL_RESULT:
                    context->expect_only(Item::REAL_ITEM);
                    context->expect(Item::DECIMAL_ITEM);
                    context->expect(Item::INT_ITEM);
                    break;
                  case INT_RESULT:
                    context->expect_only(Item::INT_ITEM);
                    context->expect(Item::VARBIN_ITEM);
                    break;
                  case DECIMAL_RESULT:
                    context->expect_only(Item::DECIMAL_ITEM);
                    context->expect(Item::REAL_ITEM);
                    context->expect(Item::INT_ITEM);
                    break;
                  default:
                    break;
                  }    
              }
              else
              {
                // Expect another logical expression
                context->expect_only(Item::FUNC_ITEM);
                context->expect(Item::COND_ITEM);
                // Check that field and string constant collations are the same
                if ((field->result_type() == STRING_RESULT) &&
                    !context->expecting_collation(item->collation.collation)
                    && type != MYSQL_TYPE_TIME
                    && type != MYSQL_TYPE_DATE
                    && type != MYSQL_TYPE_YEAR
                    && type != MYSQL_TYPE_DATETIME)
                {
                  DBUG_PRINT("info", ("Found non-matching collation %s",  
                                      item->collation.collation->name)); 
                  context->supported= FALSE;                
                }
              }
              break;
            }
            else
            {
              DBUG_PRINT("info", ("Was not expecting field of type %u(%u)",
                                  field->result_type(), type));
              context->supported= FALSE;
            }
          }
          else
          {
            DBUG_PRINT("info", ("Was not expecting field from table %s (%s)",
                                context->table->s->table_name.str, 
                                field->table->s->table_name.str));
            context->supported= FALSE;
          }
          break;
        }
        case Item::FUNC_ITEM:
        {
          Item_func *func_item= (Item_func *) item;
          // Check that we expect a function or functional expression here
          if (context->expecting(Item::FUNC_ITEM) || 
              func_item->functype() == Item_func::UNKNOWN_FUNC)
            context->expect_nothing();
          else
          {
            // Did not expect function here
            context->supported= FALSE;
            break;
          }
          
          switch (func_item->functype()) {
          case Item_func::EQ_FUNC:
          {
            DBUG_PRINT("info", ("EQ_FUNC"));      
            curr_cond->ndb_item= new Ndb_item(func_item->functype(), 
                                              func_item);      
            context->expect(Item::STRING_ITEM);
            context->expect(Item::INT_ITEM);
            context->expect(Item::REAL_ITEM);
            context->expect(Item::DECIMAL_ITEM);
            context->expect(Item::VARBIN_ITEM);
            context->expect(Item::FIELD_ITEM);
            context->expect_field_result(STRING_RESULT);
            context->expect_field_result(REAL_RESULT);
            context->expect_field_result(INT_RESULT);
            context->expect_field_result(DECIMAL_RESULT);
            break;
          }
          case Item_func::NE_FUNC:
          {
            DBUG_PRINT("info", ("NE_FUNC"));      
            curr_cond->ndb_item= new Ndb_item(func_item->functype(),
                                              func_item);      
            context->expect(Item::STRING_ITEM);
            context->expect(Item::INT_ITEM);
            context->expect(Item::REAL_ITEM);
            context->expect(Item::DECIMAL_ITEM);
            context->expect(Item::VARBIN_ITEM);
            context->expect(Item::FIELD_ITEM);
            context->expect_field_result(STRING_RESULT);
            context->expect_field_result(REAL_RESULT);
            context->expect_field_result(INT_RESULT);
            context->expect_field_result(DECIMAL_RESULT);
            break;
          }
          case Item_func::LT_FUNC:
          {
            DBUG_PRINT("info", ("LT_FUNC"));      
            curr_cond->ndb_item= new Ndb_item(func_item->functype(),
                                              func_item);      
            context->expect(Item::STRING_ITEM);
            context->expect(Item::INT_ITEM);
            context->expect(Item::REAL_ITEM);
            context->expect(Item::DECIMAL_ITEM);
            context->expect(Item::VARBIN_ITEM);
            context->expect(Item::FIELD_ITEM);
            context->expect_field_result(STRING_RESULT);
            context->expect_field_result(REAL_RESULT);
            context->expect_field_result(INT_RESULT);
            context->expect_field_result(DECIMAL_RESULT);
            break;
          }
          case Item_func::LE_FUNC:
          {
            DBUG_PRINT("info", ("LE_FUNC"));      
            curr_cond->ndb_item= new Ndb_item(func_item->functype(),
                                              func_item);      
            context->expect(Item::STRING_ITEM);
            context->expect(Item::INT_ITEM);
            context->expect(Item::REAL_ITEM);
            context->expect(Item::DECIMAL_ITEM);
            context->expect(Item::VARBIN_ITEM);
            context->expect(Item::FIELD_ITEM);
            context->expect_field_result(STRING_RESULT);
            context->expect_field_result(REAL_RESULT);
            context->expect_field_result(INT_RESULT);
            context->expect_field_result(DECIMAL_RESULT);
            break;
          }
          case Item_func::GE_FUNC:
          {
            DBUG_PRINT("info", ("GE_FUNC"));      
            curr_cond->ndb_item= new Ndb_item(func_item->functype(),
                                              func_item);      
            context->expect(Item::STRING_ITEM);
            context->expect(Item::INT_ITEM);
            context->expect(Item::REAL_ITEM);
            context->expect(Item::DECIMAL_ITEM);
            context->expect(Item::VARBIN_ITEM);
            context->expect(Item::FIELD_ITEM);
            context->expect_field_result(STRING_RESULT);
            context->expect_field_result(REAL_RESULT);
            context->expect_field_result(INT_RESULT);
            context->expect_field_result(DECIMAL_RESULT);
            break;
          }
          case Item_func::GT_FUNC:
          {
            DBUG_PRINT("info", ("GT_FUNC"));      
            curr_cond->ndb_item= new Ndb_item(func_item->functype(),
                                              func_item);      
            context->expect(Item::STRING_ITEM);
            context->expect(Item::REAL_ITEM);
            context->expect(Item::DECIMAL_ITEM);
            context->expect(Item::INT_ITEM);
            context->expect(Item::VARBIN_ITEM);
            context->expect(Item::FIELD_ITEM);
            context->expect_field_result(STRING_RESULT);
            context->expect_field_result(REAL_RESULT);
            context->expect_field_result(INT_RESULT);
            context->expect_field_result(DECIMAL_RESULT);
            break;
          }
          case Item_func::LIKE_FUNC:
          {
            DBUG_PRINT("info", ("LIKE_FUNC"));      
            curr_cond->ndb_item= new Ndb_item(func_item->functype(),
                                              func_item);      
            context->expect(Item::STRING_ITEM);
            context->expect(Item::FIELD_ITEM);
            context->expect_only_field_type(MYSQL_TYPE_STRING);
            context->expect_field_type(MYSQL_TYPE_VAR_STRING);
            context->expect_field_type(MYSQL_TYPE_VARCHAR);
            context->expect_field_result(STRING_RESULT);
            context->expect(Item::FUNC_ITEM);
            break;
          }
          case Item_func::ISNULL_FUNC:
          {
            DBUG_PRINT("info", ("ISNULL_FUNC"));      
            curr_cond->ndb_item= new Ndb_item(func_item->functype(),
                                              func_item);      
            context->expect(Item::FIELD_ITEM);
            context->expect_field_result(STRING_RESULT);
            context->expect_field_result(REAL_RESULT);
            context->expect_field_result(INT_RESULT);
            context->expect_field_result(DECIMAL_RESULT);
            break;
          }
          case Item_func::ISNOTNULL_FUNC:
          {
            DBUG_PRINT("info", ("ISNOTNULL_FUNC"));      
            curr_cond->ndb_item= new Ndb_item(func_item->functype(),
                                              func_item);     
            context->expect(Item::FIELD_ITEM);
            context->expect_field_result(STRING_RESULT);
            context->expect_field_result(REAL_RESULT);
            context->expect_field_result(INT_RESULT);
            context->expect_field_result(DECIMAL_RESULT);
            break;
          }
          case Item_func::NOT_FUNC:
          {
            DBUG_PRINT("info", ("NOT_FUNC"));      
            curr_cond->ndb_item= new Ndb_item(func_item->functype(),
                                              func_item);     
            context->expect(Item::FUNC_ITEM);
            context->expect(Item::COND_ITEM);
            break;
          }
          case Item_func::BETWEEN:
          {
            DBUG_PRINT("info", ("BETWEEN, rewriting using AND"));
            Item_func_between *between_func= (Item_func_between *) func_item;
            Ndb_rewrite_context *rewrite_context= 
              new Ndb_rewrite_context(func_item);
            rewrite_context->next= context->rewrite_stack;
            context->rewrite_stack= rewrite_context;
            if (between_func->negated)
            {
              DBUG_PRINT("info", ("NOT_FUNC"));
              curr_cond->ndb_item= new Ndb_item(Item_func::NOT_FUNC, 1);
              prev_cond= curr_cond;
              curr_cond= context->cond_ptr= new Ndb_cond();
              curr_cond->prev= prev_cond;
              prev_cond->next= curr_cond;
            }
            DBUG_PRINT("info", ("COND_AND_FUNC"));
            curr_cond->ndb_item= 
              new Ndb_item(Item_func::COND_AND_FUNC, 
                           func_item->argument_count() - 1);
            context->expect_only(Item::FIELD_ITEM);
            context->expect(Item::INT_ITEM);
            context->expect(Item::STRING_ITEM);
            context->expect(Item::VARBIN_ITEM);
            context->expect(Item::FUNC_ITEM);
            break;
          }
          case Item_func::IN_FUNC:
          {
            DBUG_PRINT("info", ("IN_FUNC, rewriting using OR"));
            Item_func_in *in_func= (Item_func_in *) func_item;
            Ndb_rewrite_context *rewrite_context= 
              new Ndb_rewrite_context(func_item);
            rewrite_context->next= context->rewrite_stack;
            context->rewrite_stack= rewrite_context;
            if (in_func->negated)
            {
              DBUG_PRINT("info", ("NOT_FUNC"));
              curr_cond->ndb_item= new Ndb_item(Item_func::NOT_FUNC, 1);
              prev_cond= curr_cond;
              curr_cond= context->cond_ptr= new Ndb_cond();
              curr_cond->prev= prev_cond;
              prev_cond->next= curr_cond;
            }
            DBUG_PRINT("info", ("COND_OR_FUNC"));
            curr_cond->ndb_item= new Ndb_item(Item_func::COND_OR_FUNC, 
                                              func_item->argument_count() - 1);
            context->expect_only(Item::FIELD_ITEM);
            context->expect(Item::INT_ITEM);
            context->expect(Item::STRING_ITEM);
            context->expect(Item::VARBIN_ITEM);
            context->expect(Item::FUNC_ITEM);
            break;
          }
          case Item_func::UNKNOWN_FUNC:
          {
            DBUG_PRINT("info", ("UNKNOWN_FUNC %s", 
                                func_item->const_item()?"const":""));  
            DBUG_PRINT("info", ("result type %d", func_item->result_type()));
            if (func_item->const_item())
            {
              switch (func_item->result_type()) {
              case STRING_RESULT:
              {
                NDB_ITEM_QUALIFICATION q;
                q.value_type= Item::STRING_ITEM;
                curr_cond->ndb_item= new Ndb_item(NDB_VALUE, q, item); 
                if (! context->expecting_no_field_result())
                {
                  // We have not seen the field argument yet
                  context->expect_only(Item::FIELD_ITEM);
                  context->expect_only_field_result(STRING_RESULT);
                  context->expect_collation(func_item->collation.collation);
                }
                else
                {
                  // Expect another logical expression
                  context->expect_only(Item::FUNC_ITEM);
                  context->expect(Item::COND_ITEM);
                  // Check that string result have correct collation
                  if (!context->expecting_collation(item->collation.collation))
                  {
                    DBUG_PRINT("info", ("Found non-matching collation %s",  
                                        item->collation.collation->name));
                    context->supported= FALSE;
                  }
                }
                // Skip any arguments since we will evaluate function instead
                DBUG_PRINT("info", ("Skip until end of arguments marker"));
                context->skip= func_item->argument_count();
                break;
              }
              case REAL_RESULT:
              {
                NDB_ITEM_QUALIFICATION q;
                q.value_type= Item::REAL_ITEM;
                curr_cond->ndb_item= new Ndb_item(NDB_VALUE, q, item);
                if (! context->expecting_no_field_result()) 
                {
                  // We have not seen the field argument yet
                  context->expect_only(Item::FIELD_ITEM);
                  context->expect_only_field_result(REAL_RESULT);
                }
                else
                {
                  // Expect another logical expression
                  context->expect_only(Item::FUNC_ITEM);
                  context->expect(Item::COND_ITEM);
                }
                
                // Skip any arguments since we will evaluate function instead
                DBUG_PRINT("info", ("Skip until end of arguments marker"));
                context->skip= func_item->argument_count();
                break;
              }
              case INT_RESULT:
              {
                NDB_ITEM_QUALIFICATION q;
                q.value_type= Item::INT_ITEM;
                curr_cond->ndb_item= new Ndb_item(NDB_VALUE, q, item);
                if (! context->expecting_no_field_result()) 
                {
                  // We have not seen the field argument yet
                  context->expect_only(Item::FIELD_ITEM);
                  context->expect_only_field_result(INT_RESULT);
                }
                else
                {
                  // Expect another logical expression
                  context->expect_only(Item::FUNC_ITEM);
                  context->expect(Item::COND_ITEM);
                }
                
                // Skip any arguments since we will evaluate function instead
                DBUG_PRINT("info", ("Skip until end of arguments marker"));
                context->skip= func_item->argument_count();
                break;
              }
              case DECIMAL_RESULT:
              {
                NDB_ITEM_QUALIFICATION q;
                q.value_type= Item::DECIMAL_ITEM;
                curr_cond->ndb_item= new Ndb_item(NDB_VALUE, q, item);
                if (! context->expecting_no_field_result()) 
                {
                  // We have not seen the field argument yet
                  context->expect_only(Item::FIELD_ITEM);
                  context->expect_only_field_result(DECIMAL_RESULT);
                }
                else
                {
                  // Expect another logical expression
                  context->expect_only(Item::FUNC_ITEM);
                  context->expect(Item::COND_ITEM);
                }
                // Skip any arguments since we will evaluate function instead
                DBUG_PRINT("info", ("Skip until end of arguments marker"));
                context->skip= func_item->argument_count();
                break;
              }
              default:
                break;
              }
            }
            else
              // Function does not return constant expression
              context->supported= FALSE;
            break;
          }
          default:
          {
            DBUG_PRINT("info", ("Found func_item of type %d", 
                                func_item->functype()));
            context->supported= FALSE;
          }
          }
          break;
        }
        case Item::STRING_ITEM:
          DBUG_PRINT("info", ("STRING_ITEM")); 
          if (context->expecting(Item::STRING_ITEM)) 
          {
#ifndef DBUG_OFF
            char buff[256];
            String str(buff,(uint32) sizeof(buff), system_charset_info);
            str.length(0);
            Item_string *string_item= (Item_string *) item;
            DBUG_PRINT("info", ("value \"%s\"", 
                                string_item->val_str(&str)->ptr()));
#endif
            NDB_ITEM_QUALIFICATION q;
            q.value_type= Item::STRING_ITEM;
            curr_cond->ndb_item= new Ndb_item(NDB_VALUE, q, item);      
            if (! context->expecting_no_field_result())
            {
              // We have not seen the field argument yet
              context->expect_only(Item::FIELD_ITEM);
              context->expect_only_field_result(STRING_RESULT);
              context->expect_collation(item->collation.collation);
            }
            else 
            {
              // Expect another logical expression
              context->expect_only(Item::FUNC_ITEM);
              context->expect(Item::COND_ITEM);
              // Check that we are comparing with a field with same collation
              if (!context->expecting_collation(item->collation.collation))
              {
                DBUG_PRINT("info", ("Found non-matching collation %s",  
                                    item->collation.collation->name));
                context->supported= FALSE;
              }
            }
          }
          else
            context->supported= FALSE;
          break;
        case Item::INT_ITEM:
          DBUG_PRINT("info", ("INT_ITEM"));
          if (context->expecting(Item::INT_ITEM)) 
          {
            Item_int *int_item= (Item_int *) item;      
            DBUG_PRINT("info", ("value %d", int_item->value));
            NDB_ITEM_QUALIFICATION q;
            q.value_type= Item::INT_ITEM;
            curr_cond->ndb_item= new Ndb_item(NDB_VALUE, q, item);
            if (! context->expecting_no_field_result()) 
            {
              // We have not seen the field argument yet
              context->expect_only(Item::FIELD_ITEM);
              context->expect_only_field_result(INT_RESULT);
              context->expect_field_result(REAL_RESULT);
              context->expect_field_result(DECIMAL_RESULT);
            }
            else
            {
              // Expect another logical expression
              context->expect_only(Item::FUNC_ITEM);
              context->expect(Item::COND_ITEM);
            }
          }
          else
            context->supported= FALSE;
          break;
        case Item::REAL_ITEM:
          DBUG_PRINT("info", ("REAL_ITEM %s"));
          if (context->expecting(Item::REAL_ITEM)) 
          {
            Item_float *float_item= (Item_float *) item;      
            DBUG_PRINT("info", ("value %f", float_item->value));
            NDB_ITEM_QUALIFICATION q;
            q.value_type= Item::REAL_ITEM;
            curr_cond->ndb_item= new Ndb_item(NDB_VALUE, q, item);
            if (! context->expecting_no_field_result()) 
            {
              // We have not seen the field argument yet
              context->expect_only(Item::FIELD_ITEM);
              context->expect_only_field_result(REAL_RESULT);
            }
            else
            {
              // Expect another logical expression
              context->expect_only(Item::FUNC_ITEM);
              context->expect(Item::COND_ITEM);
            }
          }
          else
            context->supported= FALSE;
          break;
        case Item::VARBIN_ITEM:
          DBUG_PRINT("info", ("VARBIN_ITEM"));
          if (context->expecting(Item::VARBIN_ITEM)) 
          {
            NDB_ITEM_QUALIFICATION q;
            q.value_type= Item::VARBIN_ITEM;
            curr_cond->ndb_item= new Ndb_item(NDB_VALUE, q, item);      
            if (! context->expecting_no_field_result())
            {
              // We have not seen the field argument yet
              context->expect_only(Item::FIELD_ITEM);
              context->expect_only_field_result(STRING_RESULT);
            }
            else
            {
              // Expect another logical expression
              context->expect_only(Item::FUNC_ITEM);
              context->expect(Item::COND_ITEM);
            }
          }
          else
            context->supported= FALSE;
          break;
        case Item::DECIMAL_ITEM:
          DBUG_PRINT("info", ("DECIMAL_ITEM %s"));
          if (context->expecting(Item::DECIMAL_ITEM)) 
          {
            Item_decimal *decimal_item= (Item_decimal *) item;      
            DBUG_PRINT("info", ("value %f", decimal_item->val_real()));
            NDB_ITEM_QUALIFICATION q;
            q.value_type= Item::DECIMAL_ITEM;
            curr_cond->ndb_item= new Ndb_item(NDB_VALUE, q, item);
            if (! context->expecting_no_field_result()) 
            {
              // We have not seen the field argument yet
              context->expect_only(Item::FIELD_ITEM);
              context->expect_only_field_result(REAL_RESULT);
              context->expect_field_result(DECIMAL_RESULT);
            }
            else
            {
              // Expect another logical expression
              context->expect_only(Item::FUNC_ITEM);
              context->expect(Item::COND_ITEM);
            }
          }
          else
            context->supported= FALSE;
          break;
        case Item::COND_ITEM:
        {
          Item_cond *cond_item= (Item_cond *) item;
          
          if (context->expecting(Item::COND_ITEM))
          {
            switch (cond_item->functype()) {
            case Item_func::COND_AND_FUNC:
              DBUG_PRINT("info", ("COND_AND_FUNC"));
              curr_cond->ndb_item= new Ndb_item(cond_item->functype(),
                                                cond_item);      
              break;
            case Item_func::COND_OR_FUNC:
              DBUG_PRINT("info", ("COND_OR_FUNC"));
              curr_cond->ndb_item= new Ndb_item(cond_item->functype(),
                                                cond_item);      
              break;
            default:
              DBUG_PRINT("info", ("COND_ITEM %d", cond_item->functype()));
              context->supported= FALSE;
              break;
            }
          }
          else
          {
            /* Did not expect condition */
            context->supported= FALSE;          
          }
          break;
        }
        default:
        {
          DBUG_PRINT("info", ("Found item of type %d", item->type()));
          context->supported= FALSE;
        }
        }
      }
      if (context->supported && context->rewrite_stack)
      {
        Ndb_rewrite_context *rewrite_context= context->rewrite_stack;
        if (rewrite_context->count == 
            rewrite_context->func_item->argument_count())
        {
          // Rewrite is done, wrap an END() at the en
          DBUG_PRINT("info", ("End of condition group"));
          prev_cond= curr_cond;
          curr_cond= context->cond_ptr= new Ndb_cond();
          curr_cond->prev= prev_cond;
          prev_cond->next= curr_cond;
          curr_cond->ndb_item= new Ndb_item(NDB_END_COND);
          // Pop rewrite stack
          context->rewrite_stack=  rewrite_context->next;
          rewrite_context->next= NULL;
          delete(rewrite_context);
        }
      }
    }
  }
 
  DBUG_VOID_RETURN;
}

bool
ha_ndbcluster::serialize_cond(const COND *cond, Ndb_cond_stack *ndb_cond)
{
  DBUG_ENTER("serialize_cond");
  Item *item= (Item *) cond;
  Ndb_cond_traverse_context context(table, (void *)m_table, ndb_cond);
  // Expect a logical expression
  context.expect(Item::FUNC_ITEM);
  context.expect(Item::COND_ITEM);
  item->traverse_cond(&ndb_serialize_cond, (void *) &context, Item::PREFIX);
  DBUG_PRINT("info", ("The pushed condition is %ssupported", (context.supported)?"":"not "));

  DBUG_RETURN(context.supported);
}

int
ha_ndbcluster::build_scan_filter_predicate(Ndb_cond * &cond, 
                                           NdbScanFilter *filter,
                                           bool negated)
{
  DBUG_ENTER("build_scan_filter_predicate");  
  switch (cond->ndb_item->type) {
  case NDB_FUNCTION:
  {
    if (!cond->next)
      break;
    Ndb_item *a= cond->next->ndb_item;
    Ndb_item *b, *field, *value= NULL;
    LINT_INIT(field);

    switch (cond->ndb_item->argument_count()) {
    case 1:
      field= 
        (a->type == NDB_FIELD)? a : NULL;
      break;
    case 2:
      if (!cond->next->next)
        break;
      b= cond->next->next->ndb_item;
      value= 
        (a->type == NDB_VALUE)? a
        : (b->type == NDB_VALUE)? b
        : NULL;
      field= 
        (a->type == NDB_FIELD)? a
        : (b->type == NDB_FIELD)? b
        : NULL;
      break;
    default:
      field= NULL; //Keep compiler happy
      DBUG_ASSERT(0);
      break;
    }
    switch ((negated) ? 
            Ndb_item::negate(cond->ndb_item->qualification.function_type)
            : cond->ndb_item->qualification.function_type) {
    case NDB_EQ_FUNC:
    {
      if (!value || !field) break;
      // Save value in right format for the field type
      value->save_in_field(field);
      DBUG_PRINT("info", ("Generating EQ filter"));
      if (filter->cmp(NdbScanFilter::COND_EQ, 
                      field->get_field_no(),
                      field->get_val(),
                      field->pack_length()) == -1)
        DBUG_RETURN(1);
      cond= cond->next->next->next;
      DBUG_RETURN(0);
    }
    case NDB_NE_FUNC:
    {
      if (!value || !field) break;
      // Save value in right format for the field type
      value->save_in_field(field);
      DBUG_PRINT("info", ("Generating NE filter"));
      if (filter->cmp(NdbScanFilter::COND_NE, 
                      field->get_field_no(),
                      field->get_val(),
                      field->pack_length()) == -1)
        DBUG_RETURN(1);
      cond= cond->next->next->next;
      DBUG_RETURN(0);
    }
    case NDB_LT_FUNC:
    {
      if (!value || !field) break;
      // Save value in right format for the field type
      value->save_in_field(field);
      if (a == field)
      {
        DBUG_PRINT("info", ("Generating LT filter")); 
        if (filter->cmp(NdbScanFilter::COND_LT, 
                        field->get_field_no(),
                        field->get_val(),
                        field->pack_length()) == -1)
          DBUG_RETURN(1);
      }
      else
      {
        DBUG_PRINT("info", ("Generating GT filter")); 
        if (filter->cmp(NdbScanFilter::COND_GT, 
                        field->get_field_no(),
                        field->get_val(),
                        field->pack_length()) == -1)
          DBUG_RETURN(1);
      }
      cond= cond->next->next->next;
      DBUG_RETURN(0);
    }
    case NDB_LE_FUNC:
    {
      if (!value || !field) break;
      // Save value in right format for the field type
      value->save_in_field(field);
      if (a == field)
      {
        DBUG_PRINT("info", ("Generating LE filter")); 
        if (filter->cmp(NdbScanFilter::COND_LE, 
                        field->get_field_no(),
                        field->get_val(),
                        field->pack_length()) == -1)
          DBUG_RETURN(1);       
      }
      else
      {
        DBUG_PRINT("info", ("Generating GE filter")); 
        if (filter->cmp(NdbScanFilter::COND_GE, 
                        field->get_field_no(),
                        field->get_val(),
                        field->pack_length()) == -1)
          DBUG_RETURN(1);
      }
      cond= cond->next->next->next;
      DBUG_RETURN(0);
    }
    case NDB_GE_FUNC:
    {
      if (!value || !field) break;
      // Save value in right format for the field type
      value->save_in_field(field);
      if (a == field)
      {
        DBUG_PRINT("info", ("Generating GE filter")); 
        if (filter->cmp(NdbScanFilter::COND_GE, 
                        field->get_field_no(),
                        field->get_val(),
                        field->pack_length()) == -1)
          DBUG_RETURN(1);
      }
      else
      {
        DBUG_PRINT("info", ("Generating LE filter")); 
        if (filter->cmp(NdbScanFilter::COND_LE, 
                        field->get_field_no(),
                        field->get_val(),
                        field->pack_length()) == -1)
          DBUG_RETURN(1);
      }
      cond= cond->next->next->next;
      DBUG_RETURN(0);
    }
    case NDB_GT_FUNC:
    {
      if (!value || !field) break;
      // Save value in right format for the field type
      value->save_in_field(field);
      if (a == field)
      {
        DBUG_PRINT("info", ("Generating GT filter"));
        if (filter->cmp(NdbScanFilter::COND_GT, 
                        field->get_field_no(),
                        field->get_val(),
                        field->pack_length()) == -1)
          DBUG_RETURN(1);
      }
      else
      {
        DBUG_PRINT("info", ("Generating LT filter"));
        if (filter->cmp(NdbScanFilter::COND_LT, 
                        field->get_field_no(),
                        field->get_val(),
                        field->pack_length()) == -1)
          DBUG_RETURN(1);
      }
      cond= cond->next->next->next;
      DBUG_RETURN(0);
    }
    case NDB_LIKE_FUNC:
    {
      if (!value || !field) break;
      if ((value->qualification.value_type != Item::STRING_ITEM) &&
          (value->qualification.value_type != Item::VARBIN_ITEM))
          break;
      // Save value in right format for the field type
      value->save_in_field(field);
      DBUG_PRINT("info", ("Generating LIKE filter: like(%d,%s,%d)", 
                          field->get_field_no(), value->get_val(), 
                          value->pack_length()));
      if (filter->cmp(NdbScanFilter::COND_LIKE, 
                      field->get_field_no(),
                      value->get_val(),
                      value->pack_length()) == -1)
        DBUG_RETURN(1);
      cond= cond->next->next->next;
      DBUG_RETURN(0);
    }
    case NDB_NOTLIKE_FUNC:
    {
      if (!value || !field) break;
      if ((value->qualification.value_type != Item::STRING_ITEM) &&
          (value->qualification.value_type != Item::VARBIN_ITEM))
          break;
      // Save value in right format for the field type
      value->save_in_field(field);
      DBUG_PRINT("info", ("Generating NOTLIKE filter: notlike(%d,%s,%d)", 
                          field->get_field_no(), value->get_val(), 
                          value->pack_length()));
      if (filter->cmp(NdbScanFilter::COND_NOT_LIKE, 
                      field->get_field_no(),
                      value->get_val(),
                      value->pack_length()) == -1)
        DBUG_RETURN(1);
      cond= cond->next->next->next;
      DBUG_RETURN(0);
    }
    case NDB_ISNULL_FUNC:
      if (!field)
        break;
      DBUG_PRINT("info", ("Generating ISNULL filter"));
      if (filter->isnull(field->get_field_no()) == -1)
        DBUG_RETURN(1);
      cond= cond->next->next;
      DBUG_RETURN(0);
    case NDB_ISNOTNULL_FUNC:
    {
      if (!field)
        break;
      DBUG_PRINT("info", ("Generating ISNOTNULL filter"));
      if (filter->isnotnull(field->get_field_no()) == -1)
        DBUG_RETURN(1);         
      cond= cond->next->next;
      DBUG_RETURN(0);
    }
    default:
      break;
    }
    break;
  }
  default:
    break;
  }
  DBUG_PRINT("info", ("Found illegal condition"));
  DBUG_RETURN(1);
}

int
ha_ndbcluster::build_scan_filter_group(Ndb_cond* &cond, NdbScanFilter *filter)
{
  uint level=0;
  bool negated= FALSE;
  DBUG_ENTER("build_scan_filter_group");

  do
  {
    if (!cond)
      DBUG_RETURN(1);
    switch (cond->ndb_item->type) {
    case NDB_FUNCTION:
    {
      switch (cond->ndb_item->qualification.function_type) {
      case NDB_COND_AND_FUNC:
      {
        level++;
        DBUG_PRINT("info", ("Generating %s group %u", (negated)?"NAND":"AND",
                            level));
        if ((negated) ? filter->begin(NdbScanFilter::NAND)
            : filter->begin(NdbScanFilter::AND) == -1)
          DBUG_RETURN(1);
        negated= FALSE;
        cond= cond->next;
        break;
      }
      case NDB_COND_OR_FUNC:
      {
        level++;
        DBUG_PRINT("info", ("Generating %s group %u", (negated)?"NOR":"OR",
                            level));
        if ((negated) ? filter->begin(NdbScanFilter::NOR)
            : filter->begin(NdbScanFilter::OR) == -1)
          DBUG_RETURN(1);
        negated= FALSE;
        cond= cond->next;
        break;
      }
      case NDB_NOT_FUNC:
      {
        DBUG_PRINT("info", ("Generating negated query"));
        cond= cond->next;
        negated= TRUE;
        break;
      }
      default:
        if (build_scan_filter_predicate(cond, filter, negated))
          DBUG_RETURN(1);
        negated= FALSE;
        break;
      }
      break;
    }
    case NDB_END_COND:
      DBUG_PRINT("info", ("End of group %u", level));
      level--;
      if (cond) cond= cond->next;
      if (filter->end() == -1)
        DBUG_RETURN(1);
      if (!negated)
        break;
      // else fall through (NOT END is an illegal condition)
    default:
    {
      DBUG_PRINT("info", ("Illegal scan filter"));
    }
    }
  }  while (level > 0 || negated);
  
  DBUG_RETURN(0);
}

int
ha_ndbcluster::build_scan_filter(Ndb_cond * &cond, NdbScanFilter *filter)
{
  bool simple_cond= TRUE;
  DBUG_ENTER("build_scan_filter");  

    switch (cond->ndb_item->type) {
    case NDB_FUNCTION:
      switch (cond->ndb_item->qualification.function_type) {
      case NDB_COND_AND_FUNC:
      case NDB_COND_OR_FUNC:
        simple_cond= FALSE;
        break;
      default:
        break;
      }
      break;
    default:
      break;
    }
  if (simple_cond && filter->begin() == -1)
    DBUG_RETURN(1);
  if (build_scan_filter_group(cond, filter))
    DBUG_RETURN(1);
  if (simple_cond && filter->end() == -1)
    DBUG_RETURN(1);

  DBUG_RETURN(0);
}

int
ha_ndbcluster::generate_scan_filter(Ndb_cond_stack *ndb_cond_stack,
                                    NdbScanOperation *op)
{
  DBUG_ENTER("generate_scan_filter");
  if (ndb_cond_stack)
  {
    DBUG_PRINT("info", ("Generating scan filter"));
    NdbScanFilter filter(op);
    bool multiple_cond= FALSE;
    // Wrap an AND group around multiple conditions
    if (ndb_cond_stack->next) {
      multiple_cond= TRUE;
      if (filter.begin() == -1)
        DBUG_RETURN(1); 
    }
    for (Ndb_cond_stack *stack= ndb_cond_stack; 
         (stack); 
         stack= stack->next)
      {
        Ndb_cond *cond= stack->ndb_cond;

        if (build_scan_filter(cond, &filter))
        {
          DBUG_PRINT("info", ("build_scan_filter failed"));
          DBUG_RETURN(1);
        }
      }
    if (multiple_cond && filter.end() == -1)
      DBUG_RETURN(1);
  }
  else
  {  
    DBUG_PRINT("info", ("Empty stack"));
  }

  DBUG_RETURN(0);
}

/*
  get table space info for SHOW CREATE TABLE
*/
char* ha_ndbcluster::get_tablespace_name(THD *thd)
{
  Ndb *ndb= check_ndb_in_thd(thd);
  NDBDICT *ndbdict= ndb->getDictionary();
  NdbError ndberr;
  Uint32 id;
  ndb->setDatabaseName(m_dbname);
  const NDBTAB *ndbtab= m_table;
  DBUG_ASSERT(ndbtab != NULL);
  if (!ndbtab->getTablespace(&id))
  {
    return 0;
  }
  {
    NdbDictionary::Tablespace ts= ndbdict->getTablespace(id);
    ndberr= ndbdict->getNdbError();
    if(ndberr.classification != NdbError::NoError)
      goto err;
    return (my_strdup(ts.getName(), MYF(0)));
  }
err:
  if (ndberr.status == NdbError::TemporaryError)
    push_warning_printf(thd, MYSQL_ERROR::WARN_LEVEL_ERROR,
			ER_GET_TEMPORARY_ERRMSG, ER(ER_GET_TEMPORARY_ERRMSG),
			ndberr.code, ndberr.message, "NDB");
  else
    push_warning_printf(thd, MYSQL_ERROR::WARN_LEVEL_ERROR,
			ER_GET_ERRMSG, ER(ER_GET_ERRMSG),
			ndberr.code, ndberr.message, "NDB");
  return 0;
}

/*
  Implements the SHOW NDB STATUS command.
*/
bool
ndbcluster_show_status(THD* thd, stat_print_fn *stat_print,
                       enum ha_stat_type stat_type)
{
  char buf[IO_SIZE];
  uint buflen;
  DBUG_ENTER("ndbcluster_show_status");
  
  if (have_ndbcluster != SHOW_OPTION_YES) 
  {
    DBUG_RETURN(FALSE);
  }
  if (stat_type != HA_ENGINE_STATUS)
  {
    DBUG_RETURN(FALSE);
  }

  update_status_variables(g_ndb_cluster_connection);
  buflen=
    my_snprintf(buf, sizeof(buf),
                "cluster_node_id=%u, "
                "connected_host=%s, "
                "connected_port=%u, "
                "number_of_storage_nodes=%u, "
                "number_of_ready_storage_nodes=%u, "
                "connect_count=%u",
                ndb_cluster_node_id,
                ndb_connected_host,
                ndb_connected_port,
                ndb_number_of_storage_nodes,
                ndb_number_of_ready_storage_nodes,
                ndb_connect_count);
  if (stat_print(thd, ndbcluster_hton_name, ndbcluster_hton_name_length,
                 STRING_WITH_LEN("connection"), buf, buflen))
    DBUG_RETURN(TRUE);

  if (get_thd_ndb(thd) && get_thd_ndb(thd)->ndb)
  {
    Ndb* ndb= (get_thd_ndb(thd))->ndb;
    Ndb::Free_list_usage tmp;
    tmp.m_name= 0;
    while (ndb->get_free_list_usage(&tmp))
    {
      buflen=
        my_snprintf(buf, sizeof(buf),
                  "created=%u, free=%u, sizeof=%u",
                  tmp.m_created, tmp.m_free, tmp.m_sizeof);
      if (stat_print(thd, ndbcluster_hton_name, ndbcluster_hton_name_length,
                     tmp.m_name, strlen(tmp.m_name), buf, buflen))
        DBUG_RETURN(TRUE);
    }
  }
#ifdef HAVE_NDB_BINLOG
  ndbcluster_show_status_binlog(thd, stat_print, stat_type);
#endif

  DBUG_RETURN(FALSE);
}


/*
  Create a table in NDB Cluster
 */
static uint get_no_fragments(ulonglong max_rows)
{
#if MYSQL_VERSION_ID >= 50000
  uint acc_row_size= 25 + /*safety margin*/ 2;
#else
  uint acc_row_size= pk_length*4;
  /* add acc overhead */
  if (pk_length <= 8)  /* main page will set the limit */
    acc_row_size+= 25 + /*safety margin*/ 2;
  else                /* overflow page will set the limit */
    acc_row_size+= 4 + /*safety margin*/ 4;
#endif
  ulonglong acc_fragment_size= 512*1024*1024;
#if MYSQL_VERSION_ID >= 50100
  return (max_rows*acc_row_size)/acc_fragment_size+1;
#else
  return ((max_rows*acc_row_size)/acc_fragment_size+1
	  +1/*correct rounding*/)/2;
#endif
}


/*
  Routine to adjust default number of partitions to always be a multiple
  of number of nodes and never more than 4 times the number of nodes.

*/
static bool adjusted_frag_count(uint no_fragments, uint no_nodes,
                                uint &reported_frags)
{
  uint i= 0;
  reported_frags= no_nodes;
  while (reported_frags < no_fragments && ++i < 4 &&
         (reported_frags + no_nodes) < MAX_PARTITIONS) 
    reported_frags+= no_nodes;
  return (reported_frags < no_fragments);
}

int ha_ndbcluster::get_default_no_partitions(HA_CREATE_INFO *info)
{
  ha_rows max_rows, min_rows;
  if (info)
  {
    max_rows= info->max_rows;
    min_rows= info->min_rows;
  }
  else
  {
    max_rows= table_share->max_rows;
    min_rows= table_share->min_rows;
  }
  uint reported_frags;
  uint no_fragments=
    get_no_fragments(max_rows >= min_rows ? max_rows : min_rows);
  uint no_nodes= g_ndb_cluster_connection->no_db_nodes();
  if (adjusted_frag_count(no_fragments, no_nodes, reported_frags))
  {
    push_warning(current_thd,
                 MYSQL_ERROR::WARN_LEVEL_WARN, ER_UNKNOWN_ERROR,
    "Ndb might have problems storing the max amount of rows specified");
  }
  return (int)reported_frags;
}


/*
  Set-up auto-partitioning for NDB Cluster

  SYNOPSIS
    set_auto_partitions()
    part_info                  Partition info struct to set-up
 
  RETURN VALUE
    NONE

  DESCRIPTION
    Set-up auto partitioning scheme for tables that didn't define any
    partitioning. We'll use PARTITION BY KEY() in this case which
    translates into partition by primary key if a primary key exists
    and partition by hidden key otherwise.
*/

void ha_ndbcluster::set_auto_partitions(partition_info *part_info)
{
  DBUG_ENTER("ha_ndbcluster::set_auto_partitions");
  part_info->list_of_part_fields= TRUE;
  part_info->part_type= HASH_PARTITION;
  switch (opt_ndb_distribution_id)
  {
  case ND_KEYHASH:
    part_info->linear_hash_ind= FALSE;
    break;
  case ND_LINHASH:
    part_info->linear_hash_ind= TRUE;
    break;
  }
  DBUG_VOID_RETURN;
}


int ha_ndbcluster::set_range_data(void *tab_ref, partition_info *part_info)
{
  NDBTAB *tab= (NDBTAB*)tab_ref;
  int32 *range_data= (int32*)my_malloc(part_info->no_parts*sizeof(int32),
                                       MYF(0));
  uint i;
  int error= 0;
  bool unsigned_flag= part_info->part_expr->unsigned_flag;
  DBUG_ENTER("set_range_data");

  if (!range_data)
  {
    mem_alloc_error(part_info->no_parts*sizeof(int32));
    DBUG_RETURN(1);
  }
  for (i= 0; i < part_info->no_parts; i++)
  {
    longlong range_val= part_info->range_int_array[i];
    if (unsigned_flag)
      range_val-= 0x8000000000000000ULL;
    if (range_val < INT_MIN32 || range_val >= INT_MAX32)
    {
      if ((i != part_info->no_parts - 1) ||
          (range_val != LONGLONG_MAX))
      {
        my_error(ER_LIMITED_PART_RANGE, MYF(0), "NDB");
        error= 1;
        goto error;
      }
      range_val= INT_MAX32;
    }
    range_data[i]= (int32)range_val;
  }
  tab->setRangeListData(range_data, sizeof(int32)*part_info->no_parts);
error:
  my_free((char*)range_data, MYF(0));
  DBUG_RETURN(error);
}

int ha_ndbcluster::set_list_data(void *tab_ref, partition_info *part_info)
{
  NDBTAB *tab= (NDBTAB*)tab_ref;
  int32 *list_data= (int32*)my_malloc(part_info->no_list_values * 2
                                      * sizeof(int32), MYF(0));
  uint32 *part_id, i;
  int error= 0;
  bool unsigned_flag= part_info->part_expr->unsigned_flag;
  DBUG_ENTER("set_list_data");

  if (!list_data)
  {
    mem_alloc_error(part_info->no_list_values*2*sizeof(int32));
    DBUG_RETURN(1);
  }
  for (i= 0; i < part_info->no_list_values; i++)
  {
    LIST_PART_ENTRY *list_entry= &part_info->list_array[i];
    longlong list_val= list_entry->list_value;
    if (unsigned_flag)
      list_val-= 0x8000000000000000ULL;
    if (list_val < INT_MIN32 || list_val > INT_MAX32)
    {
      my_error(ER_LIMITED_PART_RANGE, MYF(0), "NDB");
      error= 1;
      goto error;
    }
    list_data[2*i]= (int32)list_val;
    part_id= (uint32*)&list_data[2*i+1];
    *part_id= list_entry->partition_id;
  }
  tab->setRangeListData(list_data, 2*sizeof(int32)*part_info->no_list_values);
error:
  my_free((char*)list_data, MYF(0));
  DBUG_RETURN(error);
}

/*
  User defined partitioning set-up. We need to check how many fragments the
  user wants defined and which node groups to put those into. Later we also
  want to attach those partitions to a tablespace.

  All the functionality of the partition function, partition limits and so
  forth are entirely handled by the MySQL Server. There is one exception to
  this rule for PARTITION BY KEY where NDB handles the hash function and
  this type can thus be handled transparently also by NDB API program.
  For RANGE, HASH and LIST and subpartitioning the NDB API programs must
  implement the function to map to a partition.
*/

uint ha_ndbcluster::set_up_partition_info(partition_info *part_info,
                                          TABLE *table,
                                          void *tab_par)
{
  uint16 frag_data[MAX_PARTITIONS];
  char *ts_names[MAX_PARTITIONS];
  ulong ts_index= 0, fd_index= 0, i, j;
  NDBTAB *tab= (NDBTAB*)tab_par;
  NDBTAB::FragmentType ftype= NDBTAB::UserDefined;
  partition_element *part_elem;
  bool first= TRUE;
  uint ts_id, ts_version, part_count= 0, tot_ts_name_len;
  List_iterator<partition_element> part_it(part_info->partitions);
  int error;
  char *name_ptr;
  DBUG_ENTER("ha_ndbcluster::set_up_partition_info");

  if (part_info->part_type == HASH_PARTITION &&
      part_info->list_of_part_fields == TRUE)
  {
    Field **fields= part_info->part_field_array;

    if (part_info->linear_hash_ind)
      ftype= NDBTAB::DistrKeyLin;
    else
      ftype= NDBTAB::DistrKeyHash;

    for (i= 0; i < part_info->part_field_list.elements; i++)
    {
      NDBCOL *col= tab->getColumn(fields[i]->field_index);
      DBUG_PRINT("info",("setting dist key on %s", col->getName()));
      col->setPartitionKey(TRUE);
    }
  }
  else 
  {
    if (!current_thd->variables.new_mode)
    {
      push_warning_printf(current_thd, MYSQL_ERROR::WARN_LEVEL_ERROR,
                          ER_ILLEGAL_HA_CREATE_OPTION,
                          ER(ER_ILLEGAL_HA_CREATE_OPTION),
                          ndbcluster_hton_name,
                          "LIST, RANGE and HASH partition disabled by default,"
                          " use --new option to enable");
      DBUG_RETURN(HA_ERR_UNSUPPORTED);
    }
   /*
      Create a shadow field for those tables that have user defined
      partitioning. This field stores the value of the partition
      function such that NDB can handle reorganisations of the data
      even when the MySQL Server isn't available to assist with
      calculation of the partition function value.
    */
    NDBCOL col;
    DBUG_PRINT("info", ("Generating partition func value field"));
    col.setName("$PART_FUNC_VALUE");
    col.setType(NdbDictionary::Column::Int);
    col.setLength(1);
    col.setNullable(FALSE);
    col.setPrimaryKey(FALSE);
    col.setAutoIncrement(FALSE);
    tab->addColumn(col);
    if (part_info->part_type == RANGE_PARTITION)
    {
      if ((error= set_range_data((void*)tab, part_info)))
      {
        DBUG_RETURN(error);
      }
    }
    else if (part_info->part_type == LIST_PARTITION)
    {
      if ((error= set_list_data((void*)tab, part_info)))
      {
        DBUG_RETURN(error);
      }
    }
  }
  tab->setFragmentType(ftype);
  i= 0;
  tot_ts_name_len= 0;
  do
  {
    uint ng;
    part_elem= part_it++;
    if (!part_info->is_sub_partitioned())
    {
      ng= part_elem->nodegroup_id;
      if (first && ng == UNDEF_NODEGROUP)
        ng= 0;
      ts_names[fd_index]= part_elem->tablespace_name;
      frag_data[fd_index++]= ng;
    }
    else
    {
      List_iterator<partition_element> sub_it(part_elem->subpartitions);
      j= 0;
      do
      {
        part_elem= sub_it++;
        ng= part_elem->nodegroup_id;
        if (first && ng == UNDEF_NODEGROUP)
          ng= 0;
        ts_names[fd_index]= part_elem->tablespace_name;
        frag_data[fd_index++]= ng;
      } while (++j < part_info->no_subparts);
    }
    first= FALSE;
  } while (++i < part_info->no_parts);
  tab->setDefaultNoPartitionsFlag(part_info->use_default_no_partitions);
  tab->setLinearFlag(part_info->linear_hash_ind);
  {
    ha_rows max_rows= table_share->max_rows;
    ha_rows min_rows= table_share->min_rows;
    if (max_rows < min_rows)
      max_rows= min_rows;
    if (max_rows != (ha_rows)0) /* default setting, don't set fragmentation */
    {
      tab->setMaxRows(max_rows);
      tab->setMinRows(min_rows);
    }
  }
  tab->setTablespaceNames(ts_names, fd_index*sizeof(char*));
  tab->setFragmentCount(fd_index);
  tab->setFragmentData(&frag_data, fd_index*2);
  DBUG_RETURN(0);
}


bool ha_ndbcluster::check_if_incompatible_data(HA_CREATE_INFO *info,
					       uint table_changes)
{
  DBUG_ENTER("ha_ndbcluster::check_if_incompatible_data");
  uint i;
  const NDBTAB *tab= (const NDBTAB *) m_table;

  if (current_thd->variables.ndb_use_copying_alter_table)
  {
    DBUG_PRINT("info", ("On-line alter table disabled"));
    DBUG_RETURN(COMPATIBLE_DATA_NO);
  }

  for (i= 0; i < table->s->fields; i++) 
  {
    Field *field= table->field[i];
    const NDBCOL *col= tab->getColumn(i);
    if (field->flags & FIELD_IS_RENAMED)
    {
      DBUG_PRINT("info", ("Field has been renamed, copy table"));
      DBUG_RETURN(COMPATIBLE_DATA_NO);
    }
    if ((field->flags & FIELD_IN_ADD_INDEX) &&
        col->getStorageType() == NdbDictionary::Column::StorageTypeDisk)
    {
      DBUG_PRINT("info", ("add/drop index not supported for disk stored column"));
      DBUG_RETURN(COMPATIBLE_DATA_NO);
    }
  }
  if (table_changes != IS_EQUAL_YES)
    DBUG_RETURN(COMPATIBLE_DATA_NO);
  
  /* Check that auto_increment value was not changed */
  if ((info->used_fields & HA_CREATE_USED_AUTO) &&
      info->auto_increment_value != 0)
    DBUG_RETURN(COMPATIBLE_DATA_NO);
  
  /* Check that row format didn't change */
  if ((info->used_fields & HA_CREATE_USED_AUTO) &&
      get_row_type() != info->row_type)
    DBUG_RETURN(COMPATIBLE_DATA_NO);

  DBUG_RETURN(COMPATIBLE_DATA_YES);
}

bool set_up_tablespace(st_alter_tablespace *info,
                       NdbDictionary::Tablespace *ndb_ts)
{
  ndb_ts->setName(info->tablespace_name);
  ndb_ts->setExtentSize(info->extent_size);
  ndb_ts->setDefaultLogfileGroup(info->logfile_group_name);
  return false;
}

bool set_up_datafile(st_alter_tablespace *info,
                     NdbDictionary::Datafile *ndb_df)
{
  if (info->max_size > 0)
  {
    my_error(ER_TABLESPACE_AUTO_EXTEND_ERROR, MYF(0));
    return true;
  }
  ndb_df->setPath(info->data_file_name);
  ndb_df->setSize(info->initial_size);
  ndb_df->setTablespace(info->tablespace_name);
  return false;
}

bool set_up_logfile_group(st_alter_tablespace *info,
                          NdbDictionary::LogfileGroup *ndb_lg)
{
  ndb_lg->setName(info->logfile_group_name);
  ndb_lg->setUndoBufferSize(info->undo_buffer_size);
  return false;
}

bool set_up_undofile(st_alter_tablespace *info,
                     NdbDictionary::Undofile *ndb_uf)
{
  ndb_uf->setPath(info->undo_file_name);
  ndb_uf->setSize(info->initial_size);
  ndb_uf->setLogfileGroup(info->logfile_group_name);
  return false;
}

int ndbcluster_alter_tablespace(THD* thd, st_alter_tablespace *info)
{
  DBUG_ENTER("ha_ndbcluster::alter_tablespace");

  int is_tablespace= 0;
  Ndb *ndb= check_ndb_in_thd(thd);
  if (ndb == NULL)
  {
    DBUG_RETURN(HA_ERR_NO_CONNECTION);
  }

  NdbError err;
  NDBDICT *dict= ndb->getDictionary();
  int error;
  const char * errmsg;
  LINT_INIT(errmsg);

  switch (info->ts_cmd_type){
  case (CREATE_TABLESPACE):
  {
    error= ER_CREATE_FILEGROUP_FAILED;
    
    NdbDictionary::Tablespace ndb_ts;
    NdbDictionary::Datafile ndb_df;
    NdbDictionary::ObjectId objid;
    if (set_up_tablespace(info, &ndb_ts))
    {
      DBUG_RETURN(1);
    }
    if (set_up_datafile(info, &ndb_df))
    {
      DBUG_RETURN(1);
    }
    errmsg= "TABLESPACE";
    if (dict->createTablespace(ndb_ts, &objid))
    {
      DBUG_PRINT("error", ("createTablespace returned %d", error));
      goto ndberror;
    }
    DBUG_PRINT("info", ("Successfully created Tablespace"));
    errmsg= "DATAFILE";
    if (dict->createDatafile(ndb_df))
    {
      err= dict->getNdbError();
      NdbDictionary::Tablespace tmp= dict->getTablespace(ndb_ts.getName());
      if (dict->getNdbError().code == 0 &&
	  tmp.getObjectId() == objid.getObjectId() &&
	  tmp.getObjectVersion() == objid.getObjectVersion())
      {
	dict->dropTablespace(tmp);
      }
      
      DBUG_PRINT("error", ("createDatafile returned %d", error));
      goto ndberror2;
    }
    is_tablespace= 1;
    break;
  }
  case (ALTER_TABLESPACE):
  {
    error= ER_ALTER_FILEGROUP_FAILED;
    if (info->ts_alter_tablespace_type == ALTER_TABLESPACE_ADD_FILE)
    {
      NdbDictionary::Datafile ndb_df;
      if (set_up_datafile(info, &ndb_df))
      {
	DBUG_RETURN(1);
      }
      errmsg= " CREATE DATAFILE";
      if (dict->createDatafile(ndb_df))
      {
	goto ndberror;
      }
    }
    else if(info->ts_alter_tablespace_type == ALTER_TABLESPACE_DROP_FILE)
    {
      NdbDictionary::Tablespace ts= dict->getTablespace(info->tablespace_name);
      NdbDictionary::Datafile df= dict->getDatafile(0, info->data_file_name);
      NdbDictionary::ObjectId objid;
      df.getTablespaceId(&objid);
      if (ts.getObjectId() == objid.getObjectId() && 
	  strcmp(df.getPath(), info->data_file_name) == 0)
      {
	errmsg= " DROP DATAFILE";
	if (dict->dropDatafile(df))
	{
	  goto ndberror;
	}
      }
      else
      {
	DBUG_PRINT("error", ("No such datafile"));
	my_error(ER_ALTER_FILEGROUP_FAILED, MYF(0), " NO SUCH FILE");
	DBUG_RETURN(1);
      }
    }
    else
    {
      DBUG_PRINT("error", ("Unsupported alter tablespace: %d", 
			   info->ts_alter_tablespace_type));
      DBUG_RETURN(HA_ADMIN_NOT_IMPLEMENTED);
    }
    is_tablespace= 1;
    break;
  }
  case (CREATE_LOGFILE_GROUP):
  {
    error= ER_CREATE_FILEGROUP_FAILED;
    NdbDictionary::LogfileGroup ndb_lg;
    NdbDictionary::Undofile ndb_uf;
    NdbDictionary::ObjectId objid;
    if (info->undo_file_name == NULL)
    {
      /*
	REDO files in LOGFILE GROUP not supported yet
      */
      DBUG_RETURN(HA_ADMIN_NOT_IMPLEMENTED);
    }
    if (set_up_logfile_group(info, &ndb_lg))
    {
      DBUG_RETURN(1);
    }
    errmsg= "LOGFILE GROUP";
    if (dict->createLogfileGroup(ndb_lg, &objid))
    {
      goto ndberror;
    }
    DBUG_PRINT("info", ("Successfully created Logfile Group"));
    if (set_up_undofile(info, &ndb_uf))
    {
      DBUG_RETURN(1);
    }
    errmsg= "UNDOFILE";
    if (dict->createUndofile(ndb_uf))
    {
      err= dict->getNdbError();
      NdbDictionary::LogfileGroup tmp= dict->getLogfileGroup(ndb_lg.getName());
      if (dict->getNdbError().code == 0 &&
	  tmp.getObjectId() == objid.getObjectId() &&
	  tmp.getObjectVersion() == objid.getObjectVersion())
      {
	dict->dropLogfileGroup(tmp);
      }
      goto ndberror2;
    }
    break;
  }
  case (ALTER_LOGFILE_GROUP):
  {
    error= ER_ALTER_FILEGROUP_FAILED;
    if (info->undo_file_name == NULL)
    {
      /*
	REDO files in LOGFILE GROUP not supported yet
      */
      DBUG_RETURN(HA_ADMIN_NOT_IMPLEMENTED);
    }
    NdbDictionary::Undofile ndb_uf;
    if (set_up_undofile(info, &ndb_uf))
    {
      DBUG_RETURN(1);
    }
    errmsg= "CREATE UNDOFILE";
    if (dict->createUndofile(ndb_uf))
    {
      goto ndberror;
    }
    break;
  }
  case (DROP_TABLESPACE):
  {
    error= ER_DROP_FILEGROUP_FAILED;
    errmsg= "TABLESPACE";
    if (dict->dropTablespace(dict->getTablespace(info->tablespace_name)))
    {
      goto ndberror;
    }
    is_tablespace= 1;
    break;
  }
  case (DROP_LOGFILE_GROUP):
  {
    error= ER_DROP_FILEGROUP_FAILED;
    errmsg= "LOGFILE GROUP";
    if (dict->dropLogfileGroup(dict->getLogfileGroup(info->logfile_group_name)))
    {
      goto ndberror;
    }
    break;
  }
  case (CHANGE_FILE_TABLESPACE):
  {
    DBUG_RETURN(HA_ADMIN_NOT_IMPLEMENTED);
  }
  case (ALTER_ACCESS_MODE_TABLESPACE):
  {
    DBUG_RETURN(HA_ADMIN_NOT_IMPLEMENTED);
  }
  default:
  {
    DBUG_RETURN(HA_ADMIN_NOT_IMPLEMENTED);
  }
  }
#ifdef HAVE_NDB_BINLOG
  if (is_tablespace)
    ndbcluster_log_schema_op(thd, 0,
                             thd->query, thd->query_length,
                             "", info->tablespace_name,
                             0, 0,
                             SOT_TABLESPACE, 0, 0, 0);
  else
    ndbcluster_log_schema_op(thd, 0,
                             thd->query, thd->query_length,
                             "", info->logfile_group_name,
                             0, 0,
                             SOT_LOGFILE_GROUP, 0, 0, 0);
#endif
  DBUG_RETURN(FALSE);

ndberror:
  err= dict->getNdbError();
ndberror2:
  ERR_PRINT(err);
  ndb_to_mysql_error(&err);
  
  my_error(error, MYF(0), errmsg);
  DBUG_RETURN(1);
}


bool ha_ndbcluster::get_no_parts(const char *name, uint *no_parts)
{
  Ndb *ndb;
  NDBDICT *dict;
  const NDBTAB *tab;
  int err;
  DBUG_ENTER("ha_ndbcluster::get_no_parts");
  LINT_INIT(err);

  set_dbname(name);
  set_tabname(name);
  for (;;)
  {
    if (check_ndb_connection())
    {
      err= HA_ERR_NO_CONNECTION;
      break;
    }
    ndb= get_ndb();
    ndb->setDatabaseName(m_dbname);
    Ndb_table_guard ndbtab_g(dict= ndb->getDictionary(), m_tabname);
    if (!ndbtab_g.get_table())
      ERR_BREAK(dict->getNdbError(), err);
    *no_parts= ndbtab_g.get_table()->getFragmentCount();
    DBUG_RETURN(FALSE);
  }

  print_error(err, MYF(0));
  DBUG_RETURN(TRUE);
}

static int ndbcluster_fill_files_table(THD *thd, TABLE_LIST *tables,
                                       COND *cond)
{
  TABLE* table= tables->table;
  Ndb *ndb= check_ndb_in_thd(thd);
  NdbDictionary::Dictionary* dict= ndb->getDictionary();
  NdbDictionary::Dictionary::List dflist;
  NdbError ndberr;
  uint i;
  DBUG_ENTER("ndbcluster_fill_files_table");

  dict->listObjects(dflist, NdbDictionary::Object::Datafile);
  ndberr= dict->getNdbError();
  if (ndberr.classification != NdbError::NoError)
    ERR_RETURN(ndberr);

  for (i= 0; i < dflist.count; i++)
  {
    NdbDictionary::Dictionary::List::Element& elt = dflist.elements[i];
    Ndb_cluster_connection_node_iter iter;
    uint id;
    
    g_ndb_cluster_connection->init_get_next_node(iter);

    while ((id= g_ndb_cluster_connection->get_next_node(iter)))
    {
      uint c= 0;
      NdbDictionary::Datafile df= dict->getDatafile(id, elt.name);
      ndberr= dict->getNdbError();
      if(ndberr.classification != NdbError::NoError)
      {
        if (ndberr.classification == NdbError::SchemaError)
          continue;
        ERR_RETURN(ndberr);
      }
      NdbDictionary::Tablespace ts= dict->getTablespace(df.getTablespace());
      ndberr= dict->getNdbError();
      if (ndberr.classification != NdbError::NoError)
      {
        if (ndberr.classification == NdbError::SchemaError)
          continue;
        ERR_RETURN(ndberr);
      }

      table->field[c++]->set_null(); // FILE_ID
      table->field[c++]->store(elt.name, strlen(elt.name),
                               system_charset_info);
      table->field[c++]->store("DATAFILE",8,system_charset_info);
      table->field[c++]->store(df.getTablespace(), strlen(df.getTablespace()),
                               system_charset_info);
      table->field[c++]->set_null(); // TABLE_CATALOG
      table->field[c++]->set_null(); // TABLE_SCHEMA
      table->field[c++]->set_null(); // TABLE_NAME

      // LOGFILE_GROUP_NAME
      table->field[c++]->store(ts.getDefaultLogfileGroup(),
                               strlen(ts.getDefaultLogfileGroup()),
                               system_charset_info);
      table->field[c++]->set_null(); // LOGFILE_GROUP_NUMBER
      table->field[c++]->store(ndbcluster_hton_name,
                               ndbcluster_hton_name_length,
                               system_charset_info); // ENGINE

      table->field[c++]->set_null(); // FULLTEXT_KEYS
      table->field[c++]->set_null(); // DELETED_ROWS
      table->field[c++]->set_null(); // UPDATE_COUNT
      table->field[c++]->store(df.getFree() / ts.getExtentSize()); // FREE_EXTENTS
      table->field[c++]->store(df.getSize() / ts.getExtentSize()); // TOTAL_EXTENTS
      table->field[c++]->store(ts.getExtentSize()); // EXTENT_SIZE

      table->field[c++]->store(df.getSize()); // INITIAL_SIZE
      table->field[c++]->store(df.getSize()); // MAXIMUM_SIZE
      table->field[c++]->set_null(); // AUTOEXTEND_SIZE

      table->field[c++]->set_null(); // CREATION_TIME
      table->field[c++]->set_null(); // LAST_UPDATE_TIME
      table->field[c++]->set_null(); // LAST_ACCESS_TIME
      table->field[c++]->set_null(); // RECOVER_TIME
      table->field[c++]->set_null(); // TRANSACTION_COUNTER

      table->field[c++]->store(df.getObjectVersion()); // VERSION

      table->field[c++]->store("FIXED", 5, system_charset_info); // ROW_FORMAT

      table->field[c++]->set_null(); // TABLE_ROWS
      table->field[c++]->set_null(); // AVG_ROW_LENGTH
      table->field[c++]->set_null(); // DATA_LENGTH
      table->field[c++]->set_null(); // MAX_DATA_LENGTH
      table->field[c++]->set_null(); // INDEX_LENGTH
      table->field[c++]->set_null(); // DATA_FREE
      table->field[c++]->set_null(); // CREATE_TIME
      table->field[c++]->set_null(); // UPDATE_TIME
      table->field[c++]->set_null(); // CHECK_TIME
      table->field[c++]->set_null(); // CHECKSUM

      table->field[c++]->store("NORMAL", 6, system_charset_info);

      char extra[30];
      int len= my_snprintf(extra, sizeof(extra), "CLUSTER_NODE=%u", id);
      table->field[c]->store(extra, len, system_charset_info);
      schema_table_store_record(thd, table);
    }
  }

  NdbDictionary::Dictionary::List uflist;
  dict->listObjects(uflist, NdbDictionary::Object::Undofile);
  ndberr= dict->getNdbError();
  if (ndberr.classification != NdbError::NoError)
    ERR_RETURN(ndberr);

  for (i= 0; i < uflist.count; i++)
  {
    NdbDictionary::Dictionary::List::Element& elt= uflist.elements[i];
    Ndb_cluster_connection_node_iter iter;
    unsigned id;

    g_ndb_cluster_connection->init_get_next_node(iter);

    while ((id= g_ndb_cluster_connection->get_next_node(iter)))
    {
      NdbDictionary::Undofile uf= dict->getUndofile(id, elt.name);
      ndberr= dict->getNdbError();
      if (ndberr.classification != NdbError::NoError)
      {
        if (ndberr.classification == NdbError::SchemaError)
          continue;
        ERR_RETURN(ndberr);
      }
      NdbDictionary::LogfileGroup lfg=
        dict->getLogfileGroup(uf.getLogfileGroup());
      ndberr= dict->getNdbError();
      if (ndberr.classification != NdbError::NoError)
      {
        if (ndberr.classification == NdbError::SchemaError)
          continue;
        ERR_RETURN(ndberr);
      }

      int c= 0;
      table->field[c++]->set_null(); // FILE_ID
      table->field[c++]->store(elt.name, strlen(elt.name),
                               system_charset_info);
      table->field[c++]->store("UNDO LOG", 8, system_charset_info);
      table->field[c++]->set_null(); // TABLESPACE NAME
      table->field[c++]->set_null(); // TABLE_CATALOG
      table->field[c++]->set_null(); // TABLE_SCHEMA
      table->field[c++]->set_null(); // TABLE_NAME

      // LOGFILE_GROUP_NAME
      NdbDictionary::ObjectId objid;
      uf.getLogfileGroupId(&objid);
      table->field[c++]->store(uf.getLogfileGroup(),
                               strlen(uf.getLogfileGroup()),
                               system_charset_info);
      table->field[c++]->store(objid.getObjectId()); // LOGFILE_GROUP_NUMBER
      table->field[c++]->store(ndbcluster_hton_name,
                               ndbcluster_hton_name_length,
                               system_charset_info); // ENGINE

      table->field[c++]->set_null(); // FULLTEXT_KEYS
      table->field[c++]->set_null(); // DELETED_ROWS
      table->field[c++]->set_null(); // UPDATE_COUNT
      table->field[c++]->store(lfg.getUndoFreeWords()); // FREE_EXTENTS
      table->field[c++]->store(uf.getSize()/4); // TOTAL_EXTENTS
      table->field[c++]->store(4); // EXTENT_SIZE

      table->field[c++]->store(uf.getSize()); // INITIAL_SIZE
      table->field[c++]->store(uf.getSize()); // MAXIMUM_SIZE
      table->field[c++]->set_null(); // AUTOEXTEND_SIZE

      table->field[c++]->set_null(); // CREATION_TIME
      table->field[c++]->set_null(); // LAST_UPDATE_TIME
      table->field[c++]->set_null(); // LAST_ACCESS_TIME
      table->field[c++]->set_null(); // RECOVER_TIME
      table->field[c++]->set_null(); // TRANSACTION_COUNTER

      table->field[c++]->store(uf.getObjectVersion()); // VERSION

      table->field[c++]->set_null(); // ROW FORMAT

      table->field[c++]->set_null(); // TABLE_ROWS
      table->field[c++]->set_null(); // AVG_ROW_LENGTH
      table->field[c++]->set_null(); // DATA_LENGTH
      table->field[c++]->set_null(); // MAX_DATA_LENGTH
      table->field[c++]->set_null(); // INDEX_LENGTH
      table->field[c++]->set_null(); // DATA_FREE
      table->field[c++]->set_null(); // CREATE_TIME
      table->field[c++]->set_null(); // UPDATE_TIME
      table->field[c++]->set_null(); // CHECK_TIME
      table->field[c++]->set_null(); // CHECKSUM

      table->field[c++]->store("NORMAL", 6, system_charset_info);

      char extra[100];
      int len= my_snprintf(extra,sizeof(extra),"CLUSTER_NODE=%u;UNDO_BUFFER_SIZE=%lu",id,lfg.getUndoBufferSize());
      table->field[c]->store(extra, len, system_charset_info);
      schema_table_store_record(thd, table);
    }
  }
  DBUG_RETURN(0);
}

SHOW_VAR ndb_status_variables_export[]= {
  {"Ndb",                      (char*) &ndb_status_variables,   SHOW_ARRAY},
  {NullS, NullS, SHOW_LONG}
};

struct st_mysql_storage_engine ndbcluster_storage_engine=
{ MYSQL_HANDLERTON_INTERFACE_VERSION, &ndbcluster_hton };

mysql_declare_plugin(ndbcluster)
{
  MYSQL_STORAGE_ENGINE_PLUGIN,
  &ndbcluster_storage_engine,
  ndbcluster_hton_name,
  "MySQL AB",
  "Clustered, fault-tolerant tables",
  ndbcluster_init, /* Plugin Init */
  NULL, /* Plugin Deinit */
  0x0100 /* 1.0 */,
  ndb_status_variables_export,/* status variables                */
  NULL,                       /* system variables                */
  NULL                        /* config options                  */
}
mysql_declare_plugin_end;

#endif<|MERGE_RESOLUTION|>--- conflicted
+++ resolved
@@ -6254,14 +6254,8 @@
       file_on_disk= true;
     }
     
-<<<<<<< HEAD
-    // File is not in NDB, check for .ndb file with this name
+    // Check for .ndb file with this name
     build_table_filename(name, sizeof(name), db, file_name, ha_ndb_ext, 0);
-=======
-    // Check for .ndb file with this name
-    (void)strxnmov(name, FN_REFLEN, 
-                   mysql_data_home,"/",db,"/",file_name,ha_ndb_ext,NullS);
->>>>>>> 433133d0
     DBUG_PRINT("info", ("Check access for %s", name));
     if (my_access(name, F_OK))
     {
