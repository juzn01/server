--- conflicted
+++ resolved
@@ -119,46 +119,22 @@
         key_length--;
       }
     }
-    if (key_part->key_part_flag & HA_BLOB_PART)
-    {
-<<<<<<< HEAD
-      char *pos;
-      ulong blob_length= ((Field_blob*) key_part->field)->get_length();
-      key_length-= HA_KEY_BLOB_LENGTH;
-      ((Field_blob*) key_part->field)->get_ptr(&pos);
-      length=min(key_length, key_part->length);
-      set_if_smaller(blob_length, length);
-      int2store(to_key, (uint) blob_length);
-      to_key+= HA_KEY_BLOB_LENGTH;			// Skip length info
-      memcpy(to_key, pos, blob_length);
-    }
-    else if (key_part->key_part_flag & HA_VAR_LENGTH_PART)
+    if (key_part->key_part_flag & HA_BLOB_PART ||
+        key_part->key_part_flag & HA_VAR_LENGTH_PART)
     {
       key_length-= HA_KEY_BLOB_LENGTH;
       length= min(key_length, key_part->length);
-      key_part->field->get_key_image((char *) to_key, length, Field::itRAW);
+      key_part->field->get_key_image(to_key, length, Field::itRAW);
       to_key+= HA_KEY_BLOB_LENGTH;
-=======
-      key_length-= HA_KEY_BLOB_LENGTH;
+    }
+    else
+    {
       length= min(key_length, key_part->length);
-      key_part->field->get_key_image((char *) key, length,
-                                     key_part->field->charset(),
-                                     Field::itRAW);
-      key+= HA_KEY_BLOB_LENGTH;
->>>>>>> 1144a117
-    }
-    else
-    {
-      length= min(key_length, key_part->length);
-<<<<<<< HEAD
-      memcpy(to_key, from_record + key_part->offset, (size_t) length);
-=======
       Field *field= key_part->field;
       CHARSET_INFO *cs= field->charset();
-      uint bytes= field->get_key_image(key, length, cs, Field::itRAW);
+      uint bytes= field->get_key_image(to_key, length, Field::itRAW);
       if (bytes < length)
-        cs->cset->fill(cs, key + bytes, length - bytes, ' ');
->>>>>>> 1144a117
+        cs->cset->fill(cs, to_key + bytes, length - bytes, ' ');
     }
     to_key+= length;
     key_length-= length;
