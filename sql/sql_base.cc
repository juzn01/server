--- conflicted
+++ resolved
@@ -1929,20 +1929,7 @@
 	*/
 	sum_func_list->elements+= fields.elements - elem;
       }
-<<<<<<< HEAD
-    }
-    else
-    {
-      if (item->fix_fields(thd, tables, it.ref()) || item->check_cols(1))
-	DBUG_RETURN(-1); /* purecov: inspected */
-      item= *(it.ref()); //Item can be chenged in fix fields
-      if (item->with_sum_func && item->type() != Item::SUM_FUNC_ITEM &&
-	  sum_func_list)
-	item->split_sum_func(*sum_func_list);
-      thd->used_tables|=item->used_tables();
-=======
       wild_num--;
->>>>>>> b2354133
     }
   }
   return 0;
@@ -1966,8 +1953,8 @@
 
   for (uint i= 0; (item= it++); i++)
   {
-    if (item->check_cols(1) ||
-	item->fix_fields(thd, tables, it.ref()))
+    if (item->fix_fields(thd, tables, it.ref()) ||
+	item->check_cols(1))
       DBUG_RETURN(-1); /* purecov: inspected */
     item= *(it.ref()); //Item can be chenged in fix fields
     if (ref_pointer_array)
