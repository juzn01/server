/* Copyright 2000-2008 MySQL AB, 2008 Sun Microsystems, Inc.

   This program is free software; you can redistribute it and/or modify
   it under the terms of the GNU General Public License as published by
   the Free Software Foundation; version 2 of the License.

   This program is distributed in the hope that it will be useful,
   but WITHOUT ANY WARRANTY; without even the implied warranty of
   MERCHANTABILITY or FITNESS FOR A PARTICULAR PURPOSE.  See the
   GNU General Public License for more details.

   You should have received a copy of the GNU General Public License
   along with this program; if not, write to the Free Software
   Foundation, Inc., 59 Temple Place, Suite 330, Boston, MA  02111-1307  USA */


/* Basic functions needed by many modules */

#include "mysql_priv.h"
#include "sql_select.h"
#include "sp_head.h"
#include "sp.h"
#include "sql_trigger.h"
#include <m_ctype.h>
#include <my_dir.h>
#include <hash.h>
#ifdef  __WIN__
#include <io.h>
#endif

#define FLAGSTR(S,F) ((S) & (F) ? #F " " : "")

/**
  This internal handler is used to trap internally
  errors that can occur when executing open table
  during the prelocking phase.
*/
class Prelock_error_handler : public Internal_error_handler
{
public:
  Prelock_error_handler()
    : m_handled_errors(0), m_unhandled_errors(0)
  {}

  virtual ~Prelock_error_handler() {}

  virtual bool handle_error(uint sql_errno, const char *message,
                            MYSQL_ERROR::enum_warning_level level,
                            THD *thd);

  bool safely_trapped_errors();

private:
  int m_handled_errors;
  int m_unhandled_errors;
};


bool
Prelock_error_handler::handle_error(uint sql_errno,
                                    const char * /* message */,
                                    MYSQL_ERROR::enum_warning_level /* level */,
                                    THD * /* thd */)
{
  if (sql_errno == ER_NO_SUCH_TABLE)
  {
    m_handled_errors++;
    return TRUE;
  }

  m_unhandled_errors++;
  return FALSE;
}


bool Prelock_error_handler::safely_trapped_errors()
{
  /*
    If m_unhandled_errors != 0, something else, unanticipated, happened,
    so the error is not trapped but returned to the caller.
    Multiple ER_NO_SUCH_TABLE can be raised in case of views.
  */
  return ((m_handled_errors > 0) && (m_unhandled_errors == 0));
}

/**
  @defgroup Data_Dictionary Data Dictionary
  @{
*/
TABLE *unused_tables;				/* Used by mysql_test */
HASH open_cache;				/* Used by mysql_test */
static HASH table_def_cache;
static TABLE_SHARE *oldest_unused_share, end_of_unused_share;
static pthread_mutex_t LOCK_table_share;
static bool table_def_inited= 0;

static int open_unireg_entry(THD *thd, TABLE *entry, TABLE_LIST *table_list,
			     const char *alias,
                             char *cache_key, uint cache_key_length,
			     MEM_ROOT *mem_root, uint flags);
static void free_cache_entry(TABLE *entry);
static bool open_new_frm(THD *thd, TABLE_SHARE *share, const char *alias,
                         uint db_stat, uint prgflag,
                         uint ha_open_flags, TABLE *outparam,
                         TABLE_LIST *table_desc, MEM_ROOT *mem_root);
static void close_old_data_files(THD *thd, TABLE *table, bool morph_locks,
                                 bool send_refresh);
static bool
has_two_write_locked_tables_with_auto_increment(TABLE_LIST *tables);


extern "C" uchar *table_cache_key(const uchar *record, size_t *length,
				 my_bool not_used __attribute__((unused)))
{
  TABLE *entry=(TABLE*) record;
  *length= entry->s->table_cache_key.length;
  return (uchar*) entry->s->table_cache_key.str;
}


bool table_cache_init(void)
{
  return hash_init(&open_cache, &my_charset_bin, table_cache_size+16,
		   0, 0, table_cache_key,
		   (hash_free_key) free_cache_entry, 0) != 0;
}

void table_cache_free(void)
{
  DBUG_ENTER("table_cache_free");
  if (table_def_inited)
  {
    close_cached_tables(NULL, NULL, FALSE, FALSE, FALSE);
    if (!open_cache.records)			// Safety first
      hash_free(&open_cache);
  }
  DBUG_VOID_RETURN;
}

uint cached_open_tables(void)
{
  return open_cache.records;
}


#ifdef EXTRA_DEBUG
static void check_unused(void)
{
  uint count= 0, open_files= 0, idx= 0;
  TABLE *cur_link,*start_link;

  if ((start_link=cur_link=unused_tables))
  {
    do
    {
      if (cur_link != cur_link->next->prev || cur_link != cur_link->prev->next)
      {
	DBUG_PRINT("error",("Unused_links aren't linked properly")); /* purecov: inspected */
	return; /* purecov: inspected */
      }
    } while (count++ < open_cache.records &&
	     (cur_link=cur_link->next) != start_link);
    if (cur_link != start_link)
    {
      DBUG_PRINT("error",("Unused_links aren't connected")); /* purecov: inspected */
    }
  }
  for (idx=0 ; idx < open_cache.records ; idx++)
  {
    TABLE *entry=(TABLE*) hash_element(&open_cache,idx);
    if (!entry->in_use)
      count--;
    if (entry->file)
      open_files++;
  }
  if (count != 0)
  {
    DBUG_PRINT("error",("Unused_links doesn't match open_cache: diff: %d", /* purecov: inspected */
			count)); /* purecov: inspected */
  }

#ifdef NOT_SAFE_FOR_REPAIR
  /*
    check that open cache and table definition cache has same number of
    aktive tables
  */
  count= 0;
  for (idx=0 ; idx < table_def_cache.records ; idx++)
  {
    TABLE_SHARE *entry= (TABLE_SHARE*) hash_element(&table_def_cache,idx);
    count+= entry->ref_count;
  }
  if (count != open_files)
  {
    DBUG_PRINT("error", ("table_def ref_count: %u  open_cache: %u",
                         count, open_files));
    DBUG_ASSERT(count == open_files);
  }
#endif
}
#else
#define check_unused()
#endif


/*
  Create a table cache key

  SYNOPSIS
    create_table_def_key()
    thd			Thread handler
    key			Create key here (must be of size MAX_DBKEY_LENGTH)
    table_list		Table definition
    tmp_table		Set if table is a tmp table

 IMPLEMENTATION
    The table cache_key is created from:
    db_name + \0
    table_name + \0

    if the table is a tmp table, we add the following to make each tmp table
    unique on the slave:

    4 bytes for master thread id
    4 bytes pseudo thread id

  RETURN
    Length of key
*/

uint create_table_def_key(THD *thd, char *key, TABLE_LIST *table_list,
                          bool tmp_table)
{
  uint key_length= (uint) (strmov(strmov(key, table_list->db)+1,
                                  table_list->table_name)-key)+1;
  if (tmp_table)
  {
    int4store(key + key_length, thd->server_id);
    int4store(key + key_length + 4, thd->variables.pseudo_thread_id);
    key_length+= TMP_TABLE_KEY_EXTRA;
  }
  return key_length;
}



/*****************************************************************************
  Functions to handle table definition cach (TABLE_SHARE)
*****************************************************************************/

extern "C" uchar *table_def_key(const uchar *record, size_t *length,
                               my_bool not_used __attribute__((unused)))
{
  TABLE_SHARE *entry=(TABLE_SHARE*) record;
  *length= entry->table_cache_key.length;
  return (uchar*) entry->table_cache_key.str;
}


static void table_def_free_entry(TABLE_SHARE *share)
{
  DBUG_ENTER("table_def_free_entry");
  if (share->prev)
  {
    /* remove from old_unused_share list */
    pthread_mutex_lock(&LOCK_table_share);
    *share->prev= share->next;
    share->next->prev= share->prev;
    pthread_mutex_unlock(&LOCK_table_share);
  }
  free_table_share(share);
  DBUG_VOID_RETURN;
}


bool table_def_init(void)
{
  table_def_inited= 1;
  pthread_mutex_init(&LOCK_table_share, MY_MUTEX_INIT_FAST);
  oldest_unused_share= &end_of_unused_share;
  end_of_unused_share.prev= &oldest_unused_share;

  return hash_init(&table_def_cache, &my_charset_bin, table_def_size,
		   0, 0, table_def_key,
		   (hash_free_key) table_def_free_entry, 0) != 0;
}


void table_def_free(void)
{
  DBUG_ENTER("table_def_free");
  if (table_def_inited)
  {
    table_def_inited= 0;
    pthread_mutex_destroy(&LOCK_table_share);
    hash_free(&table_def_cache);
  }
  DBUG_VOID_RETURN;
}


uint cached_table_definitions(void)
{
  return table_def_cache.records;
}


/*
  Get TABLE_SHARE for a table.

  get_table_share()
  thd			Thread handle
  table_list		Table that should be opened
  key			Table cache key
  key_length		Length of key
  db_flags		Flags to open_table_def():
			OPEN_VIEW
  error			out: Error code from open_table_def()

  IMPLEMENTATION
    Get a table definition from the table definition cache.
    If it doesn't exist, create a new from the table definition file.

  NOTES
    We must have wrlock on LOCK_open when we come here
    (To be changed later)

  RETURN
   0  Error
   #  Share for table
*/

TABLE_SHARE *get_table_share(THD *thd, TABLE_LIST *table_list, char *key,
                             uint key_length, uint db_flags, int *error)
{
  TABLE_SHARE *share;
  DBUG_ENTER("get_table_share");

  *error= 0;

  /* Read table definition from cache */
  if ((share= (TABLE_SHARE*) hash_search(&table_def_cache,(uchar*) key,
                                         key_length)))
    goto found;

  if (!(share= alloc_table_share(table_list, key, key_length)))
  {
    DBUG_RETURN(0);
  }

  /*
    Lock mutex to be able to read table definition from file without
    conflicts
  */
  (void) pthread_mutex_lock(&share->mutex);

  /*
    We assign a new table id under the protection of the LOCK_open and
    the share's own mutex.  We do this insted of creating a new mutex
    and using it for the sole purpose of serializing accesses to a
    static variable, we assign the table id here.  We assign it to the
    share before inserting it into the table_def_cache to be really
    sure that it cannot be read from the cache without having a table
    id assigned.

    CAVEAT. This means that the table cannot be used for
    binlogging/replication purposes, unless get_table_share() has been
    called directly or indirectly.
   */
  assign_new_table_id(share);

  if (my_hash_insert(&table_def_cache, (uchar*) share))
  {
    free_table_share(share);
    DBUG_RETURN(0);				// return error
  }
  if (open_table_def(thd, share, db_flags))
  {
    *error= share->error;
    (void) hash_delete(&table_def_cache, (uchar*) share);
    DBUG_RETURN(0);
  }
  share->ref_count++;				// Mark in use
  DBUG_PRINT("exit", ("share: 0x%lx  ref_count: %u",
                      (ulong) share, share->ref_count));
  (void) pthread_mutex_unlock(&share->mutex);
  DBUG_RETURN(share);

found:
  /* 
     We found an existing table definition. Return it if we didn't get
     an error when reading the table definition from file.
  */

  /* We must do a lock to ensure that the structure is initialized */
  (void) pthread_mutex_lock(&share->mutex);
  if (share->error)
  {
    /* Table definition contained an error */
    open_table_error(share, share->error, share->open_errno, share->errarg);
    (void) pthread_mutex_unlock(&share->mutex);
    DBUG_RETURN(0);
  }
  if (share->is_view && !(db_flags & OPEN_VIEW))
  {
    open_table_error(share, 1, ENOENT, 0);
    (void) pthread_mutex_unlock(&share->mutex);
    DBUG_RETURN(0);
  }

  if (!share->ref_count++ && share->prev)
  {
    /*
      Share was not used before and it was in the old_unused_share list
      Unlink share from this list
    */
    DBUG_PRINT("info", ("Unlinking from not used list"));
    pthread_mutex_lock(&LOCK_table_share);
    *share->prev= share->next;
    share->next->prev= share->prev;
    share->next= 0;
    share->prev= 0;
    pthread_mutex_unlock(&LOCK_table_share);
  }
  (void) pthread_mutex_unlock(&share->mutex);

   /* Free cache if too big */
  while (table_def_cache.records > table_def_size &&
         oldest_unused_share->next)
  {
    pthread_mutex_lock(&oldest_unused_share->mutex);
    VOID(hash_delete(&table_def_cache, (uchar*) oldest_unused_share));
  }

  DBUG_PRINT("exit", ("share: 0x%lx  ref_count: %u",
                      (ulong) share, share->ref_count));
  DBUG_RETURN(share);
}


/*
  Get a table share. If it didn't exist, try creating it from engine

  For arguments and return values, see get_table_from_share()
*/

static TABLE_SHARE
*get_table_share_with_create(THD *thd, TABLE_LIST *table_list,
                             char *key, uint key_length,
                             uint db_flags, int *error)
{
  TABLE_SHARE *share;
  int tmp;
  DBUG_ENTER("get_table_share_with_create");

  share= get_table_share(thd, table_list, key, key_length, db_flags, error);
  /*
    If share is not NULL, we found an existing share.

    If share is NULL, and there is no error, we're inside
    pre-locking, which silences 'ER_NO_SUCH_TABLE' errors
    with the intention to silently drop non-existing tables 
    from the pre-locking list. In this case we still need to try
    auto-discover before returning a NULL share.

    If share is NULL and the error is ER_NO_SUCH_TABLE, this is
    the same as above, only that the error was not silenced by 
    pre-locking. Once again, we need to try to auto-discover
    the share.

    Finally, if share is still NULL, it's a real error and we need
    to abort.

    @todo Rework alternative ways to deal with ER_NO_SUCH TABLE.
  */
  if (share || thd->is_error() && thd->main_da.sql_errno() != ER_NO_SUCH_TABLE)

    DBUG_RETURN(share);

  /* Table didn't exist. Check if some engine can provide it */
  if ((tmp= ha_create_table_from_engine(thd, table_list->db,
                                        table_list->table_name)) < 0)
  {
    /*
      No such table in any engine.
      Hide "Table doesn't exist" errors if the table belongs to a view.
      The check for thd->is_error() is necessary to not push an
      unwanted error in case of pre-locking, which silences
      "no such table" errors.
      @todo Rework the alternative ways to deal with ER_NO_SUCH TABLE.
    */
    if (thd->is_error())
    {
      if (table_list->parent_l)
      {
        thd->clear_error();
        my_error(ER_WRONG_MRG_TABLE, MYF(0));
      }
      else if (table_list->belong_to_view)
      {
        TABLE_LIST *view= table_list->belong_to_view;
        thd->clear_error();
        my_error(ER_VIEW_INVALID, MYF(0),
                 view->view_db.str, view->view_name.str);
      }
    }
    DBUG_RETURN(0);
  }
  if (tmp)
  {
    /* Give right error message */
    thd->clear_error();
    DBUG_PRINT("error", ("Discovery of %s/%s failed", table_list->db,
                         table_list->table_name));
    my_printf_error(ER_UNKNOWN_ERROR,
                    "Failed to open '%-.64s', error while "
                    "unpacking from engine",
                    MYF(0), table_list->table_name);
    DBUG_RETURN(0);
  }
  /* Table existed in engine. Let's open it */
  mysql_reset_errors(thd, 1);                   // Clear warnings
  thd->clear_error();                           // Clear error message
  DBUG_RETURN(get_table_share(thd, table_list, key, key_length,
                              db_flags, error));
}


/* 
   Mark that we are not using table share anymore.

   SYNOPSIS
     release_table_share()
     share		Table share
     release_type	How the release should be done:
     			RELEASE_NORMAL
                         - Release without checking
                        RELEASE_WAIT_FOR_DROP
                         - Don't return until we get a signal that the
                           table is deleted or the thread is killed.

   IMPLEMENTATION
     If ref_count goes to zero and (we have done a refresh or if we have
     already too many open table shares) then delete the definition.

     If type == RELEASE_WAIT_FOR_DROP then don't return until we get a signal
     that the table is deleted or the thread is killed.
*/

void release_table_share(TABLE_SHARE *share, enum release_type type)
{
  bool to_be_deleted= 0;
  DBUG_ENTER("release_table_share");
  DBUG_PRINT("enter",
             ("share: 0x%lx  table: %s.%s  ref_count: %u  version: %lu",
              (ulong) share, share->db.str, share->table_name.str,
              share->ref_count, share->version));

  safe_mutex_assert_owner(&LOCK_open);

  pthread_mutex_lock(&share->mutex);
  if (!--share->ref_count)
  {
    if (share->version != refresh_version)
      to_be_deleted=1;
    else
    {
      /* Link share last in used_table_share list */
      DBUG_PRINT("info",("moving share to unused list"));

      DBUG_ASSERT(share->next == 0);
      pthread_mutex_lock(&LOCK_table_share);
      share->prev= end_of_unused_share.prev;
      *end_of_unused_share.prev= share;
      end_of_unused_share.prev= &share->next;
      share->next= &end_of_unused_share;
      pthread_mutex_unlock(&LOCK_table_share);

      to_be_deleted= (table_def_cache.records > table_def_size);
    }
  }

  if (to_be_deleted)
  {
    DBUG_PRINT("info", ("Deleting share"));
    hash_delete(&table_def_cache, (uchar*) share);
    DBUG_VOID_RETURN;
  }
  pthread_mutex_unlock(&share->mutex);
  DBUG_VOID_RETURN;
}


/*
  Check if table definition exits in cache

  SYNOPSIS
    get_cached_table_share()
    db			Database name
    table_name		Table name

  RETURN
    0  Not cached
    #  TABLE_SHARE for table
*/

TABLE_SHARE *get_cached_table_share(const char *db, const char *table_name)
{
  char key[NAME_LEN*2+2];
  TABLE_LIST table_list;
  uint key_length;
  safe_mutex_assert_owner(&LOCK_open);

  table_list.db= (char*) db;
  table_list.table_name= (char*) table_name;
  key_length= create_table_def_key((THD*) 0, key, &table_list, 0);
  return (TABLE_SHARE*) hash_search(&table_def_cache,(uchar*) key, key_length);
}  


/*
  Close file handle, but leave the table in the table cache

  SYNOPSIS
    close_handle_and_leave_table_as_lock()
    table		Table handler

  NOTES
    By leaving the table in the table cache, it disallows any other thread
    to open the table

    thd->killed will be set if we run out of memory

    If closing a MERGE child, the calling function has to take care for
    closing the parent too, if necessary.
*/


void close_handle_and_leave_table_as_lock(TABLE *table)
{
  TABLE_SHARE *share, *old_share= table->s;
  char *key_buff;
  MEM_ROOT *mem_root= &table->mem_root;
  DBUG_ENTER("close_handle_and_leave_table_as_lock");

  DBUG_ASSERT(table->db_stat);

  /*
    Make a local copy of the table share and free the current one.
    This has to be done to ensure that the table share is removed from
    the table defintion cache as soon as the last instance is removed
  */
  if (multi_alloc_root(mem_root,
                       &share, sizeof(*share),
                       &key_buff, old_share->table_cache_key.length,
                       NULL))
  {
    bzero((char*) share, sizeof(*share));
    share->set_table_cache_key(key_buff, old_share->table_cache_key.str,
                               old_share->table_cache_key.length);
    share->tmp_table= INTERNAL_TMP_TABLE;       // for intern_close_table()
  }

  /*
    When closing a MERGE parent or child table, detach the children first.
    Do not clear child table references to allow for reopen.
  */
  if (table->child_l || table->parent)
    detach_merge_children(table, FALSE);
  table->file->close();
  table->db_stat= 0;                            // Mark file closed
  release_table_share(table->s, RELEASE_NORMAL);
  table->s= share;
  table->file->change_table_ptr(table, table->s);

  DBUG_VOID_RETURN;
}



/*
  Create a list for all open tables matching SQL expression

  SYNOPSIS
    list_open_tables()
    thd			Thread THD
    wild		SQL like expression

  NOTES
    One gets only a list of tables for which one has any kind of privilege.
    db and table names are allocated in result struct, so one doesn't need
    a lock on LOCK_open when traversing the return list.

  RETURN VALUES
    NULL	Error (Probably OOM)
    #		Pointer to list of names of open tables.
*/

OPEN_TABLE_LIST *list_open_tables(THD *thd, const char *db, const char *wild)
{
  int result = 0;
  OPEN_TABLE_LIST **start_list, *open_list;
  TABLE_LIST table_list;
  DBUG_ENTER("list_open_tables");

  VOID(pthread_mutex_lock(&LOCK_open));
  bzero((char*) &table_list,sizeof(table_list));
  start_list= &open_list;
  open_list=0;

  for (uint idx=0 ; result == 0 && idx < open_cache.records; idx++)
  {
    OPEN_TABLE_LIST *table;
    TABLE *entry=(TABLE*) hash_element(&open_cache,idx);
    TABLE_SHARE *share= entry->s;

    if (db && my_strcasecmp(system_charset_info, db, share->db.str))
      continue;
    if (wild && wild_compare(share->table_name.str, wild, 0))
      continue;

    /* Check if user has SELECT privilege for any column in the table */
    table_list.db=         share->db.str;
    table_list.table_name= share->table_name.str;
    table_list.grant.privilege=0;

    if (check_table_access(thd,SELECT_ACL | EXTRA_ACL,&table_list, 1, TRUE))
      continue;
    /* need to check if we haven't already listed it */
    for (table= open_list  ; table ; table=table->next)
    {
      if (!strcmp(table->table, share->table_name.str) &&
	  !strcmp(table->db,    share->db.str))
      {
	if (entry->in_use)
	  table->in_use++;
	if (entry->locked_by_name)
	  table->locked++;
	break;
      }
    }
    if (table)
      continue;
    if (!(*start_list = (OPEN_TABLE_LIST *)
	  sql_alloc(sizeof(**start_list)+share->table_cache_key.length)))
    {
      open_list=0;				// Out of memory
      break;
    }
    strmov((*start_list)->table=
	   strmov(((*start_list)->db= (char*) ((*start_list)+1)),
		  share->db.str)+1,
	   share->table_name.str);
    (*start_list)->in_use= entry->in_use ? 1 : 0;
    (*start_list)->locked= entry->locked_by_name ? 1 : 0;
    start_list= &(*start_list)->next;
    *start_list=0;
  }
  VOID(pthread_mutex_unlock(&LOCK_open));
  DBUG_RETURN(open_list);
}

/*****************************************************************************
 *	 Functions to free open table cache
 ****************************************************************************/


void intern_close_table(TABLE *table)
{						// Free all structures
  DBUG_ENTER("intern_close_table");
  DBUG_PRINT("tcache", ("table: '%s'.'%s' 0x%lx",
                        table->s ? table->s->db.str : "?",
                        table->s ? table->s->table_name.str : "?",
                        (long) table));

  free_io_cache(table);
  delete table->triggers;
  if (table->file)                              // Not true if name lock
    VOID(closefrm(table, 1));			// close file
  DBUG_VOID_RETURN;
}

/*
  Remove table from the open table cache

  SYNOPSIS
    free_cache_entry()
    table		Table to remove

  NOTE
    We need to have a lock on LOCK_open when calling this
*/

static void free_cache_entry(TABLE *table)
{
  DBUG_ENTER("free_cache_entry");

  /* Assert that MERGE children are not attached before final close. */
  DBUG_ASSERT(!table->is_children_attached());

  intern_close_table(table);
  if (!table->in_use)
  {
    table->next->prev=table->prev;		/* remove from used chain */
    table->prev->next=table->next;
    if (table == unused_tables)
    {
      unused_tables=unused_tables->next;
      if (table == unused_tables)
	unused_tables=0;
    }
    check_unused();				// consisty check
  }
  my_free((uchar*) table,MYF(0));
  DBUG_VOID_RETURN;
}

/* Free resources allocated by filesort() and read_record() */

void free_io_cache(TABLE *table)
{
  DBUG_ENTER("free_io_cache");
  if (table->sort.io_cache)
  {
    close_cached_file(table->sort.io_cache);
    my_free((uchar*) table->sort.io_cache,MYF(0));
    table->sort.io_cache=0;
  }
  DBUG_VOID_RETURN;
}


/*
  Close all tables which aren't in use by any thread

  @param thd Thread context
  @param tables List of tables to remove from the cache
  @param have_lock If LOCK_open is locked
  @param wait_for_refresh Wait for a impending flush
  @param wait_for_placeholders Wait for tables being reopened so that the GRL
         won't proceed while write-locked tables are being reopened by other
         threads.

  @remark THD can be NULL, but then wait_for_refresh must be FALSE
          and tables must be NULL.
*/

bool close_cached_tables(THD *thd, TABLE_LIST *tables, bool have_lock,
                         bool wait_for_refresh, bool wait_for_placeholders)
{
  bool result=0;
  DBUG_ENTER("close_cached_tables");
  DBUG_ASSERT(thd || (!wait_for_refresh && !tables));

  if (!have_lock)
    VOID(pthread_mutex_lock(&LOCK_open));
  if (!tables)
  {
    refresh_version++;				// Force close of open tables
    while (unused_tables)
    {
#ifdef EXTRA_DEBUG
      if (hash_delete(&open_cache,(uchar*) unused_tables))
	printf("Warning: Couldn't delete open table from hash\n");
#else
      VOID(hash_delete(&open_cache,(uchar*) unused_tables));
#endif
    }
    /* Free table shares */
    while (oldest_unused_share->next)
    {
      pthread_mutex_lock(&oldest_unused_share->mutex);
      VOID(hash_delete(&table_def_cache, (uchar*) oldest_unused_share));
    }
    DBUG_PRINT("tcache", ("incremented global refresh_version to: %lu",
                          refresh_version));
    if (wait_for_refresh)
    {
      /*
        Other threads could wait in a loop in open_and_lock_tables(),
        trying to lock one or more of our tables.

        If they wait for the locks in thr_multi_lock(), their lock
        request is aborted. They loop in open_and_lock_tables() and
        enter open_table(). Here they notice the table is refreshed and
        wait for COND_refresh. Then they loop again in
        open_and_lock_tables() and this time open_table() succeeds. At
        this moment, if we (the FLUSH TABLES thread) are scheduled and
        on another FLUSH TABLES enter close_cached_tables(), they could
        awake while we sleep below, waiting for others threads (us) to
        close their open tables. If this happens, the other threads
        would find the tables unlocked. They would get the locks, one
        after the other, and could do their destructive work. This is an
        issue if we have LOCK TABLES in effect.

        The problem is that the other threads passed all checks in
        open_table() before we refresh the table.

        The fix for this problem is to set some_tables_deleted for all
        threads with open tables. These threads can still get their
        locks, but will immediately release them again after checking
        this variable. They will then loop in open_and_lock_tables()
        again. There they will wait until we update all tables version
        below.

        Setting some_tables_deleted is done by remove_table_from_cache()
        in the other branch.

        In other words (reviewer suggestion): You need this setting of
        some_tables_deleted for the case when table was opened and all
        related checks were passed before incrementing refresh_version
        (which you already have) but attempt to lock the table happened
        after the call to close_old_data_files() i.e. after removal of
        current thread locks.
      */
      for (uint idx=0 ; idx < open_cache.records ; idx++)
      {
        TABLE *table=(TABLE*) hash_element(&open_cache,idx);
        if (table->in_use)
          table->in_use->some_tables_deleted= 1;
      }
    }
  }
  else
  {
    bool found=0;
    for (TABLE_LIST *table= tables; table; table= table->next_local)
    {
      if (remove_table_from_cache(thd, table->db, table->table_name,
                                  RTFC_OWNED_BY_THD_FLAG))
	found=1;
    }
    if (!found)
      wait_for_refresh=0;			// Nothing to wait for
  }
#ifndef EMBEDDED_LIBRARY
  if (!tables)
    kill_delayed_threads();
#endif
  if (wait_for_refresh)
  {
    /*
      If there is any table that has a lower refresh_version, wait until
      this is closed (or this thread is killed) before returning
    */
    thd->mysys_var->current_mutex= &LOCK_open;
    thd->mysys_var->current_cond= &COND_refresh;
    thd_proc_info(thd, "Flushing tables");

    close_old_data_files(thd,thd->open_tables,1,1);
    mysql_ha_flush(thd);

    bool found=1;
    /* Wait until all threads has closed all the tables we had locked */
    DBUG_PRINT("info",
	       ("Waiting for other threads to close their open tables"));
    while (found && ! thd->killed)
    {
      found=0;
      for (uint idx=0 ; idx < open_cache.records ; idx++)
      {
	TABLE *table=(TABLE*) hash_element(&open_cache,idx);
        /* Avoid a self-deadlock. */
        if (table->in_use == thd)
          continue;
        /*
          Note that we wait here only for tables which are actually open, and
          not for placeholders with TABLE::open_placeholder set. Waiting for
          latter will cause deadlock in the following scenario, for example:

          conn1: lock table t1 write;
          conn2: lock table t2 write;
          conn1: flush tables;
          conn2: flush tables;

          It also does not make sense to wait for those of placeholders that
          are employed by CREATE TABLE as in this case table simply does not
          exist yet.
        */
	if (table->needs_reopen_or_name_lock() && (table->db_stat ||
            (table->open_placeholder && wait_for_placeholders)))
	{
	  found=1;
          DBUG_PRINT("signal", ("Waiting for COND_refresh"));
	  pthread_cond_wait(&COND_refresh,&LOCK_open);
	  break;
	}
      }
    }
    /*
      No other thread has the locked tables open; reopen them and get the
      old locks. This should always succeed (unless some external process
      has removed the tables)
    */
    thd->in_lock_tables=1;
    result=reopen_tables(thd,1,1);
    thd->in_lock_tables=0;
    /* Set version for table */
    for (TABLE *table=thd->open_tables; table ; table= table->next)
    {
      /*
        Preserve the version (0) of write locked tables so that a impending
        global read lock won't sneak in.
      */
      if (table->reginfo.lock_type < TL_WRITE_ALLOW_WRITE)
        table->s->version= refresh_version;
    }
  }
  if (!have_lock)
    VOID(pthread_mutex_unlock(&LOCK_open));
  if (wait_for_refresh)
  {
    pthread_mutex_lock(&thd->mysys_var->mutex);
    thd->mysys_var->current_mutex= 0;
    thd->mysys_var->current_cond= 0;
    thd_proc_info(thd, 0);
    pthread_mutex_unlock(&thd->mysys_var->mutex);
  }
  DBUG_RETURN(result);
}


/*
  Close all tables which match specified connection string or
  if specified string is NULL, then any table with a connection string.
*/

bool close_cached_connection_tables(THD *thd, bool if_wait_for_refresh,
                                    LEX_STRING *connection, bool have_lock)
{
  uint idx;
  TABLE_LIST tmp, *tables= NULL;
  bool result= FALSE;
  DBUG_ENTER("close_cached_connections");
  DBUG_ASSERT(thd);

  bzero(&tmp, sizeof(TABLE_LIST));

  if (!have_lock)
    VOID(pthread_mutex_lock(&LOCK_open));

  for (idx= 0; idx < table_def_cache.records; idx++)
  {
    TABLE_SHARE *share= (TABLE_SHARE *) hash_element(&table_def_cache, idx);

    /* Ignore if table is not open or does not have a connect_string */
    if (!share->connect_string.length || !share->ref_count)
      continue;

    /* Compare the connection string */
    if (connection &&
        (connection->length > share->connect_string.length ||
         (connection->length < share->connect_string.length &&
          (share->connect_string.str[connection->length] != '/' &&
           share->connect_string.str[connection->length] != '\\')) ||
         strncasecmp(connection->str, share->connect_string.str,
                     connection->length)))
      continue;

    /* close_cached_tables() only uses these elements */
    tmp.db= share->db.str;
    tmp.table_name= share->table_name.str;
    tmp.next_local= tables;

    tables= (TABLE_LIST *) memdup_root(thd->mem_root, (char*)&tmp, 
                                       sizeof(TABLE_LIST));
  }

  if (tables)
    result= close_cached_tables(thd, tables, TRUE, FALSE, FALSE);

  if (!have_lock)
    VOID(pthread_mutex_unlock(&LOCK_open));

  if (if_wait_for_refresh)
  {
    pthread_mutex_lock(&thd->mysys_var->mutex);
    thd->mysys_var->current_mutex= 0;
    thd->mysys_var->current_cond= 0;
    thd->proc_info=0;
    pthread_mutex_unlock(&thd->mysys_var->mutex);
  }

  DBUG_RETURN(result);
}


/**
  Mark all temporary tables which were used by the current statement or
  substatement as free for reuse, but only if the query_id can be cleared.

  @param thd thread context

  @remark For temp tables associated with a open SQL HANDLER the query_id
          is not reset until the HANDLER is closed.
*/

static void mark_temp_tables_as_free_for_reuse(THD *thd)
{
  for (TABLE *table= thd->temporary_tables ; table ; table= table->next)
  {
    if ((table->query_id == thd->query_id) && ! table->open_by_handler)
    {
      table->query_id= 0;
      table->file->ha_reset();
      /*
        Detach temporary MERGE children from temporary parent to allow new
        attach at next open. Do not do the detach, if close_thread_tables()
        is called from a sub-statement. The temporary table might still be
        used in the top-level statement.
      */
      if (table->child_l || table->parent)
        detach_merge_children(table, TRUE);
      /*
        Reset temporary table lock type to it's default value (TL_WRITE).

        Statements such as INSERT INTO .. SELECT FROM tmp, CREATE TABLE
        .. SELECT FROM tmp and UPDATE may under some circumstances modify
        the lock type of the tables participating in the statement. This
        isn't a problem for non-temporary tables since their lock type is
        reset at every open, but the same does not occur for temporary
        tables for historical reasons.

        Furthermore, the lock type of temporary tables is not really that
        important because they can only be used by one query at a time and
        not even twice in a query -- a temporary table is represented by
        only one TABLE object. Nonetheless, it's safer from a maintenance
        point of view to reset the lock type of this singleton TABLE object
        as to not cause problems when the table is reused.

        Even under LOCK TABLES mode its okay to reset the lock type as
        LOCK TABLES is allowed (but ignored) for a temporary table.
      */
      table->reginfo.lock_type= TL_WRITE;
    }
  }
}


/*
  Mark all tables in the list which were used by current substatement
  as free for reuse.

  SYNOPSIS
    mark_used_tables_as_free_for_reuse()
      thd   - thread context
      table - head of the list of tables

  DESCRIPTION
    Marks all tables in the list which were used by current substatement
    (they are marked by its query_id) as free for reuse.

  NOTE
    The reason we reset query_id is that it's not enough to just test
    if table->query_id != thd->query_id to know if a table is in use.

    For example
    SELECT f1_that_uses_t1() FROM t1;
    In f1_that_uses_t1() we will see one instance of t1 where query_id is
    set to query_id of original query.
*/

static void mark_used_tables_as_free_for_reuse(THD *thd, TABLE *table)
{
  for (; table ; table= table->next)
  {
    if (table->query_id == thd->query_id)
    {
      table->query_id= 0;
      table->file->ha_reset();
    }
  }
}


/**
  Auxiliary function to close all tables in the open_tables list.

  @param thd Thread context.

  @remark It should not ordinarily be called directly.
*/

static void close_open_tables(THD *thd)
{
  bool found_old_table= 0;

  safe_mutex_assert_not_owner(&LOCK_open);

  VOID(pthread_mutex_lock(&LOCK_open));

  DBUG_PRINT("info", ("thd->open_tables: 0x%lx", (long) thd->open_tables));

  while (thd->open_tables)
    found_old_table|= close_thread_table(thd, &thd->open_tables);
  thd->some_tables_deleted= 0;

  /* Free tables to hold down open files */
  while (open_cache.records > table_cache_size && unused_tables)
    VOID(hash_delete(&open_cache,(uchar*) unused_tables)); /* purecov: tested */
  check_unused();
  if (found_old_table)
  {
    /* Tell threads waiting for refresh that something has happened */
    broadcast_refresh();
  }

  VOID(pthread_mutex_unlock(&LOCK_open));
}


/*
  Close all tables used by the current substatement, or all tables
  used by this thread if we are on the upper level.

  SYNOPSIS
    close_thread_tables()
    thd			Thread handler

  IMPLEMENTATION
    Unlocks tables and frees derived tables.
    Put all normal tables used by thread in free list.

    It will only close/mark as free for reuse tables opened by this
    substatement, it will also check if we are closing tables after
    execution of complete query (i.e. we are on upper level) and will
    leave prelocked mode if needed.
*/

void close_thread_tables(THD *thd)
{
  TABLE *table;
  prelocked_mode_type prelocked_mode= thd->prelocked_mode;
  DBUG_ENTER("close_thread_tables");

#ifdef EXTRA_DEBUG
  DBUG_PRINT("tcache", ("open tables:"));
  for (table= thd->open_tables; table; table= table->next)
    DBUG_PRINT("tcache", ("table: '%s'.'%s' 0x%lx", table->s->db.str,
                          table->s->table_name.str, (long) table));
#endif

  /*
    We are assuming here that thd->derived_tables contains ONLY derived
    tables for this substatement. i.e. instead of approach which uses
    query_id matching for determining which of the derived tables belong
    to this substatement we rely on the ability of substatements to
    save/restore thd->derived_tables during their execution.

    TODO: Probably even better approach is to simply associate list of
          derived tables with (sub-)statement instead of thread and destroy
          them at the end of its execution.
  */
  if (thd->derived_tables)
  {
    TABLE *next;
    /*
      Close all derived tables generated in queries like
      SELECT * FROM (SELECT * FROM t1)
    */
    for (table= thd->derived_tables ; table ; table= next)
    {
      next= table->next;
      free_tmp_table(thd, table);
    }
    thd->derived_tables= 0;
  }

  /*
    Mark all temporary tables used by this statement as free for reuse.
  */
  mark_temp_tables_as_free_for_reuse(thd);
  /*
    Let us commit transaction for statement. Since in 5.0 we only have
    one statement transaction and don't allow several nested statement
    transactions this call will do nothing if we are inside of stored
    function or trigger (i.e. statement transaction is already active and
    does not belong to statement for which we do close_thread_tables()).
    TODO: This should be fixed in later releases.
   */
  if (!(thd->state_flags & Open_tables_state::BACKUPS_AVAIL))
  {
    thd->main_da.can_overwrite_status= TRUE;
    ha_autocommit_or_rollback(thd, thd->is_error());
    thd->main_da.can_overwrite_status= FALSE;

    /*
      Reset transaction state, but only if we're not inside a
      sub-statement of a prelocked statement.
    */
    if (! prelocked_mode || thd->lex->requires_prelocking())
      thd->transaction.stmt.reset();
  }

  if (thd->locked_tables || prelocked_mode)
  {

    /* Ensure we are calling ha_reset() for all used tables */
    mark_used_tables_as_free_for_reuse(thd, thd->open_tables);

    /*
      We are under simple LOCK TABLES or we're inside a sub-statement
      of a prelocked statement, so should not do anything else.
    */
    if (!prelocked_mode || !thd->lex->requires_prelocking())
      DBUG_VOID_RETURN;

    /*
      We are in the top-level statement of a prelocked statement,
      so we have to leave the prelocked mode now with doing implicit
      UNLOCK TABLES if needed.
    */
    DBUG_PRINT("info",("thd->prelocked_mode= NON_PRELOCKED"));
    thd->prelocked_mode= NON_PRELOCKED;

    if (prelocked_mode == PRELOCKED_UNDER_LOCK_TABLES)
      DBUG_VOID_RETURN;

    thd->lock= thd->locked_tables;
    thd->locked_tables= 0;
    /* Fallthrough */
  }

  if (thd->lock)
  {
    /*
      For RBR we flush the pending event just before we unlock all the
      tables.  This means that we are at the end of a topmost
      statement, so we ensure that the STMT_END_F flag is set on the
      pending event.  For statements that are *inside* stored
      functions, the pending event will not be flushed: that will be
      handled either before writing a query log event (inside
      binlog_query()) or when preparing a pending event.
     */
    thd->binlog_flush_pending_rows_event(TRUE);
    mysql_unlock_tables(thd, thd->lock);
    thd->lock=0;
  }
  /*
    Note that we need to hold LOCK_open while changing the
    open_tables list. Another thread may work on it.
    (See: remove_table_from_cache(), mysql_wait_completed_table())
    Closing a MERGE child before the parent would be fatal if the
    other thread tries to abort the MERGE lock in between.
  */
  if (thd->open_tables)
    close_open_tables(thd);

  if (prelocked_mode == PRELOCKED)
  {
    /*
      If we are here then we are leaving normal prelocked mode, so it is
      good idea to turn off OPTION_TABLE_LOCK flag.
    */
    DBUG_ASSERT(thd->lex->requires_prelocking());
    thd->options&= ~(OPTION_TABLE_LOCK);
  }

  DBUG_VOID_RETURN;
}


/* move one table to free list */

bool close_thread_table(THD *thd, TABLE **table_ptr)
{
  bool found_old_table= 0;
  TABLE *table= *table_ptr;
  DBUG_ENTER("close_thread_table");
  DBUG_ASSERT(table->key_read == 0);
  DBUG_ASSERT(!table->file || table->file->inited == handler::NONE);
  DBUG_PRINT("tcache", ("table: '%s'.'%s' 0x%lx", table->s->db.str,
                        table->s->table_name.str, (long) table));

  *table_ptr=table->next;
  /*
    When closing a MERGE parent or child table, detach the children first.
    Clear child table references to force new assignment at next open.
  */
  if (table->child_l || table->parent)
    detach_merge_children(table, TRUE);

  if (table->needs_reopen_or_name_lock() ||
      thd->version != refresh_version || !table->db_stat)
  {
    VOID(hash_delete(&open_cache,(uchar*) table));
    found_old_table=1;
  }
  else
  {
    /*
      Open placeholders have TABLE::db_stat set to 0, so they should be
      handled by the first alternative.
    */
    DBUG_ASSERT(!table->open_placeholder);

    /* Assert that MERGE children are not attached in unused_tables. */
    DBUG_ASSERT(!table->is_children_attached());

    /* Free memory and reset for next loop */
    free_field_buffers_larger_than(table,MAX_TDC_BLOB_SIZE);
    
    table->file->ha_reset();
    table->in_use=0;
    if (unused_tables)
    {
      table->next=unused_tables;		/* Link in last */
      table->prev=unused_tables->prev;
      unused_tables->prev=table;
      table->prev->next=table;
    }
    else
      unused_tables=table->next=table->prev=table;
  }
  DBUG_RETURN(found_old_table);
}


/* close_temporary_tables' internal, 4 is due to uint4korr definition */
static inline uint  tmpkeyval(THD *thd, TABLE *table)
{
  return uint4korr(table->s->table_cache_key.str + table->s->table_cache_key.length - 4);
}


/*
  Close all temporary tables created by 'CREATE TEMPORARY TABLE' for thread
  creates one DROP TEMPORARY TABLE binlog event for each pseudo-thread 
*/

void close_temporary_tables(THD *thd)
{
  TABLE *table;
  TABLE *next;
  TABLE *prev_table;
  /* Assume thd->options has OPTION_QUOTE_SHOW_CREATE */
  bool was_quote_show= TRUE;
  LINT_INIT(next);

  if (!thd->temporary_tables)
    return;

  if (!mysql_bin_log.is_open() || 
      (thd->current_stmt_binlog_row_based && thd->variables.binlog_format == BINLOG_FORMAT_ROW))
  {
    TABLE *tmp_next;
    for (table= thd->temporary_tables; table; table= tmp_next)
    {
      tmp_next= table->next;
      close_temporary(table, 1, 1);
    }
    thd->temporary_tables= 0;
    return;
  }

  /* Better add "if exists", in case a RESET MASTER has been done */
  const char stub[]= "DROP /*!40005 TEMPORARY */ TABLE IF EXISTS ";
  uint stub_len= sizeof(stub) - 1;
  char buf[256];
  String s_query= String(buf, sizeof(buf), system_charset_info);
  bool found_user_tables= FALSE;

  memcpy(buf, stub, stub_len);

  /*
    Insertion sort of temp tables by pseudo_thread_id to build ordered list
    of sublists of equal pseudo_thread_id
  */

  for (prev_table= thd->temporary_tables, table= prev_table->next;
       table;
       prev_table= table, table= table->next)
  {
    TABLE *prev_sorted /* same as for prev_table */, *sorted;
    if (is_user_table(table))
    {
      if (!found_user_tables)
        found_user_tables= true;
      for (prev_sorted= NULL, sorted= thd->temporary_tables; sorted != table;
           prev_sorted= sorted, sorted= sorted->next)
      {
        if (!is_user_table(sorted) ||
            tmpkeyval(thd, sorted) > tmpkeyval(thd, table))
        {
          /* move into the sorted part of the list from the unsorted */
          prev_table->next= table->next;
          table->next= sorted;
          if (prev_sorted)
          {
            prev_sorted->next= table;
          }
          else
          {
            thd->temporary_tables= table;
          }
          table= prev_table;
          break;
        }
      }
    }
  }

  /* We always quote db,table names though it is slight overkill */
  if (found_user_tables &&
      !(was_quote_show= test(thd->options & OPTION_QUOTE_SHOW_CREATE)))
  {
    thd->options |= OPTION_QUOTE_SHOW_CREATE;
  }

  /* scan sorted tmps to generate sequence of DROP */
  for (table= thd->temporary_tables; table; table= next)
  {
    if (is_user_table(table))
    {
      my_thread_id save_pseudo_thread_id= thd->variables.pseudo_thread_id;
      /* Set pseudo_thread_id to be that of the processed table */
      thd->variables.pseudo_thread_id= tmpkeyval(thd, table);
      /*
        Loop forward through all tables within the sublist of
        common pseudo_thread_id to create single DROP query.
      */
      for (s_query.length(stub_len);
           table && is_user_table(table) &&
             tmpkeyval(thd, table) == thd->variables.pseudo_thread_id;
           table= next)
      {
        /*
          We are going to add 4 ` around the db/table names and possible more
          due to special characters in the names
        */
        append_identifier(thd, &s_query, table->s->db.str, strlen(table->s->db.str));
        s_query.append('.');
        append_identifier(thd, &s_query, table->s->table_name.str,
                          strlen(table->s->table_name.str));
        s_query.append(',');
        next= table->next;
        close_temporary(table, 1, 1);
      }
      thd->clear_error();
      CHARSET_INFO *cs_save= thd->variables.character_set_client;
      thd->variables.character_set_client= system_charset_info;
      Query_log_event qinfo(thd, s_query.ptr(),
                            s_query.length() - 1 /* to remove trailing ',' */,
                            0, FALSE, 0);
      thd->variables.character_set_client= cs_save;
      mysql_bin_log.write(&qinfo);
      thd->variables.pseudo_thread_id= save_pseudo_thread_id;
    }
    else
    {
      next= table->next;
      close_temporary(table, 1, 1);
    }
  }
  if (!was_quote_show)
    thd->options&= ~OPTION_QUOTE_SHOW_CREATE; /* restore option */
  thd->temporary_tables=0;
}

/*
  Find table in list.

  SYNOPSIS
    find_table_in_list()
    table		Pointer to table list
    offset		Offset to which list in table structure to use
    db_name		Data base name
    table_name		Table name

  NOTES:
    This is called by find_table_in_local_list() and
    find_table_in_global_list().

  RETURN VALUES
    NULL	Table not found
    #		Pointer to found table.
*/

TABLE_LIST *find_table_in_list(TABLE_LIST *table,
                               TABLE_LIST *TABLE_LIST::*link,
                               const char *db_name,
                               const char *table_name)
{
  for (; table; table= table->*link )
  {
    if ((table->table == 0 || table->table->s->tmp_table == NO_TMP_TABLE) &&
        strcmp(table->db, db_name) == 0 &&
        strcmp(table->table_name, table_name) == 0)
      break;
  }
  return table;
}


/*
  Test that table is unique (It's only exists once in the table list)

  SYNOPSIS
    unique_table()
    thd                   thread handle
    table                 table which should be checked
    table_list            list of tables
    check_alias           whether to check tables' aliases

  NOTE: to exclude derived tables from check we use following mechanism:
    a) during derived table processing set THD::derived_tables_processing
    b) JOIN::prepare set SELECT::exclude_from_table_unique_test if
       THD::derived_tables_processing set. (we can't use JOIN::execute
       because for PS we perform only JOIN::prepare, but we can't set this
       flag in JOIN::prepare if we are not sure that we are in derived table
       processing loop, because multi-update call fix_fields() for some its
       items (which mean JOIN::prepare for subqueries) before unique_table
       call to detect which tables should be locked for write).
    c) unique_table skip all tables which belong to SELECT with
       SELECT::exclude_from_table_unique_test set.
    Also SELECT::exclude_from_table_unique_test used to exclude from check
    tables of main SELECT of multi-delete and multi-update

    We also skip tables with TABLE_LIST::prelocking_placeholder set,
    because we want to allow SELECTs from them, and their modification
    will rise the error anyway.

    TODO: when we will have table/view change detection we can do this check
          only once for PS/SP

  RETURN
    found duplicate
    0 if table is unique
*/

TABLE_LIST* unique_table(THD *thd, TABLE_LIST *table, TABLE_LIST *table_list,
                         bool check_alias)
{
  TABLE_LIST *res;
  const char *d_name, *t_name, *t_alias;
  DBUG_ENTER("unique_table");
  DBUG_PRINT("enter", ("table alias: %s", table->alias));

  /*
    If this function called for query which update table (INSERT/UPDATE/...)
    then we have in table->table pointer to TABLE object which we are
    updating even if it is VIEW so we need TABLE_LIST of this TABLE object
    to get right names (even if lower_case_table_names used).

    If this function called for CREATE command that we have not opened table
    (table->table equal to 0) and right names is in current TABLE_LIST
    object.
  */
  if (table->table)
  {
    /* temporary table is always unique */
    if (table->table && table->table->s->tmp_table != NO_TMP_TABLE)
      DBUG_RETURN(0);
    table= table->find_underlying_table(table->table);
    /*
      as far as we have table->table we have to find real TABLE_LIST of
      it in underlying tables
    */
    DBUG_ASSERT(table);
  }
  d_name= table->db;
  t_name= table->table_name;
  t_alias= table->alias;

  DBUG_PRINT("info", ("real table: %s.%s", d_name, t_name));
  for (;;)
  {
    if (((! (res= find_table_in_global_list(table_list, d_name, t_name))) &&
         (! (res= mysql_lock_have_duplicate(thd, table, table_list)))) ||
        ((!res->table || res->table != table->table) &&
         (!check_alias || !(lower_case_table_names ?
          my_strcasecmp(files_charset_info, t_alias, res->alias) :
          strcmp(t_alias, res->alias))) &&
         res->select_lex && !res->select_lex->exclude_from_table_unique_test &&
         !res->prelocking_placeholder))
      break;
    /*
      If we found entry of this table or table of SELECT which already
      processed in derived table or top select of multi-update/multi-delete
      (exclude_from_table_unique_test) or prelocking placeholder.
    */
    table_list= res->next_global;
    DBUG_PRINT("info",
               ("found same copy of table or table which we should skip"));
  }
  DBUG_RETURN(res);
}


/*
  Issue correct error message in case we found 2 duplicate tables which
  prevent some update operation

  SYNOPSIS
    update_non_unique_table_error()
    update      table which we try to update
    operation   name of update operation
    duplicate   duplicate table which we found

  NOTE:
    here we hide view underlying tables if we have them
*/

void update_non_unique_table_error(TABLE_LIST *update,
                                   const char *operation,
                                   TABLE_LIST *duplicate)
{
  update= update->top_table();
  duplicate= duplicate->top_table();
  if (!update->view || !duplicate->view ||
      update->view == duplicate->view ||
      update->view_name.length != duplicate->view_name.length ||
      update->view_db.length != duplicate->view_db.length ||
      my_strcasecmp(table_alias_charset,
                    update->view_name.str, duplicate->view_name.str) != 0 ||
      my_strcasecmp(table_alias_charset,
                    update->view_db.str, duplicate->view_db.str) != 0)
  {
    /*
      it is not the same view repeated (but it can be parts of the same copy
      of view), so we have to hide underlying tables.
    */
    if (update->view)
    {
      /* Issue the ER_NON_INSERTABLE_TABLE error for an INSERT */
      if (update->view == duplicate->view)
        my_error(!strncmp(operation, "INSERT", 6) ?
                 ER_NON_INSERTABLE_TABLE : ER_NON_UPDATABLE_TABLE, MYF(0),
                 update->alias, operation);
      else
        my_error(ER_VIEW_PREVENT_UPDATE, MYF(0),
                 (duplicate->view ? duplicate->alias : update->alias),
                 operation, update->alias);
      return;
    }
    if (duplicate->view)
    {
      my_error(ER_VIEW_PREVENT_UPDATE, MYF(0), duplicate->alias, operation,
               update->alias);
      return;
    }
  }
  my_error(ER_UPDATE_TABLE_USED, MYF(0), update->alias);
}


TABLE *find_temporary_table(THD *thd, const char *db, const char *table_name)
{
  TABLE_LIST table_list;

  table_list.db= (char*) db;
  table_list.table_name= (char*) table_name;
  return find_temporary_table(thd, &table_list);
}


TABLE *find_temporary_table(THD *thd, TABLE_LIST *table_list)
{
  char	key[MAX_DBKEY_LENGTH];
  uint	key_length;
  TABLE *table;
  DBUG_ENTER("find_temporary_table");
  DBUG_PRINT("enter", ("table: '%s'.'%s'",
                       table_list->db, table_list->table_name));

  key_length= create_table_def_key(thd, key, table_list, 1);
  for (table=thd->temporary_tables ; table ; table= table->next)
  {
    if (table->s->table_cache_key.length == key_length &&
	!memcmp(table->s->table_cache_key.str, key, key_length))
    {
      DBUG_PRINT("info",
                 ("Found table. server_id: %u  pseudo_thread_id: %lu",
                  (uint) thd->server_id,
                  (ulong) thd->variables.pseudo_thread_id));
      DBUG_RETURN(table);
    }
  }
  DBUG_RETURN(0);                               // Not a temporary table
}


/**
  Drop a temporary table.

  Try to locate the table in the list of thd->temporary_tables.
  If the table is found:
   - if the table is being used by some outer statement, fail.
   - if the table is in thd->locked_tables, unlock it and
     remove it from the list of locked tables. Currently only transactional
     temporary tables are present in the locked_tables list.
   - Close the temporary table, remove its .FRM
   - remove the table from the list of temporary tables

  This function is used to drop user temporary tables, as well as
  internal tables created in CREATE TEMPORARY TABLE ... SELECT
  or ALTER TABLE. Even though part of the work done by this function
  is redundant when the table is internal, as long as we
  link both internal and user temporary tables into the same
  thd->temporary_tables list, it's impossible to tell here whether
  we're dealing with an internal or a user temporary table.

  @retval  0  the table was found and dropped successfully.
  @retval  1  the table was not found in the list of temporary tables
              of this thread
  @retval -1  the table is in use by a outer query
*/

int drop_temporary_table(THD *thd, TABLE_LIST *table_list)
{
  TABLE *table;
  DBUG_ENTER("drop_temporary_table");
  DBUG_PRINT("tmptable", ("closing table: '%s'.'%s'",
                          table_list->db, table_list->table_name));

  if (!(table= find_temporary_table(thd, table_list)))
    DBUG_RETURN(1);

  /* Table might be in use by some outer statement. */
  if (table->query_id && table->query_id != thd->query_id)
  {
    my_error(ER_CANT_REOPEN_TABLE, MYF(0), table->alias);
    DBUG_RETURN(-1);
  }

  /*
    If LOCK TABLES list is not empty and contains this table,
    unlock the table and remove the table from this list.
  */
  mysql_lock_remove(thd, thd->locked_tables, table, FALSE);
  close_temporary_table(thd, table, 1, 1);
  DBUG_RETURN(0);
}

/*
  unlink from thd->temporary tables and close temporary table
*/

void close_temporary_table(THD *thd, TABLE *table,
                           bool free_share, bool delete_table)
{
  DBUG_ENTER("close_temporary_table");
  DBUG_PRINT("tmptable", ("closing table: '%s'.'%s' 0x%lx  alias: '%s'",
                          table->s->db.str, table->s->table_name.str,
                          (long) table, table->alias));

  /*
    When closing a MERGE parent or child table, detach the children
    first. Clear child table references as MERGE table cannot be
    reopened after final close of one of its tables.

    This is necessary here because it is sometimes called with attached
    tables and without prior close_thread_tables(). E.g. in
    mysql_alter_table(), mysql_rm_table_part2(), mysql_truncate(),
    drop_open_table().
  */
  if (table->child_l || table->parent)
    detach_merge_children(table, TRUE);

  if (table->prev)
  {
    table->prev->next= table->next;
    if (table->prev->next)
      table->next->prev= table->prev;
  }
  else
  {
    /* removing the item from the list */
    DBUG_ASSERT(table == thd->temporary_tables);
    /*
      slave must reset its temporary list pointer to zero to exclude
      passing non-zero value to end_slave via rli->save_temporary_tables
      when no temp tables opened, see an invariant below.
    */
    thd->temporary_tables= table->next;
    if (thd->temporary_tables)
      table->next->prev= 0;
  }
  if (thd->slave_thread)
  {
    /* natural invariant of temporary_tables */
    DBUG_ASSERT(slave_open_temp_tables || !thd->temporary_tables);
    slave_open_temp_tables--;
  }
  close_temporary(table, free_share, delete_table);
  DBUG_VOID_RETURN;
}


/*
  Close and delete a temporary table

  NOTE
    This dosn't unlink table from thd->temporary
    If this is needed, use close_temporary_table()
*/

void close_temporary(TABLE *table, bool free_share, bool delete_table)
{
  handlerton *table_type= table->s->db_type();
  DBUG_ENTER("close_temporary");
  DBUG_PRINT("tmptable", ("closing table: '%s'.'%s'",
                          table->s->db.str, table->s->table_name.str));

  free_io_cache(table);
  closefrm(table, 0);
  if (delete_table)
    rm_temporary_table(table_type, table->s->path.str);
  if (free_share)
  {
    free_table_share(table->s);
    my_free((char*) table,MYF(0));
  }
  DBUG_VOID_RETURN;
}


/*
  Used by ALTER TABLE when the table is a temporary one. It changes something
  only if the ALTER contained a RENAME clause (otherwise, table_name is the old
  name).
  Prepares a table cache key, which is the concatenation of db, table_name and
  thd->slave_proxy_id, separated by '\0'.
*/

bool rename_temporary_table(THD* thd, TABLE *table, const char *db,
			    const char *table_name)
{
  char *key;
  uint key_length;
  TABLE_SHARE *share= table->s;
  TABLE_LIST table_list;
  DBUG_ENTER("rename_temporary_table");

  if (!(key=(char*) alloc_root(&share->mem_root, MAX_DBKEY_LENGTH)))
    DBUG_RETURN(1);				/* purecov: inspected */

  table_list.db= (char*) db;
  table_list.table_name= (char*) table_name;
  key_length= create_table_def_key(thd, key, &table_list, 1);
  share->set_table_cache_key(key, key_length);
  DBUG_RETURN(0);
}


	/* move table first in unused links */

static void relink_unused(TABLE *table)
{
  /* Assert that MERGE children are not attached in unused_tables. */
  DBUG_ASSERT(!table->is_children_attached());

  if (table != unused_tables)
  {
    table->prev->next=table->next;		/* Remove from unused list */
    table->next->prev=table->prev;
    table->next=unused_tables;			/* Link in unused tables */
    table->prev=unused_tables->prev;
    unused_tables->prev->next=table;
    unused_tables->prev=table;
    unused_tables=table;
    check_unused();
  }
}


/**
  Prepare an open merge table for close.

  @param[in]     thd             thread context
  @param[in]     table           table to prepare
  @param[in,out] prev_pp         pointer to pointer of previous table

  @detail
    If the table is a MERGE parent, just detach the children.
    If the table is a MERGE child, close the parent (incl. detach).
*/

static void unlink_open_merge(THD *thd, TABLE *table, TABLE ***prev_pp)
{
  DBUG_ENTER("unlink_open_merge");

  if (table->parent)
  {
    /*
      If MERGE child, close parent too. Closing includes detaching.

      This is used for example in ALTER TABLE t1 RENAME TO t5 under
      LOCK TABLES where t1 is a MERGE child:
      CREATE TABLE t1 (c1 INT);
      CREATE TABLE t2 (c1 INT) ENGINE=MRG_MYISAM UNION=(t1);
      LOCK TABLES t1 WRITE, t2 WRITE;
      ALTER TABLE t1 RENAME TO t5;
    */
    TABLE *parent= table->parent;
    TABLE **prv_p;

    /* Find parent in open_tables list. */
    for (prv_p= &thd->open_tables;
         *prv_p && (*prv_p != parent);
         prv_p= &(*prv_p)->next) {}
    if (*prv_p)
    {
      /* Special treatment required if child follows parent in list. */
      if (*prev_pp == &parent->next)
        *prev_pp= prv_p;
      /*
        Remove parent from open_tables list and close it.
        This includes detaching and hence clearing parent references.
      */
      close_thread_table(thd, prv_p);
    }
  }
  else if (table->child_l)
  {
    /*
      When closing a MERGE parent, detach the children first. It is
      not necessary to clear the child or parent table reference of
      this table because the TABLE is freed. But we need to clear
      the child or parent references of the other belonging tables
      so that they cannot be moved into the unused_tables chain with
      these pointers set.

      This is used for example in ALTER TABLE t2 RENAME TO t5 under
      LOCK TABLES where t2 is a MERGE parent:
      CREATE TABLE t1 (c1 INT);
      CREATE TABLE t2 (c1 INT) ENGINE=MRG_MYISAM UNION=(t1);
      LOCK TABLES t1 WRITE, t2 WRITE;
      ALTER TABLE t2 RENAME TO t5;
    */
    detach_merge_children(table, TRUE);
  }

  DBUG_VOID_RETURN;
}


/**
    Remove all instances of table from thread's open list and
    table cache.

    @param  thd     Thread context
    @param  find    Table to remove
    @param  unlock  TRUE  - free all locks on tables removed that are
                            done with LOCK TABLES
                    FALSE - otherwise

    @note When unlock parameter is FALSE or current thread doesn't have
          any tables locked with LOCK TABLES, tables are assumed to be
          not locked (for example already unlocked).
*/

void unlink_open_table(THD *thd, TABLE *find, bool unlock)
{
  char key[MAX_DBKEY_LENGTH];
  uint key_length= find->s->table_cache_key.length;
  TABLE *list, **prev;
  DBUG_ENTER("unlink_open_table");

  safe_mutex_assert_owner(&LOCK_open);

  memcpy(key, find->s->table_cache_key.str, key_length);
  /*
    Note that we need to hold LOCK_open while changing the
    open_tables list. Another thread may work on it.
    (See: remove_table_from_cache(), mysql_wait_completed_table())
    Closing a MERGE child before the parent would be fatal if the
    other thread tries to abort the MERGE lock in between.
  */
  for (prev= &thd->open_tables; *prev; )
  {
    list= *prev;

    if (list->s->table_cache_key.length == key_length &&
	!memcmp(list->s->table_cache_key.str, key, key_length))
    {
      if (unlock && thd->locked_tables)
        mysql_lock_remove(thd, thd->locked_tables,
                          list->parent ? list->parent : list, TRUE);

      /* Prepare MERGE table for close. Close parent if necessary. */
      unlink_open_merge(thd, list, &prev);

      /* Remove table from open_tables list. */
      *prev= list->next;
      /* Close table. */
      VOID(hash_delete(&open_cache,(uchar*) list)); // Close table
    }
    else
    {
      /* Step to next entry in open_tables list. */
      prev= &list->next;
    }
  }

  // Notify any 'refresh' threads
  broadcast_refresh();
  DBUG_VOID_RETURN;
}


/**
    Auxiliary routine which closes and drops open table.

    @param  thd         Thread handle
    @param  table       TABLE object for table to be dropped
    @param  db_name     Name of database for this table
    @param  table_name  Name of this table

    @note This routine assumes that table to be closed is open only
          by calling thread so we needn't wait until other threads
          will close the table. Also unless called under implicit or
          explicit LOCK TABLES mode it assumes that table to be
          dropped is already unlocked. In the former case it will
          also remove lock on the table. But one should not rely on
          this behaviour as it may change in future.
          Currently, however, this function is never called for a
          table that was locked with LOCK TABLES.
*/

void drop_open_table(THD *thd, TABLE *table, const char *db_name,
                     const char *table_name)
{
  if (table->s->tmp_table)
    close_temporary_table(thd, table, 1, 1);
  else
  {
    handlerton *table_type= table->s->db_type();
    VOID(pthread_mutex_lock(&LOCK_open));
    /*
      unlink_open_table() also tells threads waiting for refresh or close
      that something has happened.
    */
    unlink_open_table(thd, table, FALSE);
    quick_rm_table(table_type, db_name, table_name, 0);
    VOID(pthread_mutex_unlock(&LOCK_open));
  }
}


/*
   Wait for condition but allow the user to send a kill to mysqld

   SYNOPSIS
     wait_for_condition()
     thd	Thread handler
     mutex	mutex that is currently hold that is associated with condition
	        Will be unlocked on return     
     cond	Condition to wait for
*/

void wait_for_condition(THD *thd, pthread_mutex_t *mutex, pthread_cond_t *cond)
{
  /* Wait until the current table is up to date */
  const char *proc_info;
  thd->mysys_var->current_mutex= mutex;
  thd->mysys_var->current_cond= cond;
  proc_info=thd->proc_info;
  thd_proc_info(thd, "Waiting for table");
  DBUG_ENTER("wait_for_condition");
  if (!thd->killed)
    (void) pthread_cond_wait(cond, mutex);

  /*
    We must unlock mutex first to avoid deadlock becasue conditions are
    sent to this thread by doing locks in the following order:
    lock(mysys_var->mutex)
    lock(mysys_var->current_mutex)

    One by effect of this that one can only use wait_for_condition with
    condition variables that are guranteed to not disapper (freed) even if this
    mutex is unlocked
  */
    
  pthread_mutex_unlock(mutex);
  pthread_mutex_lock(&thd->mysys_var->mutex);
  thd->mysys_var->current_mutex= 0;
  thd->mysys_var->current_cond= 0;
  thd_proc_info(thd, proc_info);
  pthread_mutex_unlock(&thd->mysys_var->mutex);
  DBUG_VOID_RETURN;
}


/**
  Exclusively name-lock a table that is already write-locked by the
  current thread.

  @param thd current thread context
  @param tables table list containing one table to open.

  @return FALSE on success, TRUE otherwise.
*/

bool name_lock_locked_table(THD *thd, TABLE_LIST *tables)
{
  DBUG_ENTER("name_lock_locked_table");

  /* Under LOCK TABLES we must only accept write locked tables. */
  tables->table= find_locked_table(thd, tables->db, tables->table_name);

  if (!tables->table)
    my_error(ER_TABLE_NOT_LOCKED, MYF(0), tables->alias);
  else if (tables->table->reginfo.lock_type < TL_WRITE_LOW_PRIORITY)
    my_error(ER_TABLE_NOT_LOCKED_FOR_WRITE, MYF(0), tables->alias);
  else
  {
    /*
      Ensures that table is opened only by this thread and that no
      other statement will open this table.
    */
    wait_while_table_is_used(thd, tables->table, HA_EXTRA_FORCE_REOPEN);
    DBUG_RETURN(FALSE);
  }

  DBUG_RETURN(TRUE);
}


/*
  Open table which is already name-locked by this thread.

  SYNOPSIS
    reopen_name_locked_table()
      thd         Thread handle
      table_list  TABLE_LIST object for table to be open, TABLE_LIST::table
                  member should point to TABLE object which was used for
                  name-locking.
      link_in     TRUE  - if TABLE object for table to be opened should be
                          linked into THD::open_tables list.
                  FALSE - placeholder used for name-locking is already in
                          this list so we only need to preserve TABLE::next
                          pointer.

  NOTE
    This function assumes that its caller already acquired LOCK_open mutex.

  RETURN VALUE
    FALSE - Success
    TRUE  - Error
*/

bool reopen_name_locked_table(THD* thd, TABLE_LIST* table_list, bool link_in)
{
  TABLE *table= table_list->table;
  TABLE_SHARE *share;
  char *table_name= table_list->table_name;
  TABLE orig_table;
  DBUG_ENTER("reopen_name_locked_table");

  safe_mutex_assert_owner(&LOCK_open);

  if (thd->killed || !table)
    DBUG_RETURN(TRUE);

  orig_table= *table;

  if (open_unireg_entry(thd, table, table_list, table_name,
                        table->s->table_cache_key.str,
                        table->s->table_cache_key.length, thd->mem_root, 0))
  {
    intern_close_table(table);
    /*
      If there was an error during opening of table (for example if it
      does not exist) '*table' object can be wiped out. To be able
      properly release name-lock in this case we should restore this
      object to its original state.
    */
    *table= orig_table;
    DBUG_RETURN(TRUE);
  }

  share= table->s;
  /*
    We want to prevent other connections from opening this table until end
    of statement as it is likely that modifications of table's metadata are
    not yet finished (for example CREATE TRIGGER have to change .TRG file,
    or we might want to drop table if CREATE TABLE ... SELECT fails).
    This also allows us to assume that no other connection will sneak in
    before we will get table-level lock on this table.
  */
  share->version=0;
  table->in_use = thd;
  check_unused();

  if (link_in)
  {
    table->next= thd->open_tables;
    thd->open_tables= table;
  }
  else
  {
    /*
      TABLE object should be already in THD::open_tables list so we just
      need to set TABLE::next correctly.
    */
    table->next= orig_table.next;
  }

  table->tablenr=thd->current_tablenr++;
  table->used_fields=0;
  table->const_table=0;
  table->null_row= table->maybe_null= table->force_index= 0;
  table->status=STATUS_NO_RECORD;
  DBUG_RETURN(FALSE);
}


/**
    Create and insert into table cache placeholder for table
    which will prevent its opening (or creation) (a.k.a lock
    table name).

    @param thd         Thread context
    @param key         Table cache key for name to be locked
    @param key_length  Table cache key length

    @return Pointer to TABLE object used for name locking or 0 in
            case of failure.
*/

TABLE *table_cache_insert_placeholder(THD *thd, const char *key,
                                      uint key_length)
{
  TABLE *table;
  TABLE_SHARE *share;
  char *key_buff;
  DBUG_ENTER("table_cache_insert_placeholder");

  safe_mutex_assert_owner(&LOCK_open);

  /*
    Create a table entry with the right key and with an old refresh version
    Note that we must use my_multi_malloc() here as this is freed by the
    table cache
  */
  if (!my_multi_malloc(MYF(MY_WME | MY_ZEROFILL),
                       &table, sizeof(*table),
                       &share, sizeof(*share),
                       &key_buff, key_length,
                       NULL))
    DBUG_RETURN(NULL);

  table->s= share;
  share->set_table_cache_key(key_buff, key, key_length);
  share->tmp_table= INTERNAL_TMP_TABLE;  // for intern_close_table
  table->in_use= thd;
  table->locked_by_name=1;

  if (my_hash_insert(&open_cache, (uchar*)table))
  {
    my_free((uchar*) table, MYF(0));
    DBUG_RETURN(NULL);
  }

  DBUG_RETURN(table);
}


/**
    Obtain an exclusive name lock on the table if it is not cached
    in the table cache.

    @param      thd         Thread context
    @param      db          Name of database
    @param      table_name  Name of table
    @param[out] table       Out parameter which is either:
                            - set to NULL if table cache contains record for
                              the table or
                            - set to point to the TABLE instance used for
                              name-locking.

    @note This function takes into account all records for table in table
          cache, even placeholders used for name-locking. This means that
          'table' parameter can be set to NULL for some situations when
          table does not really exist.

    @retval  TRUE   Error occured (OOM)
    @retval  FALSE  Success. 'table' parameter set according to above rules.
*/

bool lock_table_name_if_not_cached(THD *thd, const char *db,
                                   const char *table_name, TABLE **table)
{
  char key[MAX_DBKEY_LENGTH];
  uint key_length;
  DBUG_ENTER("lock_table_name_if_not_cached");

  key_length= (uint)(strmov(strmov(key, db) + 1, table_name) - key) + 1;
  VOID(pthread_mutex_lock(&LOCK_open));

  if (hash_search(&open_cache, (uchar *)key, key_length))
  {
    VOID(pthread_mutex_unlock(&LOCK_open));
    DBUG_PRINT("info", ("Table is cached, name-lock is not obtained"));
    *table= 0;
    DBUG_RETURN(FALSE);
  }
  if (!(*table= table_cache_insert_placeholder(thd, key, key_length)))
  {
    VOID(pthread_mutex_unlock(&LOCK_open));
    DBUG_RETURN(TRUE);
  }
  (*table)->open_placeholder= 1;
  (*table)->next= thd->open_tables;
  thd->open_tables= *table;
  VOID(pthread_mutex_unlock(&LOCK_open));
  DBUG_RETURN(FALSE);
}


/**
    Check that table exists in table definition cache, on disk
    or in some storage engine.

    @param       thd     Thread context
    @param       table   Table list element
    @param[out]  exists  Out parameter which is set to TRUE if table
                         exists and to FALSE otherwise.

    @note This function assumes that caller owns LOCK_open mutex.
          It also assumes that the fact that there are no name-locks
          on the table was checked beforehand.

    @note If there is no .FRM file for the table but it exists in one
          of engines (e.g. it was created on another node of NDB cluster)
          this function will fetch and create proper .FRM file for it.

    @retval  TRUE   Some error occured
    @retval  FALSE  No error. 'exists' out parameter set accordingly.
*/

bool check_if_table_exists(THD *thd, TABLE_LIST *table, bool *exists)
{
  char path[FN_REFLEN];
  int rc;
  DBUG_ENTER("check_if_table_exists");

  safe_mutex_assert_owner(&LOCK_open);

  *exists= TRUE;

  if (get_cached_table_share(table->db, table->table_name))
    DBUG_RETURN(FALSE);

  build_table_filename(path, sizeof(path) - 1, table->db, table->table_name,
                       reg_ext, 0);

  if (!access(path, F_OK))
    DBUG_RETURN(FALSE);

  /* .FRM file doesn't exist. Check if some engine can provide it. */

  rc= ha_create_table_from_engine(thd, table->db, table->table_name);

  if (rc < 0)
  {
    /* Table does not exists in engines as well. */
    *exists= FALSE;
    DBUG_RETURN(FALSE);
  }
  else if (!rc)
  {
    /* Table exists in some engine and .FRM for it was created. */
    DBUG_RETURN(FALSE);
  }
  else /* (rc > 0) */
  {
    my_printf_error(ER_UNKNOWN_ERROR, "Failed to open '%-.64s', error while "
                    "unpacking from engine", MYF(0), table->table_name);
    DBUG_RETURN(TRUE);
  }
}


/*
  Open a table.

  SYNOPSIS
    open_table()
    thd                 Thread context.
    table_list          Open first table in list.
    refresh      INOUT  Pointer to memory that will be set to 1 if
                        we need to close all tables and reopen them.
                        If this is a NULL pointer, then the table is not
                        put in the thread-open-list.
    flags               Bitmap of flags to modify how open works:
                          MYSQL_LOCK_IGNORE_FLUSH - Open table even if
                          someone has done a flush or namelock on it.
                          No version number checking is done.
                          MYSQL_OPEN_TEMPORARY_ONLY - Open only temporary
                          table not the base table or view.

  IMPLEMENTATION
    Uses a cache of open tables to find a table not in use.

    If table list element for the table to be opened has "create" flag
    set and table does not exist, this function will automatically insert
    a placeholder for exclusive name lock into the open tables cache and
    will return the TABLE instance that corresponds to this placeholder.

  RETURN
    NULL  Open failed.  If refresh is set then one should close
          all other tables and retry the open.
    #     Success. Pointer to TABLE object for open table.
*/


TABLE *open_table(THD *thd, TABLE_LIST *table_list, MEM_ROOT *mem_root,
		  bool *refresh, uint flags)
{
  reg1	TABLE *table;
  char	key[MAX_DBKEY_LENGTH];
  uint	key_length;
  char	*alias= table_list->alias;
  HASH_SEARCH_STATE state;
  DBUG_ENTER("open_table");

  /* Parsing of partitioning information from .frm needs thd->lex set up. */
  DBUG_ASSERT(thd->lex->is_lex_started);

  /* find a unused table in the open table cache */
  if (refresh)
    *refresh=0;

  /* an open table operation needs a lot of the stack space */
  if (check_stack_overrun(thd, STACK_MIN_SIZE_FOR_OPEN, (uchar *)&alias))
    DBUG_RETURN(0);

  if (thd->killed)
    DBUG_RETURN(0);

  key_length= (create_table_def_key(thd, key, table_list, 1) -
               TMP_TABLE_KEY_EXTRA);

  /*
    Unless requested otherwise, try to resolve this table in the list
    of temporary tables of this thread. In MySQL temporary tables
    are always thread-local and "shadow" possible base tables with the
    same name. This block implements the behaviour.
    TODO: move this block into a separate function.
  */
  if (!table_list->skip_temporary)
  {
    for (table= thd->temporary_tables; table ; table=table->next)
    {
      if (table->s->table_cache_key.length == key_length +
          TMP_TABLE_KEY_EXTRA &&
	  !memcmp(table->s->table_cache_key.str, key,
		  key_length + TMP_TABLE_KEY_EXTRA))
      {
        /*
          We're trying to use the same temporary table twice in a query.
          Right now we don't support this because a temporary table
          is always represented by only one TABLE object in THD, and
          it can not be cloned. Emit an error for an unsupported behaviour.
        */
<<<<<<< HEAD
	if (table->query_id)
=======
	if (table->query_id == thd->query_id ||
            (thd->prelocked_mode && table->query_id))
>>>>>>> 9e7c9d10
	{
          DBUG_PRINT("error",
                     ("query_id: %lu  server_id: %u  pseudo_thread_id: %lu",
                      (ulong) table->query_id, (uint) thd->server_id,
                      (ulong) thd->variables.pseudo_thread_id));
	  my_error(ER_CANT_REOPEN_TABLE, MYF(0), table->alias);
	  DBUG_RETURN(0);
	}
	table->query_id= thd->query_id;
	thd->thread_specific_used= TRUE;
        DBUG_PRINT("info",("Using temporary table"));
        goto reset;
      }
    }
  }

  if (flags & MYSQL_OPEN_TEMPORARY_ONLY)
  {
    my_error(ER_NO_SUCH_TABLE, MYF(0), table_list->db, table_list->table_name);
    DBUG_RETURN(0);
  }

  /*
    The table is not temporary - if we're in pre-locked or LOCK TABLES
    mode, let's try to find the requested table in the list of pre-opened
    and locked tables. If the table is not there, return an error - we can't
    open not pre-opened tables in pre-locked/LOCK TABLES mode.
    TODO: move this block into a separate function.
  */
  if (thd->locked_tables || thd->prelocked_mode)
  {						// Using table locks
    TABLE *best_table= 0;
    int best_distance= INT_MIN;
    for (table=thd->open_tables; table ; table=table->next)
    {
      if (table->s->table_cache_key.length == key_length &&
	  !memcmp(table->s->table_cache_key.str, key, key_length))
      {
        /*
          When looking for a usable TABLE, ignore MERGE children, as they
          belong to their parent and cannot be used explicitly.
        */
        if (!my_strcasecmp(system_charset_info, table->alias, alias) &&
            table->query_id != thd->query_id && /* skip tables already used */
            !(thd->prelocked_mode && table->query_id) &&
            !table->parent)
        {
          int distance= ((int) table->reginfo.lock_type -
                         (int) table_list->lock_type);
          /*
            Find a table that either has the exact lock type requested,
            or has the best suitable lock. In case there is no locked
            table that has an equal or higher lock than requested,
            we us the closest matching lock to be able to produce an error
            message about wrong lock mode on the table. The best_table
            is changed if bd < 0 <= d or bd < d < 0 or 0 <= d < bd.

            distance <  0 - No suitable lock found
            distance >  0 - we have lock mode higher then we require
            distance == 0 - we have lock mode exactly which we need
          */
          if ((best_distance < 0 && distance > best_distance) ||
              (distance >= 0 && distance < best_distance))
          {
            best_distance= distance;
            best_table= table;
            if (best_distance == 0)
            {
              /*
                We have found a perfect match and can finish iterating
                through open tables list. Check for table use conflict
                between calling statement and SP/trigger is done in
                lock_tables().
              */
              break;
            }
          }
        }
      }
    }
    if (best_table)
    {
      table= best_table;
      table->query_id= thd->query_id;
      DBUG_PRINT("info",("Using locked table"));
      goto reset;
    }
    /*
      Is this table a view and not a base table?
      (it is work around to allow to open view with locked tables,
      real fix will be made after definition cache will be made)
    */
    {
      char path[FN_REFLEN];
      enum legacy_db_type not_used;
      build_table_filename(path, sizeof(path) - 1,
                           table_list->db, table_list->table_name, reg_ext, 0);
      if (mysql_frm_type(thd, path, &not_used) == FRMTYPE_VIEW)
      {
        /*
          Will not be used (because it's VIEW) but has to be passed.
          Also we will not free it (because it is a stack variable).
        */
        TABLE tab;
        table= &tab;
        VOID(pthread_mutex_lock(&LOCK_open));
        if (!open_unireg_entry(thd, table, table_list, alias,
                              key, key_length, mem_root, 0))
        {
          DBUG_ASSERT(table_list->view != 0);
          VOID(pthread_mutex_unlock(&LOCK_open));
          DBUG_RETURN(0); // VIEW
        }
        VOID(pthread_mutex_unlock(&LOCK_open));
      }
    }
    /*
      No table in the locked tables list. In case of explicit LOCK TABLES
      this can happen if a user did not include the able into the list.
      In case of pre-locked mode locked tables list is generated automatically,
      so we may only end up here if the table did not exist when
      locked tables list was created.
    */
    if (thd->prelocked_mode == PRELOCKED)
      my_error(ER_NO_SUCH_TABLE, MYF(0), table_list->db, table_list->alias);
    else
      my_error(ER_TABLE_NOT_LOCKED, MYF(0), alias);
    DBUG_RETURN(0);
  }

  /*
    Non pre-locked/LOCK TABLES mode, and the table is not temporary:
    this is the normal use case.
    Now we should:
    - try to find the table in the table cache.
    - if one of the discovered TABLE instances is name-locked
      (table->s->version == 0) or some thread has started FLUSH TABLES
      (refresh_version > table->s->version), back off -- we have to wait
      until no one holds a name lock on the table.
    - if there is no such TABLE in the name cache, read the table definition
    and insert it into the cache.
    We perform all of the above under LOCK_open which currently protects
    the open cache (also known as table cache) and table definitions stored
    on disk.
  */

  VOID(pthread_mutex_lock(&LOCK_open));

  /*
    If it's the first table from a list of tables used in a query,
    remember refresh_version (the version of open_cache state).
    If the version changes while we're opening the remaining tables,
    we will have to back off, close all the tables opened-so-far,
    and try to reopen them.
    Note: refresh_version is currently changed only during FLUSH TABLES.
  */
  if (!thd->open_tables)
    thd->version=refresh_version;
  else if ((thd->version != refresh_version) &&
           ! (flags & MYSQL_LOCK_IGNORE_FLUSH))
  {
    /* Someone did a refresh while thread was opening tables */
    if (refresh)
      *refresh=1;
    VOID(pthread_mutex_unlock(&LOCK_open));
    DBUG_RETURN(0);
  }

  /*
    In order for the back off and re-start process to work properly,
    handler tables having old versions (due to FLUSH TABLES or pending
    name-lock) MUST be closed. This is specially important if a name-lock
    is pending for any table of the handler_tables list, otherwise a
    deadlock may occur.
  */
  if (thd->handler_tables)
    mysql_ha_flush(thd);

  /*
    Actually try to find the table in the open_cache.
    The cache may contain several "TABLE" instances for the same
    physical table. The instances that are currently "in use" by
    some thread have their "in_use" member != NULL.
    There is no good reason for having more than one entry in the
    hash for the same physical table, except that we use this as
    an implicit "pending locks queue" - see
    wait_for_locked_table_names for details.
  */
  for (table= (TABLE*) hash_first(&open_cache, (uchar*) key, key_length,
                                  &state);
       table && table->in_use ;
       table= (TABLE*) hash_next(&open_cache, (uchar*) key, key_length,
                                 &state))
  {
    DBUG_PRINT("tcache", ("in_use table: '%s'.'%s' 0x%lx", table->s->db.str,
                          table->s->table_name.str, (long) table));
    /*
      Here we flush tables marked for flush.
      Normally, table->s->version contains the value of
      refresh_version from the moment when this table was
      (re-)opened and added to the cache.
      If since then we did (or just started) FLUSH TABLES
      statement, refresh_version has been increased.
      For "name-locked" TABLE instances, table->s->version is set
      to 0 (see lock_table_name for details).
      In case there is a pending FLUSH TABLES or a name lock, we
      need to back off and re-start opening tables.
      If we do not back off now, we may dead lock in case of lock
      order mismatch with some other thread:
      c1: name lock t1; -- sort of exclusive lock 
      c2: open t2;      -- sort of shared lock
      c1: name lock t2; -- blocks
      c2: open t1; -- blocks
    */
    if (table->needs_reopen_or_name_lock())
    {
      DBUG_PRINT("note",
                 ("Found table '%s.%s' with different refresh version",
                  table_list->db, table_list->table_name));

      if (flags & MYSQL_LOCK_IGNORE_FLUSH)
      {
        /* Force close at once after usage */
        thd->version= table->s->version;
        continue;
      }

      /* Avoid self-deadlocks by detecting self-dependencies. */
      if (table->open_placeholder && table->in_use == thd)
      {
	VOID(pthread_mutex_unlock(&LOCK_open));
        my_error(ER_UPDATE_TABLE_USED, MYF(0), table->s->table_name.str);
        DBUG_RETURN(0);
      }

      /*
        Back off, part 1: mark the table as "unused" for the
        purpose of name-locking by setting table->db_stat to 0. Do
        that only for the tables in this thread that have an old
        table->s->version (this is an optimization (?)).
        table->db_stat == 0 signals wait_for_locked_table_names
        that the tables in question are not used any more. See
        table_is_used call for details.

        Notice that HANDLER tables were already taken care of by
        the earlier call to mysql_ha_flush() in this same critical
        section.
      */
      close_old_data_files(thd,thd->open_tables,0,0);
      /*
        Back-off part 2: try to avoid "busy waiting" on the table:
        if the table is in use by some other thread, we suspend
        and wait till the operation is complete: when any
        operation that juggles with table->s->version completes,
        it broadcasts COND_refresh condition variable.
        If 'old' table we met is in use by current thread we return
        without waiting since in this situation it's this thread
        which is responsible for broadcasting on COND_refresh
        (and this was done already in close_old_data_files()).
        Good example of such situation is when we have statement
        that needs two instances of table and FLUSH TABLES comes
        after we open first instance but before we open second
        instance.
      */
      if (table->in_use != thd)
      {
        /* wait_for_conditionwill unlock LOCK_open for us */
        wait_for_condition(thd, &LOCK_open, &COND_refresh);
      }
      else
      {
	VOID(pthread_mutex_unlock(&LOCK_open));
      }
      /*
        There is a refresh in progress for this table.
        Signal the caller that it has to try again.
      */
      if (refresh)
	*refresh=1;
      DBUG_RETURN(0);
    }
  }
  if (table)
  {
    DBUG_PRINT("tcache", ("unused table: '%s'.'%s' 0x%lx", table->s->db.str,
                          table->s->table_name.str, (long) table));
    /* Unlink the table from "unused_tables" list. */
    if (table == unused_tables)
    {						// First unused
      unused_tables=unused_tables->next;	// Remove from link
      if (table == unused_tables)
	unused_tables=0;
    }
    table->prev->next=table->next;		/* Remove from unused list */
    table->next->prev=table->prev;
    table->in_use= thd;
  }
  else
  {
    /* Insert a new TABLE instance into the open cache */
    int error;
    DBUG_PRINT("tcache", ("opening new table"));
    /* Free cache if too big */
    while (open_cache.records > table_cache_size && unused_tables)
      VOID(hash_delete(&open_cache,(uchar*) unused_tables)); /* purecov: tested */

    if (table_list->create)
    {
      bool exists;

      if (check_if_table_exists(thd, table_list, &exists))
      {
        VOID(pthread_mutex_unlock(&LOCK_open));
        DBUG_RETURN(NULL);
      }

      if (!exists)
      {
        /*
          Table to be created, so we need to create placeholder in table-cache.
        */
        if (!(table= table_cache_insert_placeholder(thd, key, key_length)))
        {
          VOID(pthread_mutex_unlock(&LOCK_open));
          DBUG_RETURN(NULL);
        }
        /*
          Link placeholder to the open tables list so it will be automatically
          removed once tables are closed. Also mark it so it won't be ignored
          by other trying to take name-lock.
        */
        table->open_placeholder= 1;
        table->next= thd->open_tables;
        thd->open_tables= table;
        VOID(pthread_mutex_unlock(&LOCK_open));
        DBUG_RETURN(table);
      }
      /* Table exists. Let us try to open it. */
    }

    /* make a new table */
    if (!(table=(TABLE*) my_malloc(sizeof(*table),MYF(MY_WME))))
    {
      VOID(pthread_mutex_unlock(&LOCK_open));
      DBUG_RETURN(NULL);
    }

    error= open_unireg_entry(thd, table, table_list, alias, key, key_length,
                             mem_root, (flags & OPEN_VIEW_NO_PARSE));
    if (error > 0)
    {
      my_free((uchar*)table, MYF(0));
      VOID(pthread_mutex_unlock(&LOCK_open));
      DBUG_RETURN(NULL);
    }
    if (table_list->view || error < 0)
    {
      /*
        VIEW not really opened, only frm were read.
        Set 1 as a flag here
      */
      if (error < 0)
        table_list->view= (st_lex*)1;

      my_free((uchar*)table, MYF(0));
      VOID(pthread_mutex_unlock(&LOCK_open));
      DBUG_RETURN(0); // VIEW
    }
    DBUG_PRINT("info", ("inserting table '%s'.'%s' 0x%lx into the cache",
                        table->s->db.str, table->s->table_name.str,
                        (long) table));
    VOID(my_hash_insert(&open_cache,(uchar*) table));
  }

  check_unused();				// Debugging call

  VOID(pthread_mutex_unlock(&LOCK_open));
  if (refresh)
  {
    table->next=thd->open_tables;		/* Link into simple list */
    thd->open_tables=table;
  }
  table->reginfo.lock_type=TL_READ;		/* Assume read */

 reset:
  DBUG_ASSERT(table->s->ref_count > 0 || table->s->tmp_table != NO_TMP_TABLE);

  if (thd->lex->need_correct_ident())
    table->alias_name_used= my_strcasecmp(table_alias_charset,
                                          table->s->table_name.str, alias);
  /* Fix alias if table name changes */
  if (strcmp(table->alias, alias))
  {
    uint length=(uint) strlen(alias)+1;
    table->alias= (char*) my_realloc((char*) table->alias, length,
                                     MYF(MY_WME));
    memcpy((char*) table->alias, alias, length);
  }
  /* These variables are also set in reopen_table() */
  table->tablenr=thd->current_tablenr++;
  table->used_fields=0;
  table->const_table=0;
  table->null_row= table->maybe_null= table->force_index= 0;
  table->status=STATUS_NO_RECORD;
  table->insert_values= 0;
  table->fulltext_searched= 0;
  table->file->ft_handler= 0;
  /* Catch wrong handling of the auto_increment_field_not_null. */
  DBUG_ASSERT(!table->auto_increment_field_not_null);
  table->auto_increment_field_not_null= FALSE;
  if (table->timestamp_field)
    table->timestamp_field_type= table->timestamp_field->get_auto_set_type();
  table->pos_in_table_list= table_list;
  table_list->updatable= 1; // It is not derived table nor non-updatable VIEW
  table->clear_column_bitmaps();
  DBUG_ASSERT(table->key_read == 0);
  DBUG_RETURN(table);
}


TABLE *find_locked_table(THD *thd, const char *db,const char *table_name)
{
  char	key[MAX_DBKEY_LENGTH];
  uint key_length=(uint) (strmov(strmov(key,db)+1,table_name)-key)+1;

  for (TABLE *table=thd->open_tables; table ; table=table->next)
  {
    if (table->s->table_cache_key.length == key_length &&
	!memcmp(table->s->table_cache_key.str, key, key_length))
      return table;
  }
  return(0);
}


/*
  Reopen an table because the definition has changed.

  SYNOPSIS
    reopen_table()
    table	Table object

  NOTES
   The data file for the table is already closed and the share is released
   The table has a 'dummy' share that mainly contains database and table name.

 RETURN
   0  ok
   1  error. The old table object is not changed.
*/

bool reopen_table(TABLE *table)
{
  TABLE tmp;
  bool error= 1;
  Field **field;
  uint key,part;
  TABLE_LIST table_list;
  THD *thd= table->in_use;
  DBUG_ENTER("reopen_table");
  DBUG_PRINT("tcache", ("table: '%s'.'%s' 0x%lx", table->s->db.str,
                        table->s->table_name.str, (long) table));

  DBUG_ASSERT(table->s->ref_count == 0);
  DBUG_ASSERT(!table->sort.io_cache);
  DBUG_ASSERT(!table->children_attached);

#ifdef EXTRA_DEBUG
  if (table->db_stat)
    sql_print_error("Table %s had a open data handler in reopen_table",
		    table->alias);
#endif
  bzero((char*) &table_list, sizeof(TABLE_LIST));
  table_list.db=         table->s->db.str;
  table_list.table_name= table->s->table_name.str;
  table_list.table=      table;

  if (wait_for_locked_table_names(thd, &table_list))
    DBUG_RETURN(1);                             // Thread was killed

  if (open_unireg_entry(thd, &tmp, &table_list,
			table->alias,
                        table->s->table_cache_key.str,
                        table->s->table_cache_key.length,
                        thd->mem_root, 0))
    goto end;

  /* This list copies variables set by open_table */
  tmp.tablenr=		table->tablenr;
  tmp.used_fields=	table->used_fields;
  tmp.const_table=	table->const_table;
  tmp.null_row=		table->null_row;
  tmp.maybe_null=	table->maybe_null;
  tmp.status=		table->status;

  tmp.s->table_map_id=  table->s->table_map_id;

  /* Get state */
  tmp.in_use=    	thd;
  tmp.reginfo.lock_type=table->reginfo.lock_type;
  tmp.grant=		table->grant;

  /* Replace table in open list */
  tmp.next=		table->next;
  tmp.prev=		table->prev;

  /* Preserve MERGE parent. */
  tmp.parent=           table->parent;
  /* Fix MERGE child list and check for unchanged union. */
  if ((table->child_l || tmp.child_l) &&
      fix_merge_after_open(table->child_l, table->child_last_l,
                           tmp.child_l, tmp.child_last_l))
  {
    VOID(closefrm(&tmp, 1)); // close file, free everything
    goto end;
  }

  delete table->triggers;
  if (table->file)
    VOID(closefrm(table, 1));		// close file, free everything

  *table= tmp;
  table->default_column_bitmaps();
  table->file->change_table_ptr(table, table->s);

  DBUG_ASSERT(table->alias != 0);
  for (field=table->field ; *field ; field++)
  {
    (*field)->table= (*field)->orig_table= table;
    (*field)->table_name= &table->alias;
  }
  for (key=0 ; key < table->s->keys ; key++)
  {
    for (part=0 ; part < table->key_info[key].usable_key_parts ; part++)
    {
      table->key_info[key].key_part[part].field->table= table;
      table->key_info[key].key_part[part].field->orig_table= table;
    }
  }
  if (table->triggers)
    table->triggers->set_table(table);
  /*
    Do not attach MERGE children here. The children might be reopened
    after the parent. Attach children after reopening all tables that
    require reopen. See for example reopen_tables().
  */

  broadcast_refresh();
  error=0;

 end:
  DBUG_RETURN(error);
}


/**
    Close all instances of a table open by this thread and replace
    them with exclusive name-locks.

    @param thd        Thread context
    @param db         Database name for the table to be closed
    @param table_name Name of the table to be closed

    @note This function assumes that if we are not under LOCK TABLES,
          then there is only one table open and locked. This means that
          the function probably has to be adjusted before it can be used
          anywhere outside ALTER TABLE.

    @note Must not use TABLE_SHARE::table_name/db of the table being closed,
          the strings are used in a loop even after the share may be freed.
*/

void close_data_files_and_morph_locks(THD *thd, const char *db,
                                      const char *table_name)
{
  TABLE *table;
  DBUG_ENTER("close_data_files_and_morph_locks");

  safe_mutex_assert_owner(&LOCK_open);

  if (thd->lock)
  {
    /*
      If we are not under LOCK TABLES we should have only one table
      open and locked so it makes sense to remove the lock at once.
    */
    mysql_unlock_tables(thd, thd->lock);
    thd->lock= 0;
  }

  /*
    Note that open table list may contain a name-lock placeholder
    for target table name if we process ALTER TABLE ... RENAME.
    So loop below makes sense even if we are not under LOCK TABLES.
  */
  for (table=thd->open_tables; table ; table=table->next)
  {
    if (!strcmp(table->s->table_name.str, table_name) &&
	!strcmp(table->s->db.str, db))
    {
      if (thd->locked_tables)
      {
        if (table->parent)
        {
          /*
            If MERGE child, need to reopen parent too. This means that
            the first child to be closed will detach all children from
            the parent and close it. OTOH in most cases a MERGE table
            won't have multiple children with the same db.table_name.
          */
          mysql_lock_remove(thd, thd->locked_tables, table->parent, TRUE);
          table->parent->open_placeholder= 1;
          close_handle_and_leave_table_as_lock(table->parent);
        }
        else
          mysql_lock_remove(thd, thd->locked_tables, table, TRUE);
      }
      table->open_placeholder= 1;
      close_handle_and_leave_table_as_lock(table);
    }
  }
  DBUG_VOID_RETURN;
}


/**
  Reattach MERGE children after reopen.

  @param[in]     thd            thread context
  @param[in,out] err_tables_p   pointer to pointer of tables in error

  @return       status
    @retval     FALSE           OK, err_tables_p unchanged
    @retval     TRUE            Error, err_tables_p contains table(s)
*/

static bool reattach_merge(THD *thd, TABLE **err_tables_p)
{
  TABLE *table;
  TABLE *next;
  TABLE **prv_p= &thd->open_tables;
  bool error= FALSE;
  DBUG_ENTER("reattach_merge");

  for (table= thd->open_tables; table; table= next)
  {
    next= table->next;
    DBUG_PRINT("tcache", ("check table: '%s'.'%s' 0x%lx  next: 0x%lx",
                          table->s->db.str, table->s->table_name.str,
                          (long) table, (long) next));
    /* Reattach children for MERGE tables with "closed data files" only. */
    if (table->child_l && !table->children_attached)
    {
      DBUG_PRINT("tcache", ("MERGE parent, attach children"));
      if(table->file->extra(HA_EXTRA_ATTACH_CHILDREN))
      {
        my_error(ER_CANT_REOPEN_TABLE, MYF(0), table->alias);
        error= TRUE;
        /* Remove table from open_tables. */
        *prv_p= next;
        if (next)
          prv_p= &next->next;
        /* Stack table on error list. */
        table->next= *err_tables_p;
        *err_tables_p= table;
        continue;
      }
      else
      {
        table->children_attached= TRUE;
        DBUG_PRINT("myrg", ("attached parent: '%s'.'%s' 0x%lx",
                            table->s->db.str,
                            table->s->table_name.str, (long) table));
      }
    }
    prv_p= &table->next;
  }
  DBUG_RETURN(error);
}


/**
    Reopen all tables with closed data files.

    @param thd         Thread context
    @param get_locks   Should we get locks after reopening tables ?
    @param mark_share_as_old  Mark share as old to protect from a impending
                              global read lock.

    @note Since this function can't properly handle prelocking and
          create placeholders it should be used in very special
          situations like FLUSH TABLES or ALTER TABLE. In general
          case one should just repeat open_tables()/lock_tables()
          combination when one needs tables to be reopened (for
          example see open_and_lock_tables()).

    @note One should have lock on LOCK_open when calling this.

    @return FALSE in case of success, TRUE - otherwise.
*/

bool reopen_tables(THD *thd, bool get_locks, bool mark_share_as_old)
{
  TABLE *table,*next,**prev;
  TABLE **tables,**tables_ptr;			// For locks
  TABLE *err_tables= NULL;
  bool error=0, not_used;
  bool merge_table_found= FALSE;
  const uint flags= MYSQL_LOCK_NOTIFY_IF_NEED_REOPEN |
                    MYSQL_LOCK_IGNORE_GLOBAL_READ_LOCK |
                    MYSQL_LOCK_IGNORE_FLUSH;

  DBUG_ENTER("reopen_tables");

  if (!thd->open_tables)
    DBUG_RETURN(0);

  safe_mutex_assert_owner(&LOCK_open);
  if (get_locks)
  {
    /*
      The ptr is checked later
      Do not handle locks of MERGE children.
    */
    uint opens=0;
    for (table= thd->open_tables; table ; table=table->next)
      if (!table->parent)
        opens++;
    DBUG_PRINT("tcache", ("open tables to lock: %u", opens));
    tables= (TABLE**) my_alloca(sizeof(TABLE*)*opens);
  }
  else
    tables= &thd->open_tables;
  tables_ptr =tables;

  prev= &thd->open_tables;
  for (table=thd->open_tables; table ; table=next)
  {
    uint db_stat=table->db_stat;
    next=table->next;
    DBUG_PRINT("tcache", ("open table: '%s'.'%s' 0x%lx  "
                          "parent: 0x%lx  db_stat: %u",
                          table->s->db.str, table->s->table_name.str,
                          (long) table, (long) table->parent, db_stat));
    if (table->child_l && !db_stat)
      merge_table_found= TRUE;
    if (!tables || (!db_stat && reopen_table(table)))
    {
      my_error(ER_CANT_REOPEN_TABLE, MYF(0), table->alias);
      /*
        If we could not allocate 'tables', we may close open tables
        here. If a MERGE table is affected, detach the children first.
        It is not necessary to clear the child or parent table reference
        of this table because the TABLE is freed. But we need to clear
        the child or parent references of the other belonging tables so
        that they cannot be moved into the unused_tables chain with
        these pointers set.
      */
      if (table->child_l || table->parent)
        detach_merge_children(table, TRUE);
      VOID(hash_delete(&open_cache,(uchar*) table));
      error=1;
    }
    else
    {
      DBUG_PRINT("tcache", ("opened. need lock: %d",
                            get_locks && !db_stat && !table->parent));
      *prev= table;
      prev= &table->next;
      /* Do not handle locks of MERGE children. */
      if (get_locks && !db_stat && !table->parent)
	*tables_ptr++= table;			// need new lock on this
      if (mark_share_as_old)
      {
	table->s->version=0;
	table->open_placeholder= 0;
      }
    }
  }
  *prev=0;
  /*
    When all tables are open again, we can re-attach MERGE children to
    their parents. All TABLE objects are still present.
  */
  DBUG_PRINT("tcache", ("re-attaching MERGE tables: %d", merge_table_found));
  if (!error && merge_table_found && reattach_merge(thd, &err_tables))
  {
    while (err_tables)
    {
      VOID(hash_delete(&open_cache, (uchar*) err_tables));
      err_tables= err_tables->next;
    }
  }
  DBUG_PRINT("tcache", ("open tables to lock: %u",
                        (uint) (tables_ptr - tables)));
  if (tables != tables_ptr)			// Should we get back old locks
  {
    MYSQL_LOCK *lock;
    /*
      We should always get these locks. Anyway, we must not go into
      wait_for_tables() as it tries to acquire LOCK_open, which is
      already locked.
    */
    thd->some_tables_deleted=0;
    if ((lock= mysql_lock_tables(thd, tables, (uint) (tables_ptr - tables),
                                 flags, &not_used)))
    {
      thd->locked_tables=mysql_lock_merge(thd->locked_tables,lock);
    }
    else
    {
      /*
        This case should only happen if there is a bug in the reopen logic.
        Need to issue error message to have a reply for the application.
        Not exactly what happened though, but close enough.
      */
      my_error(ER_LOCK_DEADLOCK, MYF(0));
      error=1;
    }
  }
  if (get_locks && tables)
  {
    my_afree((uchar*) tables);
  }
  broadcast_refresh();
  DBUG_RETURN(error);
}


/**
    Close handlers for tables in list, but leave the TABLE structure
    intact so that we can re-open these quickly.

    @param thd           Thread context
    @param table         Head of the list of TABLE objects
    @param morph_locks   TRUE  - remove locks which we have on tables being closed
                                 but ensure that no DML or DDL will sneak in before
                                 we will re-open the table (i.e. temporarily morph
                                 our table-level locks into name-locks).
                         FALSE - otherwise
    @param send_refresh  Should we awake waiters even if we didn't close any tables?
*/

static void close_old_data_files(THD *thd, TABLE *table, bool morph_locks,
                                 bool send_refresh)
{
  bool found= send_refresh;
  DBUG_ENTER("close_old_data_files");

  for (; table ; table=table->next)
  {
    DBUG_PRINT("tcache", ("checking table: '%s'.'%s' 0x%lx",
                          table->s->db.str, table->s->table_name.str,
                          (long) table));
    DBUG_PRINT("tcache", ("needs refresh: %d  is open: %u",
                          table->needs_reopen_or_name_lock(), table->db_stat));
    /*
      Reopen marked for flush.
    */
    if (table->needs_reopen_or_name_lock())
    {
      found=1;
      if (table->db_stat)
      {
	if (morph_locks)
	{
          /*
            Forward lock handling to MERGE parent. But unlock parent
            once only.
          */
          TABLE *ulcktbl= table->parent ? table->parent : table;
          if (ulcktbl->lock_count)
          {
            /*
              Wake up threads waiting for table-level lock on this table
              so they won't sneak in when we will temporarily remove our
              lock on it. This will also give them a chance to close their
              instances of this table.
            */
            mysql_lock_abort(thd, ulcktbl, TRUE);
            mysql_lock_remove(thd, thd->locked_tables, ulcktbl, TRUE);
            ulcktbl->lock_count= 0;
          }
          if ((ulcktbl != table) && ulcktbl->db_stat)
          {
            /*
              Close the parent too. Note that parent can come later in
              the list of tables. It will then be noticed as closed and
              as a placeholder. When this happens, do not clear the
              placeholder flag. See the branch below ("***").
            */
            ulcktbl->open_placeholder= 1;
            close_handle_and_leave_table_as_lock(ulcktbl);
          }
          /*
            We want to protect the table from concurrent DDL operations
            (like RENAME TABLE) until we will re-open and re-lock it.
          */
	  table->open_placeholder= 1;
	}
        close_handle_and_leave_table_as_lock(table);
      }
      else if (table->open_placeholder && !morph_locks)
      {
        /*
          We come here only in close-for-back-off scenario. So we have to
          "close" create placeholder here to avoid deadlocks (for example,
          in case of concurrent execution of CREATE TABLE t1 SELECT * FROM t2
          and RENAME TABLE t2 TO t1). In close-for-re-open scenario we will
          probably want to let it stay.

          Note "***": We must not enter this branch if the placeholder
          flag has been set because of a former close through a child.
          See above the comment that refers to this note.
        */
        table->open_placeholder= 0;
      }
    }
  }
  if (found)
    broadcast_refresh();
  DBUG_VOID_RETURN;
}


/*
  Wait until all threads has closed the tables in the list
  We have also to wait if there is thread that has a lock on this table even
  if the table is closed
*/

bool table_is_used(TABLE *table, bool wait_for_name_lock)
{
  DBUG_ENTER("table_is_used");
  do
  {
    char *key= table->s->table_cache_key.str;
    uint key_length= table->s->table_cache_key.length;

    DBUG_PRINT("loop", ("table_name: %s", table->alias));
    HASH_SEARCH_STATE state;
    for (TABLE *search= (TABLE*) hash_first(&open_cache, (uchar*) key,
                                             key_length, &state);
	 search ;
         search= (TABLE*) hash_next(&open_cache, (uchar*) key,
                                    key_length, &state))
    {
<<<<<<< HEAD
      DBUG_PRINT("info", ("share: 0x%lx  "
                          "open_placeholder: %d  locked_by_name: %d "
                          "db_stat: %u  version: %lu",
                          (ulong) search->s,
                          search->open_placeholder, search->locked_by_name,
                          search->db_stat,
                          search->s->version));
      if (search->in_use == table->in_use)
        continue;                               // Name locked by this thread
      /*
        We can't use the table under any of the following conditions:
        - There is an name lock on it (Table is to be deleted or altered)
        - If we are in flush table and we didn't execute the flush
        - If the table engine is open and it's an old version
        (We must wait until all engines are shut down to use the table)
      */
      if ( (search->locked_by_name && wait_for_name_lock) ||
           (search->is_name_opened() && search->needs_reopen_or_name_lock()))
        DBUG_RETURN(1);
=======
      if ((search->locked_by_name && wait_for_name_lock) ||
	  (search->is_name_opened() && search->needs_reopen_or_name_lock()))
	return 1;				// Table is used
>>>>>>> 9e7c9d10
    }
  } while ((table=table->next));
  DBUG_RETURN(0);
}


/* Wait until all used tables are refreshed */

bool wait_for_tables(THD *thd)
{
  bool result;
  DBUG_ENTER("wait_for_tables");

  thd_proc_info(thd, "Waiting for tables");
  pthread_mutex_lock(&LOCK_open);
  while (!thd->killed)
  {
    thd->some_tables_deleted=0;
    close_old_data_files(thd,thd->open_tables,0,dropping_tables != 0);
    mysql_ha_flush(thd);
    if (!table_is_used(thd->open_tables,1))
      break;
    (void) pthread_cond_wait(&COND_refresh,&LOCK_open);
  }
  if (thd->killed)
    result= 1;					// aborted
  else
  {
    /* Now we can open all tables without any interference */
    thd_proc_info(thd, "Reopen tables");
    thd->version= refresh_version;
    result=reopen_tables(thd,0,0);
  }
  pthread_mutex_unlock(&LOCK_open);
  thd_proc_info(thd, 0);
  DBUG_RETURN(result);
}


/*
  drop tables from locked list

  SYNOPSIS
    drop_locked_tables()
    thd			Thread thandler
    db			Database
    table_name		Table name

  INFORMATION
    This is only called on drop tables

    The TABLE object for the dropped table is unlocked but still kept around
    as a name lock, which means that the table will be available for other
    thread as soon as we call unlock_table_names().
    If there is multiple copies of the table locked, all copies except
    the first, which acts as a name lock, is removed.

  RETURN
    #    If table existed, return table
    0	 Table was not locked
*/


TABLE *drop_locked_tables(THD *thd,const char *db, const char *table_name)
{
  TABLE *table,*next,**prev, *found= 0;
  prev= &thd->open_tables;
  DBUG_ENTER("drop_locked_tables");

  /*
    Note that we need to hold LOCK_open while changing the
    open_tables list. Another thread may work on it.
    (See: remove_table_from_cache(), mysql_wait_completed_table())
    Closing a MERGE child before the parent would be fatal if the
    other thread tries to abort the MERGE lock in between.
  */
  for (table= thd->open_tables; table ; table=next)
  {
    next=table->next;
    if (!strcmp(table->s->table_name.str, table_name) &&
	!strcmp(table->s->db.str, db))
    {
      /* If MERGE child, forward lock handling to parent. */
      mysql_lock_remove(thd, thd->locked_tables,
                        table->parent ? table->parent : table, TRUE);
      /*
        When closing a MERGE parent or child table, detach the children first.
        Clear child table references in case this object is opened again.
      */
      if (table->child_l || table->parent)
        detach_merge_children(table, TRUE);

      if (!found)
      {
        found= table;
        /* Close engine table, but keep object around as a name lock */
        if (table->db_stat)
        {
          table->db_stat= 0;
          table->file->close();
        }
      }
      else
      {
        /* We already have a name lock, remove copy */
        VOID(hash_delete(&open_cache,(uchar*) table));
      }
    }
    else
    {
      *prev=table;
      prev= &table->next;
    }
  }
  *prev=0;
  if (found)
    broadcast_refresh();
  if (thd->locked_tables && thd->locked_tables->table_count == 0)
  {
    my_free((uchar*) thd->locked_tables,MYF(0));
    thd->locked_tables=0;
  }
  DBUG_RETURN(found);
}


/*
  If we have the table open, which only happens when a LOCK TABLE has been
  done on the table, change the lock type to a lock that will abort all
  other threads trying to get the lock.
*/

void abort_locked_tables(THD *thd,const char *db, const char *table_name)
{
  TABLE *table;
  for (table= thd->open_tables; table ; table= table->next)
  {
    if (!strcmp(table->s->table_name.str, table_name) &&
	!strcmp(table->s->db.str, db))
    {
      /* If MERGE child, forward lock handling to parent. */
      mysql_lock_abort(thd, table->parent ? table->parent : table, TRUE);
      break;
    }
  }
}


/*
  Function to assign a new table map id to a table share.

  PARAMETERS

    share - Pointer to table share structure

  DESCRIPTION

    We are intentionally not checking that share->mutex is locked
    since this function should only be called when opening a table
    share and before it is entered into the table_def_cache (meaning
    that it cannot be fetched by another thread, even accidentally).

  PRE-CONDITION(S)

    share is non-NULL
    The LOCK_open mutex is locked

  POST-CONDITION(S)

    share->table_map_id is given a value that with a high certainty is
    not used by any other table (the only case where a table id can be
    reused is on wrap-around, which means more than 4 billion table
    share opens have been executed while one table was open all the
    time).

    share->table_map_id is not ~0UL.
 */
static ulong last_table_id= ~0UL;

void assign_new_table_id(TABLE_SHARE *share)
{

  DBUG_ENTER("assign_new_table_id");

  /* Preconditions */
  DBUG_ASSERT(share != NULL);
  safe_mutex_assert_owner(&LOCK_open);

  ulong tid= ++last_table_id;                   /* get next id */
  /*
    There is one reserved number that cannot be used.  Remember to
    change this when 6-byte global table id's are introduced.
  */
  if (unlikely(tid == ~0UL))
    tid= ++last_table_id;
  share->table_map_id= tid;
  DBUG_PRINT("info", ("table_id=%lu", tid));

  /* Post conditions */
  DBUG_ASSERT(share->table_map_id != ~0UL);

  DBUG_VOID_RETURN;
}

#ifndef DBUG_OFF
/* Cause a spurious statement reprepare for debug purposes. */
static bool inject_reprepare(THD *thd)
{
  if (thd->m_reprepare_observer && thd->stmt_arena->is_reprepared == FALSE)
  {
    thd->m_reprepare_observer->report_error(thd);
    return TRUE;
  }

  return FALSE;
}
#endif

/**
  Compare metadata versions of an element obtained from the table
  definition cache and its corresponding node in the parse tree.

  @details If the new and the old values mismatch, invoke
  Metadata_version_observer.
  At prepared statement prepare, all TABLE_LIST version values are
  NULL and we always have a mismatch. But there is no observer set
  in THD, and therefore no error is reported. Instead, we update
  the value in the parse tree, effectively recording the original
  version.
  At prepared statement execute, an observer may be installed.  If
  there is a version mismatch, we push an error and return TRUE.

  For conventional execution (no prepared statements), the
  observer is never installed.

  @sa Execute_observer
  @sa check_prepared_statement() to see cases when an observer is installed
  @sa TABLE_LIST::is_table_ref_id_equal()
  @sa TABLE_SHARE::get_table_ref_id()

  @param[in]      thd         used to report errors
  @param[in,out]  tables      TABLE_LIST instance created by the parser
                              Metadata version information in this object
                              is updated upon success.
  @param[in]      table_share an element from the table definition cache

  @retval  TRUE  an error, which has been reported
  @retval  FALSE success, version in TABLE_LIST has been updated
*/

bool
check_and_update_table_version(THD *thd,
                               TABLE_LIST *tables, TABLE_SHARE *table_share)
{
  if (! tables->is_table_ref_id_equal(table_share))
  {
    if (thd->m_reprepare_observer &&
        thd->m_reprepare_observer->report_error(thd))
    {
      /*
        Version of the table share is different from the
        previous execution of the prepared statement, and it is
        unacceptable for this SQLCOM. Error has been reported.
      */
      DBUG_ASSERT(thd->is_error());
      return TRUE;
    }
    /* Always maintain the latest version and type */
    tables->set_table_ref_id(table_share);
  }

  DBUG_EXECUTE_IF("reprepare_each_statement", return inject_reprepare(thd););

  return FALSE;
}

/*
  Load a table definition from file and open unireg table

  SYNOPSIS
    open_unireg_entry()
    thd			Thread handle
    entry		Store open table definition here
    table_list		TABLE_LIST with db, table_name & belong_to_view
    alias		Alias name
    cache_key		Key for share_cache
    cache_key_length	length of cache_key
    mem_root		temporary mem_root for parsing
    flags               the OPEN_VIEW_NO_PARSE flag to be passed to
                        openfrm()/open_new_frm()

  NOTES
   Extra argument for open is taken from thd->open_options
   One must have a lock on LOCK_open when calling this function

  RETURN
    0	ok
    #	Error
*/

static int open_unireg_entry(THD *thd, TABLE *entry, TABLE_LIST *table_list,
                             const char *alias,
                             char *cache_key, uint cache_key_length,
                             MEM_ROOT *mem_root, uint flags)
{
  int error;
  TABLE_SHARE *share;
  uint discover_retry_count= 0;
  DBUG_ENTER("open_unireg_entry");

  safe_mutex_assert_owner(&LOCK_open);
retry:
  if (!(share= get_table_share_with_create(thd, table_list, cache_key,
                                           cache_key_length, 
                                           OPEN_VIEW |
                                           table_list->i_s_requested_object,
                                           &error)))
    DBUG_RETURN(1);

  if (share->is_view)
  {
    /*
      If parent_l of the table_list is non null then a merge table
      has this view as child table, which is not supported.
    */
    if (table_list->parent_l)
    {
      my_error(ER_WRONG_MRG_TABLE, MYF(0));
      goto err;
    }

    /*
      This table is a view. Validate its metadata version: in particular,
      that it was a view when the statement was prepared.
    */
    if (check_and_update_table_version(thd, table_list, share))
      goto err;
    if (table_list->i_s_requested_object &  OPEN_TABLE_ONLY)
      goto err;

    /* Open view */
    error= (int) open_new_frm(thd, share, alias,
                              (uint) (HA_OPEN_KEYFILE | HA_OPEN_RNDFILE |
                                      HA_GET_INDEX | HA_TRY_READ_ONLY),
                              READ_KEYINFO | COMPUTE_TYPES | EXTRA_RECORD |
                              (flags & OPEN_VIEW_NO_PARSE),
                              thd->open_options, entry, table_list,
                              mem_root);
    if (error)
      goto err;
    /* TODO: Don't free this */
    release_table_share(share, RELEASE_NORMAL);
    DBUG_RETURN((flags & OPEN_VIEW_NO_PARSE)? -1 : 0);
  }
  else if (table_list->view)
  {
    /*
      We're trying to open a table for what was a view.
      This can only happen during (re-)execution.
      At prepared statement prepare the view has been opened and
      merged into the statement parse tree. After that, someone
      performed a DDL and replaced the view with a base table.
      Don't try to open the table inside a prepared statement,
      invalidate it instead.

      Note, the assert below is known to fail inside stored
      procedures (Bug#27011).
    */
    DBUG_ASSERT(thd->m_reprepare_observer);
    check_and_update_table_version(thd, table_list, share);
    /* Always an error. */
    DBUG_ASSERT(thd->is_error());
    goto err;
  }

  if (table_list->i_s_requested_object &  OPEN_VIEW_ONLY)
    goto err;

  while ((error= open_table_from_share(thd, share, alias,
                                       (uint) (HA_OPEN_KEYFILE |
                                               HA_OPEN_RNDFILE |
                                               HA_GET_INDEX |
                                               HA_TRY_READ_ONLY),
                                       (READ_KEYINFO | COMPUTE_TYPES |
                                        EXTRA_RECORD),
                                       thd->open_options, entry, FALSE)))
  {
    if (error == 7)                             // Table def changed
    {
      share->version= 0;                        // Mark share as old
      if (discover_retry_count++)               // Retry once
        goto err;

      /*
        TODO:
        Here we should wait until all threads has released the table.
        For now we do one retry. This may cause a deadlock if there
        is other threads waiting for other tables used by this thread.
        
        Proper fix would be to if the second retry failed:
        - Mark that table def changed
        - Return from open table
        - Close all tables used by this thread
        - Start waiting that the share is released
        - Retry by opening all tables again
      */
      if (ha_create_table_from_engine(thd, table_list->db,
                                      table_list->table_name))
        goto err;
      /*
        TO BE FIXED
        To avoid deadlock, only wait for release if no one else is
        using the share.
      */
      if (share->ref_count != 1)
        goto err;
      /* Free share and wait until it's released by all threads */
      release_table_share(share, RELEASE_WAIT_FOR_DROP);
      if (!thd->killed)
      {
        mysql_reset_errors(thd, 1);         // Clear warnings
        thd->clear_error();                 // Clear error message
        goto retry;
      }
      DBUG_RETURN(1);
    }
    if (!entry->s || !entry->s->crashed)
      goto err;
     // Code below is for repairing a crashed file
     if ((error= lock_table_name(thd, table_list, TRUE)))
     {
       if (error < 0)
 	goto err;
       if (wait_for_locked_table_names(thd, table_list))
       {
 	unlock_table_name(thd, table_list);
 	goto err;
       }
     }
     pthread_mutex_unlock(&LOCK_open);
     thd->clear_error();				// Clear error message
     error= 0;
     if (open_table_from_share(thd, share, alias,
                               (uint) (HA_OPEN_KEYFILE | HA_OPEN_RNDFILE |
                                       HA_GET_INDEX |
                                       HA_TRY_READ_ONLY),
                               READ_KEYINFO | COMPUTE_TYPES | EXTRA_RECORD,
                               ha_open_options | HA_OPEN_FOR_REPAIR,
                               entry, FALSE) || ! entry->file ||
        (entry->file->is_crashed() && entry->file->ha_check_and_repair(thd)))
     {
       /* Give right error message */
       thd->clear_error();
       my_error(ER_NOT_KEYFILE, MYF(0), share->table_name.str, my_errno);
       sql_print_error("Couldn't repair table: %s.%s", share->db.str,
                       share->table_name.str);
       if (entry->file)
 	closefrm(entry, 0);
       error=1;
     }
     else
       thd->clear_error();			// Clear error message
     pthread_mutex_lock(&LOCK_open);
     unlock_table_name(thd, table_list);
 
     if (error)
       goto err;
     break;
   }

  if (Table_triggers_list::check_n_load(thd, share->db.str,
                                        share->table_name.str, entry, 0))
  {
    closefrm(entry, 0);
    goto err;
  }

  /*
    If we are here, there was no fatal error (but error may be still
    unitialized).
  */
  if (unlikely(entry->file->implicit_emptied))
  {
    entry->file->implicit_emptied= 0;
    if (mysql_bin_log.is_open())
    {
      char *query, *end;
      uint query_buf_size= 20 + share->db.length + share->table_name.length +1;
      if ((query= (char*) my_malloc(query_buf_size,MYF(MY_WME))))
      {
        /* this DELETE FROM is needed even with row-based binlogging */
        end = strxmov(strmov(query, "DELETE FROM `"),
                      share->db.str,"`.`",share->table_name.str,"`", NullS);
        int errcode= query_error_code(thd, TRUE);
        thd->binlog_query(THD::STMT_QUERY_TYPE,
                          query, (ulong)(end-query),
                          FALSE, FALSE, errcode);
        my_free(query, MYF(0));
      }
      else
      {
        /*
          As replication is maybe going to be corrupted, we need to warn the
          DBA on top of warning the client (which will automatically be done
          because of MYF(MY_WME) in my_malloc() above).
        */
        sql_print_error("When opening HEAP table, could not allocate memory "
                        "to write 'DELETE FROM `%s`.`%s`' to the binary log",
                        table_list->db, table_list->table_name);
        delete entry->triggers;
        closefrm(entry, 0);
        goto err;
      }
    }
  }
  DBUG_RETURN(0);

err:
  release_table_share(share, RELEASE_NORMAL);
  DBUG_RETURN(1);
}


/**
  @brief Add list of MERGE children to a TABLE_LIST list.

  @param[in]    tlist           the parent TABLE_LIST object just opened

  @return status
    @retval     0               OK
    @retval     != 0            Error

  @detail
    When a MERGE parent table has just been opened, insert the
    TABLE_LIST chain from the MERGE handle into the table list used for
    opening tables for this statement. This lets the children be opened
    too.
*/

static int add_merge_table_list(TABLE_LIST *tlist)
{
  TABLE       *parent= tlist->table;
  TABLE_LIST  *child_l;
  DBUG_ENTER("add_merge_table_list");
  DBUG_PRINT("myrg", ("table: '%s'.'%s' 0x%lx", parent->s->db.str,
                      parent->s->table_name.str, (long) parent));

  /* Must not call this with attached children. */
  DBUG_ASSERT(!parent->children_attached);
  /* Must not call this with children list in place. */
  DBUG_ASSERT(tlist->next_global != parent->child_l);
  /* Prevent inclusion of another MERGE table. Could make infinite recursion. */
  if (tlist->parent_l)
  {
    my_error(ER_ADMIN_WRONG_MRG_TABLE, MYF(0), tlist->alias);
    DBUG_RETURN(1);
  }

  /* Fix children.*/
  for (child_l= parent->child_l; ; child_l= child_l->next_global)
  {
    /*
      Note: child_l->table may still be set if this parent was taken
      from the unused_tables chain. Ignore this fact here. The
      reference will be replaced by the handler in
      ::extra(HA_EXTRA_ATTACH_CHILDREN).
    */

    /* Set lock type. */
    child_l->lock_type= tlist->lock_type;

    /* Set parent reference. */
    child_l->parent_l= tlist;

    /* Break when this was the last child. */
    if (&child_l->next_global == parent->child_last_l)
      break;
  }

  /* Insert children into the table list. */
  *parent->child_last_l= tlist->next_global;
  tlist->next_global= parent->child_l;

  /*
    Do not fix the prev_global pointers. We will remove the
    chain soon anyway.
  */

  DBUG_RETURN(0);
}


/**
  @brief Attach MERGE children to the parent.

  @param[in]    tlist           the child TABLE_LIST object just opened

  @return status
    @retval     0               OK
    @retval     != 0            Error

  @note
    This is called when the last MERGE child has just been opened, let
    the handler attach the MyISAM tables to the MERGE table. Remove
    MERGE TABLE_LIST chain from the statement list so that it cannot be
    changed or freed.
*/

static int attach_merge_children(TABLE_LIST *tlist)
{
  TABLE *parent= tlist->parent_l->table;
  int error;
  DBUG_ENTER("attach_merge_children");
  DBUG_PRINT("myrg", ("table: '%s'.'%s' 0x%lx", parent->s->db.str,
                      parent->s->table_name.str, (long) parent));

  /* Must not call this with attached children. */
  DBUG_ASSERT(!parent->children_attached);
  /* Must call this with children list in place. */
  DBUG_ASSERT(tlist->parent_l->next_global == parent->child_l);

  /* Attach MyISAM tables to MERGE table. */
  error= parent->file->extra(HA_EXTRA_ATTACH_CHILDREN);

  /*
    Remove children from the table list. Even in case of an error.
    This should prevent tampering with them.
  */
  tlist->parent_l->next_global= *parent->child_last_l;

  /*
    Do not fix the last childs next_global pointer. It is needed for
    stepping to the next table in the enclosing loop in open_tables().
    Do not fix prev_global pointers. We did not set them.
  */

  if (error)
  {
    DBUG_PRINT("error", ("attaching MERGE children failed: %d", my_errno));
    parent->file->print_error(error, MYF(0));
    DBUG_RETURN(1);
  }

  parent->children_attached= TRUE;
  DBUG_PRINT("myrg", ("attached parent: '%s'.'%s' 0x%lx", parent->s->db.str,
                      parent->s->table_name.str, (long) parent));

  /*
    Note that we have the cildren in the thd->open_tables list at this
    point.
  */

  DBUG_RETURN(0);
}


/**
  @brief Detach MERGE children from the parent.

  @note
    Call this before the first table of a MERGE table (parent or child)
    is closed.

    When closing thread tables at end of statement, both parent and
    children are in thd->open_tables and will be closed. In most cases
    the children will be closed before the parent. They are opened after
    the parent and thus stacked into thd->open_tables before it.

    To avoid that we touch a closed children in any way, we must detach
    the children from the parent when the first belonging table is
    closed (parent or child).

    All references to the children should be removed on handler level
    and optionally on table level.

  @note
    Assure that you call it for a MERGE parent or child only.
    Either table->child_l or table->parent must be set.

  @param[in]    table           the TABLE object of the parent
  @param[in]    clear_refs      if to clear TABLE references
                                this must be true when called from
                                close_thread_tables() to enable fresh
                                open in open_tables()
                                it must be false when called in preparation
                                for reopen_tables()
*/

void detach_merge_children(TABLE *table, bool clear_refs)
{
  TABLE_LIST *child_l;
  TABLE *parent= table->child_l ? table : table->parent;
  bool first_detach;
  DBUG_ENTER("detach_merge_children");
  /*
    Either table->child_l or table->parent must be set. Parent must have
    child_l set.
  */
  DBUG_ASSERT(parent && parent->child_l);
  DBUG_PRINT("myrg", ("table: '%s'.'%s' 0x%lx  clear_refs: %d",
                      table->s->db.str, table->s->table_name.str,
                      (long) table, clear_refs));
  DBUG_PRINT("myrg", ("parent: '%s'.'%s' 0x%lx", parent->s->db.str,
                      parent->s->table_name.str, (long) parent));

  /*
    In a open_tables() loop it can happen that not all tables have their
    children attached yet. Also this is called for every child and the
    parent from close_thread_tables().
  */
  if ((first_detach= parent->children_attached))
  {
    VOID(parent->file->extra(HA_EXTRA_DETACH_CHILDREN));
    parent->children_attached= FALSE;
    DBUG_PRINT("myrg", ("detached parent: '%s'.'%s' 0x%lx", parent->s->db.str,
                        parent->s->table_name.str, (long) parent));
  }
  else
    DBUG_PRINT("myrg", ("parent is already detached"));

  if (clear_refs)
  {
    /* In any case clear the own parent reference. (***) */
    table->parent= NULL;

    /*
      On the first detach, clear all references. If this table is the
      parent, we still may need to clear the child references. The first
      detach might not have done this.
    */
    if (first_detach || (table == parent))
    {
      /* Clear TABLE references to force new assignment at next open. */
      for (child_l= parent->child_l; ; child_l= child_l->next_global)
      {
        /*
          Do not DBUG_ASSERT(child_l->table); open_tables might be
          incomplete.

          Clear the parent reference of the children only on the first
          detach. The children might already be closed. They will clear
          it themseves when this function is called for them with
          'clear_refs' true. See above "(***)".
        */
        if (first_detach && child_l->table)
          child_l->table->parent= NULL;

        /* Clear the table reference to force new assignment at next open. */
        child_l->table= NULL;

        /* Break when this was the last child. */
        if (&child_l->next_global == parent->child_last_l)
          break;
      }
    }
  }

  DBUG_VOID_RETURN;
}


/**
  @brief Fix MERGE children after open.

  @param[in]    old_child_list  first list member from original table
  @param[in]    old_last        pointer to &next_global of last list member
  @param[in]    new_child_list  first list member from freshly opened table
  @param[in]    new_last        pointer to &next_global of last list member

  @return       mismatch
    @retval     FALSE           OK, no mismatch
    @retval     TRUE            Error, lists mismatch

  @detail
    Main action is to copy TABLE reference for each member of original
    child list to new child list. After a fresh open these references
    are NULL. Assign the old children to the new table. Some of them
    might also be reopened or will be reopened soon.

    Other action is to verify that the table definition with respect to
    the UNION list did not change.

  @note
    This function terminates the child list if the respective '*_last'
    pointer is non-NULL. Do not call it from a place where the list is
    embedded in another list and this would break it.

    Terminating the list is required for example in the first
    reopen_table() after open_tables(). open_tables() requires the end
    of the list not to be terminated because other tables could follow
    behind the child list.

    If a '*_last' pointer is NULL, the respective list is assumed to be
    NULL terminated.
*/

bool fix_merge_after_open(TABLE_LIST *old_child_list, TABLE_LIST **old_last,
                          TABLE_LIST *new_child_list, TABLE_LIST **new_last)
{
  bool mismatch= FALSE;
  DBUG_ENTER("fix_merge_after_open");
  DBUG_PRINT("myrg", ("old last addr: 0x%lx  new last addr: 0x%lx",
                      (long) old_last, (long) new_last));

  /* Terminate the lists for easier check of list end. */
  if (old_last)
    *old_last= NULL;
  if (new_last)
    *new_last= NULL;

  for (;;)
  {
    DBUG_PRINT("myrg", ("old list item: 0x%lx  new list item: 0x%lx",
                        (long) old_child_list, (long) new_child_list));
    /* Break if one of the list is at its end. */
    if (!old_child_list || !new_child_list)
      break;
    /* Old table has references to child TABLEs. */
    DBUG_ASSERT(old_child_list->table);
    /* New table does not yet have references to child TABLEs. */
    DBUG_ASSERT(!new_child_list->table);
    DBUG_PRINT("myrg", ("old table: '%s'.'%s'  new table: '%s'.'%s'",
                        old_child_list->db, old_child_list->table_name,
                        new_child_list->db, new_child_list->table_name));
    /* Child db.table names must match. */
    if (strcmp(old_child_list->table_name, new_child_list->table_name) ||
        strcmp(old_child_list->db,         new_child_list->db))
      break;
    /*
      Copy TABLE reference. Child TABLE objects are still in place
      though not necessarily open yet.
    */
    DBUG_PRINT("myrg", ("old table ref: 0x%lx  replaces new table ref: 0x%lx",
                        (long) old_child_list->table,
                        (long) new_child_list->table));
    new_child_list->table= old_child_list->table;
    /* Step both lists. */
    old_child_list= old_child_list->next_global;
    new_child_list= new_child_list->next_global;
  }
  DBUG_PRINT("myrg", ("end of list, mismatch: %d", mismatch));
  /*
    If the list pointers are not both NULL after the loop, then the
    lists differ. If the are both identical, but not NULL, then they
    have at least one table in common and hence the rest of the list
    would be identical too. But in this case the loop woul run until the
    list end, where both pointers would become NULL.
  */
  if (old_child_list != new_child_list)
    mismatch= TRUE;
  if (mismatch)
    my_error(ER_TABLE_DEF_CHANGED, MYF(0));

  DBUG_RETURN(mismatch);
}


/*
  Return a appropriate read lock type given a table object.

  @param thd Thread context
  @param table TABLE object for table to be locked

  @remark Due to a statement-based replication limitation, statements such as
          INSERT INTO .. SELECT FROM .. and CREATE TABLE .. SELECT FROM need
          to grab a TL_READ_NO_INSERT lock on the source table in order to
          prevent the replication of a concurrent statement that modifies the
          source table. If such a statement gets applied on the slave before
          the INSERT .. SELECT statement finishes, data on the master could
          differ from data on the slave and end-up with a discrepancy between
          the binary log and table state. Furthermore, this does not apply to
          I_S and log tables as it's always unsafe to replicate such tables
          under statement-based replication as the table on the slave might
          contain other data (ie: general_log is enabled on the slave). The
          statement will be marked as unsafe for SBR in decide_logging_format().
*/

thr_lock_type read_lock_type_for_table(THD *thd, TABLE *table)
{
  bool log_on= mysql_bin_log.is_open() && (thd->options & OPTION_BIN_LOG);
  ulong binlog_format= thd->variables.binlog_format;
  if ((log_on == FALSE) || (binlog_format == BINLOG_FORMAT_ROW) ||
      (table->s->table_category == TABLE_CATEGORY_PERFORMANCE))
    return TL_READ;
  else
    return TL_READ_NO_INSERT;
}


/*
  Open all tables in list

  SYNOPSIS
    open_tables()
    thd - thread handler
    start - list of tables in/out
    counter - number of opened tables will be return using this parameter
    flags   - bitmap of flags to modify how the tables will be open:
              MYSQL_LOCK_IGNORE_FLUSH - open table even if someone has
              done a flush or namelock on it.

  NOTE
    Unless we are already in prelocked mode, this function will also precache
    all SP/SFs explicitly or implicitly (via views and triggers) used by the
    query and add tables needed for their execution to table list. If resulting
    tables list will be non empty it will mark query as requiring precaching.
    Prelocked mode will be enabled for such query during lock_tables() call.

    If query for which we are opening tables is already marked as requiring
    prelocking it won't do such precaching and will simply reuse table list
    which is already built.

    If any table has a trigger and start->trg_event_map is non-zero
    the final lock will end up in thd->locked_tables, otherwise, the
    lock will be placed in thd->lock. See also comments in
    st_lex::set_trg_event_type_for_tables().

  RETURN
    0  - OK
    -1 - error
*/

int open_tables(THD *thd, TABLE_LIST **start, uint *counter, uint flags)
{
  TABLE_LIST *tables= NULL;
  bool refresh;
  int result=0;
  MEM_ROOT new_frm_mem;
  /* Also used for indicating that prelocking is need */
  TABLE_LIST **query_tables_last_own;
  bool safe_to_ignore_table;

  DBUG_ENTER("open_tables");
  /*
    temporary mem_root for new .frm parsing.
    TODO: variables for size
  */
  init_sql_alloc(&new_frm_mem, 8024, 8024);

  thd->current_tablenr= 0;
 restart:
  *counter= 0;
  query_tables_last_own= 0;
  thd_proc_info(thd, "Opening tables");

  /*
    If we are not already executing prelocked statement and don't have
    statement for which table list for prelocking is already built, let
    us cache routines and try to build such table list.

  */

  if (!thd->prelocked_mode && !thd->lex->requires_prelocking() &&
      thd->lex->uses_stored_routines())
  {
    bool first_no_prelocking, need_prelocking;
    TABLE_LIST **save_query_tables_last= thd->lex->query_tables_last;

    DBUG_ASSERT(thd->lex->query_tables == *start);
    sp_get_prelocking_info(thd, &need_prelocking, &first_no_prelocking);

    if (sp_cache_routines_and_add_tables(thd, thd->lex, first_no_prelocking))
    {
      /*
        Serious error during reading stored routines from mysql.proc table.
        Something's wrong with the table or its contents, and an error has
        been emitted; we must abort.
      */
      result= -1;
      goto err;
    }
    else if (need_prelocking)
    {
      query_tables_last_own= save_query_tables_last;
      *start= thd->lex->query_tables;
    }
  }

  /*
    For every table in the list of tables to open, try to find or open
    a table.
  */
  for (tables= *start; tables ;tables= tables->next_global)
  {
    DBUG_PRINT("tcache", ("opening table: '%s'.'%s'  item: 0x%lx",
                          tables->db, tables->table_name, (long) tables));

    safe_to_ignore_table= FALSE;

    /*
      Ignore placeholders for derived tables. After derived tables
      processing, link to created temporary table will be put here.
      If this is derived table for view then we still want to process
      routines used by this view.
     */
    if (tables->derived)
    {
      if (tables->view)
        goto process_view_routines;
      continue;
    }
    /*
      If this TABLE_LIST object is a placeholder for an information_schema
      table, create a temporary table to represent the information_schema
      table in the query. Do not fill it yet - will be filled during
      execution.
    */
    if (tables->schema_table)
    {
      /*
        If this information_schema table is merged into a mergeable
        view, ignore it for now -- it will be filled when its respective
        TABLE_LIST is processed. This code works only during re-execution.
      */
      if (tables->view)
        goto process_view_routines;
      if (!mysql_schema_table(thd, thd->lex, tables) &&
          !check_and_update_table_version(thd, tables, tables->table->s))
      {
        continue;
      }
      DBUG_RETURN(-1);
    }
    (*counter)++;

    /*
      Not a placeholder: must be a base table or a view, and the table is
      not opened yet. Try to open the table.
    */
    if (!tables->table)
    {
      if (tables->prelocking_placeholder)
      {
        /*
          For the tables added by the pre-locking code, attempt to open
          the table but fail silently if the table does not exist.
          The real failure will occur when/if a statement attempts to use
          that table.
        */
        Prelock_error_handler prelock_handler;
        thd->push_internal_handler(& prelock_handler);
        tables->table= open_table(thd, tables, &new_frm_mem, &refresh, flags);
        thd->pop_internal_handler();
        safe_to_ignore_table= prelock_handler.safely_trapped_errors();
      }
      else
        tables->table= open_table(thd, tables, &new_frm_mem, &refresh, flags);
    }
    else
      DBUG_PRINT("tcache", ("referenced table: '%s'.'%s' 0x%lx",
                            tables->db, tables->table_name,
                            (long) tables->table));

    if (!tables->table)
    {
      free_root(&new_frm_mem, MYF(MY_KEEP_PREALLOC));

      if (tables->view)
      {
        /* VIEW placeholder */
	(*counter)--;

        /*
          tables->next_global list consists of two parts:
          1) Query tables and underlying tables of views.
          2) Tables used by all stored routines that this statement invokes on
             execution.
          We need to know where the bound between these two parts is. If we've
          just opened a view, which was the last table in part #1, and it
          has added its base tables after itself, adjust the boundary pointer
          accordingly.
        */
        if (query_tables_last_own == &(tables->next_global) &&
            tables->view->query_tables)
          query_tables_last_own= tables->view->query_tables_last;
        /*
          Let us free memory used by 'sroutines' hash here since we never
          call destructor for this LEX.
        */
        hash_free(&tables->view->sroutines);
	goto process_view_routines;
      }

      /*
        If in a MERGE table open, we need to remove the children list
        from statement table list before restarting. Otherwise the list
        will be inserted another time.
      */
      if (tables->parent_l)
      {
        TABLE_LIST *parent_l= tables->parent_l;
        /* The parent table should be correctly open at this point. */
        DBUG_ASSERT(parent_l->table);
        parent_l->next_global= *parent_l->table->child_last_l;
      }

      if (refresh)				// Refresh in progress
      {
        /*
          We have met name-locked or old version of table. Now we have
          to close all tables which are not up to date. We also have to
          throw away set of prelocked tables (and thus close tables from
          this set that were open by now) since it possible that one of
          tables which determined its content was changed.

          Instead of implementing complex/non-robust logic mentioned
          above we simply close and then reopen all tables.

          In order to prepare for recalculation of set of prelocked tables
          we pretend that we have finished calculation which we were doing
          currently.
        */
        if (query_tables_last_own)
          thd->lex->mark_as_requiring_prelocking(query_tables_last_own);
        close_tables_for_reopen(thd, start);
	goto restart;
      }

      if (safe_to_ignore_table)
      {
        DBUG_PRINT("info", ("open_table: ignoring table '%s'.'%s'",
                            tables->db, tables->alias));
        continue;
      }

      result= -1;				// Fatal error
      break;
    }
    else
    {
      /*
        If we are not already in prelocked mode and extended table list is not
        yet built and we have trigger for table being opened then we should
        cache all routines used by its triggers and add their tables to
        prelocking list.
        If we lock table for reading we won't update it so there is no need to
        process its triggers since they never will be activated.
      */
      if (!thd->prelocked_mode && !thd->lex->requires_prelocking() &&
          tables->trg_event_map && tables->table->triggers &&
          tables->lock_type >= TL_WRITE_ALLOW_WRITE)
      {
        if (!query_tables_last_own)
          query_tables_last_own= thd->lex->query_tables_last;
        if (sp_cache_routines_and_add_tables_for_triggers(thd, thd->lex,
                                                          tables))
        {
          /*
            Serious error during reading stored routines from mysql.proc table.
            Something's wrong with the table or its contents, and an error has
            been emitted; we must abort.
          */
          result= -1;
          goto err;
        }
      }
      free_root(&new_frm_mem, MYF(MY_KEEP_PREALLOC));
    }

    if (tables->lock_type != TL_UNLOCK && ! thd->locked_tables)
    {
      if (tables->lock_type == TL_WRITE_DEFAULT)
        tables->table->reginfo.lock_type= thd->update_lock_default;
      else if (tables->lock_type == TL_READ_DEFAULT)
        tables->table->reginfo.lock_type=
          read_lock_type_for_table(thd, tables->table);
      else
        tables->table->reginfo.lock_type= tables->lock_type;
    }
    tables->table->grant= tables->grant;

    /* Check and update metadata version of a base table. */
    if (check_and_update_table_version(thd, tables, tables->table->s))
    {
      result= -1;
      goto err;
    }

    /* Attach MERGE children if not locked already. */
    DBUG_PRINT("tcache", ("is parent: %d  is child: %d",
                          test(tables->table->child_l),
                          test(tables->parent_l)));
    DBUG_PRINT("tcache", ("in lock tables: %d  in prelock mode: %d",
                          test(thd->locked_tables), test(thd->prelocked_mode)));
    if (((!thd->locked_tables && !thd->prelocked_mode) ||
         tables->table->s->tmp_table) &&
        ((tables->table->child_l &&
          add_merge_table_list(tables)) ||
         (tables->parent_l &&
          (&tables->next_global == tables->parent_l->table->child_last_l) &&
          attach_merge_children(tables))))
    {
      result= -1;
      goto err;
    }

process_view_routines:
    /*
      Again we may need cache all routines used by this view and add
      tables used by them to table list.
    */
    if (tables->view && !thd->prelocked_mode &&
        !thd->lex->requires_prelocking() &&
        tables->view->uses_stored_routines())
    {
      /* We have at least one table in TL here. */
      if (!query_tables_last_own)
        query_tables_last_own= thd->lex->query_tables_last;
      if (sp_cache_routines_and_add_tables_for_view(thd, thd->lex, tables))
      {
        /*
          Serious error during reading stored routines from mysql.proc table.
          Something is wrong with the table or its contents, and an error has
          been emitted; we must abort.
        */
        result= -1;
        goto err;
      }
    }
  }

 err:
  thd_proc_info(thd, 0);
  free_root(&new_frm_mem, MYF(0));              // Free pre-alloced block

  if (query_tables_last_own)
    thd->lex->mark_as_requiring_prelocking(query_tables_last_own);

  if (result && tables)
  {
    /*
      Some functions determine success as (tables->table != NULL).
      tables->table is in thd->open_tables. It won't go lost. If the
      error happens on a MERGE child, clear the parents TABLE reference.
    */
    if (tables->parent_l)
    {
      if (tables->parent_l->next_global == tables->parent_l->table->child_l)
        tables->parent_l->next_global= *tables->parent_l->table->child_last_l;
      tables->parent_l->table= NULL;
    }
    tables->table= NULL;
  }
  DBUG_PRINT("tcache", ("returning: %d", result));
  DBUG_RETURN(result);
}


/*
  Check that lock is ok for tables; Call start stmt if ok

  SYNOPSIS
    check_lock_and_start_stmt()
    thd			Thread handle
    table_list		Table to check
    lock_type		Lock used for table

  RETURN VALUES
  0	ok
  1	error
*/

static bool check_lock_and_start_stmt(THD *thd, TABLE *table,
				      thr_lock_type lock_type)
{
  int error;
  DBUG_ENTER("check_lock_and_start_stmt");

  if ((int) lock_type >= (int) TL_WRITE_ALLOW_READ &&
      (int) table->reginfo.lock_type < (int) TL_WRITE_ALLOW_READ)
  {
    my_error(ER_TABLE_NOT_LOCKED_FOR_WRITE, MYF(0),table->alias);
    DBUG_RETURN(1);
  }
  if ((error=table->file->start_stmt(thd, lock_type)))
  {
    table->file->print_error(error,MYF(0));
    DBUG_RETURN(1);
  }
  DBUG_RETURN(0);
}


/**
  @brief Open and lock one table

  @param[in]    thd             thread handle
  @param[in]    table_l         table to open is first table in this list
  @param[in]    lock_type       lock to use for table

  @return       table
    @retval     != NULL         OK, opened table returned
    @retval     NULL            Error

  @note
    If ok, the following are also set:
      table_list->lock_type 	lock_type
      table_list->table		table

  @note
    If table_l is a list, not a single table, the list is temporarily
    broken.

  @detail
    This function is meant as a replacement for open_ltable() when
    MERGE tables can be opened. open_ltable() cannot open MERGE tables.

    There may be more differences between open_n_lock_single_table() and
    open_ltable(). One known difference is that open_ltable() does
    neither call decide_logging_format() nor handle some other logging
    and locking issues because it does not call lock_tables().
*/

TABLE *open_n_lock_single_table(THD *thd, TABLE_LIST *table_l,
                                thr_lock_type lock_type)
{
  TABLE_LIST *save_next_global;
  DBUG_ENTER("open_n_lock_single_table");

  /* Remember old 'next' pointer. */
  save_next_global= table_l->next_global;
  /* Break list. */
  table_l->next_global= NULL;

  /* Set requested lock type. */
  table_l->lock_type= lock_type;
  /* Allow to open real tables only. */
  table_l->required_type= FRMTYPE_TABLE;

  /* Open the table. */
  if (simple_open_n_lock_tables(thd, table_l))
    table_l->table= NULL; /* Just to be sure. */

  /* Restore list. */
  table_l->next_global= save_next_global;

  DBUG_RETURN(table_l->table);
}


/*
  Open and lock one table

  SYNOPSIS
    open_ltable()
    thd			Thread handler
    table_list		Table to open is first table in this list
    lock_type		Lock to use for open
    lock_flags          Flags passed to mysql_lock_table

  NOTE
    This function doesn't do anything like SP/SF/views/triggers analysis done 
    in open_table()/lock_tables(). It is intended for opening of only one
    concrete table. And used only in special contexts.

  RETURN VALUES
    table		Opened table
    0			Error
  
    If ok, the following are also set:
      table_list->lock_type 	lock_type
      table_list->table		table
*/

TABLE *open_ltable(THD *thd, TABLE_LIST *table_list, thr_lock_type lock_type,
                   uint lock_flags)
{
  TABLE *table;
  bool refresh;
  DBUG_ENTER("open_ltable");

  /* should not be used in a prelocked_mode context, see NOTE above */
  DBUG_ASSERT(!thd->prelocked_mode);

  thd_proc_info(thd, "Opening table");
  thd->current_tablenr= 0;
  /* open_ltable can be used only for BASIC TABLEs */
  table_list->required_type= FRMTYPE_TABLE;
  while (!(table= open_table(thd, table_list, thd->mem_root, &refresh, 0)) &&
         refresh)
    ;

  if (table)
  {
    if (table->child_l)
    {
      /* A MERGE table must not come here. */
      /* purecov: begin tested */
      my_error(ER_WRONG_OBJECT, MYF(0), table->s->db.str,
               table->s->table_name.str, "BASE TABLE");
      table= 0;
      goto end;
      /* purecov: end */
    }

    table_list->lock_type= lock_type;
    table_list->table=	   table;
    table->grant= table_list->grant;
    if (thd->locked_tables)
    {
      if (check_lock_and_start_stmt(thd, table, lock_type))
	table= 0;
    }
    else
    {
      DBUG_ASSERT(thd->lock == 0);	// You must lock everything at once
      if ((table->reginfo.lock_type= lock_type) != TL_UNLOCK)
	if (! (thd->lock= mysql_lock_tables(thd, &table_list->table, 1,
                                            lock_flags, &refresh)))
	  table= 0;
    }
  }

 end:
  thd_proc_info(thd, 0);
  DBUG_RETURN(table);
}


/*
  Open all tables in list, locks them and optionally process derived tables.

  SYNOPSIS
    open_and_lock_tables_derived()
    thd		- thread handler
    tables	- list of tables for open&locking
    derived     - if to handle derived tables

  RETURN
    FALSE - ok
    TRUE  - error

  NOTE
    The lock will automaticaly be freed by close_thread_tables()

  NOTE
    There are two convenience functions:
    - simple_open_n_lock_tables(thd, tables)  without derived handling
    - open_and_lock_tables(thd, tables)       with derived handling
    Both inline functions call open_and_lock_tables_derived() with
    the third argument set appropriately.
*/

int open_and_lock_tables_derived(THD *thd, TABLE_LIST *tables, bool derived)
{
  uint counter;
  bool need_reopen;
  DBUG_ENTER("open_and_lock_tables_derived");
  DBUG_PRINT("enter", ("derived handling: %d", derived));

  for ( ; ; ) 
  {
    if (open_tables(thd, &tables, &counter, 0))
      DBUG_RETURN(-1);

    DBUG_EXECUTE_IF("sleep_open_and_lock_after_open", {
      const char *old_proc_info= thd->proc_info;
      thd->proc_info= "DBUG sleep";
      my_sleep(6000000);
      thd->proc_info= old_proc_info;});

    if (!lock_tables(thd, tables, counter, &need_reopen))
      break;
    if (!need_reopen)
      DBUG_RETURN(-1);
    close_tables_for_reopen(thd, &tables);
  }
  if (derived &&
      (mysql_handle_derived(thd->lex, &mysql_derived_prepare) ||
       (thd->fill_derived_tables() &&
        mysql_handle_derived(thd->lex, &mysql_derived_filling))))
    DBUG_RETURN(TRUE); /* purecov: inspected */
  DBUG_RETURN(0);
}


/*
  Open all tables in list and process derived tables

  SYNOPSIS
    open_normal_and_derived_tables
    thd		- thread handler
    tables	- list of tables for open
    flags       - bitmap of flags to modify how the tables will be open:
                  MYSQL_LOCK_IGNORE_FLUSH - open table even if someone has
                  done a flush or namelock on it.

  RETURN
    FALSE - ok
    TRUE  - error

  NOTE 
    This is to be used on prepare stage when you don't read any
    data from the tables.
*/

bool open_normal_and_derived_tables(THD *thd, TABLE_LIST *tables, uint flags)
{
  uint counter;
  DBUG_ENTER("open_normal_and_derived_tables");
  DBUG_ASSERT(!thd->fill_derived_tables());
  if (open_tables(thd, &tables, &counter, flags) ||
      mysql_handle_derived(thd->lex, &mysql_derived_prepare))
    DBUG_RETURN(TRUE); /* purecov: inspected */
  DBUG_RETURN(0);
}


/*
  Mark all real tables in the list as free for reuse.

  SYNOPSIS
    mark_real_tables_as_free_for_reuse()
      thd   - thread context
      table - head of the list of tables

  DESCRIPTION
    Marks all real tables in the list (i.e. not views, derived
    or schema tables) as free for reuse.
*/

static void mark_real_tables_as_free_for_reuse(TABLE_LIST *table)
{
  for (; table; table= table->next_global)
    if (!table->placeholder())
      table->table->query_id= 0;
}


/**
   Decide on logging format to use for the statement.

   Compute the capabilities vector for the involved storage engines
   and mask out the flags for the binary log. Right now, the binlog
   flags only include the capabilities of the storage engines, so this
   is safe.

   We now have three alternatives that prevent the statement from
   being loggable:

   1. If there are no capabilities left (all flags are clear) it is
      not possible to log the statement at all, so we roll back the
      statement and report an error.

   2. Statement mode is set, but the capabilities indicate that
      statement format is not possible.

   3. Row mode is set, but the capabilities indicate that row
      format is not possible.

   4. Statement is unsafe, but the capabilities indicate that row
      format is not possible.

   If we are in MIXED mode, we then decide what logging format to use:

   1. If the statement is unsafe, row-based logging is used.

   2. If statement-based logging is not possible, row-based logging is
      used.

   3. Otherwise, statement-based logging is used.

   @param thd    Client thread
   @param tables Tables involved in the query
 */

int decide_logging_format(THD *thd, TABLE_LIST *tables)
{
  if (mysql_bin_log.is_open() && (thd->options & OPTION_BIN_LOG))
  {
    /*
      Compute the starting vectors for the computations by creating a
      set with all the capabilities bits set and one with no
      capabilities bits set.
     */
    handler::Table_flags flags_some_set= 0;
    handler::Table_flags flags_all_set=
      HA_BINLOG_ROW_CAPABLE | HA_BINLOG_STMT_CAPABLE;

    my_bool multi_engine= FALSE;
    void* prev_ht= NULL;
    for (TABLE_LIST *table= tables; table; table= table->next_global)
    {
      if (table->placeholder())
        continue;
      if (table->table->s->table_category == TABLE_CATEGORY_PERFORMANCE)
        thd->lex->set_stmt_unsafe();
      if (table->lock_type >= TL_WRITE_ALLOW_WRITE)
      {
        ulonglong const flags= table->table->file->ha_table_flags();
        DBUG_PRINT("info", ("table: %s; ha_table_flags: %s%s",
                            table->table_name,
                            FLAGSTR(flags, HA_BINLOG_STMT_CAPABLE),
                            FLAGSTR(flags, HA_BINLOG_ROW_CAPABLE)));
        if (prev_ht && prev_ht != table->table->file->ht)
          multi_engine= TRUE;
        prev_ht= table->table->file->ht;
        flags_all_set &= flags;
        flags_some_set |= flags;
      }
    }

    DBUG_PRINT("info", ("flags_all_set: %s%s",
                        FLAGSTR(flags_all_set, HA_BINLOG_STMT_CAPABLE),
                        FLAGSTR(flags_all_set, HA_BINLOG_ROW_CAPABLE)));
    DBUG_PRINT("info", ("flags_some_set: %s%s",
                        FLAGSTR(flags_some_set, HA_BINLOG_STMT_CAPABLE),
                        FLAGSTR(flags_some_set, HA_BINLOG_ROW_CAPABLE)));
    DBUG_PRINT("info", ("thd->variables.binlog_format: %ld",
                        thd->variables.binlog_format));
    DBUG_PRINT("info", ("multi_engine: %s",
                        multi_engine ? "TRUE" : "FALSE"));

    int error= 0;
    if (flags_all_set == 0)
    {
      my_error((error= ER_BINLOG_LOGGING_IMPOSSIBLE), MYF(0),
               "Statement cannot be logged to the binary log in"
               " row-based nor statement-based format");
    }
    else if (thd->variables.binlog_format == BINLOG_FORMAT_STMT &&
             (flags_all_set & HA_BINLOG_STMT_CAPABLE) == 0)
    {
      my_error((error= ER_BINLOG_LOGGING_IMPOSSIBLE), MYF(0),
                "Statement-based format required for this statement,"
                " but not allowed by this combination of engines");
    }
    else if ((thd->variables.binlog_format == BINLOG_FORMAT_ROW ||
              thd->lex->is_stmt_unsafe()) &&
             (flags_all_set & HA_BINLOG_ROW_CAPABLE) == 0)
    {
      my_error((error= ER_BINLOG_LOGGING_IMPOSSIBLE), MYF(0),
                "Row-based format required for this statement,"
                " but not allowed by this combination of engines");
    }

    /*
      If more than one engine is involved in the statement and at
      least one is doing it's own logging (is *self-logging*), the
      statement cannot be logged atomically, so we generate an error
      rather than allowing the binlog to become corrupt.
     */
    if (multi_engine &&
        (flags_some_set & HA_HAS_OWN_BINLOGGING))
    {
      error= ER_BINLOG_LOGGING_IMPOSSIBLE;
      my_error(error, MYF(0),
               "Statement cannot be written atomically since more"
               " than one engine involved and at least one engine"
               " is self-logging");
    }

    DBUG_PRINT("info", ("error: %d", error));

    if (error)
      return -1;

    /*
      We switch to row-based format if we are in mixed mode and one of
      the following are true:

      1. If the statement is unsafe
      2. If statement format cannot be used

      Observe that point to cannot be decided before the tables
      involved in a statement has been checked, i.e., we cannot put
      this code in reset_current_stmt_binlog_row_based(), it has to be
      here.
    */
    if (thd->lex->is_stmt_unsafe() ||
        (flags_all_set & HA_BINLOG_STMT_CAPABLE) == 0)
    {
      thd->set_current_stmt_binlog_row_based_if_mixed();
    }
  }

  return 0;
}

/*
  Lock all tables in list

  SYNOPSIS
    lock_tables()
    thd			Thread handler
    tables		Tables to lock
    count		Number of opened tables
    need_reopen         Out parameter which if TRUE indicates that some
                        tables were dropped or altered during this call
                        and therefore invoker should reopen tables and
                        try to lock them once again (in this case
                        lock_tables() will also return error).

  NOTES
    You can't call lock_tables twice, as this would break the dead-lock-free
    handling thr_lock gives us.  You most always get all needed locks at
    once.

    If query for which we are calling this function marked as requring
    prelocking, this function will do implicit LOCK TABLES and change
    thd::prelocked_mode accordingly.

  RETURN VALUES
   0	ok
   -1	Error
*/

int lock_tables(THD *thd, TABLE_LIST *tables, uint count, bool *need_reopen)
{
  TABLE_LIST *table;

  DBUG_ENTER("lock_tables");
  /*
    We can't meet statement requiring prelocking if we already
    in prelocked mode.
  */
  DBUG_ASSERT(!thd->prelocked_mode || !thd->lex->requires_prelocking());
  *need_reopen= FALSE;

  if (!tables && !thd->lex->requires_prelocking())
    DBUG_RETURN(decide_logging_format(thd, tables));

  /*
    We need this extra check for thd->prelocked_mode because we want to avoid
    attempts to lock tables in substatements. Checking for thd->locked_tables
    is not enough in some situations. For example for SP containing
    "drop table t3; create temporary t3 ..; insert into t3 ...;"
    thd->locked_tables may be 0 after drop tables, and without this extra
    check insert will try to lock temporary table t3, that will lead
    to memory leak...
  */
  if (!thd->locked_tables && !thd->prelocked_mode)
  {
    DBUG_ASSERT(thd->lock == 0);	// You must lock everything at once
    TABLE **start,**ptr;
    uint lock_flag= MYSQL_LOCK_NOTIFY_IF_NEED_REOPEN;

    if (!(ptr=start=(TABLE**) thd->alloc(sizeof(TABLE*)*count)))
      DBUG_RETURN(-1);
    for (table= tables; table; table= table->next_global)
    {
      if (!table->placeholder())
	*(ptr++)= table->table;
    }

    /* We have to emulate LOCK TABLES if we are statement needs prelocking. */
    if (thd->lex->requires_prelocking())
    {
      thd->in_lock_tables=1;
      thd->options|= OPTION_TABLE_LOCK;
      /*
        If we have >= 2 different tables to update with auto_inc columns,
        statement-based binlogging won't work. We can solve this problem in
        mixed mode by switching to row-based binlogging:
      */
      if (thd->variables.binlog_format == BINLOG_FORMAT_MIXED &&
          has_two_write_locked_tables_with_auto_increment(tables))
      {
        thd->lex->set_stmt_unsafe();
        thd->set_current_stmt_binlog_row_based_if_mixed();
      }
    }

    if (! (thd->lock= mysql_lock_tables(thd, start, (uint) (ptr - start),
                                        lock_flag, need_reopen)))
    {
      if (thd->lex->requires_prelocking())
      {
        thd->options&= ~(OPTION_TABLE_LOCK);
        thd->in_lock_tables=0;
      }
      DBUG_RETURN(-1);
    }

    if (thd->lex->requires_prelocking() &&
        thd->lex->sql_command != SQLCOM_LOCK_TABLES)
    {
      TABLE_LIST *first_not_own= thd->lex->first_not_own_table();
      /*
        We just have done implicit LOCK TABLES, and now we have
        to emulate first open_and_lock_tables() after it.

        Note that "LOCK TABLES" can also be marked as requiring prelocking
        (e.g. if one locks view which uses functions). We should not emulate
        such open_and_lock_tables() in this case. We also should not set
        THD::prelocked_mode or first close_thread_tables() call will do
        "UNLOCK TABLES".
      */
      thd->locked_tables= thd->lock;
      thd->lock= 0;
      thd->in_lock_tables=0;

      /*
        When open_and_lock_tables() is called for a single table out of
        a table list, the 'next_global' chain is temporarily broken. We
        may not find 'first_not_own' before the end of the "list".
        Look for example at those places where open_n_lock_single_table()
        is called. That function implements the temporary breaking of
        a table list for opening a single table.
      */
      for (table= tables;
           table && table != first_not_own;
           table= table->next_global)
      {
        if (!table->placeholder())
        {
          table->table->query_id= thd->query_id;
          if (check_lock_and_start_stmt(thd, table->table, table->lock_type))
          {
            mysql_unlock_tables(thd, thd->locked_tables);
            thd->locked_tables= 0;
            thd->options&= ~(OPTION_TABLE_LOCK);
            DBUG_RETURN(-1);
          }
        }
      }
      /*
        Let us mark all tables which don't belong to the statement itself,
        and was marked as occupied during open_tables() as free for reuse.
      */
      mark_real_tables_as_free_for_reuse(first_not_own);
      DBUG_PRINT("info",("prelocked_mode= PRELOCKED"));
      thd->prelocked_mode= PRELOCKED;
    }
  }
  else
  {
    TABLE_LIST *first_not_own= thd->lex->first_not_own_table();
    /*
      When open_and_lock_tables() is called for a single table out of
      a table list, the 'next_global' chain is temporarily broken. We
      may not find 'first_not_own' before the end of the "list".
      Look for example at those places where open_n_lock_single_table()
      is called. That function implements the temporary breaking of
      a table list for opening a single table.
    */
    for (table= tables;
         table && table != first_not_own;
         table= table->next_global)
    {
      if (table->placeholder())
        continue;

      /*
        In a stored function or trigger we should ensure that we won't change
        a table that is already used by the calling statement.
      */
      if (thd->prelocked_mode &&
          table->lock_type >= TL_WRITE_ALLOW_WRITE)
      {
        for (TABLE* opentab= thd->open_tables; opentab; opentab= opentab->next)
        {
          if (table->table->s == opentab->s && opentab->query_id &&
              table->table->query_id != opentab->query_id)
          {
            my_error(ER_CANT_UPDATE_USED_TABLE_IN_SF_OR_TRG, MYF(0),
                     table->table->s->table_name.str);
            DBUG_RETURN(-1);
          }
        }
      }

      if (check_lock_and_start_stmt(thd, table->table, table->lock_type))
      {
	DBUG_RETURN(-1);
      }
    }
    /*
      If we are under explicit LOCK TABLES and our statement requires
      prelocking, we should mark all "additional" tables as free for use
      and enter prelocked mode.
    */
    if (thd->lex->requires_prelocking())
    {
      mark_real_tables_as_free_for_reuse(first_not_own);
      DBUG_PRINT("info", ("thd->prelocked_mode= PRELOCKED_UNDER_LOCK_TABLES"));
      thd->prelocked_mode= PRELOCKED_UNDER_LOCK_TABLES;
    }
  }

  DBUG_RETURN(decide_logging_format(thd, tables));
}


/*
  Prepare statement for reopening of tables and recalculation of set of
  prelocked tables.

  SYNOPSIS
    close_tables_for_reopen()
      thd    in     Thread context
      tables in/out List of tables which we were trying to open and lock

*/

void close_tables_for_reopen(THD *thd, TABLE_LIST **tables)
{
  /*
    If table list consists only from tables from prelocking set, table list
    for new attempt should be empty, so we have to update list's root pointer.
  */
  if (thd->lex->first_not_own_table() == *tables)
    *tables= 0;
  thd->lex->chop_off_not_own_tables();
  sp_remove_not_own_routines(thd->lex);
  for (TABLE_LIST *tmp= *tables; tmp; tmp= tmp->next_global)
    tmp->table= 0;
  close_thread_tables(thd);
}


/*
  Open a single table without table caching and don't set it in open_list

  SYNPOSIS
    open_temporary_table()
    thd		  Thread object
    path	  Path (without .frm)
    db		  database
    table_name	  Table name
    link_in_list  1 if table should be linked into thd->temporary_tables

 NOTES:
    Used by alter_table to open a temporary table and when creating
    a temporary table with CREATE TEMPORARY ...

 RETURN
   0  Error
   #  TABLE object
*/

TABLE *open_temporary_table(THD *thd, const char *path, const char *db,
			    const char *table_name, bool link_in_list)
{
  TABLE *tmp_table;
  TABLE_SHARE *share;
  char cache_key[MAX_DBKEY_LENGTH], *saved_cache_key, *tmp_path;
  uint key_length;
  TABLE_LIST table_list;
  DBUG_ENTER("open_temporary_table");
  DBUG_PRINT("enter",
             ("table: '%s'.'%s'  path: '%s'  server_id: %u  "
              "pseudo_thread_id: %lu",
              db, table_name, path,
              (uint) thd->server_id, (ulong) thd->variables.pseudo_thread_id));

  table_list.db=         (char*) db;
  table_list.table_name= (char*) table_name;
  /* Create the cache_key for temporary tables */
  key_length= create_table_def_key(thd, cache_key, &table_list, 1);

  if (!(tmp_table= (TABLE*) my_malloc(sizeof(*tmp_table) + sizeof(*share) +
                                      strlen(path)+1 + key_length,
                                      MYF(MY_WME))))
    DBUG_RETURN(0);				/* purecov: inspected */

  share= (TABLE_SHARE*) (tmp_table+1);
  tmp_path= (char*) (share+1);
  saved_cache_key= strmov(tmp_path, path)+1;
  memcpy(saved_cache_key, cache_key, key_length);

  init_tmp_table_share(thd, share, saved_cache_key, key_length,
                       strend(saved_cache_key)+1, tmp_path);

  if (open_table_def(thd, share, 0) ||
      open_table_from_share(thd, share, table_name,
                            (uint) (HA_OPEN_KEYFILE | HA_OPEN_RNDFILE |
                                    HA_GET_INDEX),
                            READ_KEYINFO | COMPUTE_TYPES | EXTRA_RECORD,
                            ha_open_options,
                            tmp_table, FALSE))
  {
    /* No need to lock share->mutex as this is not needed for tmp tables */
    free_table_share(share);
    my_free((char*) tmp_table,MYF(0));
    DBUG_RETURN(0);
  }

  tmp_table->reginfo.lock_type= TL_WRITE;	 // Simulate locked
  share->tmp_table= (tmp_table->file->has_transactions() ? 
                     TRANSACTIONAL_TMP_TABLE : NON_TRANSACTIONAL_TMP_TABLE);

  if (link_in_list)
  {
    /* growing temp list at the head */
    tmp_table->next= thd->temporary_tables;
    if (tmp_table->next)
      tmp_table->next->prev= tmp_table;
    thd->temporary_tables= tmp_table;
    thd->temporary_tables->prev= 0;
    if (thd->slave_thread)
      slave_open_temp_tables++;
  }
  tmp_table->pos_in_table_list= 0;
  DBUG_PRINT("tmptable", ("opened table: '%s'.'%s' 0x%lx", tmp_table->s->db.str,
                          tmp_table->s->table_name.str, (long) tmp_table));
  DBUG_RETURN(tmp_table);
}


bool rm_temporary_table(handlerton *base, char *path)
{
  bool error=0;
  handler *file;
  char *ext;
  DBUG_ENTER("rm_temporary_table");

  strmov(ext= strend(path), reg_ext);
  if (my_delete(path,MYF(0)))
    error=1; /* purecov: inspected */
  *ext= 0;				// remove extension
  file= get_new_handler((TABLE_SHARE*) 0, current_thd->mem_root, base);
  if (file && file->ha_delete_table(path))
  {
    error=1;
    sql_print_warning("Could not remove temporary table: '%s', error: %d",
                      path, my_errno);
  }
  delete file;
  DBUG_RETURN(error);
}


/*****************************************************************************
* The following find_field_in_XXX procedures implement the core of the
* name resolution functionality. The entry point to resolve a column name in a
* list of tables is 'find_field_in_tables'. It calls 'find_field_in_table_ref'
* for each table reference. In turn, depending on the type of table reference,
* 'find_field_in_table_ref' calls one of the 'find_field_in_XXX' procedures
* below specific for the type of table reference.
******************************************************************************/

/* Special Field pointers as return values of find_field_in_XXX functions. */
Field *not_found_field= (Field*) 0x1;
Field *view_ref_found= (Field*) 0x2; 

#define WRONG_GRANT (Field*) -1

static void update_field_dependencies(THD *thd, Field *field, TABLE *table)
{
  DBUG_ENTER("update_field_dependencies");
  if (thd->mark_used_columns != MARK_COLUMNS_NONE)
  {
    MY_BITMAP *current_bitmap, *other_bitmap;

    /*
      We always want to register the used keys, as the column bitmap may have
      been set for all fields (for example for view).
    */
      
    table->covering_keys.intersect(field->part_of_key);
    table->merge_keys.merge(field->part_of_key);

    if (thd->mark_used_columns == MARK_COLUMNS_READ)
    {
      current_bitmap= table->read_set;
      other_bitmap=   table->write_set;
    }
    else
    {
      current_bitmap= table->write_set;
      other_bitmap=   table->read_set;
    }

    /* 
       The test-and-set mechanism in the bitmap is not reliable during
       multi-UPDATE statements under MARK_COLUMNS_READ mode
       (thd->mark_used_columns == MARK_COLUMNS_READ), as this bitmap contains
       only those columns that are used in the SET clause. I.e they are being
       set here. See multi_update::prepare()
    */
    if (bitmap_fast_test_and_set(current_bitmap, field->field_index))
    {
      if (thd->mark_used_columns == MARK_COLUMNS_WRITE)
      {
        DBUG_PRINT("warning", ("Found duplicated field"));
        thd->dup_field= field;
      }
      else
      {
        DBUG_PRINT("note", ("Field found before"));
      }
      DBUG_VOID_RETURN;
    }
    if (table->get_fields_in_item_tree)
      field->flags|= GET_FIXED_FIELDS_FLAG;
    table->used_fields++;
  }
  else if (table->get_fields_in_item_tree)
    field->flags|= GET_FIXED_FIELDS_FLAG;
  DBUG_VOID_RETURN;
}


/*
  Find a field by name in a view that uses merge algorithm.

  SYNOPSIS
    find_field_in_view()
    thd				thread handler
    table_list			view to search for 'name'
    name			name of field
    length			length of name
    item_name                   name of item if it will be created (VIEW)
    ref				expression substituted in VIEW should be passed
                                using this reference (return view_ref_found)
    register_tree_change        TRUE if ref is not stack variable and we
                                need register changes in item tree

  RETURN
    0			field is not found
    view_ref_found	found value in VIEW (real result is in *ref)
    #			pointer to field - only for schema table fields
*/

static Field *
find_field_in_view(THD *thd, TABLE_LIST *table_list,
                   const char *name, uint length,
                   const char *item_name, Item **ref,
                   bool register_tree_change)
{
  DBUG_ENTER("find_field_in_view");
  DBUG_PRINT("enter",
             ("view: '%s', field name: '%s', item name: '%s', ref 0x%lx",
              table_list->alias, name, item_name, (ulong) ref));
  Field_iterator_view field_it;
  field_it.set(table_list);
  Query_arena *arena= 0, backup;  
  
  DBUG_ASSERT(table_list->schema_table_reformed ||
              (ref != 0 && table_list->view != 0));
  for (; !field_it.end_of_fields(); field_it.next())
  {
    if (!my_strcasecmp(system_charset_info, field_it.name(), name))
    {
      // in PS use own arena or data will be freed after prepare
      if (register_tree_change && thd->stmt_arena->is_stmt_prepare_or_first_sp_execute())
        arena= thd->activate_stmt_arena_if_needed(&backup);
      /*
        create_item() may, or may not create a new Item, depending on
        the column reference. See create_view_field() for details.
      */
      Item *item= field_it.create_item(thd);
      if (arena)
        thd->restore_active_arena(arena, &backup);
      
      if (!item)
        DBUG_RETURN(0);
      /*
       *ref != NULL means that *ref contains the item that we need to
       replace. If the item was aliased by the user, set the alias to
       the replacing item.
       We need to set alias on both ref itself and on ref real item.
      */
      if (*ref && !(*ref)->is_autogenerated_name)
      {
        item->set_name((*ref)->name, (*ref)->name_length,
                       system_charset_info);
        item->real_item()->set_name((*ref)->name, (*ref)->name_length,
                       system_charset_info);
      }
      if (register_tree_change)
        thd->change_item_tree(ref, item);
      else
        *ref= item;
      DBUG_RETURN((Field*) view_ref_found);
    }
  }
  DBUG_RETURN(0);
}


/*
  Find field by name in a NATURAL/USING join table reference.

  SYNOPSIS
    find_field_in_natural_join()
    thd			 [in]  thread handler
    table_ref            [in]  table reference to search
    name		 [in]  name of field
    length		 [in]  length of name
    ref                  [in/out] if 'name' is resolved to a view field, ref is
                               set to point to the found view field
    register_tree_change [in]  TRUE if ref is not stack variable and we
                               need register changes in item tree
    actual_table         [out] the original table reference where the field
                               belongs - differs from 'table_list' only for
                               NATURAL/USING joins

  DESCRIPTION
    Search for a field among the result fields of a NATURAL/USING join.
    Notice that this procedure is called only for non-qualified field
    names. In the case of qualified fields, we search directly the base
    tables of a natural join.

  RETURN
    NULL        if the field was not found
    WRONG_GRANT if no access rights to the found field
    #           Pointer to the found Field
*/

static Field *
find_field_in_natural_join(THD *thd, TABLE_LIST *table_ref, const char *name,
                           uint length, Item **ref, bool register_tree_change,
                           TABLE_LIST **actual_table)
{
  List_iterator_fast<Natural_join_column>
    field_it(*(table_ref->join_columns));
  Natural_join_column *nj_col, *curr_nj_col;
  Field *found_field;
  Query_arena *arena, backup;
  DBUG_ENTER("find_field_in_natural_join");
  DBUG_PRINT("enter", ("field name: '%s', ref 0x%lx",
		       name, (ulong) ref));
  DBUG_ASSERT(table_ref->is_natural_join && table_ref->join_columns);
  DBUG_ASSERT(*actual_table == NULL);

  LINT_INIT(arena);
  LINT_INIT(found_field);

  for (nj_col= NULL, curr_nj_col= field_it++; curr_nj_col; 
       curr_nj_col= field_it++)
  {
    if (!my_strcasecmp(system_charset_info, curr_nj_col->name(), name))
    {
      if (nj_col)
      {
        my_error(ER_NON_UNIQ_ERROR, MYF(0), name, thd->where);
        DBUG_RETURN(NULL);
      }
      nj_col= curr_nj_col;
    }
  }
  if (!nj_col)
    DBUG_RETURN(NULL);

  if (nj_col->view_field)
  {
    Item *item;
    LINT_INIT(arena);
    if (register_tree_change)
      arena= thd->activate_stmt_arena_if_needed(&backup);
    /*
      create_item() may, or may not create a new Item, depending on the
      column reference. See create_view_field() for details.
    */
    item= nj_col->create_item(thd);
    /*
     *ref != NULL means that *ref contains the item that we need to
     replace. If the item was aliased by the user, set the alias to
     the replacing item.
     We need to set alias on both ref itself and on ref real item.
     */
    if (*ref && !(*ref)->is_autogenerated_name)
    {
      item->set_name((*ref)->name, (*ref)->name_length,
                     system_charset_info);
      item->real_item()->set_name((*ref)->name, (*ref)->name_length,
                                  system_charset_info);
    }
    if (register_tree_change && arena)
      thd->restore_active_arena(arena, &backup);

    if (!item)
      DBUG_RETURN(NULL);
    DBUG_ASSERT(nj_col->table_field == NULL);
    if (nj_col->table_ref->schema_table_reformed)
    {
      /*
        Translation table items are always Item_fields and fixed
        already('mysql_schema_table' function). So we can return
        ->field. It is used only for 'show & where' commands.
      */
      DBUG_RETURN(((Item_field*) (nj_col->view_field->item))->field);
    }
    if (register_tree_change)
      thd->change_item_tree(ref, item);
    else
      *ref= item;
    found_field= (Field*) view_ref_found;
  }
  else
  {
    /* This is a base table. */
    DBUG_ASSERT(nj_col->view_field == NULL);
    /*
      This fix_fields is not necessary (initially this item is fixed by
      the Item_field constructor; after reopen_tables the Item_func_eq
      calls fix_fields on that item), it's just a check during table
      reopening for columns that was dropped by the concurrent connection.
    */
    if (!nj_col->table_field->fixed &&
        nj_col->table_field->fix_fields(thd, (Item **)&nj_col->table_field))
    {
      DBUG_PRINT("info", ("column '%s' was dropped by the concurrent connection",
                          nj_col->table_field->name));
      DBUG_RETURN(NULL);
    }
    DBUG_ASSERT(nj_col->table_ref->table == nj_col->table_field->field->table);
    found_field= nj_col->table_field->field;
    update_field_dependencies(thd, found_field, nj_col->table_ref->table);
  }

  *actual_table= nj_col->table_ref;
  
  DBUG_RETURN(found_field);
}


/*
  Find field by name in a base table or a view with temp table algorithm.

  SYNOPSIS
    find_field_in_table()
    thd				thread handler
    table			table where to search for the field
    name			name of field
    length			length of name
    allow_rowid			do allow finding of "_rowid" field?
    cached_field_index_ptr	cached position in field list (used to speedup
                                lookup for fields in prepared tables)

  RETURN
    0	field is not found
    #	pointer to field
*/

Field *
find_field_in_table(THD *thd, TABLE *table, const char *name, uint length,
                    bool allow_rowid, uint *cached_field_index_ptr)
{
  Field **field_ptr, *field;
  uint cached_field_index= *cached_field_index_ptr;
  DBUG_ENTER("find_field_in_table");
  DBUG_PRINT("enter", ("table: '%s', field name: '%s'", table->alias, name));

  /* We assume here that table->field < NO_CACHED_FIELD_INDEX = UINT_MAX */
  if (cached_field_index < table->s->fields &&
      !my_strcasecmp(system_charset_info,
                     table->field[cached_field_index]->field_name, name))
    field_ptr= table->field + cached_field_index;
  else if (table->s->name_hash.records)
  {
    field_ptr= (Field**) hash_search(&table->s->name_hash, (uchar*) name,
                                     length);
    if (field_ptr)
    {
      /*
        field_ptr points to field in TABLE_SHARE. Convert it to the matching
        field in table
      */
      field_ptr= (table->field + (field_ptr - table->s->field));
    }
  }
  else
  {
    if (!(field_ptr= table->field))
      DBUG_RETURN((Field *)0);
    for (; *field_ptr; ++field_ptr)
      if (!my_strcasecmp(system_charset_info, (*field_ptr)->field_name, name))
        break;
  }

  if (field_ptr && *field_ptr)
  {
    *cached_field_index_ptr= field_ptr - table->field;
    field= *field_ptr;
  }
  else
  {
    if (!allow_rowid ||
        my_strcasecmp(system_charset_info, name, "_rowid") ||
        table->s->rowid_field_offset == 0)
      DBUG_RETURN((Field*) 0);
    field= table->field[table->s->rowid_field_offset-1];
  }

  update_field_dependencies(thd, field, table);

  DBUG_RETURN(field);
}


/*
  Find field in a table reference.

  SYNOPSIS
    find_field_in_table_ref()
    thd			   [in]  thread handler
    table_list		   [in]  table reference to search
    name		   [in]  name of field
    length		   [in]  field length of name
    item_name              [in]  name of item if it will be created (VIEW)
    db_name                [in]  optional database name that qualifies the
    table_name             [in]  optional table name that qualifies the field
    ref		       [in/out] if 'name' is resolved to a view field, ref
                                 is set to point to the found view field
    check_privileges       [in]  check privileges
    allow_rowid		   [in]  do allow finding of "_rowid" field?
    cached_field_index_ptr [in]  cached position in field list (used to
                                 speedup lookup for fields in prepared tables)
    register_tree_change   [in]  TRUE if ref is not stack variable and we
                                 need register changes in item tree
    actual_table           [out] the original table reference where the field
                                 belongs - differs from 'table_list' only for
                                 NATURAL_USING joins.

  DESCRIPTION
    Find a field in a table reference depending on the type of table
    reference. There are three types of table references with respect
    to the representation of their result columns:
    - an array of Field_translator objects for MERGE views and some
      information_schema tables,
    - an array of Field objects (and possibly a name hash) for stored
      tables,
    - a list of Natural_join_column objects for NATURAL/USING joins.
    This procedure detects the type of the table reference 'table_list'
    and calls the corresponding search routine.

  RETURN
    0			field is not found
    view_ref_found	found value in VIEW (real result is in *ref)
    #			pointer to field
*/

Field *
find_field_in_table_ref(THD *thd, TABLE_LIST *table_list,
                        const char *name, uint length,
                        const char *item_name, const char *db_name,
                        const char *table_name, Item **ref,
                        bool check_privileges, bool allow_rowid,
                        uint *cached_field_index_ptr,
                        bool register_tree_change, TABLE_LIST **actual_table)
{
  Field *fld;
  DBUG_ENTER("find_field_in_table_ref");
  DBUG_ASSERT(table_list->alias);
  DBUG_ASSERT(name);
  DBUG_ASSERT(item_name);
  DBUG_PRINT("enter",
             ("table: '%s'  field name: '%s'  item name: '%s'  ref 0x%lx",
              table_list->alias, name, item_name, (ulong) ref));

  /*
    Check that the table and database that qualify the current field name
    are the same as the table reference we are going to search for the field.

    Exclude from the test below nested joins because the columns in a
    nested join generally originate from different tables. Nested joins
    also have no table name, except when a nested join is a merge view
    or an information schema table.

    We include explicitly table references with a 'field_translation' table,
    because if there are views over natural joins we don't want to search
    inside the view, but we want to search directly in the view columns
    which are represented as a 'field_translation'.

    TODO: Ensure that table_name, db_name and tables->db always points to
          something !
  */
  if (/* Exclude nested joins. */
      (!table_list->nested_join ||
       /* Include merge views and information schema tables. */
       table_list->field_translation) &&
      /*
        Test if the field qualifiers match the table reference we plan
        to search.
      */
      table_name && table_name[0] &&
      (my_strcasecmp(table_alias_charset, table_list->alias, table_name) ||
       (db_name && db_name[0] && table_list->db && table_list->db[0] &&
        strcmp(db_name, table_list->db))))
    DBUG_RETURN(0);

  *actual_table= NULL;

  if (table_list->field_translation)
  {
    /* 'table_list' is a view or an information schema table. */
    if ((fld= find_field_in_view(thd, table_list, name, length, item_name, ref,
                                 register_tree_change)))
      *actual_table= table_list;
  }
  else if (!table_list->nested_join)
  {
    /* 'table_list' is a stored table. */
    DBUG_ASSERT(table_list->table);
    if ((fld= find_field_in_table(thd, table_list->table, name, length,
                                  allow_rowid,
                                  cached_field_index_ptr)))
      *actual_table= table_list;
  }
  else
  {
    /*
      'table_list' is a NATURAL/USING join, or an operand of such join that
      is a nested join itself.

      If the field name we search for is qualified, then search for the field
      in the table references used by NATURAL/USING the join.
    */
    if (table_name && table_name[0])
    {
      List_iterator<TABLE_LIST> it(table_list->nested_join->join_list);
      TABLE_LIST *table;
      while ((table= it++))
      {
        if ((fld= find_field_in_table_ref(thd, table, name, length, item_name,
                                          db_name, table_name, ref,
                                          check_privileges, allow_rowid,
                                          cached_field_index_ptr,
                                          register_tree_change, actual_table)))
          DBUG_RETURN(fld);
      }
      DBUG_RETURN(0);
    }
    /*
      Non-qualified field, search directly in the result columns of the
      natural join. The condition of the outer IF is true for the top-most
      natural join, thus if the field is not qualified, we will search
      directly the top-most NATURAL/USING join.
    */
    fld= find_field_in_natural_join(thd, table_list, name, length, ref,
                                    register_tree_change, actual_table);
  }

  if (fld)
  {
#ifndef NO_EMBEDDED_ACCESS_CHECKS
    /* Check if there are sufficient access rights to the found field. */
    if (check_privileges &&
        check_column_grant_in_table_ref(thd, *actual_table, name, length))
      fld= WRONG_GRANT;
    else
#endif
      if (thd->mark_used_columns != MARK_COLUMNS_NONE)
      {
        /*
          Get rw_set correct for this field so that the handler
          knows that this field is involved in the query and gets
          retrieved/updated
         */
        Field *field_to_set= NULL;
        if (fld == view_ref_found)
        {
          Item *it= (*ref)->real_item();
          if (it->type() == Item::FIELD_ITEM)
            field_to_set= ((Item_field*)it)->field;
          else
          {
            if (thd->mark_used_columns == MARK_COLUMNS_READ)
              it->walk(&Item::register_field_in_read_map, 1, (uchar *) 0);
          }
        }
        else
          field_to_set= fld;
        if (field_to_set)
        {
          TABLE *table= field_to_set->table;
          if (thd->mark_used_columns == MARK_COLUMNS_READ)
            bitmap_set_bit(table->read_set, field_to_set->field_index);
          else
            bitmap_set_bit(table->write_set, field_to_set->field_index);
        }
      }
  }
  DBUG_RETURN(fld);
}


/*
  Find field in table, no side effects, only purpose is to check for field
  in table object and get reference to the field if found.

  SYNOPSIS
  find_field_in_table_sef()

  table                         table where to find
  name                          Name of field searched for

  RETURN
    0                   field is not found
    #                   pointer to field
*/

Field *find_field_in_table_sef(TABLE *table, const char *name)
{
  Field **field_ptr;
  if (table->s->name_hash.records)
  {
    field_ptr= (Field**)hash_search(&table->s->name_hash,(uchar*) name,
                                    strlen(name));
    if (field_ptr)
    {
      /*
        field_ptr points to field in TABLE_SHARE. Convert it to the matching
        field in table
      */
      field_ptr= (table->field + (field_ptr - table->s->field));
    }
  }
  else
  {
    if (!(field_ptr= table->field))
      return (Field *)0;
    for (; *field_ptr; ++field_ptr)
      if (!my_strcasecmp(system_charset_info, (*field_ptr)->field_name, name))
        break;
  }
  if (field_ptr)
    return *field_ptr;
  else
    return (Field *)0;
}


/*
  Find field in table list.

  SYNOPSIS
    find_field_in_tables()
    thd			  pointer to current thread structure
    item		  field item that should be found
    first_table           list of tables to be searched for item
    last_table            end of the list of tables to search for item. If NULL
                          then search to the end of the list 'first_table'.
    ref			  if 'item' is resolved to a view field, ref is set to
                          point to the found view field
    report_error	  Degree of error reporting:
                          - IGNORE_ERRORS then do not report any error
                          - IGNORE_EXCEPT_NON_UNIQUE report only non-unique
                            fields, suppress all other errors
                          - REPORT_EXCEPT_NON_UNIQUE report all other errors
                            except when non-unique fields were found
                          - REPORT_ALL_ERRORS
    check_privileges      need to check privileges
    register_tree_change  TRUE if ref is not a stack variable and we
                          to need register changes in item tree

  RETURN VALUES
    0			If error: the found field is not unique, or there are
                        no sufficient access priviliges for the found field,
                        or the field is qualified with non-existing table.
    not_found_field	The function was called with report_error ==
                        (IGNORE_ERRORS || IGNORE_EXCEPT_NON_UNIQUE) and a
			field was not found.
    view_ref_found	View field is found, item passed through ref parameter
    found field         If a item was resolved to some field
*/

Field *
find_field_in_tables(THD *thd, Item_ident *item,
                     TABLE_LIST *first_table, TABLE_LIST *last_table,
		     Item **ref, find_item_error_report_type report_error,
                     bool check_privileges, bool register_tree_change)
{
  Field *found=0;
  const char *db= item->db_name;
  const char *table_name= item->table_name;
  const char *name= item->field_name;
  uint length=(uint) strlen(name);
  char name_buff[NAME_LEN+1];
  TABLE_LIST *cur_table= first_table;
  TABLE_LIST *actual_table;
  bool allow_rowid;

  if (!table_name || !table_name[0])
  {
    table_name= 0;                              // For easier test
    db= 0;
  }

  allow_rowid= table_name || (cur_table && !cur_table->next_local);

  if (item->cached_table)
  {
    /*
      This shortcut is used by prepared statements. We assume that
      TABLE_LIST *first_table is not changed during query execution (which
      is true for all queries except RENAME but luckily RENAME doesn't
      use fields...) so we can rely on reusing pointer to its member.
      With this optimization we also miss case when addition of one more
      field makes some prepared query ambiguous and so erroneous, but we
      accept this trade off.
    */
    TABLE_LIST *table_ref= item->cached_table;
    /*
      The condition (table_ref->view == NULL) ensures that we will call
      find_field_in_table even in the case of information schema tables
      when table_ref->field_translation != NULL.
      */
    if (table_ref->table && !table_ref->view)
      found= find_field_in_table(thd, table_ref->table, name, length,
                                 TRUE, &(item->cached_field_index));
    else
      found= find_field_in_table_ref(thd, table_ref, name, length, item->name,
                                     NULL, NULL, ref, check_privileges,
                                     TRUE, &(item->cached_field_index),
                                     register_tree_change,
                                     &actual_table);
    if (found)
    {
      if (found == WRONG_GRANT)
	return (Field*) 0;

      /*
        Only views fields should be marked as dependent, not an underlying
        fields.
      */
      if (!table_ref->belong_to_view)
      {
        SELECT_LEX *current_sel= thd->lex->current_select;
        SELECT_LEX *last_select= table_ref->select_lex;
        /*
          If the field was an outer referencee, mark all selects using this
          sub query as dependent on the outer query
        */
        if (current_sel != last_select)
          mark_select_range_as_dependent(thd, last_select, current_sel,
                                         found, *ref, item);
      }
      return found;
    }
  }

  if (db && lower_case_table_names)
  {
    /*
      convert database to lower case for comparison.
      We can't do this in Item_field as this would change the
      'name' of the item which may be used in the select list
    */
    strmake(name_buff, db, sizeof(name_buff)-1);
    my_casedn_str(files_charset_info, name_buff);
    db= name_buff;
  }

  if (last_table)
    last_table= last_table->next_name_resolution_table;

  for (; cur_table != last_table ;
       cur_table= cur_table->next_name_resolution_table)
  {
    Field *cur_field= find_field_in_table_ref(thd, cur_table, name, length,
                                              item->name, db, table_name, ref,
                                              (thd->lex->sql_command ==
                                               SQLCOM_SHOW_FIELDS)
                                              ? false : check_privileges,
                                              allow_rowid,
                                              &(item->cached_field_index),
                                              register_tree_change,
                                              &actual_table);
    if (cur_field)
    {
      if (cur_field == WRONG_GRANT)
      {
        if (thd->lex->sql_command != SQLCOM_SHOW_FIELDS)
          return (Field*) 0;

        thd->clear_error();
        cur_field= find_field_in_table_ref(thd, cur_table, name, length,
                                           item->name, db, table_name, ref,
                                           false,
                                           allow_rowid,
                                           &(item->cached_field_index),
                                           register_tree_change,
                                           &actual_table);
        if (cur_field)
        {
          Field *nf=new Field_null(NULL,0,Field::NONE,
                                   cur_field->field_name,
                                   &my_charset_bin);
          nf->init(cur_table->table);
          cur_field= nf;
        }
      }

      /*
        Store the original table of the field, which may be different from
        cur_table in the case of NATURAL/USING join.
      */
      item->cached_table= (!actual_table->cacheable_table || found) ?
                          0 : actual_table;

      DBUG_ASSERT(thd->where);
      /*
        If we found a fully qualified field we return it directly as it can't
        have duplicates.
       */
      if (db)
        return cur_field;

      if (found)
      {
        if (report_error == REPORT_ALL_ERRORS ||
            report_error == IGNORE_EXCEPT_NON_UNIQUE)
          my_error(ER_NON_UNIQ_ERROR, MYF(0),
                   table_name ? item->full_name() : name, thd->where);
        return (Field*) 0;
      }
      found= cur_field;
    }
  }

  if (found)
    return found;

  /*
    If the field was qualified and there were no tables to search, issue
    an error that an unknown table was given. The situation is detected
    as follows: if there were no tables we wouldn't go through the loop
    and cur_table wouldn't be updated by the loop increment part, so it
    will be equal to the first table.
  */
  if (table_name && (cur_table == first_table) &&
      (report_error == REPORT_ALL_ERRORS ||
       report_error == REPORT_EXCEPT_NON_UNIQUE))
  {
    char buff[NAME_LEN*2+1];
    if (db && db[0])
    {
      strxnmov(buff,sizeof(buff)-1,db,".",table_name,NullS);
      table_name=buff;
    }
    my_error(ER_UNKNOWN_TABLE, MYF(0), table_name, thd->where);
  }
  else
  {
    if (report_error == REPORT_ALL_ERRORS ||
        report_error == REPORT_EXCEPT_NON_UNIQUE)
      my_error(ER_BAD_FIELD_ERROR, MYF(0), item->full_name(), thd->where);
    else
      found= not_found_field;
  }
  return found;
}


/*
  Find Item in list of items (find_field_in_tables analog)

  TODO
    is it better return only counter?

  SYNOPSIS
    find_item_in_list()
    find			Item to find
    items			List of items
    counter			To return number of found item
    report_error
      REPORT_ALL_ERRORS		report errors, return 0 if error
      REPORT_EXCEPT_NOT_FOUND	Do not report 'not found' error and
				return not_found_item, report other errors,
				return 0
      IGNORE_ERRORS		Do not report errors, return 0 if error
    resolution                  Set to the resolution type if the item is found 
                                (it says whether the item is resolved 
                                 against an alias name,
                                 or as a field name without alias,
                                 or as a field hidden by alias,
                                 or ignoring alias)
                                
  RETURN VALUES
    0			Item is not found or item is not unique,
			error message is reported
    not_found_item	Function was called with
			report_error == REPORT_EXCEPT_NOT_FOUND and
			item was not found. No error message was reported
                        found field
*/

/* Special Item pointer to serve as a return value from find_item_in_list(). */
Item **not_found_item= (Item**) 0x1;


Item **
find_item_in_list(Item *find, List<Item> &items, uint *counter,
                  find_item_error_report_type report_error,
                  enum_resolution_type *resolution)
{
  List_iterator<Item> li(items);
  Item **found=0, **found_unaliased= 0, *item;
  const char *db_name=0;
  const char *field_name=0;
  const char *table_name=0;
  bool found_unaliased_non_uniq= 0;
  /*
    true if the item that we search for is a valid name reference
    (and not an item that happens to have a name).
  */
  bool is_ref_by_name= 0;
  uint unaliased_counter;
  LINT_INIT(unaliased_counter);                 // Dependent on found_unaliased

  *resolution= NOT_RESOLVED;

  is_ref_by_name= (find->type() == Item::FIELD_ITEM  || 
                   find->type() == Item::REF_ITEM);
  if (is_ref_by_name)
  {
    field_name= ((Item_ident*) find)->field_name;
    table_name= ((Item_ident*) find)->table_name;
    db_name=    ((Item_ident*) find)->db_name;
  }

  for (uint i= 0; (item=li++); i++)
  {
    if (field_name && item->real_item()->type() == Item::FIELD_ITEM)
    {
      Item_ident *item_field= (Item_ident*) item;

      /*
	In case of group_concat() with ORDER BY condition in the QUERY
	item_field can be field of temporary table without item name 
	(if this field created from expression argument of group_concat()),
	=> we have to check presence of name before compare
      */ 
      if (!item_field->name)
        continue;

      if (table_name)
      {
        /*
          If table name is specified we should find field 'field_name' in
          table 'table_name'. According to SQL-standard we should ignore
          aliases in this case.

          Since we should NOT prefer fields from the select list over
          other fields from the tables participating in this select in
          case of ambiguity we have to do extra check outside this function.

          We use strcmp for table names and database names as these may be
          case sensitive. In cases where they are not case sensitive, they
          are always in lower case.

	  item_field->field_name and item_field->table_name can be 0x0 if
	  item is not fix_field()'ed yet.
        */
        if (item_field->field_name && item_field->table_name &&
	    !my_strcasecmp(system_charset_info, item_field->field_name,
                           field_name) &&
            !my_strcasecmp(table_alias_charset, item_field->table_name, 
                           table_name) &&
            (!db_name || (item_field->db_name &&
                          !strcmp(item_field->db_name, db_name))))
        {
          if (found_unaliased)
          {
            if ((*found_unaliased)->eq(item, 0))
              continue;
            /*
              Two matching fields in select list.
              We already can bail out because we are searching through
              unaliased names only and will have duplicate error anyway.
            */
            if (report_error != IGNORE_ERRORS)
              my_error(ER_NON_UNIQ_ERROR, MYF(0),
                       find->full_name(), current_thd->where);
            return (Item**) 0;
          }
          found_unaliased= li.ref();
          unaliased_counter= i;
          *resolution= RESOLVED_IGNORING_ALIAS;
          if (db_name)
            break;                              // Perfect match
        }
      }
      else
      {
        int fname_cmp= my_strcasecmp(system_charset_info,
                                     item_field->field_name,
                                     field_name);
        if (!my_strcasecmp(system_charset_info,
                           item_field->name,field_name))
        {
          /*
            If table name was not given we should scan through aliases
            and non-aliased fields first. We are also checking unaliased
            name of the field in then next  else-if, to be able to find
            instantly field (hidden by alias) if no suitable alias or
            non-aliased field was found.
          */
          if (found)
          {
            if ((*found)->eq(item, 0))
              continue;                           // Same field twice
            if (report_error != IGNORE_ERRORS)
              my_error(ER_NON_UNIQ_ERROR, MYF(0),
                       find->full_name(), current_thd->where);
            return (Item**) 0;
          }
          found= li.ref();
          *counter= i;
          *resolution= fname_cmp ? RESOLVED_AGAINST_ALIAS:
	                           RESOLVED_WITH_NO_ALIAS;
        }
        else if (!fname_cmp)
        {
          /*
            We will use non-aliased field or react on such ambiguities only if
            we won't be able to find aliased field.
            Again if we have ambiguity with field outside of select list
            we should prefer fields from select list.
          */
          if (found_unaliased)
          {
            if ((*found_unaliased)->eq(item, 0))
              continue;                           // Same field twice
            found_unaliased_non_uniq= 1;
          }
          found_unaliased= li.ref();
          unaliased_counter= i;
        }
      }
    }
    else if (!table_name)
    { 
      if (is_ref_by_name && find->name && item->name &&
	  !my_strcasecmp(system_charset_info,item->name,find->name))
      {
        found= li.ref();
        *counter= i;
        *resolution= RESOLVED_AGAINST_ALIAS;
        break;
      }
      else if (find->eq(item,0))
      {
        found= li.ref();
        *counter= i;
        *resolution= RESOLVED_IGNORING_ALIAS;
        break;
      }
    }
    else if (table_name && item->type() == Item::REF_ITEM &&
             ((Item_ref *)item)->ref_type() == Item_ref::VIEW_REF)
    {
      /*
        TODO:Here we process prefixed view references only. What we should 
        really do is process all types of Item_refs. But this will currently 
        lead to a clash with the way references to outer SELECTs (from the 
        HAVING clause) are handled in e.g. :
        SELECT 1 FROM t1 AS t1_o GROUP BY a
          HAVING (SELECT t1_o.a FROM t1 AS t1_i GROUP BY t1_i.a LIMIT 1).
        Processing all Item_refs here will cause t1_o.a to resolve to itself.
        We still need to process the special case of Item_direct_view_ref 
        because in the context of views they have the same meaning as 
        Item_field for tables.
      */
      Item_ident *item_ref= (Item_ident *) item;
      if (item_ref->name && item_ref->table_name &&
          !my_strcasecmp(system_charset_info, item_ref->name, field_name) &&
          !my_strcasecmp(table_alias_charset, item_ref->table_name,
                         table_name) &&
          (!db_name || (item_ref->db_name && 
                        !strcmp (item_ref->db_name, db_name))))
      {
        found= li.ref();
        *counter= i;
        *resolution= RESOLVED_IGNORING_ALIAS;
        break;
      }
    }
  }
  if (!found)
  {
    if (found_unaliased_non_uniq)
    {
      if (report_error != IGNORE_ERRORS)
        my_error(ER_NON_UNIQ_ERROR, MYF(0),
                 find->full_name(), current_thd->where);
      return (Item **) 0;
    }
    if (found_unaliased)
    {
      found= found_unaliased;
      *counter= unaliased_counter;
      *resolution= RESOLVED_BEHIND_ALIAS;
    }
  }
  if (found)
    return found;
  if (report_error != REPORT_EXCEPT_NOT_FOUND)
  {
    if (report_error == REPORT_ALL_ERRORS)
      my_error(ER_BAD_FIELD_ERROR, MYF(0),
               find->full_name(), current_thd->where);
    return (Item **) 0;
  }
  else
    return (Item **) not_found_item;
}


/*
  Test if a string is a member of a list of strings.

  SYNOPSIS
    test_if_string_in_list()
    find      the string to look for
    str_list  a list of strings to be searched

  DESCRIPTION
    Sequentially search a list of strings for a string, and test whether
    the list contains the same string.

  RETURN
    TRUE  if find is in str_list
    FALSE otherwise
*/

static bool
test_if_string_in_list(const char *find, List<String> *str_list)
{
  List_iterator<String> str_list_it(*str_list);
  String *curr_str;
  size_t find_length= strlen(find);
  while ((curr_str= str_list_it++))
  {
    if (find_length != curr_str->length())
      continue;
    if (!my_strcasecmp(system_charset_info, find, curr_str->ptr()))
      return TRUE;
  }
  return FALSE;
}


/*
  Create a new name resolution context for an item so that it is
  being resolved in a specific table reference.

  SYNOPSIS
    set_new_item_local_context()
    thd        pointer to current thread
    item       item for which new context is created and set
    table_ref  table ref where an item showld be resolved

  DESCRIPTION
    Create a new name resolution context for an item, so that the item
    is resolved only the supplied 'table_ref'.

  RETURN
    FALSE  if all OK
    TRUE   otherwise
*/

static bool
set_new_item_local_context(THD *thd, Item_ident *item, TABLE_LIST *table_ref)
{
  Name_resolution_context *context;
  if (!(context= new (thd->mem_root) Name_resolution_context))
    return TRUE;
  context->init();
  context->first_name_resolution_table=
    context->last_name_resolution_table= table_ref;
  item->context= context;
  return FALSE;
}


/*
  Find and mark the common columns of two table references.

  SYNOPSIS
    mark_common_columns()
    thd                [in] current thread
    table_ref_1        [in] the first (left) join operand
    table_ref_2        [in] the second (right) join operand
    using_fields       [in] if the join is JOIN...USING - the join columns,
                            if NATURAL join, then NULL
    found_using_fields [out] number of fields from the USING clause that were
                             found among the common fields

  DESCRIPTION
    The procedure finds the common columns of two relations (either
    tables or intermediate join results), and adds an equi-join condition
    to the ON clause of 'table_ref_2' for each pair of matching columns.
    If some of table_ref_XXX represents a base table or view, then we
    create new 'Natural_join_column' instances for each column
    reference and store them in the 'join_columns' of the table
    reference.

  IMPLEMENTATION
    The procedure assumes that store_natural_using_join_columns() was
    called for the previous level of NATURAL/USING joins.

  RETURN
    TRUE   error when some common column is non-unique, or out of memory
    FALSE  OK
*/

static bool
mark_common_columns(THD *thd, TABLE_LIST *table_ref_1, TABLE_LIST *table_ref_2,
                    List<String> *using_fields, uint *found_using_fields)
{
  Field_iterator_table_ref it_1, it_2;
  Natural_join_column *nj_col_1, *nj_col_2;
  Query_arena *arena, backup;
  bool result= TRUE;
  bool first_outer_loop= TRUE;
  /*
    Leaf table references to which new natural join columns are added
    if the leaves are != NULL.
  */
  TABLE_LIST *leaf_1= (table_ref_1->nested_join &&
                       !table_ref_1->is_natural_join) ?
                      NULL : table_ref_1;
  TABLE_LIST *leaf_2= (table_ref_2->nested_join &&
                       !table_ref_2->is_natural_join) ?
                      NULL : table_ref_2;

  DBUG_ENTER("mark_common_columns");
  DBUG_PRINT("info", ("operand_1: %s  operand_2: %s",
                      table_ref_1->alias, table_ref_2->alias));

  *found_using_fields= 0;
  arena= thd->activate_stmt_arena_if_needed(&backup);

  for (it_1.set(table_ref_1); !it_1.end_of_fields(); it_1.next())
  {
    bool found= FALSE;
    const char *field_name_1;
    /* true if field_name_1 is a member of using_fields */
    bool is_using_column_1;
    if (!(nj_col_1= it_1.get_or_create_column_ref(thd, leaf_1)))
      goto err;
    field_name_1= nj_col_1->name();
    is_using_column_1= using_fields && 
      test_if_string_in_list(field_name_1, using_fields);
    DBUG_PRINT ("info", ("field_name_1=%s.%s", 
                         nj_col_1->table_name() ? nj_col_1->table_name() : "", 
                         field_name_1));

    /*
      Find a field with the same name in table_ref_2.

      Note that for the second loop, it_2.set() will iterate over
      table_ref_2->join_columns and not generate any new elements or
      lists.
    */
    nj_col_2= NULL;
    for (it_2.set(table_ref_2); !it_2.end_of_fields(); it_2.next())
    {
      Natural_join_column *cur_nj_col_2;
      const char *cur_field_name_2;
      if (!(cur_nj_col_2= it_2.get_or_create_column_ref(thd, leaf_2)))
        goto err;
      cur_field_name_2= cur_nj_col_2->name();
      DBUG_PRINT ("info", ("cur_field_name_2=%s.%s", 
                           cur_nj_col_2->table_name() ? 
                             cur_nj_col_2->table_name() : "", 
                           cur_field_name_2));

      /*
        Compare the two columns and check for duplicate common fields.
        A common field is duplicate either if it was already found in
        table_ref_2 (then found == TRUE), or if a field in table_ref_2
        was already matched by some previous field in table_ref_1
        (then cur_nj_col_2->is_common == TRUE).
        Note that it is too early to check the columns outside of the
        USING list for ambiguity because they are not actually "referenced"
        here. These columns must be checked only on unqualified reference 
        by name (e.g. in SELECT list).
      */
      if (!my_strcasecmp(system_charset_info, field_name_1, cur_field_name_2))
      {
        DBUG_PRINT ("info", ("match c1.is_common=%d", nj_col_1->is_common));
        if (cur_nj_col_2->is_common ||
            (found && (!using_fields || is_using_column_1)))
        {
          my_error(ER_NON_UNIQ_ERROR, MYF(0), field_name_1, thd->where);
          goto err;
        }
        nj_col_2= cur_nj_col_2;
        found= TRUE;
      }
    }
    if (first_outer_loop && leaf_2)
    {
      /*
        Make sure that the next inner loop "knows" that all columns
        are materialized already.
      */
      leaf_2->is_join_columns_complete= TRUE;
      first_outer_loop= FALSE;
    }
    if (!found)
      continue;                                 // No matching field

    /*
      field_1 and field_2 have the same names. Check if they are in the USING
      clause (if present), mark them as common fields, and add a new
      equi-join condition to the ON clause.
    */
    if (nj_col_2 && (!using_fields ||is_using_column_1))
    {
      Item *item_1=   nj_col_1->create_item(thd);
      Item *item_2=   nj_col_2->create_item(thd);
      Field *field_1= nj_col_1->field();
      Field *field_2= nj_col_2->field();
      Item_ident *item_ident_1, *item_ident_2;
      Item_func_eq *eq_cond;

      if (!item_1 || !item_2)
        goto err;                               // out of memory

      /*
        The following assert checks that the two created items are of
        type Item_ident.
      */
      DBUG_ASSERT(!thd->lex->current_select->no_wrap_view_item);
      /*
        In the case of no_wrap_view_item == 0, the created items must be
        of sub-classes of Item_ident.
      */
      DBUG_ASSERT(item_1->type() == Item::FIELD_ITEM ||
                  item_1->type() == Item::REF_ITEM);
      DBUG_ASSERT(item_2->type() == Item::FIELD_ITEM ||
                  item_2->type() == Item::REF_ITEM);

      /*
        We need to cast item_1,2 to Item_ident, because we need to hook name
        resolution contexts specific to each item.
      */
      item_ident_1= (Item_ident*) item_1;
      item_ident_2= (Item_ident*) item_2;
      /*
        Create and hook special name resolution contexts to each item in the
        new join condition . We need this to both speed-up subsequent name
        resolution of these items, and to enable proper name resolution of
        the items during the execute phase of PS.
      */
      if (set_new_item_local_context(thd, item_ident_1, nj_col_1->table_ref) ||
          set_new_item_local_context(thd, item_ident_2, nj_col_2->table_ref))
        goto err;

      if (!(eq_cond= new Item_func_eq(item_ident_1, item_ident_2)))
        goto err;                               /* Out of memory. */

      /*
        Add the new equi-join condition to the ON clause. Notice that
        fix_fields() is applied to all ON conditions in setup_conds()
        so we don't do it here.
       */
      add_join_on((table_ref_1->outer_join & JOIN_TYPE_RIGHT ?
                   table_ref_1 : table_ref_2),
                  eq_cond);

      nj_col_1->is_common= nj_col_2->is_common= TRUE;
      DBUG_PRINT ("info", ("%s.%s and %s.%s are common", 
                           nj_col_1->table_name() ? 
                             nj_col_1->table_name() : "", 
                           nj_col_1->name(),
                           nj_col_2->table_name() ? 
                             nj_col_2->table_name() : "", 
                           nj_col_2->name()));

      if (field_1)
      {
        TABLE *table_1= nj_col_1->table_ref->table;
        /* Mark field_1 used for table cache. */
        bitmap_set_bit(table_1->read_set, field_1->field_index);
        table_1->covering_keys.intersect(field_1->part_of_key);
        table_1->merge_keys.merge(field_1->part_of_key);
      }
      if (field_2)
      {
        TABLE *table_2= nj_col_2->table_ref->table;
        /* Mark field_2 used for table cache. */
        bitmap_set_bit(table_2->read_set, field_2->field_index);
        table_2->covering_keys.intersect(field_2->part_of_key);
        table_2->merge_keys.merge(field_2->part_of_key);
      }

      if (using_fields != NULL)
        ++(*found_using_fields);
    }
  }
  if (leaf_1)
    leaf_1->is_join_columns_complete= TRUE;

  /*
    Everything is OK.
    Notice that at this point there may be some column names in the USING
    clause that are not among the common columns. This is an SQL error and
    we check for this error in store_natural_using_join_columns() when
    (found_using_fields < length(join_using_fields)).
  */
  result= FALSE;

err:
  if (arena)
    thd->restore_active_arena(arena, &backup);
  DBUG_RETURN(result);
}



/*
  Materialize and store the row type of NATURAL/USING join.

  SYNOPSIS
    store_natural_using_join_columns()
    thd                current thread
    natural_using_join the table reference of the NATURAL/USING join
    table_ref_1        the first (left) operand (of a NATURAL/USING join).
    table_ref_2        the second (right) operand (of a NATURAL/USING join).
    using_fields       if the join is JOIN...USING - the join columns,
                       if NATURAL join, then NULL
    found_using_fields number of fields from the USING clause that were
                       found among the common fields

  DESCRIPTION
    Iterate over the columns of both join operands and sort and store
    all columns into the 'join_columns' list of natural_using_join
    where the list is formed by three parts:
      part1: The coalesced columns of table_ref_1 and table_ref_2,
             sorted according to the column order of the first table.
      part2: The other columns of the first table, in the order in
             which they were defined in CREATE TABLE.
      part3: The other columns of the second table, in the order in
             which they were defined in CREATE TABLE.
    Time complexity - O(N1+N2), where Ni = length(table_ref_i).

  IMPLEMENTATION
    The procedure assumes that mark_common_columns() has been called
    for the join that is being processed.

  RETURN
    TRUE    error: Some common column is ambiguous
    FALSE   OK
*/

static bool
store_natural_using_join_columns(THD *thd, TABLE_LIST *natural_using_join,
                                 TABLE_LIST *table_ref_1,
                                 TABLE_LIST *table_ref_2,
                                 List<String> *using_fields,
                                 uint found_using_fields)
{
  Field_iterator_table_ref it_1, it_2;
  Natural_join_column *nj_col_1, *nj_col_2;
  Query_arena *arena, backup;
  bool result= TRUE;
  List<Natural_join_column> *non_join_columns;
  DBUG_ENTER("store_natural_using_join_columns");

  DBUG_ASSERT(!natural_using_join->join_columns);

  arena= thd->activate_stmt_arena_if_needed(&backup);

  if (!(non_join_columns= new List<Natural_join_column>) ||
      !(natural_using_join->join_columns= new List<Natural_join_column>))
    goto err;

  /* Append the columns of the first join operand. */
  for (it_1.set(table_ref_1); !it_1.end_of_fields(); it_1.next())
  {
    nj_col_1= it_1.get_natural_column_ref();
    if (nj_col_1->is_common)
    {
      natural_using_join->join_columns->push_back(nj_col_1);
      /* Reset the common columns for the next call to mark_common_columns. */
      nj_col_1->is_common= FALSE;
    }
    else
      non_join_columns->push_back(nj_col_1);
  }

  /*
    Check that all columns in the USING clause are among the common
    columns. If this is not the case, report the first one that was
    not found in an error.
  */
  if (using_fields && found_using_fields < using_fields->elements)
  {
    String *using_field_name;
    List_iterator_fast<String> using_fields_it(*using_fields);
    while ((using_field_name= using_fields_it++))
    {
      const char *using_field_name_ptr= using_field_name->c_ptr();
      List_iterator_fast<Natural_join_column>
        it(*(natural_using_join->join_columns));
      Natural_join_column *common_field;

      for (;;)
      {
        /* If reached the end of fields, and none was found, report error. */
        if (!(common_field= it++))
        {
          my_error(ER_BAD_FIELD_ERROR, MYF(0), using_field_name_ptr,
                   current_thd->where);
          goto err;
        }
        if (!my_strcasecmp(system_charset_info,
                           common_field->name(), using_field_name_ptr))
          break;                                // Found match
      }
    }
  }

  /* Append the non-equi-join columns of the second join operand. */
  for (it_2.set(table_ref_2); !it_2.end_of_fields(); it_2.next())
  {
    nj_col_2= it_2.get_natural_column_ref();
    if (!nj_col_2->is_common)
      non_join_columns->push_back(nj_col_2);
    else
    {
      /* Reset the common columns for the next call to mark_common_columns. */
      nj_col_2->is_common= FALSE;
    }
  }

  if (non_join_columns->elements > 0)
    natural_using_join->join_columns->concat(non_join_columns);
  natural_using_join->is_join_columns_complete= TRUE;

  result= FALSE;

err:
  if (arena)
    thd->restore_active_arena(arena, &backup);
  DBUG_RETURN(result);
}


/*
  Precompute and store the row types of the top-most NATURAL/USING joins.

  SYNOPSIS
    store_top_level_join_columns()
    thd            current thread
    table_ref      nested join or table in a FROM clause
    left_neighbor  neighbor table reference to the left of table_ref at the
                   same level in the join tree
    right_neighbor neighbor table reference to the right of table_ref at the
                   same level in the join tree

  DESCRIPTION
    The procedure performs a post-order traversal of a nested join tree
    and materializes the row types of NATURAL/USING joins in a
    bottom-up manner until it reaches the TABLE_LIST elements that
    represent the top-most NATURAL/USING joins. The procedure should be
    applied to each element of SELECT_LEX::top_join_list (i.e. to each
    top-level element of the FROM clause).

  IMPLEMENTATION
    Notice that the table references in the list nested_join->join_list
    are in reverse order, thus when we iterate over it, we are moving
    from the right to the left in the FROM clause.

  RETURN
    TRUE   Error
    FALSE  OK
*/

static bool
store_top_level_join_columns(THD *thd, TABLE_LIST *table_ref,
                             TABLE_LIST *left_neighbor,
                             TABLE_LIST *right_neighbor)
{
  Query_arena *arena, backup;
  bool result= TRUE;

  DBUG_ENTER("store_top_level_join_columns");

  arena= thd->activate_stmt_arena_if_needed(&backup);

  /* Call the procedure recursively for each nested table reference. */
  if (table_ref->nested_join)
  {
    List_iterator_fast<TABLE_LIST> nested_it(table_ref->nested_join->join_list);
    TABLE_LIST *same_level_left_neighbor= nested_it++;
    TABLE_LIST *same_level_right_neighbor= NULL;
    /* Left/right-most neighbors, possibly at higher levels in the join tree. */
    TABLE_LIST *real_left_neighbor, *real_right_neighbor;

    while (same_level_left_neighbor)
    {
      TABLE_LIST *cur_table_ref= same_level_left_neighbor;
      same_level_left_neighbor= nested_it++;
      /*
        The order of RIGHT JOIN operands is reversed in 'join list' to
        transform it into a LEFT JOIN. However, in this procedure we need
        the join operands in their lexical order, so below we reverse the
        join operands. Notice that this happens only in the first loop,
        and not in the second one, as in the second loop
        same_level_left_neighbor == NULL.
        This is the correct behavior, because the second loop sets
        cur_table_ref reference correctly after the join operands are
        swapped in the first loop.
      */
      if (same_level_left_neighbor &&
          cur_table_ref->outer_join & JOIN_TYPE_RIGHT)
      {
        /* This can happen only for JOIN ... ON. */
        DBUG_ASSERT(table_ref->nested_join->join_list.elements == 2);
        swap_variables(TABLE_LIST*, same_level_left_neighbor, cur_table_ref);
      }

      /*
        Pick the parent's left and right neighbors if there are no immediate
        neighbors at the same level.
      */
      real_left_neighbor=  (same_level_left_neighbor) ?
                           same_level_left_neighbor : left_neighbor;
      real_right_neighbor= (same_level_right_neighbor) ?
                           same_level_right_neighbor : right_neighbor;

      if (cur_table_ref->nested_join &&
          store_top_level_join_columns(thd, cur_table_ref,
                                       real_left_neighbor, real_right_neighbor))
        goto err;
      same_level_right_neighbor= cur_table_ref;
    }
  }

  /*
    If this is a NATURAL/USING join, materialize its result columns and
    convert to a JOIN ... ON.
  */
  if (table_ref->is_natural_join)
  {
    DBUG_ASSERT(table_ref->nested_join &&
                table_ref->nested_join->join_list.elements == 2);
    List_iterator_fast<TABLE_LIST> operand_it(table_ref->nested_join->join_list);
    /*
      Notice that the order of join operands depends on whether table_ref
      represents a LEFT or a RIGHT join. In a RIGHT join, the operands are
      in inverted order.
     */
    TABLE_LIST *table_ref_2= operand_it++; /* Second NATURAL join operand.*/
    TABLE_LIST *table_ref_1= operand_it++; /* First NATURAL join operand. */
    List<String> *using_fields= table_ref->join_using_fields;
    uint found_using_fields;

    /*
      The two join operands were interchanged in the parser, change the order
      back for 'mark_common_columns'.
    */
    if (table_ref_2->outer_join & JOIN_TYPE_RIGHT)
      swap_variables(TABLE_LIST*, table_ref_1, table_ref_2);
    if (mark_common_columns(thd, table_ref_1, table_ref_2,
                            using_fields, &found_using_fields))
      goto err;

    /*
      Swap the join operands back, so that we pick the columns of the second
      one as the coalesced columns. In this way the coalesced columns are the
      same as of an equivalent LEFT JOIN.
    */
    if (table_ref_1->outer_join & JOIN_TYPE_RIGHT)
      swap_variables(TABLE_LIST*, table_ref_1, table_ref_2);
    if (store_natural_using_join_columns(thd, table_ref, table_ref_1,
                                         table_ref_2, using_fields,
                                         found_using_fields))
      goto err;

    /*
      Change NATURAL JOIN to JOIN ... ON. We do this for both operands
      because either one of them or the other is the one with the
      natural join flag because RIGHT joins are transformed into LEFT,
      and the two tables may be reordered.
    */
    table_ref_1->natural_join= table_ref_2->natural_join= NULL;

    /* Add a TRUE condition to outer joins that have no common columns. */
    if (table_ref_2->outer_join &&
        !table_ref_1->on_expr && !table_ref_2->on_expr)
      table_ref_2->on_expr= new Item_int((longlong) 1,1);   /* Always true. */

    /* Change this table reference to become a leaf for name resolution. */
    if (left_neighbor)
    {
      TABLE_LIST *last_leaf_on_the_left;
      last_leaf_on_the_left= left_neighbor->last_leaf_for_name_resolution();
      last_leaf_on_the_left->next_name_resolution_table= table_ref;
    }
    if (right_neighbor)
    {
      TABLE_LIST *first_leaf_on_the_right;
      first_leaf_on_the_right= right_neighbor->first_leaf_for_name_resolution();
      table_ref->next_name_resolution_table= first_leaf_on_the_right;
    }
    else
      table_ref->next_name_resolution_table= NULL;
  }
  result= FALSE; /* All is OK. */

err:
  if (arena)
    thd->restore_active_arena(arena, &backup);
  DBUG_RETURN(result);
}


/*
  Compute and store the row types of the top-most NATURAL/USING joins
  in a FROM clause.

  SYNOPSIS
    setup_natural_join_row_types()
    thd          current thread
    from_clause  list of top-level table references in a FROM clause

  DESCRIPTION
    Apply the procedure 'store_top_level_join_columns' to each of the
    top-level table referencs of the FROM clause. Adjust the list of tables
    for name resolution - context->first_name_resolution_table to the
    top-most, lef-most NATURAL/USING join.

  IMPLEMENTATION
    Notice that the table references in 'from_clause' are in reverse
    order, thus when we iterate over it, we are moving from the right
    to the left in the FROM clause.

  RETURN
    TRUE   Error
    FALSE  OK
*/
static bool setup_natural_join_row_types(THD *thd,
                                         List<TABLE_LIST> *from_clause,
                                         Name_resolution_context *context)
{
  thd->where= "from clause";
  if (from_clause->elements == 0)
    return FALSE; /* We come here in the case of UNIONs. */

  List_iterator_fast<TABLE_LIST> table_ref_it(*from_clause);
  TABLE_LIST *table_ref; /* Current table reference. */
  /* Table reference to the left of the current. */
  TABLE_LIST *left_neighbor;
  /* Table reference to the right of the current. */
  TABLE_LIST *right_neighbor= NULL;
  bool save_first_natural_join_processing=
    context->select_lex->first_natural_join_processing;

  context->select_lex->first_natural_join_processing= FALSE;

  /* Note that tables in the list are in reversed order */
  for (left_neighbor= table_ref_it++; left_neighbor ; )
  {
    table_ref= left_neighbor;
    left_neighbor= table_ref_it++;
    /* 
      Do not redo work if already done:
      1) for stored procedures,
      2) for multitable update after lock failure and table reopening.
    */
    if (save_first_natural_join_processing)
    {
      context->select_lex->first_natural_join_processing= FALSE;
      if (store_top_level_join_columns(thd, table_ref,
                                       left_neighbor, right_neighbor))
        return TRUE;
      if (left_neighbor)
      {
        TABLE_LIST *first_leaf_on_the_right;
        first_leaf_on_the_right= table_ref->first_leaf_for_name_resolution();
        left_neighbor->next_name_resolution_table= first_leaf_on_the_right;
      }
    }
    right_neighbor= table_ref;
  }

  /*
    Store the top-most, left-most NATURAL/USING join, so that we start
    the search from that one instead of context->table_list. At this point
    right_neighbor points to the left-most top-level table reference in the
    FROM clause.
  */
  DBUG_ASSERT(right_neighbor);
  context->first_name_resolution_table=
    right_neighbor->first_leaf_for_name_resolution();

  return FALSE;
}


/****************************************************************************
** Expand all '*' in given fields
****************************************************************************/

int setup_wild(THD *thd, TABLE_LIST *tables, List<Item> &fields,
	       List<Item> *sum_func_list,
	       uint wild_num)
{
  if (!wild_num)
    return(0);

  Item *item;
  List_iterator<Item> it(fields);
  Query_arena *arena, backup;
  DBUG_ENTER("setup_wild");

  /*
    Don't use arena if we are not in prepared statements or stored procedures
    For PS/SP we have to use arena to remember the changes
  */
  arena= thd->activate_stmt_arena_if_needed(&backup);

  thd->lex->current_select->cur_pos_in_select_list= 0;
  while (wild_num && (item= it++))
  {
    if (item->type() == Item::FIELD_ITEM &&
        ((Item_field*) item)->field_name &&
	((Item_field*) item)->field_name[0] == '*' &&
	!((Item_field*) item)->field)
    {
      uint elem= fields.elements;
      bool any_privileges= ((Item_field *) item)->any_privileges;
      Item_subselect *subsel= thd->lex->current_select->master_unit()->item;
      if (subsel &&
          subsel->substype() == Item_subselect::EXISTS_SUBS)
      {
        /*
          It is EXISTS(SELECT * ...) and we can replace * by any constant.

          Item_int do not need fix_fields() because it is basic constant.
        */
        it.replace(new Item_int("Not_used", (longlong) 1,
                                MY_INT64_NUM_DECIMAL_DIGITS));
      }
      else if (insert_fields(thd, ((Item_field*) item)->context,
                             ((Item_field*) item)->db_name,
                             ((Item_field*) item)->table_name, &it,
                             any_privileges))
      {
	if (arena)
	  thd->restore_active_arena(arena, &backup);
	DBUG_RETURN(-1);
      }
      if (sum_func_list)
      {
	/*
	  sum_func_list is a list that has the fields list as a tail.
	  Because of this we have to update the element count also for this
	  list after expanding the '*' entry.
	*/
	sum_func_list->elements+= fields.elements - elem;
      }
      wild_num--;
    }
    else
      thd->lex->current_select->cur_pos_in_select_list++;
  }
  thd->lex->current_select->cur_pos_in_select_list= UNDEF_POS;
  if (arena)
  {
    /* make * substituting permanent */
    SELECT_LEX *select_lex= thd->lex->current_select;
    select_lex->with_wild= 0;
    select_lex->item_list= fields;

    thd->restore_active_arena(arena, &backup);
  }
  DBUG_RETURN(0);
}

/****************************************************************************
** Check that all given fields exists and fill struct with current data
****************************************************************************/

bool setup_fields(THD *thd, Item **ref_pointer_array,
                  List<Item> &fields, enum_mark_columns mark_used_columns,
                  List<Item> *sum_func_list, bool allow_sum_func)
{
  reg2 Item *item;
  enum_mark_columns save_mark_used_columns= thd->mark_used_columns;
  nesting_map save_allow_sum_func= thd->lex->allow_sum_func;
  List_iterator<Item> it(fields);
  bool save_is_item_list_lookup;
  DBUG_ENTER("setup_fields");

  thd->mark_used_columns= mark_used_columns;
  DBUG_PRINT("info", ("thd->mark_used_columns: %d", thd->mark_used_columns));
  if (allow_sum_func)
    thd->lex->allow_sum_func|= 1 << thd->lex->current_select->nest_level;
  thd->where= THD::DEFAULT_WHERE;
  save_is_item_list_lookup= thd->lex->current_select->is_item_list_lookup;
  thd->lex->current_select->is_item_list_lookup= 0;

  /*
    To prevent fail on forward lookup we fill it with zerows,
    then if we got pointer on zero after find_item_in_list we will know
    that it is forward lookup.

    There is other way to solve problem: fill array with pointers to list,
    but it will be slower.

    TODO: remove it when (if) we made one list for allfields and
    ref_pointer_array
  */
  if (ref_pointer_array)
    bzero(ref_pointer_array, sizeof(Item *) * fields.elements);

  /*
    We call set_entry() there (before fix_fields() of the whole list of field
    items) because:
    1) the list of field items has same order as in the query, and the
       Item_func_get_user_var item may go before the Item_func_set_user_var:
          SELECT @a, @a := 10 FROM t;
    2) The entry->update_query_id value controls constantness of
       Item_func_get_user_var items, so in presence of Item_func_set_user_var
       items we have to refresh their entries before fixing of
       Item_func_get_user_var items.
  */
  List_iterator<Item_func_set_user_var> li(thd->lex->set_var_list);
  Item_func_set_user_var *var;
  while ((var= li++))
    var->set_entry(thd, FALSE);

  Item **ref= ref_pointer_array;
  thd->lex->current_select->cur_pos_in_select_list= 0;
  while ((item= it++))
  {
    if ((!item->fixed && item->fix_fields(thd, it.ref())) ||
	(item= *(it.ref()))->check_cols(1))
    {
      thd->lex->current_select->is_item_list_lookup= save_is_item_list_lookup;
      thd->lex->allow_sum_func= save_allow_sum_func;
      thd->mark_used_columns= save_mark_used_columns;
      DBUG_PRINT("info", ("thd->mark_used_columns: %d", thd->mark_used_columns));
      DBUG_RETURN(TRUE); /* purecov: inspected */
    }
    if (ref)
      *(ref++)= item;
    if (item->with_sum_func && item->type() != Item::SUM_FUNC_ITEM &&
	sum_func_list)
      item->split_sum_func(thd, ref_pointer_array, *sum_func_list);
    thd->used_tables|= item->used_tables();
    thd->lex->current_select->cur_pos_in_select_list++;
  }
  thd->lex->current_select->is_item_list_lookup= save_is_item_list_lookup;
  thd->lex->current_select->cur_pos_in_select_list= UNDEF_POS;

  thd->lex->allow_sum_func= save_allow_sum_func;
  thd->mark_used_columns= save_mark_used_columns;
  DBUG_PRINT("info", ("thd->mark_used_columns: %d", thd->mark_used_columns));
  DBUG_RETURN(test(thd->is_error()));
}


/*
  make list of leaves of join table tree

  SYNOPSIS
    make_leaves_list()
    list    pointer to pointer on list first element
    tables  table list

  RETURN pointer on pointer to next_leaf of last element
*/

TABLE_LIST **make_leaves_list(TABLE_LIST **list, TABLE_LIST *tables)
{
  for (TABLE_LIST *table= tables; table; table= table->next_local)
  {
    if (table->merge_underlying_list)
    {
      DBUG_ASSERT(table->view &&
                  table->effective_algorithm == VIEW_ALGORITHM_MERGE);
      list= make_leaves_list(list, table->merge_underlying_list);
    }
    else
    {
      *list= table;
      list= &table->next_leaf;
    }
  }
  return list;
}

/*
  prepare tables

  SYNOPSIS
    setup_tables()
    thd		  Thread handler
    context       name resolution contest to setup table list there
    from_clause   Top-level list of table references in the FROM clause
    tables	  Table list (select_lex->table_list)
    leaves        List of join table leaves list (select_lex->leaf_tables)
    refresh       It is onle refresh for subquery
    select_insert It is SELECT ... INSERT command

  NOTE
    Check also that the 'used keys' and 'ignored keys' exists and set up the
    table structure accordingly.
    Create a list of leaf tables. For queries with NATURAL/USING JOINs,
    compute the row types of the top most natural/using join table references
    and link these into a list of table references for name resolution.

    This has to be called for all tables that are used by items, as otherwise
    table->map is not set and all Item_field will be regarded as const items.

  RETURN
    FALSE ok;  In this case *map will includes the chosen index
    TRUE  error
*/

bool setup_tables(THD *thd, Name_resolution_context *context,
                  List<TABLE_LIST> *from_clause, TABLE_LIST *tables,
                  TABLE_LIST **leaves, bool select_insert)
{
  uint tablenr= 0;
  DBUG_ENTER("setup_tables");

  DBUG_ASSERT ((select_insert && !tables->next_name_resolution_table) || !tables || 
               (context->table_list && context->first_name_resolution_table));
  /*
    this is used for INSERT ... SELECT.
    For select we setup tables except first (and its underlying tables)
  */
  TABLE_LIST *first_select_table= (select_insert ?
                                   tables->next_local:
                                   0);
  if (!(*leaves))
    make_leaves_list(leaves, tables);

  TABLE_LIST *table_list;
  for (table_list= *leaves;
       table_list;
       table_list= table_list->next_leaf, tablenr++)
  {
    TABLE *table= table_list->table;
    table->pos_in_table_list= table_list;
    if (first_select_table &&
        table_list->top_table() == first_select_table)
    {
      /* new counting for SELECT of INSERT ... SELECT command */
      first_select_table= 0;
      tablenr= 0;
    }
    setup_table_map(table, table_list, tablenr);
    if (table_list->process_index_hints(table))
      DBUG_RETURN(1);
  }
  if (tablenr > MAX_TABLES)
  {
    my_error(ER_TOO_MANY_TABLES,MYF(0),MAX_TABLES);
    DBUG_RETURN(1);
  }
  for (table_list= tables;
       table_list;
       table_list= table_list->next_local)
  {
    if (table_list->merge_underlying_list)
    {
      DBUG_ASSERT(table_list->view &&
                  table_list->effective_algorithm == VIEW_ALGORITHM_MERGE);
      Query_arena *arena= thd->stmt_arena, backup;
      bool res;
      if (arena->is_conventional())
        arena= 0;                                   // For easier test
      else
        thd->set_n_backup_active_arena(arena, &backup);
      res= table_list->setup_underlying(thd);
      if (arena)
        thd->restore_active_arena(arena, &backup);
      if (res)
        DBUG_RETURN(1);
    }
  }

  /* Precompute and store the row types of NATURAL/USING joins. */
  if (setup_natural_join_row_types(thd, from_clause, context))
    DBUG_RETURN(1);

  DBUG_RETURN(0);
}


/*
  prepare tables and check access for the view tables

  SYNOPSIS
    setup_tables_and_check_view_access()
    thd		  Thread handler
    context       name resolution contest to setup table list there
    from_clause   Top-level list of table references in the FROM clause
    tables	  Table list (select_lex->table_list)
    conds	  Condition of current SELECT (can be changed by VIEW)
    leaves        List of join table leaves list (select_lex->leaf_tables)
    refresh       It is onle refresh for subquery
    select_insert It is SELECT ... INSERT command
    want_access   what access is needed

  NOTE
    a wrapper for check_tables that will also check the resulting
    table leaves list for access to all the tables that belong to a view

  RETURN
    FALSE ok;  In this case *map will include the chosen index
    TRUE  error
*/
bool setup_tables_and_check_access(THD *thd, 
                                   Name_resolution_context *context,
                                   List<TABLE_LIST> *from_clause,
                                   TABLE_LIST *tables,
                                   TABLE_LIST **leaves,
                                   bool select_insert,
                                   ulong want_access_first,
                                   ulong want_access)
{
  TABLE_LIST *leaves_tmp= NULL;
  bool first_table= true;

  if (setup_tables(thd, context, from_clause, tables,
                   &leaves_tmp, select_insert))
    return TRUE;

  if (leaves)
    *leaves= leaves_tmp;

  for (; leaves_tmp; leaves_tmp= leaves_tmp->next_leaf)
  {
    if (leaves_tmp->belong_to_view && 
        check_single_table_access(thd, first_table ? want_access_first :
                                  want_access, leaves_tmp, FALSE))
    {
      tables->hide_view_error(thd);
      return TRUE;
    }
    first_table= 0;
  }
  return FALSE;
}


/*
   Create a key_map from a list of index names

   SYNOPSIS
     get_key_map_from_key_list()
     map		key_map to fill in
     table		Table
     index_list		List of index names

   RETURN
     0	ok;  In this case *map will includes the choosed index
     1	error
*/

bool get_key_map_from_key_list(key_map *map, TABLE *table,
                               List<String> *index_list)
{
  List_iterator_fast<String> it(*index_list);
  String *name;
  uint pos;

  map->clear_all();
  while ((name=it++))
  {
    if (table->s->keynames.type_names == 0 ||
        (pos= find_type(&table->s->keynames, name->ptr(),
                        name->length(), 1)) <=
        0)
    {
      my_error(ER_KEY_DOES_NOT_EXITS, MYF(0), name->c_ptr(),
	       table->pos_in_table_list->alias);
      map->set_all();
      return 1;
    }
    map->set_bit(pos-1);
  }
  return 0;
}


/*
  Drops in all fields instead of current '*' field

  SYNOPSIS
    insert_fields()
    thd			Thread handler
    context             Context for name resolution
    db_name		Database name in case of 'database_name.table_name.*'
    table_name		Table name in case of 'table_name.*'
    it			Pointer to '*'
    any_privileges	0 If we should ensure that we have SELECT privileges
		          for all columns
                        1 If any privilege is ok
  RETURN
    0	ok     'it' is updated to point at last inserted
    1	error.  Error message is generated but not sent to client
*/

bool
insert_fields(THD *thd, Name_resolution_context *context, const char *db_name,
	      const char *table_name, List_iterator<Item> *it,
              bool any_privileges)
{
  Field_iterator_table_ref field_iterator;
  bool found;
  char name_buff[NAME_LEN+1];
  DBUG_ENTER("insert_fields");
  DBUG_PRINT("arena", ("stmt arena: 0x%lx", (ulong)thd->stmt_arena));

  if (db_name && lower_case_table_names)
  {
    /*
      convert database to lower case for comparison
      We can't do this in Item_field as this would change the
      'name' of the item which may be used in the select list
    */
    strmake(name_buff, db_name, sizeof(name_buff)-1);
    my_casedn_str(files_charset_info, name_buff);
    db_name= name_buff;
  }

  found= FALSE;

  /*
    If table names are qualified, then loop over all tables used in the query,
    else treat natural joins as leaves and do not iterate over their underlying
    tables.
  */
  for (TABLE_LIST *tables= (table_name ? context->table_list :
                            context->first_name_resolution_table);
       tables;
       tables= (table_name ? tables->next_local :
                tables->next_name_resolution_table)
       )
  {
    Field *field;
    TABLE *table= tables->table;

    DBUG_ASSERT(tables->is_leaf_for_name_resolution());

    if ((table_name && my_strcasecmp(table_alias_charset, table_name,
                                    tables->alias)) ||
        (db_name && strcmp(tables->db,db_name)))
      continue;

#ifndef NO_EMBEDDED_ACCESS_CHECKS
<<<<<<< HEAD
    /* 
       Ensure that we have access rights to all fields to be inserted. Under
       some circumstances, this check may be skipped.

       - If any_privileges is true, skip the check.

       - If the SELECT privilege has been found as fulfilled already for both
         the TABLE and TABLE_LIST objects (and both of these exist, of
         course), the check is skipped.

       - If the SELECT privilege has been found fulfilled for the TABLE object
         and the TABLE_LIST represents a derived table other than a view (see
         below), the check is skipped.

       - If the TABLE_LIST object represents a view, we may skip checking if
         the SELECT privilege has been found fulfilled for it, regardless of
         the TABLE object.

       - If there is no TABLE object, the test is skipped if either 
         * the TABLE_LIST does not represent a view, or
         * the SELECT privilege has been found fulfilled.         

       A TABLE_LIST that is not a view may be a subquery, an
       information_schema table, or a nested table reference. See the comment
       for TABLE_LIST.
    */
    if (!(table && !tables->view && (table->grant.privilege & SELECT_ACL) ||
          tables->view && (tables->grant.privilege & SELECT_ACL)) &&
        !any_privileges)
=======
    /* Ensure that we have access rights to all fields to be inserted. */
    if (!((table && !tables->view && (table->grant.privilege & SELECT_ACL)) ||
         (tables->view && (tables->grant.privilege & SELECT_ACL))) &&
         !any_privileges)
>>>>>>> 9e7c9d10
    {
      field_iterator.set(tables);
      if (check_grant_all_columns(thd, SELECT_ACL, &field_iterator))
        DBUG_RETURN(TRUE);
    }
#endif

    /*
      Update the tables used in the query based on the referenced fields. For
      views and natural joins this update is performed inside the loop below.
    */
    if (table)
      thd->used_tables|= table->map;

    /*
      Initialize a generic field iterator for the current table reference.
      Notice that it is guaranteed that this iterator will iterate over the
      fields of a single table reference, because 'tables' is a leaf (for
      name resolution purposes).
    */
    field_iterator.set(tables);

    for (; !field_iterator.end_of_fields(); field_iterator.next())
    {
      Item *item;

      if (!(item= field_iterator.create_item(thd)))
        DBUG_RETURN(TRUE);
      DBUG_ASSERT(item->fixed);
      /* cache the table for the Item_fields inserted by expanding stars */
      if (item->type() == Item::FIELD_ITEM && tables->cacheable_table)
        ((Item_field *)item)->cached_table= tables;

      if (!found)
      {
        found= TRUE;
        it->replace(item); /* Replace '*' with the first found item. */
      }
      else
        it->after(item);   /* Add 'item' to the SELECT list. */

#ifndef NO_EMBEDDED_ACCESS_CHECKS
      /*
        Set privilege information for the fields of newly created views.
        We have that (any_priviliges == TRUE) if and only if we are creating
        a view. In the time of view creation we can't use the MERGE algorithm,
        therefore if 'tables' is itself a view, it is represented by a
        temporary table. Thus in this case we can be sure that 'item' is an
        Item_field.
      */
      if (any_privileges)
      {
        DBUG_ASSERT((tables->field_translation == NULL && table) ||
                    tables->is_natural_join);
        DBUG_ASSERT(item->type() == Item::FIELD_ITEM);
        Item_field *fld= (Item_field*) item;
        const char *field_table_name= field_iterator.get_table_name();

        if (!tables->schema_table && 
            !(fld->have_privileges=
              (get_column_grant(thd, field_iterator.grant(),
                                field_iterator.get_db_name(),
                                field_table_name, fld->field_name) &
               VIEW_ANY_ACL)))
        {
          my_error(ER_TABLEACCESS_DENIED_ERROR, MYF(0), "ANY",
                   thd->security_ctx->priv_user,
                   thd->security_ctx->host_or_ip,
                   field_table_name);
          DBUG_RETURN(TRUE);
        }
      }
#endif

      if ((field= field_iterator.field()))
      {
        /* Mark fields as used to allow storage engine to optimze access */
        bitmap_set_bit(field->table->read_set, field->field_index);
        if (table)
        {
          table->covering_keys.intersect(field->part_of_key);
          table->merge_keys.merge(field->part_of_key);
        }
        if (tables->is_natural_join)
        {
          TABLE *field_table;
          /*
            In this case we are sure that the column ref will not be created
            because it was already created and stored with the natural join.
          */
          Natural_join_column *nj_col;
          if (!(nj_col= field_iterator.get_natural_column_ref()))
            DBUG_RETURN(TRUE);
          DBUG_ASSERT(nj_col->table_field);
          field_table= nj_col->table_ref->table;
          if (field_table)
          {
            thd->used_tables|= field_table->map;
            field_table->covering_keys.intersect(field->part_of_key);
            field_table->merge_keys.merge(field->part_of_key);
            field_table->used_fields++;
          }
        }
      }
      else
        thd->used_tables|= item->used_tables();
      thd->lex->current_select->cur_pos_in_select_list++;
    }
    /*
      In case of stored tables, all fields are considered as used,
      while in the case of views, the fields considered as used are the
      ones marked in setup_tables during fix_fields of view columns.
      For NATURAL joins, used_tables is updated in the IF above.
    */
    if (table)
      table->used_fields= table->s->fields;
  }
  if (found)
    DBUG_RETURN(FALSE);

  /*
    TODO: in the case when we skipped all columns because there was a
    qualified '*', and all columns were coalesced, we have to give a more
    meaningful message than ER_BAD_TABLE_ERROR.
  */
  if (!table_name)
    my_message(ER_NO_TABLES_USED, ER(ER_NO_TABLES_USED), MYF(0));
  else
    my_error(ER_BAD_TABLE_ERROR, MYF(0), table_name);

  DBUG_RETURN(TRUE);
}


/*
  Fix all conditions and outer join expressions.

  SYNOPSIS
    setup_conds()
    thd     thread handler
    tables  list of tables for name resolving (select_lex->table_list)
    leaves  list of leaves of join table tree (select_lex->leaf_tables)
    conds   WHERE clause

  DESCRIPTION
    TODO

  RETURN
    TRUE  if some error occured (e.g. out of memory)
    FALSE if all is OK
*/

int setup_conds(THD *thd, TABLE_LIST *tables, TABLE_LIST *leaves,
                COND **conds)
{
  SELECT_LEX *select_lex= thd->lex->current_select;
  Query_arena *arena= thd->stmt_arena, backup;
  TABLE_LIST *table= NULL;	// For HP compilers
  /*
    it_is_update set to TRUE when tables of primary SELECT_LEX (SELECT_LEX
    which belong to LEX, i.e. most up SELECT) will be updated by
    INSERT/UPDATE/LOAD
    NOTE: using this condition helps to prevent call of prepare_check_option()
    from subquery of VIEW, because tables of subquery belongs to VIEW
    (see condition before prepare_check_option() call)
  */
  bool it_is_update= (select_lex == &thd->lex->select_lex) &&
    thd->lex->which_check_option_applicable();
  bool save_is_item_list_lookup= select_lex->is_item_list_lookup;
  select_lex->is_item_list_lookup= 0;
  DBUG_ENTER("setup_conds");

  if (select_lex->conds_processed_with_permanent_arena ||
      arena->is_conventional())
    arena= 0;                                   // For easier test

  thd->mark_used_columns= MARK_COLUMNS_READ;
  DBUG_PRINT("info", ("thd->mark_used_columns: %d", thd->mark_used_columns));
  select_lex->cond_count= 0;
  select_lex->between_count= 0;
  select_lex->max_equal_elems= 0;

  for (table= tables; table; table= table->next_local)
  {
    if (table->prepare_where(thd, conds, FALSE))
      goto err_no_arena;
  }

  if (*conds)
  {
    thd->where="where clause";
    if ((!(*conds)->fixed && (*conds)->fix_fields(thd, conds)) ||
	(*conds)->check_cols(1))
      goto err_no_arena;
  }

  /*
    Apply fix_fields() to all ON clauses at all levels of nesting,
    including the ones inside view definitions.
  */
  for (table= leaves; table; table= table->next_leaf)
  {
    TABLE_LIST *embedded; /* The table at the current level of nesting. */
    TABLE_LIST *embedding= table; /* The parent nested table reference. */
    do
    {
      embedded= embedding;
      if (embedded->on_expr)
      {
        /* Make a join an a expression */
        thd->where="on clause";
        if ((!embedded->on_expr->fixed &&
            embedded->on_expr->fix_fields(thd, &embedded->on_expr)) ||
	    embedded->on_expr->check_cols(1))
	  goto err_no_arena;
        select_lex->cond_count++;
      }
      embedding= embedded->embedding;
    }
    while (embedding &&
           embedding->nested_join->join_list.head() == embedded);

    /* process CHECK OPTION */
    if (it_is_update)
    {
      TABLE_LIST *view= table->top_table();
      if (view->effective_with_check)
      {
        if (view->prepare_check_option(thd))
          goto err_no_arena;
        thd->change_item_tree(&table->check_option, view->check_option);
      }
    }
  }

  if (!thd->stmt_arena->is_conventional())
  {
    /*
      We are in prepared statement preparation code => we should store
      WHERE clause changing for next executions.

      We do this ON -> WHERE transformation only once per PS/SP statement.
    */
    select_lex->where= *conds;
    select_lex->conds_processed_with_permanent_arena= 1;
  }
  thd->lex->current_select->is_item_list_lookup= save_is_item_list_lookup;
  DBUG_RETURN(test(thd->is_error()));

err_no_arena:
  select_lex->is_item_list_lookup= save_is_item_list_lookup;
  DBUG_RETURN(1);
}


/******************************************************************************
** Fill a record with data (for INSERT or UPDATE)
** Returns : 1 if some field has wrong type
******************************************************************************/


/*
  Fill fields with given items.

  SYNOPSIS
    fill_record()
    thd           thread handler
    fields        Item_fields list to be filled
    values        values to fill with
    ignore_errors TRUE if we should ignore errors

  NOTE
    fill_record() may set table->auto_increment_field_not_null and a
    caller should make sure that it is reset after their last call to this
    function.

  RETURN
    FALSE   OK
    TRUE    error occured
*/

static bool
fill_record(THD * thd, List<Item> &fields, List<Item> &values,
            bool ignore_errors)
{
  List_iterator_fast<Item> f(fields),v(values);
  Item *value, *fld;
  Item_field *field;
  TABLE *table= 0;
  DBUG_ENTER("fill_record");

  /*
    Reset the table->auto_increment_field_not_null as it is valid for
    only one row.
  */
  if (fields.elements)
  {
    /*
      On INSERT or UPDATE fields are checked to be from the same table,
      thus we safely can take table from the first field.
    */
    fld= (Item_field*)f++;
    if (!(field= fld->filed_for_view_update()))
    {
      my_error(ER_NONUPDATEABLE_COLUMN, MYF(0), fld->name);
      goto err;
    }
    table= field->field->table;
    table->auto_increment_field_not_null= FALSE;
    f.rewind();
  }
  while ((fld= f++))
  {
    if (!(field= fld->filed_for_view_update()))
    {
      my_error(ER_NONUPDATEABLE_COLUMN, MYF(0), fld->name);
      goto err;
    }
    value=v++;
    Field *rfield= field->field;
    table= rfield->table;
    if (rfield == table->next_number_field)
      table->auto_increment_field_not_null= TRUE;
    if ((value->save_in_field(rfield, 0) < 0) && !ignore_errors)
    {
      my_message(ER_UNKNOWN_ERROR, ER(ER_UNKNOWN_ERROR), MYF(0));
      goto err;
    }
  }
  DBUG_RETURN(thd->is_error());
err:
  if (table)
    table->auto_increment_field_not_null= FALSE;
  DBUG_RETURN(TRUE);
}


/*
  Fill fields in list with values from the list of items and invoke
  before triggers.

  SYNOPSIS
    fill_record_n_invoke_before_triggers()
      thd           thread context
      fields        Item_fields list to be filled
      values        values to fill with
      ignore_errors TRUE if we should ignore errors
      triggers      object holding list of triggers to be invoked
      event         event type for triggers to be invoked

  NOTE
    This function assumes that fields which values will be set and triggers
    to be invoked belong to the same table, and that TABLE::record[0] and
    record[1] buffers correspond to new and old versions of row respectively.

  RETURN
    FALSE   OK
    TRUE    error occured
*/

bool
fill_record_n_invoke_before_triggers(THD *thd, List<Item> &fields,
                                     List<Item> &values, bool ignore_errors,
                                     Table_triggers_list *triggers,
                                     enum trg_event_type event)
{
  return (fill_record(thd, fields, values, ignore_errors) ||
          (triggers && triggers->process_triggers(thd, event,
                                                 TRG_ACTION_BEFORE, TRUE)));
}


/*
  Fill field buffer with values from Field list

  SYNOPSIS
    fill_record()
    thd           thread handler
    ptr           pointer on pointer to record
    values        list of fields
    ignore_errors TRUE if we should ignore errors

  NOTE
    fill_record() may set table->auto_increment_field_not_null and a
    caller should make sure that it is reset after their last call to this
    function.

  RETURN
    FALSE   OK
    TRUE    error occured
*/

bool
fill_record(THD *thd, Field **ptr, List<Item> &values, bool ignore_errors)
{
  List_iterator_fast<Item> v(values);
  Item *value;
  TABLE *table= 0;
  DBUG_ENTER("fill_record");

  Field *field;
  /*
    Reset the table->auto_increment_field_not_null as it is valid for
    only one row.
  */
  if (*ptr)
  {
    /*
      On INSERT or UPDATE fields are checked to be from the same table,
      thus we safely can take table from the first field.
    */
    table= (*ptr)->table;
    table->auto_increment_field_not_null= FALSE;
  }
  while ((field = *ptr++) && ! thd->is_error())
  {
    value=v++;
    table= field->table;
    if (field == table->next_number_field)
      table->auto_increment_field_not_null= TRUE;
    if (value->save_in_field(field, 0) < 0)
      goto err;
  }
  DBUG_RETURN(thd->is_error());

err:
  if (table)
    table->auto_increment_field_not_null= FALSE;
  DBUG_RETURN(TRUE);
}


/*
  Fill fields in array with values from the list of items and invoke
  before triggers.

  SYNOPSIS
    fill_record_n_invoke_before_triggers()
      thd           thread context
      ptr           NULL-ended array of fields to be filled
      values        values to fill with
      ignore_errors TRUE if we should ignore errors
      triggers      object holding list of triggers to be invoked
      event         event type for triggers to be invoked

  NOTE
    This function assumes that fields which values will be set and triggers
    to be invoked belong to the same table, and that TABLE::record[0] and
    record[1] buffers correspond to new and old versions of row respectively.

  RETURN
    FALSE   OK
    TRUE    error occured
*/

bool
fill_record_n_invoke_before_triggers(THD *thd, Field **ptr,
                                     List<Item> &values, bool ignore_errors,
                                     Table_triggers_list *triggers,
                                     enum trg_event_type event)
{
  return (fill_record(thd, ptr, values, ignore_errors) ||
          (triggers && triggers->process_triggers(thd, event,
                                                 TRG_ACTION_BEFORE, TRUE)));
}


my_bool mysql_rm_tmp_tables(void)
{
  uint i, idx;
  char	filePath[FN_REFLEN], *tmpdir, filePathCopy[FN_REFLEN];
  MY_DIR *dirp;
  FILEINFO *file;
  TABLE_SHARE share;
  THD *thd;
  DBUG_ENTER("mysql_rm_tmp_tables");

  if (!(thd= new THD))
    DBUG_RETURN(1);
  thd->thread_stack= (char*) &thd;
  thd->store_globals();

  for (i=0; i<=mysql_tmpdir_list.max; i++)
  {
    tmpdir=mysql_tmpdir_list.list[i];
    /* See if the directory exists */
    if (!(dirp = my_dir(tmpdir,MYF(MY_WME | MY_DONT_SORT))))
      continue;

    /* Remove all SQLxxx tables from directory */

    for (idx=0 ; idx < (uint) dirp->number_off_files ; idx++)
    {
      file=dirp->dir_entry+idx;

      /* skiping . and .. */
      if (file->name[0] == '.' && (!file->name[1] ||
                                   (file->name[1] == '.' &&  !file->name[2])))
        continue;

      if (!bcmp((uchar*) file->name, (uchar*) tmp_file_prefix,
                tmp_file_prefix_length))
      {
        char *ext= fn_ext(file->name);
        uint ext_len= strlen(ext);
        uint filePath_len= my_snprintf(filePath, sizeof(filePath),
                                       "%s%c%s", tmpdir, FN_LIBCHAR,
                                       file->name);
        if (!bcmp((uchar*) reg_ext, (uchar*) ext, ext_len))
        {
          handler *handler_file= 0;
          /* We should cut file extention before deleting of table */
          memcpy(filePathCopy, filePath, filePath_len - ext_len);
          filePathCopy[filePath_len - ext_len]= 0;
          init_tmp_table_share(thd, &share, "", 0, "", filePathCopy);
          if (!open_table_def(thd, &share, 0) &&
              ((handler_file= get_new_handler(&share, thd->mem_root,
                                              share.db_type()))))
          {
            handler_file->ha_delete_table(filePathCopy);
            delete handler_file;
          }
          free_table_share(&share);
        }
        /*
          File can be already deleted by tmp_table.file->delete_table().
          So we hide error messages which happnes during deleting of these
          files(MYF(0)).
        */
        VOID(my_delete(filePath, MYF(0))); 
      }
    }
    my_dirend(dirp);
  }
  delete thd;
  my_pthread_setspecific_ptr(THR_THD,  0);
  DBUG_RETURN(0);
}



/*****************************************************************************
	unireg support functions
*****************************************************************************/

/*
  Invalidate any cache entries that are for some DB

  SYNOPSIS
    remove_db_from_cache()
    db		Database name. This will be in lower case if
		lower_case_table_name is set

  NOTE:
  We can't use hash_delete when looping hash_elements. We mark them first
  and afterwards delete those marked unused.
*/

void remove_db_from_cache(const char *db)
{
  for (uint idx=0 ; idx < open_cache.records ; idx++)
  {
    TABLE *table=(TABLE*) hash_element(&open_cache,idx);
    if (!strcmp(table->s->db.str, db))
    {
      table->s->version= 0L;			/* Free when thread is ready */
      if (!table->in_use)
	relink_unused(table);
    }
  }
  while (unused_tables && !unused_tables->s->version)
    VOID(hash_delete(&open_cache,(uchar*) unused_tables));
}


/*
  free all unused tables

  NOTE
    This is called by 'handle_manager' when one wants to periodicly flush
    all not used tables.
*/

void flush_tables()
{
  (void) pthread_mutex_lock(&LOCK_open);
  while (unused_tables)
    hash_delete(&open_cache,(uchar*) unused_tables);
  (void) pthread_mutex_unlock(&LOCK_open);
}


/*
  Mark all entries with the table as deleted to force an reopen of the table

  The table will be closed (not stored in cache) by the current thread when
  close_thread_tables() is called.

  PREREQUISITES
    Lock on LOCK_open()

  RETURN
    0  This thread now have exclusive access to this table and no other thread
       can access the table until close_thread_tables() is called.
    1  Table is in use by another thread
*/

bool remove_table_from_cache(THD *thd, const char *db, const char *table_name,
                             uint flags)
{
  char key[MAX_DBKEY_LENGTH];
  uint key_length;
  TABLE *table;
  TABLE_SHARE *share;
  bool result= 0, signalled= 0;
  DBUG_ENTER("remove_table_from_cache");
  DBUG_PRINT("enter", ("table: '%s'.'%s'  flags: %u", db, table_name, flags));

  key_length=(uint) (strmov(strmov(key,db)+1,table_name)-key)+1;
  for (;;)
  {
    HASH_SEARCH_STATE state;
    result= signalled= 0;

    for (table= (TABLE*) hash_first(&open_cache, (uchar*) key, key_length,
                                    &state);
         table;
         table= (TABLE*) hash_next(&open_cache, (uchar*) key, key_length,
                                   &state))
    {
      THD *in_use;
      DBUG_PRINT("tcache", ("found table: '%s'.'%s' 0x%lx", table->s->db.str,
                            table->s->table_name.str, (long) table));

      table->s->version=0L;		/* Free when thread is ready */
      if (!(in_use=table->in_use))
      {
        DBUG_PRINT("info",("Table was not in use"));
        relink_unused(table);
      }
      else if (in_use != thd)
      {
        DBUG_PRINT("info", ("Table was in use by other thread"));
        /*
          Mark that table is going to be deleted from cache. This will
          force threads that are in mysql_lock_tables() (but not yet
          in thr_multi_lock()) to abort it's locks, close all tables and retry
        */
        in_use->some_tables_deleted= 1;
        if (table->is_name_opened())
        {
          DBUG_PRINT("info", ("Found another active instance of the table"));
  	  result=1;
        }
        /* Kill delayed insert threads */
        if ((in_use->system_thread & SYSTEM_THREAD_DELAYED_INSERT) &&
            ! in_use->killed)
        {
	  in_use->killed= THD::KILL_CONNECTION;
	  pthread_mutex_lock(&in_use->mysys_var->mutex);
	  if (in_use->mysys_var->current_cond)
	  {
	    pthread_mutex_lock(in_use->mysys_var->current_mutex);
            signalled= 1;
	    pthread_cond_broadcast(in_use->mysys_var->current_cond);
	    pthread_mutex_unlock(in_use->mysys_var->current_mutex);
	  }
	  pthread_mutex_unlock(&in_use->mysys_var->mutex);
        }
        /*
	  Now we must abort all tables locks used by this thread
	  as the thread may be waiting to get a lock for another table.
          Note that we need to hold LOCK_open while going through the
          list. So that the other thread cannot change it. The other
          thread must also hold LOCK_open whenever changing the
          open_tables list. Aborting the MERGE lock after a child was
          closed and before the parent is closed would be fatal.
        */
        for (TABLE *thd_table= in_use->open_tables;
	     thd_table ;
	     thd_table= thd_table->next)
        {
          /* Do not handle locks of MERGE children. */
	  if (thd_table->db_stat && !thd_table->parent)	// If table is open
	    signalled|= mysql_lock_abort_for_thread(thd, thd_table);
        }
      }
      else
      {
        DBUG_PRINT("info", ("Table was in use by current thread. db_stat: %u",
                            table->db_stat));
        result= result || (flags & RTFC_OWNED_BY_THD_FLAG);
      }
    }
    while (unused_tables && !unused_tables->s->version)
      VOID(hash_delete(&open_cache,(uchar*) unused_tables));

    DBUG_PRINT("info", ("Removing table from table_def_cache"));
    /* Remove table from table definition cache if it's not in use */
    if ((share= (TABLE_SHARE*) hash_search(&table_def_cache,(uchar*) key,
                                           key_length)))
    {
      DBUG_PRINT("info", ("share version: %lu  ref_count: %u",
                          share->version, share->ref_count));
      share->version= 0;                          // Mark for delete
      if (share->ref_count == 0)
      {
        pthread_mutex_lock(&share->mutex);
        VOID(hash_delete(&table_def_cache, (uchar*) share));
      }
    }

    if (result && (flags & RTFC_WAIT_OTHER_THREAD_FLAG))
    {
      /*
        Signal any thread waiting for tables to be freed to
        reopen their tables
      */
      broadcast_refresh();
      DBUG_PRINT("info", ("Waiting for refresh signal"));
      if (!(flags & RTFC_CHECK_KILLED_FLAG) || !thd->killed)
      {
        dropping_tables++;
        if (likely(signalled))
          (void) pthread_cond_wait(&COND_refresh, &LOCK_open);
        else
        {
          struct timespec abstime;
          /*
            It can happen that another thread has opened the
            table but has not yet locked any table at all. Since
            it can be locked waiting for a table that our thread
            has done LOCK TABLE x WRITE on previously, we need to
            ensure that the thread actually hears our signal
            before we go to sleep. Thus we wait for a short time
            and then we retry another loop in the
            remove_table_from_cache routine.
          */
          set_timespec(abstime, 10);
          pthread_cond_timedwait(&COND_refresh, &LOCK_open, &abstime);
        }
        dropping_tables--;
        continue;
      }
    }
    break;
  }
  DBUG_RETURN(result);
}


int setup_ftfuncs(SELECT_LEX *select_lex)
{
  List_iterator<Item_func_match> li(*(select_lex->ftfunc_list)),
                                 lj(*(select_lex->ftfunc_list));
  Item_func_match *ftf, *ftf2;

  while ((ftf=li++))
  {
    if (ftf->fix_index())
      return 1;
    lj.rewind();
    while ((ftf2=lj++) != ftf)
    {
      if (ftf->eq(ftf2,1) && !ftf2->master)
        ftf2->master=ftf;
    }
  }

  return 0;
}


int init_ftfuncs(THD *thd, SELECT_LEX *select_lex, bool no_order)
{
  if (select_lex->ftfunc_list->elements)
  {
    List_iterator<Item_func_match> li(*(select_lex->ftfunc_list));
    Item_func_match *ifm;
    DBUG_PRINT("info",("Performing FULLTEXT search"));
    thd_proc_info(thd, "FULLTEXT initialization");

    while ((ifm=li++))
      ifm->init_search(no_order);
  }
  return 0;
}


/*
  open new .frm format table

  SYNOPSIS
    open_new_frm()
    THD		  thread handler
    path	  path to .frm file (without extension)
    alias	  alias for table
    db            database
    table_name    name of table
    db_stat	  open flags (for example ->OPEN_KEYFILE|HA_OPEN_RNDFILE..)
		  can be 0 (example in ha_example_table)
    prgflag	  READ_ALL etc..
    ha_open_flags HA_OPEN_ABORT_IF_LOCKED etc..
    outparam	  result table
    table_desc	  TABLE_LIST descriptor
    mem_root	  temporary MEM_ROOT for parsing
*/

static bool
open_new_frm(THD *thd, TABLE_SHARE *share, const char *alias,
             uint db_stat, uint prgflag,
	     uint ha_open_flags, TABLE *outparam, TABLE_LIST *table_desc,
	     MEM_ROOT *mem_root)
{
  LEX_STRING pathstr;
  File_parser *parser;
  char path[FN_REFLEN];
  DBUG_ENTER("open_new_frm");

  /* Create path with extension */
  pathstr.length= (uint) (strxmov(path, share->normalized_path.str, reg_ext,
                                  NullS)- path);
  pathstr.str=    path;

  if ((parser= sql_parse_prepare(&pathstr, mem_root, 1)))
  {
    if (is_equal(&view_type, parser->type()))
    {
      if (table_desc == 0 || table_desc->required_type == FRMTYPE_TABLE)
      {
        my_error(ER_WRONG_OBJECT, MYF(0), share->db.str, share->table_name.str,
                 "BASE TABLE");
        goto err;
      }
      if (mysql_make_view(thd, parser, table_desc,
                          (prgflag & OPEN_VIEW_NO_PARSE)))
        goto err;
    }
    else
    {
      /* only VIEWs are supported now */
      my_error(ER_FRM_UNKNOWN_TYPE, MYF(0), share->path.str,  parser->type()->str);
      goto err;
    }
    DBUG_RETURN(0);
  }
 
err:
  bzero(outparam, sizeof(TABLE));	// do not run repair
  DBUG_RETURN(1);
}


bool is_equal(const LEX_STRING *a, const LEX_STRING *b)
{
  return a->length == b->length && !strncmp(a->str, b->str, a->length);
}


/*
  SYNOPSIS
    abort_and_upgrade_lock()
    lpt                           Parameter passing struct
    All parameters passed through the ALTER_PARTITION_PARAM_TYPE object
  RETURN VALUE
    0
  DESCRIPTION
    Remember old lock level (for possible downgrade later on), abort all
    waiting threads and ensure that all keeping locks currently are
    completed such that we own the lock exclusively and no other interaction
    is ongoing.

    thd                           Thread object
    table                         Table object
    db                            Database name
    table_name                    Table name
    old_lock_level                Old lock level
*/

int abort_and_upgrade_lock(ALTER_PARTITION_PARAM_TYPE *lpt)
{
  uint flags= RTFC_WAIT_OTHER_THREAD_FLAG | RTFC_CHECK_KILLED_FLAG;
  DBUG_ENTER("abort_and_upgrade_locks");

  lpt->old_lock_type= lpt->table->reginfo.lock_type;
  VOID(pthread_mutex_lock(&LOCK_open));
  /* If MERGE child, forward lock handling to parent. */
  mysql_lock_abort(lpt->thd, lpt->table->parent ? lpt->table->parent :
                   lpt->table, TRUE);
  VOID(remove_table_from_cache(lpt->thd, lpt->db, lpt->table_name, flags));
  VOID(pthread_mutex_unlock(&LOCK_open));
  DBUG_RETURN(0);
}


/*
  SYNOPSIS
    close_open_tables_and_downgrade()
  RESULT VALUES
    NONE
  DESCRIPTION
    We need to ensure that any thread that has managed to open the table
    but not yet encountered our lock on the table is also thrown out to
    ensure that no threads see our frm changes premature to the final
    version. The intermediate versions are only meant for use after a
    crash and later REPAIR TABLE.
    We also downgrade locks after the upgrade to WRITE_ONLY
*/

/* purecov: begin deadcode */
void close_open_tables_and_downgrade(ALTER_PARTITION_PARAM_TYPE *lpt)
{
  VOID(pthread_mutex_lock(&LOCK_open));
  remove_table_from_cache(lpt->thd, lpt->db, lpt->table_name,
                          RTFC_WAIT_OTHER_THREAD_FLAG);
  VOID(pthread_mutex_unlock(&LOCK_open));
  /* If MERGE child, forward lock handling to parent. */
  mysql_lock_downgrade_write(lpt->thd, lpt->table->parent ? lpt->table->parent :
                             lpt->table, lpt->old_lock_type);
}
/* purecov: end */


/*
  SYNOPSIS
    mysql_wait_completed_table()
    lpt                            Parameter passing struct
    my_table                       My table object
    All parameters passed through the ALTER_PARTITION_PARAM object
  RETURN VALUES
    TRUE                          Failure
    FALSE                         Success
  DESCRIPTION
    We have changed the frm file and now we want to wait for all users of
    the old frm to complete before proceeding to ensure that no one
    remains that uses the old frm definition.
    Start by ensuring that all users of the table will be removed from cache
    once they are done. Then abort all that have stumbled on locks and
    haven't been started yet.

    thd                           Thread object
    table                         Table object
    db                            Database name
    table_name                    Table name
*/

void mysql_wait_completed_table(ALTER_PARTITION_PARAM_TYPE *lpt, TABLE *my_table)
{
  char key[MAX_DBKEY_LENGTH];
  uint key_length;
  TABLE *table;
  DBUG_ENTER("mysql_wait_completed_table");

  key_length=(uint) (strmov(strmov(key,lpt->db)+1,lpt->table_name)-key)+1;
  VOID(pthread_mutex_lock(&LOCK_open));
  HASH_SEARCH_STATE state;
  for (table= (TABLE*) hash_first(&open_cache,(uchar*) key,key_length,
                                  &state) ;
       table;
       table= (TABLE*) hash_next(&open_cache,(uchar*) key,key_length,
                                 &state))
  {
    THD *in_use= table->in_use;
    table->s->version= 0L;
    if (!in_use)
    {
      relink_unused(table);
    }
    else
    {
      /* Kill delayed insert threads */
      if ((in_use->system_thread & SYSTEM_THREAD_DELAYED_INSERT) &&
          ! in_use->killed)
      {
        in_use->killed= THD::KILL_CONNECTION;
        pthread_mutex_lock(&in_use->mysys_var->mutex);
        if (in_use->mysys_var->current_cond)
        {
          pthread_mutex_lock(in_use->mysys_var->current_mutex);
          pthread_cond_broadcast(in_use->mysys_var->current_cond);
          pthread_mutex_unlock(in_use->mysys_var->current_mutex);
        }
        pthread_mutex_unlock(&in_use->mysys_var->mutex);
      }
      /*
        Now we must abort all tables locks used by this thread
        as the thread may be waiting to get a lock for another table.
        Note that we need to hold LOCK_open while going through the
        list. So that the other thread cannot change it. The other
        thread must also hold LOCK_open whenever changing the
        open_tables list. Aborting the MERGE lock after a child was
        closed and before the parent is closed would be fatal.
      */
      for (TABLE *thd_table= in_use->open_tables;
           thd_table ;
           thd_table= thd_table->next)
      {
        /* Do not handle locks of MERGE children. */
        if (thd_table->db_stat && !thd_table->parent) // If table is open
          mysql_lock_abort_for_thread(lpt->thd, thd_table);
      }
    }
  }
  /*
    We start by removing all unused objects from the cache and marking
    those in use for removal after completion. Now we also need to abort
    all that are locked and are not progressing due to being locked
    by our lock. We don't upgrade our lock here.
    If MERGE child, forward lock handling to parent.
  */
  mysql_lock_abort(lpt->thd, my_table->parent ? my_table->parent : my_table,
                   FALSE);
  VOID(pthread_mutex_unlock(&LOCK_open));
  DBUG_VOID_RETURN;
}


/*
  Tells if two (or more) tables have auto_increment columns and we want to
  lock those tables with a write lock.

  SYNOPSIS
    has_two_write_locked_tables_with_auto_increment
      tables        Table list

  NOTES:
    Call this function only when you have established the list of all tables
    which you'll want to update (including stored functions, triggers, views
    inside your statement).

  RETURN
    0  No
    1  Yes
*/

static bool
has_two_write_locked_tables_with_auto_increment(TABLE_LIST *tables)
{
  char *first_table_name= NULL, *first_db;
  LINT_INIT(first_db);

  for (TABLE_LIST *table= tables; table; table= table->next_global)
  {
    /* we must do preliminary checks as table->table may be NULL */
    if (!table->placeholder() &&
        table->table->found_next_number_field &&
        (table->lock_type >= TL_WRITE_ALLOW_WRITE))
    {
      if (first_table_name == NULL)
      {
        first_table_name= table->table_name;
        first_db= table->db;
        DBUG_ASSERT(first_db);
      }
      else if (strcmp(first_db, table->db) ||
               strcmp(first_table_name, table->table_name))
        return 1;
    }
  }
  return 0;
}


/*
  Open and lock system tables for read.

  SYNOPSIS
    open_system_tables_for_read()
      thd         Thread context.
      table_list  List of tables to open.
      backup      Pointer to Open_tables_state instance where
                  information about currently open tables will be
                  saved, and from which will be restored when we will
                  end work with system tables.

  NOTES
    Thanks to restrictions which we put on opening and locking of
    system tables for writing, we can open and lock them for reading
    even when we already have some other tables open and locked.  One
    must call close_system_tables() to close systems tables opened
    with this call.

  RETURN
    FALSE   Success
    TRUE    Error
*/

bool
open_system_tables_for_read(THD *thd, TABLE_LIST *table_list,
                            Open_tables_state *backup)
{
  DBUG_ENTER("open_system_tables_for_read");

  thd->reset_n_backup_open_tables_state(backup);

  uint count= 0;
  bool not_used;
  for (TABLE_LIST *tables= table_list; tables; tables= tables->next_global)
  {
    TABLE *table= open_table(thd, tables, thd->mem_root, &not_used,
                             MYSQL_LOCK_IGNORE_FLUSH);
    if (!table)
      goto error;

    DBUG_ASSERT(table->s->table_category == TABLE_CATEGORY_SYSTEM);

    table->use_all_columns();
    table->reginfo.lock_type= tables->lock_type;
    tables->table= table;
    count++;
  }

  {
    TABLE **list= (TABLE**) thd->alloc(sizeof(TABLE*) * count);
    TABLE **ptr= list;
    for (TABLE_LIST *tables= table_list; tables; tables= tables->next_global)
      *(ptr++)= tables->table;

    thd->lock= mysql_lock_tables(thd, list, count,
                                 MYSQL_LOCK_IGNORE_FLUSH, &not_used);
  }
  if (thd->lock)
    DBUG_RETURN(FALSE);

error:
  close_system_tables(thd, backup);

  DBUG_RETURN(TRUE);
}


/*
  Close system tables, opened with open_system_tables_for_read().

  SYNOPSIS
    close_system_tables()
      thd     Thread context
      backup  Pointer to Open_tables_state instance which holds
              information about tables which were open before we
              decided to access system tables.
*/

void
close_system_tables(THD *thd, Open_tables_state *backup)
{
  close_thread_tables(thd);
  thd->restore_backup_open_tables_state(backup);
}


/*
  Open and lock one system table for update.

  SYNOPSIS
    open_system_table_for_update()
      thd        Thread context.
      one_table  Table to open.

  NOTES
    Table opened with this call should closed using close_thread_tables().

  RETURN
    0	Error
    #	Pointer to TABLE object of system table
*/

TABLE *
open_system_table_for_update(THD *thd, TABLE_LIST *one_table)
{
  DBUG_ENTER("open_system_table_for_update");

  TABLE *table= open_ltable(thd, one_table, one_table->lock_type, 0);
  if (table)
  {
    DBUG_ASSERT(table->s->table_category == TABLE_CATEGORY_SYSTEM);
    table->use_all_columns();
  }

  DBUG_RETURN(table);
}

/**
  Open a performance schema table.
  Opening such tables is performed internally in the server
  implementation, and is a 'nested' open, since some tables
  might be already opened by the current thread.
  The thread context before this call is saved, and is restored
  when calling close_performance_schema_table().
  @param thd The current thread
  @param one_table Performance schema table to open
  @param backup [out] Temporary storage used to save the thread context
*/
TABLE *
open_performance_schema_table(THD *thd, TABLE_LIST *one_table,
                              Open_tables_state *backup)
{
  uint flags= ( MYSQL_LOCK_IGNORE_GLOBAL_READ_LOCK |
                MYSQL_LOCK_IGNORE_GLOBAL_READ_ONLY |
                MYSQL_LOCK_IGNORE_FLUSH |
                MYSQL_LOCK_PERF_SCHEMA);
  TABLE *table;
  /* Save value that is changed in mysql_lock_tables() */
  ulonglong save_utime_after_lock= thd->utime_after_lock;
  DBUG_ENTER("open_performance_schema_table");

  thd->reset_n_backup_open_tables_state(backup);

  if ((table= open_ltable(thd, one_table, one_table->lock_type, flags)))
  {
    DBUG_ASSERT(table->s->table_category == TABLE_CATEGORY_PERFORMANCE);
    /* Make sure all columns get assigned to a default value */
    table->use_all_columns();
    table->no_replicate= 1;
    /*
      Don't set automatic timestamps as we may want to use time of logging,
      not from query start
    */
    table->timestamp_field_type= TIMESTAMP_NO_AUTO_SET;
  }
  else
  {
    /*
      If error in mysql_lock_tables(), open_ltable doesn't close the
      table. Thread kill during mysql_lock_tables() is such error. But
      open tables cannot be accepted when restoring the open tables
      state.
    */
    if (thd->killed)
      close_thread_tables(thd);
    thd->restore_backup_open_tables_state(backup);
  }

  thd->utime_after_lock= save_utime_after_lock;
  DBUG_RETURN(table);
}

/**
  Close a performance schema table.
  The last table opened by open_performance_schema_table()
  is closed, then the thread context is restored.
  @param thd The current thread
  @param backup [in] the context to restore.
*/
void close_performance_schema_table(THD *thd, Open_tables_state *backup)
{
  bool found_old_table;

  /*
    If open_performance_schema_table() fails,
    this function should not be called.
  */
  DBUG_ASSERT(thd->lock != NULL);

  /*
    Note:
    We do not create explicitly a separate transaction for the
    performance table I/O, but borrow the current transaction.
    lock + unlock will autocommit the change done in the
    performance schema table: this is the expected result.
    The current transaction should not be affected by this code.
    TODO: Note that if a transactional engine is used for log tables,
    this code will need to be revised, as a separate transaction
    might be needed.
  */
  mysql_unlock_tables(thd, thd->lock);
  thd->lock= 0;

  pthread_mutex_lock(&LOCK_open);

  found_old_table= false;
  /*
    Note that we need to hold LOCK_open while changing the
    open_tables list. Another thread may work on it.
    (See: remove_table_from_cache(), mysql_wait_completed_table())
    Closing a MERGE child before the parent would be fatal if the
    other thread tries to abort the MERGE lock in between.
  */
  while (thd->open_tables)
    found_old_table|= close_thread_table(thd, &thd->open_tables);

  if (found_old_table)
    broadcast_refresh();

  pthread_mutex_unlock(&LOCK_open);

  thd->restore_backup_open_tables_state(backup);
}

/**
  @} (end of group Data_Dictionary)
*/<|MERGE_RESOLUTION|>--- conflicted
+++ resolved
@@ -473,13 +473,14 @@
 
     @todo Rework alternative ways to deal with ER_NO_SUCH TABLE.
   */
-  if (share || thd->is_error() && thd->main_da.sql_errno() != ER_NO_SUCH_TABLE)
+  if (share || (thd->is_error() && thd->main_da.sql_errno() != ER_NO_SUCH_TABLE))
 
     DBUG_RETURN(share);
 
   /* Table didn't exist. Check if some engine can provide it */
-  if ((tmp= ha_create_table_from_engine(thd, table_list->db,
-                                        table_list->table_name)) < 0)
+  tmp= ha_create_table_from_engine(thd, table_list->db,
+                                   table_list->table_name);
+  if (tmp < 0)
   {
     /*
       No such table in any engine.
@@ -1431,11 +1432,10 @@
 void close_temporary_tables(THD *thd)
 {
   TABLE *table;
-  TABLE *next;
+  TABLE *next= NULL;
   TABLE *prev_table;
   /* Assume thd->options has OPTION_QUOTE_SHOW_CREATE */
   bool was_quote_show= TRUE;
-  LINT_INIT(next);
 
   if (!thd->temporary_tables)
     return;
@@ -2555,12 +2555,7 @@
           is always represented by only one TABLE object in THD, and
           it can not be cloned. Emit an error for an unsupported behaviour.
         */
-<<<<<<< HEAD
 	if (table->query_id)
-=======
-	if (table->query_id == thd->query_id ||
-            (thd->prelocked_mode && table->query_id))
->>>>>>> 9e7c9d10
 	{
           DBUG_PRINT("error",
                      ("query_id: %lu  server_id: %u  pseudo_thread_id: %lu",
@@ -3508,7 +3503,6 @@
          search= (TABLE*) hash_next(&open_cache, (uchar*) key,
                                     key_length, &state))
     {
-<<<<<<< HEAD
       DBUG_PRINT("info", ("share: 0x%lx  "
                           "open_placeholder: %d  locked_by_name: %d "
                           "db_stat: %u  version: %lu",
@@ -3528,11 +3522,6 @@
       if ( (search->locked_by_name && wait_for_name_lock) ||
            (search->is_name_opened() && search->needs_reopen_or_name_lock()))
         DBUG_RETURN(1);
-=======
-      if ((search->locked_by_name && wait_for_name_lock) ||
-	  (search->is_name_opened() && search->needs_reopen_or_name_lock()))
-	return 1;				// Table is used
->>>>>>> 9e7c9d10
     }
   } while ((table=table->next));
   DBUG_RETURN(0);
@@ -6424,8 +6413,7 @@
     (and not an item that happens to have a name).
   */
   bool is_ref_by_name= 0;
-  uint unaliased_counter;
-  LINT_INIT(unaliased_counter);                 // Dependent on found_unaliased
+  uint unaliased_counter= 0;
 
   *resolution= NOT_RESOLVED;
 
@@ -7770,7 +7758,6 @@
       continue;
 
 #ifndef NO_EMBEDDED_ACCESS_CHECKS
-<<<<<<< HEAD
     /* 
        Ensure that we have access rights to all fields to be inserted. Under
        some circumstances, this check may be skipped.
@@ -7797,15 +7784,9 @@
        information_schema table, or a nested table reference. See the comment
        for TABLE_LIST.
     */
-    if (!(table && !tables->view && (table->grant.privilege & SELECT_ACL) ||
-          tables->view && (tables->grant.privilege & SELECT_ACL)) &&
+    if (!((table && !tables->view && (table->grant.privilege & SELECT_ACL)) ||
+          (tables->view && (tables->grant.privilege & SELECT_ACL))) &&
         !any_privileges)
-=======
-    /* Ensure that we have access rights to all fields to be inserted. */
-    if (!((table && !tables->view && (table->grant.privilege & SELECT_ACL)) ||
-         (tables->view && (tables->grant.privilege & SELECT_ACL))) &&
-         !any_privileges)
->>>>>>> 9e7c9d10
     {
       field_iterator.set(tables);
       if (check_grant_all_columns(thd, SELECT_ACL, &field_iterator))
