/* Copyright (C) 2000-2004 MySQL AB & MySQL Finland AB & TCX DataKonsult AB

   This program is free software; you can redistribute it and/or modify
   it under the terms of the GNU General Public License as published by
   the Free Software Foundation; either version 2 of the License, or
   (at your option) any later version.

   This program is distributed in the hope that it will be useful,
   but WITHOUT ANY WARRANTY; without even the implied warranty of
   MERCHANTABILITY or FITNESS FOR A PARTICULAR PURPOSE.  See the
   GNU General Public License for more details.

   You should have received a copy of the GNU General Public License
   along with this program; if not, write to the Free Software
   Foundation, Inc., 59 Temple Place, Suite 330, Boston, MA  02111-1307  USA */


/* mysql_select and join optimization */

#ifdef __GNUC__
#pragma implementation				// gcc: Class implementation
#endif

#include "mysql_priv.h"
#include "sql_select.h"

#include <m_ctype.h>
#include <hash.h>
#include <ft_global.h>

const char *join_type_str[]={ "UNKNOWN","system","const","eq_ref","ref",
			      "MAYBE_REF","ALL","range","index","fulltext",
			      "ref_or_null","unique_subquery","index_subquery",
                              "index_merge"
};

const key_map key_map_empty(0);
const key_map key_map_full(~0);

static void optimize_keyuse(JOIN *join, DYNAMIC_ARRAY *keyuse_array);
static bool make_join_statistics(JOIN *join, TABLE_LIST *leaves, COND *conds,
				 DYNAMIC_ARRAY *keyuse);
static bool update_ref_and_keys(THD *thd, DYNAMIC_ARRAY *keyuse,
				JOIN_TAB *join_tab,
                                uint tables, COND *conds,
                                COND_EQUAL *cond_equal,
				table_map table_map, SELECT_LEX *select_lex);
static int sort_keyuse(KEYUSE *a,KEYUSE *b);
static void set_position(JOIN *join,uint index,JOIN_TAB *table,KEYUSE *key);
static bool create_ref_for_key(JOIN *join, JOIN_TAB *j, KEYUSE *org_keyuse,
			       table_map used_tables);
static void choose_plan(JOIN *join,table_map join_tables);

static void best_access_path(JOIN *join, JOIN_TAB *s, THD *thd,
                             table_map remaining_tables, uint idx,
                             double record_count, double read_time);
static void optimize_straight_join(JOIN *join, table_map join_tables);
static void greedy_search(JOIN *join, table_map remaining_tables,
                             uint depth, uint prune_level);
static void best_extension_by_limited_search(JOIN *join,
                                             table_map remaining_tables,
                                             uint idx, double record_count,
                                             double read_time, uint depth,
                                             uint prune_level);
static uint determine_search_depth(JOIN* join);
static int join_tab_cmp(const void* ptr1, const void* ptr2);
static int join_tab_cmp_straight(const void* ptr1, const void* ptr2);
/*
  TODO: 'find_best' is here only temporarily until 'greedy_search' is
  tested and approved.
*/
static void find_best(JOIN *join,table_map rest_tables,uint index,
		      double record_count,double read_time);
static uint cache_record_length(JOIN *join,uint index);
static double prev_record_reads(JOIN *join,table_map found_ref);
static bool get_best_combination(JOIN *join);
static store_key *get_store_key(THD *thd,
				KEYUSE *keyuse, table_map used_tables,
				KEY_PART_INFO *key_part, char *key_buff,
				uint maybe_null);
static bool make_simple_join(JOIN *join,TABLE *tmp_table);
static void make_outerjoin_info(JOIN *join);
static bool make_join_select(JOIN *join,SQL_SELECT *select,COND *item);
static void make_join_readinfo(JOIN *join,uint options);
static bool only_eq_ref_tables(JOIN *join, ORDER *order, table_map tables);
static void update_depend_map(JOIN *join);
static void update_depend_map(JOIN *join, ORDER *order);
static ORDER *remove_const(JOIN *join,ORDER *first_order,COND *cond,
			   bool *simple_order);
static int return_zero_rows(JOIN *join, select_result *res,TABLE_LIST *tables,
			    List<Item> &fields, bool send_row,
			    uint select_options, const char *info,
			    Item *having, Procedure *proc,
			    SELECT_LEX_UNIT *unit);
static COND *build_equal_items(THD *thd, COND *cond,
                               COND_EQUAL *inherited,
                               List<TABLE_LIST> *join_list,
                               COND_EQUAL **cond_equal_ref);
static COND* substitute_for_best_equal_field(COND *cond,
                                             COND_EQUAL *cond_equal,
                                             void *table_join_idx);
static COND *simplify_joins(JOIN *join, List<TABLE_LIST> *join_list,
                            COND *conds, bool top);
static COND *optimize_cond(JOIN *join, COND *conds,
                           List<TABLE_LIST> *join_list,
			   Item::cond_result *cond_value);
static bool resolve_nested_join (TABLE_LIST *table);
static COND *remove_eq_conds(THD *thd, COND *cond, 
			     Item::cond_result *cond_value);
static bool const_expression_in_where(COND *conds,Item *item, Item **comp_item);
static bool open_tmp_table(TABLE *table);
static bool create_myisam_tmp_table(TABLE *table,TMP_TABLE_PARAM *param,
				    ulong options);
static int do_select(JOIN *join,List<Item> *fields,TABLE *tmp_table,
		     Procedure *proc);
static int sub_select_cache(JOIN *join,JOIN_TAB *join_tab,bool end_of_records);
static int sub_select(JOIN *join,JOIN_TAB *join_tab,bool end_of_records);
static int flush_cached_records(JOIN *join,JOIN_TAB *join_tab,bool skip_last);
static int end_send(JOIN *join, JOIN_TAB *join_tab, bool end_of_records);
static int end_send_group(JOIN *join, JOIN_TAB *join_tab,bool end_of_records);
static int end_write(JOIN *join, JOIN_TAB *join_tab, bool end_of_records);
static int end_update(JOIN *join, JOIN_TAB *join_tab, bool end_of_records);
static int end_unique_update(JOIN *join,JOIN_TAB *join_tab,
			     bool end_of_records);
static int end_write_group(JOIN *join, JOIN_TAB *join_tab,
			   bool end_of_records);
static int test_if_group_changed(List<Item_buff> &list);
static int join_read_const_table(JOIN_TAB *tab, POSITION *pos);
static int join_read_system(JOIN_TAB *tab);
static int join_read_const(JOIN_TAB *tab);
static int join_read_key(JOIN_TAB *tab);
static int join_read_always_key(JOIN_TAB *tab);
static int join_read_last_key(JOIN_TAB *tab);
static int join_no_more_records(READ_RECORD *info);
static int join_read_next(READ_RECORD *info);
static int join_init_quick_read_record(JOIN_TAB *tab);
static int test_if_quick_select(JOIN_TAB *tab);
static int join_init_read_record(JOIN_TAB *tab);
static int join_read_first(JOIN_TAB *tab);
static int join_read_next(READ_RECORD *info);
static int join_read_next_same(READ_RECORD *info);
static int join_read_last(JOIN_TAB *tab);
static int join_read_prev_same(READ_RECORD *info);
static int join_read_prev(READ_RECORD *info);
static int join_ft_read_first(JOIN_TAB *tab);
static int join_ft_read_next(READ_RECORD *info);
static int join_read_always_key_or_null(JOIN_TAB *tab);
static int join_read_next_same_or_null(READ_RECORD *info);
static COND *make_cond_for_table(COND *cond,table_map table,
				 table_map used_table);
static Item* part_of_refkey(TABLE *form,Field *field);
uint find_shortest_key(TABLE *table, const key_map *usable_keys);
static bool test_if_skip_sort_order(JOIN_TAB *tab,ORDER *order,
				    ha_rows select_limit, bool no_changes);
static int create_sort_index(THD *thd, JOIN *join, ORDER *order,
			     ha_rows filesort_limit, ha_rows select_limit);
static int remove_duplicates(JOIN *join,TABLE *entry,List<Item> &fields,
			     Item *having);
static int remove_dup_with_compare(THD *thd, TABLE *entry, Field **field,
				   ulong offset,Item *having);
static int remove_dup_with_hash_index(THD *thd,TABLE *table,
				      uint field_count, Field **first_field,

				      ulong key_length,Item *having);
static int join_init_cache(THD *thd,JOIN_TAB *tables,uint table_count);
static ulong used_blob_length(CACHE_FIELD **ptr);
static bool store_record_in_cache(JOIN_CACHE *cache);
static void reset_cache_read(JOIN_CACHE *cache);
static void reset_cache_write(JOIN_CACHE *cache);
static void read_cached_record(JOIN_TAB *tab);
static bool cmp_buffer_with_ref(JOIN_TAB *tab);
static bool setup_new_fields(THD *thd,TABLE_LIST *tables,List<Item> &fields,
			     List<Item> &all_fields,ORDER *new_order);
static ORDER *create_distinct_group(THD *thd, ORDER *order,
				    List<Item> &fields,
				    bool *all_order_by_fields_used);
static bool test_if_subpart(ORDER *a,ORDER *b);
static TABLE *get_sort_by_table(ORDER *a,ORDER *b,TABLE_LIST *tables);
static void calc_group_buffer(JOIN *join,ORDER *group);
static bool make_group_fields(JOIN *main_join, JOIN *curr_join);
static bool alloc_group_fields(JOIN *join,ORDER *group);
// Create list for using with tempory table
static bool change_to_use_tmp_fields(THD *thd, Item **ref_pointer_array,
				     List<Item> &new_list1,
				     List<Item> &new_list2,
				     uint elements, List<Item> &items);
// Create list for using with tempory table
static bool change_refs_to_tmp_fields(THD *thd, Item **ref_pointer_array,
				      List<Item> &new_list1,
				      List<Item> &new_list2,
				      uint elements, List<Item> &items);
static void init_tmptable_sum_functions(Item_sum **func);
static void update_tmptable_sum_func(Item_sum **func,TABLE *tmp_table);
static void copy_sum_funcs(Item_sum **func_ptr);
static bool add_ref_to_table_cond(THD *thd, JOIN_TAB *join_tab);
static bool setup_sum_funcs(THD *thd, Item_sum **func_ptr);
static bool init_sum_functions(Item_sum **func, Item_sum **end);
static bool update_sum_func(Item_sum **func);
static void select_describe(JOIN *join, bool need_tmp_table,bool need_order,
			    bool distinct, const char *message=NullS);
static Item *remove_additional_cond(Item* conds);
static void add_group_and_distinct_keys(JOIN *join, JOIN_TAB *join_tab);


/*
  This handles SELECT with and without UNION
*/

bool handle_select(THD *thd, LEX *lex, select_result *result,
                   ulong setup_tables_done_option)
{
  bool res;
  register SELECT_LEX *select_lex = &lex->select_lex;
  DBUG_ENTER("handle_select");

  if (select_lex->next_select())
    res= mysql_union(thd, lex, result, &lex->unit, setup_tables_done_option);
  else
  {
    SELECT_LEX_UNIT *unit= &lex->unit;
    unit->set_limit(unit->global_parameters, select_lex);
    /*
      'options' of mysql_select will be set in JOIN, as far as JOIN for
      every PS/SP execution new, we will not need reset this flag if 
      setup_tables_done_option changed for next rexecution
    */
    res= mysql_select(thd, &select_lex->ref_pointer_array,
		      (TABLE_LIST*) select_lex->table_list.first,
		      select_lex->with_wild, select_lex->item_list,
		      select_lex->where,
		      select_lex->order_list.elements +
		      select_lex->group_list.elements,
		      (ORDER*) select_lex->order_list.first,
		      (ORDER*) select_lex->group_list.first,
		      select_lex->having,
		      (ORDER*) lex->proc_list.first,
		      select_lex->options | thd->options |
                      setup_tables_done_option,
		      result, unit, select_lex);
  }
  DBUG_PRINT("info",("res: %d  report_error: %d", res,
		     thd->net.report_error));
  res|= thd->net.report_error;
  if (unlikely(res))
  {
    /* If we had a another error reported earlier then this will be ignored */
    result->send_error(ER_UNKNOWN_ERROR, ER(ER_UNKNOWN_ERROR));
    result->abort();
  }
  DBUG_RETURN(res);
}


/*
  Function to setup clauses without sum functions
*/
inline int setup_without_group(THD *thd, Item **ref_pointer_array,
			       TABLE_LIST *tables,
			       TABLE_LIST *leaves,
			       List<Item> &fields,
			       List<Item> &all_fields,
			       COND **conds,
			       ORDER *order,
			       ORDER *group, bool *hidden_group_fields)
{
  bool save_allow_sum_func;
  int res;
  DBUG_ENTER("setup_without_group");

  save_allow_sum_func= thd->allow_sum_func;
  thd->allow_sum_func= 0;
  res= setup_conds(thd, tables, leaves, conds);
  thd->allow_sum_func= save_allow_sum_func;
  res= res || setup_order(thd, ref_pointer_array, tables, fields, all_fields,
                          order);
  thd->allow_sum_func= 0;
  res= res || setup_group(thd, ref_pointer_array, tables, fields, all_fields,
                          group, hidden_group_fields);
  thd->allow_sum_func= save_allow_sum_func;
  DBUG_RETURN(res);
}

/*****************************************************************************
  Check fields, find best join, do the select and output fields.
  mysql_select assumes that all tables are already opened
*****************************************************************************/

/*
  Prepare of whole select (including sub queries in future).
  return -1 on error
          0 on success
*/
int
JOIN::prepare(Item ***rref_pointer_array,
	      TABLE_LIST *tables_init,
	      uint wild_num, COND *conds_init, uint og_num,
	      ORDER *order_init, ORDER *group_init,
	      Item *having_init,
	      ORDER *proc_param_init, SELECT_LEX *select_lex_arg,
	      SELECT_LEX_UNIT *unit_arg)
{
  DBUG_ENTER("JOIN::prepare");

  // to prevent double initialization on EXPLAIN
  if (optimized)
    DBUG_RETURN(0);

  conds= conds_init;
  order= order_init;
  group_list= group_init;
  having= having_init;
  proc_param= proc_param_init;
  tables_list= tables_init;
  select_lex= select_lex_arg;
  select_lex->join= this;
  join_list= &select_lex->top_join_list;
  union_part= (unit_arg->first_select()->next_select() != 0);

  /* Check that all tables, fields, conds and order are ok */

  if ((!(select_options & OPTION_SETUP_TABLES_DONE) &&
       setup_tables(thd, tables_list, &conds, &select_lex->leaf_tables,
                    FALSE, FALSE)) ||
      setup_wild(thd, tables_list, fields_list, &all_fields, wild_num) ||
      select_lex->setup_ref_array(thd, og_num) ||
      setup_fields(thd, (*rref_pointer_array), tables_list, fields_list, 1,
		   &all_fields, 1) ||
      setup_without_group(thd, (*rref_pointer_array), tables_list,
			  select_lex->leaf_tables, fields_list,
			  all_fields, &conds, order, group_list,
			  &hidden_group_fields))
    DBUG_RETURN(-1);				/* purecov: inspected */

  ref_pointer_array= *rref_pointer_array;
  
  if (having)
  {
    thd->where="having clause";
    thd->allow_sum_func=1;
    select_lex->having_fix_field= 1;
    bool having_fix_rc= (!having->fixed &&
			 (having->fix_fields(thd, tables_list, &having) ||
			  having->check_cols(1)));
    select_lex->having_fix_field= 0;
    if (having_fix_rc || thd->net.report_error)
      DBUG_RETURN(-1);				/* purecov: inspected */
    if (having->with_sum_func)
      having->split_sum_func(thd, ref_pointer_array, all_fields);
  }

  if (!thd->lex->view_prepare_mode)
  {
    Item_subselect *subselect;
    /* Is it subselect? */
    if ((subselect= select_lex->master_unit()->item))
    {
      Item_subselect::trans_res res;
      if ((res= subselect->select_transformer(this)) !=
	  Item_subselect::RES_OK)
      {
        select_lex->fix_prepare_information(thd, &conds);
	DBUG_RETURN((res == Item_subselect::RES_ERROR));
      }
    }
  }

  if (setup_ftfuncs(select_lex)) /* should be after having->fix_fields */
    DBUG_RETURN(-1);
  

  /*
    Check if one one uses a not constant column with group functions
    and no GROUP BY.
    TODO:  Add check of calculation of GROUP functions and fields:
	   SELECT COUNT(*)+table.col1 from table1;
  */
  {
    if (!group_list)
    {
      uint flag=0;
      List_iterator_fast<Item> it(fields_list);
      Item *item;
      while ((item= it++))
      {
	if (item->with_sum_func)
	  flag|=1;
	else if (!(flag & 2) && !item->const_during_execution())
	  flag|=2;
      }
      if (flag == 3)
      {
	my_message(ER_MIX_OF_GROUP_FUNC_AND_FIELDS,
                   ER(ER_MIX_OF_GROUP_FUNC_AND_FIELDS), MYF(0));
	DBUG_RETURN(-1);
      }
    }
    TABLE_LIST *table_ptr;
    for (table_ptr= select_lex->leaf_tables;
	 table_ptr;
	 table_ptr= table_ptr->next_leaf)
      tables++;
  }
  {
    /* Caclulate the number of groups */
    send_group_parts= 0;
    for (ORDER *group_tmp= group_list ; group_tmp ; group_tmp= group_tmp->next)
      send_group_parts++;
  }
  
  procedure= setup_procedure(thd, proc_param, result, fields_list, &error);
  if (error)
    goto err;					/* purecov: inspected */
  if (procedure)
  {
    if (setup_new_fields(thd, tables_list, fields_list, all_fields,
			 procedure->param_fields))
	goto err;				/* purecov: inspected */
    if (procedure->group)
    {
      if (!test_if_subpart(procedure->group,group_list))
      {						/* purecov: inspected */
	my_message(ER_DIFF_GROUPS_PROC, ER(ER_DIFF_GROUPS_PROC),
                   MYF(0));                     /* purecov: inspected */
	goto err;				/* purecov: inspected */
      }
    }
#ifdef NOT_NEEDED
    else if (!group_list && procedure->flags & PROC_GROUP)
    {
      my_message(ER_NO_GROUP_FOR_PROC, MYF(0));
      goto err;
    }
#endif
    if (order && (procedure->flags & PROC_NO_SORT))
    {						/* purecov: inspected */
      my_message(ER_ORDER_WITH_PROC, ER(ER_ORDER_WITH_PROC),
                 MYF(0));                       /* purecov: inspected */
      goto err;					/* purecov: inspected */
    }
  }

  /* Init join struct */
  count_field_types(&tmp_table_param, all_fields, 0);
  ref_pointer_array_size= all_fields.elements*sizeof(Item*);
  this->group= group_list != 0;
  row_limit= ((select_distinct || order || group_list) ? HA_POS_ERROR :
	      unit_arg->select_limit_cnt);
  /* select_limit is used to decide if we are likely to scan the whole table */
  select_limit= unit_arg->select_limit_cnt;
  if (having || (select_options & OPTION_FOUND_ROWS))
    select_limit= HA_POS_ERROR;
  do_send_rows = (unit_arg->select_limit_cnt) ? 1 : 0;
  unit= unit_arg;

#ifdef RESTRICTED_GROUP
  if (sum_func_count && !group_list && (func_count || field_count))
  {
    my_message(ER_WRONG_SUM_SELECT,ER(ER_WRONG_SUM_SELECT),MYF(0));
    goto err;
  }
#endif
  if (!procedure && result && result->prepare(fields_list, unit_arg))
    goto err;					/* purecov: inspected */

  if (select_lex->olap == ROLLUP_TYPE && rollup_init())
    goto err;
  if (alloc_func_list())
    goto err;

  select_lex->fix_prepare_information(thd, &conds);
  DBUG_RETURN(0); // All OK

err:
  delete procedure;				/* purecov: inspected */
  procedure= 0;
  DBUG_RETURN(-1);				/* purecov: inspected */
}

/*
  test if it is known for optimisation IN subquery

  SYNOPSYS
    JOIN::test_in_subselect
    where - pointer for variable in which conditions should be
            stored if subquery is known

  RETURN
    1 - known
    0 - unknown
*/

bool JOIN::test_in_subselect(Item **where)
{
  if (conds->type() == Item::FUNC_ITEM &&
      ((Item_func *)this->conds)->functype() == Item_func::EQ_FUNC &&
      ((Item_func *)conds)->arguments()[0]->type() == Item::REF_ITEM &&
      ((Item_func *)conds)->arguments()[1]->type() == Item::FIELD_ITEM)
  {
    join_tab->info= "Using index";
    *where= 0;
    return 1;
  }
  if (conds->type() == Item::COND_ITEM &&
      ((class Item_func *)this->conds)->functype() ==
      Item_func::COND_AND_FUNC)
  {
    if ((*where= remove_additional_cond(conds)))
      join_tab->info= "Using index; Using where";
    else
      join_tab->info= "Using index";
    return 1;
  }
  return 0;
}

/*
  global select optimisation.
  return 0 - success
         1 - error
  error code saved in field 'error'
*/
int
JOIN::optimize()
{
  DBUG_ENTER("JOIN::optimize");
  // to prevent double initialization on EXPLAIN
  if (optimized)
    DBUG_RETURN(0);
  optimized= 1;

  // Ignore errors of execution if option IGNORE present
  if (thd->lex->ignore)
    thd->lex->current_select->no_error= 1;
#ifdef HAVE_REF_TO_FIELDS			// Not done yet
  /* Add HAVING to WHERE if possible */
  if (having && !group_list && !sum_func_count)
  {
    if (!conds)
    {
      conds= having;
      having= 0;
    }
    else if ((conds=new Item_cond_and(conds,having)))
    {
      conds->fix_fields(thd, tables_list, &conds);
      conds->change_ref_to_fields(thd, tables_list);
      conds->top_level_item();
      having= 0;
    }
  }
#endif
  SELECT_LEX *sel= thd->lex->current_select;
  if (sel->first_cond_optimization)
  {
    /*
      The following code will allocate the new items in a permanent
      MEMROOT for prepared statements and stored procedures.
    */

    Item_arena *arena= thd->current_arena, backup;
    if (arena->is_conventional())
      arena= 0;                                   // For easier test
    else
      thd->set_n_backup_item_arena(arena, &backup);

    sel->first_cond_optimization= 0;

    /* Convert all outer joins to inner joins if possible */
    conds= simplify_joins(this, join_list, conds, TRUE);

    sel->prep_where= conds ? conds->copy_andor_structure(thd) : 0;

    if (arena)
      thd->restore_backup_item_arena(arena, &backup);
  }

  conds= optimize_cond(this, conds, join_list, &cond_value);   
  if (thd->net.report_error)
  {
    error= 1;
    DBUG_PRINT("error",("Error from optimize_cond"));
    DBUG_RETURN(1);
  }

  if (cond_value == Item::COND_FALSE ||
      (!unit->select_limit_cnt && !(select_options & OPTION_FOUND_ROWS)))
  {						/* Impossible cond */
    DBUG_PRINT("info", ("Impossible WHERE"));
    zero_result_cause= "Impossible WHERE";
    error= 0;
    DBUG_RETURN(0);
  }

  /* Optimize count(*), min() and max() */
  if (tables_list && tmp_table_param.sum_func_count && ! group_list)
  {
    int res;
    /*
      opt_sum_query() returns -1 if no rows match to the WHERE conditions,
      or 1 if all items were resolved, or 0, or an error number HA_ERR_...
    */
    if ((res=opt_sum_query(select_lex->leaf_tables, all_fields, conds)))
    {
      if (res > 1)
      {
        DBUG_PRINT("error",("Error from opt_sum_query"));
	DBUG_RETURN(1);
      }
      if (res < 0)
      {
        DBUG_PRINT("info",("No matching min/max row"));
	zero_result_cause= "No matching min/max row";
	error=0;
	DBUG_RETURN(0);
      }
      DBUG_PRINT("info",("Select tables optimized away"));
      zero_result_cause= "Select tables optimized away";
      tables_list= 0;				// All tables resolved
    }
  }
  if (!tables_list)
  {
    DBUG_PRINT("info",("No tables"));
    error= 0;
    DBUG_RETURN(0);
  }
  error= -1;					// Error is sent to client
  sort_by_table= get_sort_by_table(order, group_list, select_lex->leaf_tables);

  /* Calculate how to do the join */
  thd->proc_info= "statistics";
  if (make_join_statistics(this, select_lex->leaf_tables, conds, &keyuse) ||
      thd->is_fatal_error)
  {
    DBUG_PRINT("error",("Error: make_join_statistics() failed"));
    DBUG_RETURN(1);
  }

  /* Remove distinct if only const tables */
  select_distinct= select_distinct && (const_tables != tables);
  thd->proc_info= "preparing";
  if (result->initialize_tables(this))
  {
    DBUG_PRINT("error",("Error: initialize_tables() failed"));
    DBUG_RETURN(1);				// error == -1
  }
  if (const_table_map != found_const_table_map &&
      !(select_options & SELECT_DESCRIBE) &&
      (!conds ||
       !(conds->used_tables() & RAND_TABLE_BIT) ||
       select_lex->master_unit() == &thd->lex->unit)) // upper level SELECT
  {
    zero_result_cause= "no matching row in const table";
    DBUG_PRINT("error",("Error: %s", zero_result_cause));
    error= 0;
    DBUG_RETURN(0);
  }
  if (!(thd->options & OPTION_BIG_SELECTS) &&
      best_read > (double) thd->variables.max_join_size &&
      !(select_options & SELECT_DESCRIBE))
  {						/* purecov: inspected */
    my_message(ER_TOO_BIG_SELECT, ER(ER_TOO_BIG_SELECT), MYF(0));
    error= 1;					/* purecov: inspected */
    DBUG_RETURN(1);
  }
  if (const_tables && !thd->locked_tables &&
      !(select_options & SELECT_NO_UNLOCK))
    mysql_unlock_some_tables(thd, table, const_tables);
  if (!conds && outer_join)
  {
    /* Handle the case where we have an OUTER JOIN without a WHERE */
    conds=new Item_int((longlong) 1,1);	// Always true
  }
  select=make_select(*table, const_table_map,
		     const_table_map, conds, &error, true);
  if (error)
  {						/* purecov: inspected */
    error= -1;					/* purecov: inspected */
    DBUG_PRINT("error",("Error: make_select() failed"));
    DBUG_RETURN(1);
  }

  make_outerjoin_info(this);

  /*
    Among the equal fields belonging to the same multiple equality
    choose the one that is to be retrieved first and substitute
    all references to these in where condition for a reference for
    the selected field.
  */
  if (conds)
  {
    conds= substitute_for_best_equal_field(conds, cond_equal, map2table);
    conds->update_used_tables();
    DBUG_EXECUTE("where", print_where(conds, "after substitute_best_equal"););
  }
  /*
    Permorm the the optimization on fields evaluation mentioned above
    for all on expressions.
  */ 
  for (JOIN_TAB *tab= join_tab + const_tables; tab < join_tab + tables ; tab++)
  {
    if (*tab->on_expr_ref)
    {
      *tab->on_expr_ref= substitute_for_best_equal_field(*tab->on_expr_ref,
                                                         tab->cond_equal,
                                                         map2table);
      (*tab->on_expr_ref)->update_used_tables();
    }
  }

  if (make_join_select(this, select, conds))
  {
    zero_result_cause=
      "Impossible WHERE noticed after reading const tables";
    DBUG_RETURN(0);				// error == 0
  }

  error= -1;					/* if goto err */

  /* Optimize distinct away if possible */
  {
    ORDER *org_order= order;
    order=remove_const(this, order,conds,&simple_order);
    /*
      If we are using ORDER BY NULL or ORDER BY const_expression,
      return result in any order (even if we are using a GROUP BY)
    */
    if (!order && org_order)
      skip_sort_order= 1;
  }
  if (group_list || tmp_table_param.sum_func_count)
  {
    if (! hidden_group_fields)
      select_distinct=0;
  }
  else if (select_distinct && tables - const_tables == 1)
  {
    /*
      We are only using one table. In this case we change DISTINCT to a
      GROUP BY query if:
      - The GROUP BY can be done through indexes (no sort) and the ORDER
        BY only uses selected fields.
	(In this case we can later optimize away GROUP BY and ORDER BY)
      - We are scanning the whole table without LIMIT
        This can happen if:
        - We are using CALC_FOUND_ROWS
        - We are using an ORDER BY that can't be optimized away.

      We don't want to use this optimization when we are using LIMIT
      because in this case we can just create a temporary table that
      holds LIMIT rows and stop when this table is full.
    */
    JOIN_TAB *tab= &join_tab[const_tables];
    bool all_order_fields_used;
    if (order)
      skip_sort_order= test_if_skip_sort_order(tab, order, select_limit, 1);
    if ((group_list=create_distinct_group(thd, order, fields_list,
				          &all_order_fields_used)))
    {
      bool skip_group= (skip_sort_order &&
			test_if_skip_sort_order(tab, group_list, select_limit,
						1) != 0);
      if ((skip_group && all_order_fields_used) ||
	  select_limit == HA_POS_ERROR ||
	  (order && !skip_sort_order))
      {
	/*  Change DISTINCT to GROUP BY */
	select_distinct= 0;
	no_order= !order;
	if (all_order_fields_used)
	{
	  if (order && skip_sort_order)
	  {
	    /*
	      Force MySQL to read the table in sorted order to get result in
	      ORDER BY order.
	    */
	    tmp_table_param.quick_group=0;
	  }
	  order=0;
        }
	group=1;				// For end_write_group
      }
      else
	group_list= 0;
    }
    else if (thd->is_fatal_error)			// End of memory
      DBUG_RETURN(1);
  }
  simple_group= 0;
  if (rollup.state == ROLLUP::STATE_NONE)
    group_list= remove_const(this, group_list, conds, &simple_group);
  if (!group_list && group)
  {
    order=0;					// The output has only one row
    simple_order=1;
  }

  calc_group_buffer(this, group_list);
  send_group_parts= tmp_table_param.group_parts; /* Save org parts */
  if (procedure && procedure->group)
  {
    group_list= procedure->group= remove_const(this, procedure->group, conds,
					       &simple_group);
    calc_group_buffer(this, group_list);
  }

  if (test_if_subpart(group_list, order) ||
      (!group_list && tmp_table_param.sum_func_count))
    order=0;

  // Can't use sort on head table if using row cache
  if (full_join)
  {
    if (group_list)
      simple_group=0;
    if (order)
      simple_order=0;
  }

  /*
    Check if we need to create a temporary table.
    This has to be done if all tables are not already read (const tables)
    and one of the following conditions holds:
    - We are using DISTINCT (simple distinct's are already optimized away)
    - We are using an ORDER BY or GROUP BY on fields not in the first table
    - We are using different ORDER BY and GROUP BY orders
    - The user wants us to buffer the result.
  */
  need_tmp= (const_tables != tables &&
	     ((select_distinct || !simple_order || !simple_group) ||
	      (group_list && order) ||
	      test(select_options & OPTION_BUFFER_RESULT)));

  // No cache for MATCH
  make_join_readinfo(this,
		     (select_options & (SELECT_DESCRIBE |
					SELECT_NO_JOIN_CACHE)) |
		     (select_lex->ftfunc_list->elements ?
		      SELECT_NO_JOIN_CACHE : 0));

  /* Perform FULLTEXT search before all regular searches */
  if (!(select_options & SELECT_DESCRIBE))
    init_ftfuncs(thd, select_lex, test(order));

  /*
    is this simple IN subquery?
  */
  if (!group_list && !order &&
      unit->item && unit->item->substype() == Item_subselect::IN_SUBS &&
      tables == 1 && conds &&
      !unit->first_select()->next_select())
  {
    if (!having)
    {
      Item *where= 0;
      if (join_tab[0].type == JT_EQ_REF &&
	  join_tab[0].ref.items[0]->name == in_left_expr_name)
      {
	if (test_in_subselect(&where))
	{
	  join_tab[0].type= JT_UNIQUE_SUBQUERY;
	  error= 0;
	  DBUG_RETURN(unit->item->
		      change_engine(new
				    subselect_uniquesubquery_engine(thd,
								    join_tab,
								    unit->item,
								    where)));
	}
      }
      else if (join_tab[0].type == JT_REF &&
	       join_tab[0].ref.items[0]->name == in_left_expr_name)
      {
	if (test_in_subselect(&where))
	{
	  join_tab[0].type= JT_INDEX_SUBQUERY;
	  error= 0;
	  DBUG_RETURN(unit->item->
		      change_engine(new
				    subselect_indexsubquery_engine(thd,
								   join_tab,
								   unit->item,
								   where,
								   0)));
	}
      }
    } else if (join_tab[0].type == JT_REF_OR_NULL &&
	       join_tab[0].ref.items[0]->name == in_left_expr_name &&
	       having->type() == Item::FUNC_ITEM &&
	       ((Item_func *) having)->functype() ==
	       Item_func::ISNOTNULLTEST_FUNC)
    {
      join_tab[0].type= JT_INDEX_SUBQUERY;
      error= 0;

      if ((conds= remove_additional_cond(conds)))
	join_tab->info= "Using index; Using where";
      else
	join_tab->info= "Using index";

      DBUG_RETURN(unit->item->
		  change_engine(new subselect_indexsubquery_engine(thd,
								   join_tab,
								   unit->item,
								   conds,
								   1)));
    }

  }
  /*
    Need to tell Innobase that to play it safe, it should fetch all
    columns of the tables: this is because MySQL may build row
    pointers for the rows, and for all columns of the primary key the
    field->query_id has not necessarily been set to thd->query_id by
    MySQL.
  */

#ifdef HAVE_INNOBASE_DB
  if (need_tmp || select_distinct || group_list || order)
  {
    for (uint i_h = const_tables; i_h < tables; i_h++)
    {
      TABLE* table_h = join_tab[i_h].table;
      table_h->file->extra(HA_EXTRA_RETRIEVE_PRIMARY_KEY);
    }
  }
#endif

  DBUG_EXECUTE("info",TEST_join(this););
  /*
    Because filesort always does a full table scan or a quick range scan
    we must add the removed reference to the select for the table.
    We only need to do this when we have a simple_order or simple_group
    as in other cases the join is done before the sort.
  */
  if (const_tables != tables &&
      (order || group_list) &&
      join_tab[const_tables].type != JT_ALL &&
      join_tab[const_tables].type != JT_FT &&
      join_tab[const_tables].type != JT_REF_OR_NULL &&
      (order && simple_order || group_list && simple_group))
  {
    if (add_ref_to_table_cond(thd,&join_tab[const_tables]))
      DBUG_RETURN(1);
  }

  if (!(select_options & SELECT_BIG_RESULT) &&
      ((group_list && const_tables != tables &&
	(!simple_group ||
	 !test_if_skip_sort_order(&join_tab[const_tables], group_list,
				  unit->select_limit_cnt, 0))) ||
       select_distinct) &&
      tmp_table_param.quick_group && !procedure)
  {
    need_tmp=1; simple_order=simple_group=0;	// Force tmp table without sort
  }

  tmp_having= having;
  if (select_options & SELECT_DESCRIBE)
  {
    error= 0;
    DBUG_RETURN(0);
  }
  having= 0;

  /* Create a tmp table if distinct or if the sort is too complicated */
  if (need_tmp)
  {
    DBUG_PRINT("info",("Creating tmp table"));
    thd->proc_info="Creating tmp table";

    init_items_ref_array();

    tmp_table_param.hidden_field_count= (all_fields.elements -
					 fields_list.elements);
    if (!(exec_tmp_table1 =
	  create_tmp_table(thd, &tmp_table_param, all_fields,
			   ((!simple_group && !procedure &&
			     !(test_flags & TEST_NO_KEY_GROUP)) ?
			    group_list : (ORDER*) 0),
			   group_list ? 0 : select_distinct,
			   group_list && simple_group,
			   select_options,
			   (order == 0 || skip_sort_order) ? select_limit :
			   HA_POS_ERROR,
			   (char *) "")))
      DBUG_RETURN(1);

    /*
      We don't have to store rows in temp table that doesn't match HAVING if:
      - we are sorting the table and writing complete group rows to the
        temp table.
      - We are using DISTINCT without resolving the distinct as a GROUP BY
        on all columns.
      
      If having is not handled here, it will be checked before the row
      is sent to the client.
    */    
    if (tmp_having && 
	(sort_and_group || (exec_tmp_table1->distinct && !group_list)))
      having= tmp_having;

    /* if group or order on first table, sort first */
    if (group_list && simple_group)
    {
      DBUG_PRINT("info",("Sorting for group"));
      thd->proc_info="Sorting for group";
      if (create_sort_index(thd, this, group_list,
			    HA_POS_ERROR, HA_POS_ERROR) ||
	  alloc_group_fields(this, group_list) ||
          make_sum_func_list(all_fields, fields_list, 1) ||
          setup_sum_funcs(thd, sum_funcs))
	DBUG_RETURN(1);
      group_list=0;
    }
    else
    {
      if (make_sum_func_list(all_fields, fields_list, 0) ||
          setup_sum_funcs(thd, sum_funcs))
	DBUG_RETURN(1);
      if (!group_list && ! exec_tmp_table1->distinct && order && simple_order)
      {
	DBUG_PRINT("info",("Sorting for order"));
	thd->proc_info="Sorting for order";
	if (create_sort_index(thd, this, order,
                              HA_POS_ERROR, HA_POS_ERROR))
	  DBUG_RETURN(1);
	order=0;
      }
    }
    
    /*
      Optimize distinct when used on some of the tables
      SELECT DISTINCT t1.a FROM t1,t2 WHERE t1.b=t2.b
      In this case we can stop scanning t2 when we have found one t1.a
    */

    if (exec_tmp_table1->distinct)
    {
      table_map used_tables= thd->used_tables;
      JOIN_TAB *last_join_tab= join_tab+tables-1;
      do
      {
	if (used_tables & last_join_tab->table->map)
	  break;
	last_join_tab->not_used_in_distinct=1;
      } while (last_join_tab-- != join_tab);
      /* Optimize "select distinct b from t1 order by key_part_1 limit #" */
      if (order && skip_sort_order)
      {
 	/* Should always succeed */
	if (test_if_skip_sort_order(&join_tab[const_tables],
				    order, unit->select_limit_cnt, 0))
	  order=0;
      }
    }
    
    if (thd->lex->subqueries)
    {
      if (!(tmp_join= (JOIN*)thd->alloc(sizeof(JOIN))))
	DBUG_RETURN(-1);
      error= 0;				// Ensure that tmp_join.error= 0
      restore_tmp();
    }
  }

  error= 0;
  DBUG_RETURN(0);
}


/*
  Restore values in temporary join
*/
void JOIN::restore_tmp()
{
  memcpy(tmp_join, this, (size_t) sizeof(JOIN));
}


int
JOIN::reinit()
{
  DBUG_ENTER("JOIN::reinit");
  /* TODO move to unit reinit */
  unit->set_limit(select_lex, select_lex);

  /* conds should not be used here, it is added just for safety */
  if (tables_list)
  {
    if (setup_tables(thd, tables_list, &conds, &select_lex->leaf_tables,
                     TRUE, FALSE))
      DBUG_RETURN(1);
  }

  /* Reset of sum functions */
  first_record= 0;

  if (exec_tmp_table1)
  {
    exec_tmp_table1->file->extra(HA_EXTRA_RESET_STATE);
    exec_tmp_table1->file->delete_all_rows();
    free_io_cache(exec_tmp_table1);
    filesort_free_buffers(exec_tmp_table1);
  }
  if (exec_tmp_table2)
  {
    exec_tmp_table2->file->extra(HA_EXTRA_RESET_STATE);
    exec_tmp_table2->file->delete_all_rows();
    free_io_cache(exec_tmp_table2);
    filesort_free_buffers(exec_tmp_table2);
  }
  if (items0)
    set_items_ref_array(items0);

  if (join_tab_save)
    memcpy(join_tab, join_tab_save, sizeof(JOIN_TAB) * tables);

  if (tmp_join)
    restore_tmp();

  if (sum_funcs)
  {
    Item_sum *func, **func_ptr= sum_funcs;
    while ((func= *(func_ptr++)))
      func->clear();
  }

  DBUG_RETURN(0);
}


bool
JOIN::save_join_tab()
{
  if (!join_tab_save && select_lex->master_unit()->uncacheable)
  {
    if (!(join_tab_save= (JOIN_TAB*)thd->memdup((gptr) join_tab,
						sizeof(JOIN_TAB) * tables)))
      return 1;
  }
  return 0;
}


/*
  Exec select
*/
void
JOIN::exec()
{
  int      tmp_error;
  DBUG_ENTER("JOIN::exec");
  
  error= 0;
  if (procedure)
  {
    if (procedure->change_columns(fields_list) ||
	result->prepare(fields_list, unit))
    {
      thd->limit_found_rows= thd->examined_row_count= 0;
      DBUG_VOID_RETURN;
    }
  }

  if (!tables_list)
  {                                           // Only test of functions
    if (select_options & SELECT_DESCRIBE)
      select_describe(this, FALSE, FALSE, FALSE,
		      (zero_result_cause?zero_result_cause:"No tables used"));
    else
    {
      result->send_fields(fields_list,
                          Protocol::SEND_NUM_ROWS | Protocol::SEND_EOF);
      if (!having || having->val_int())
      {
	if (do_send_rows && (procedure ? (procedure->send_row(fields_list) ||
                                          procedure->end_of_records())
                                       : result->send_data(fields_list)))
	  error= 1;
	else
	{
	  error= (int) result->send_eof();
	  send_records=1;
	}
      }
      else
	error=(int) result->send_eof();
    }
    thd->limit_found_rows= thd->examined_row_count= 0;
    DBUG_VOID_RETURN;
  }
  thd->limit_found_rows= thd->examined_row_count= 0;

  if (zero_result_cause)
  {
    (void) return_zero_rows(this, result, select_lex->leaf_tables, fields_list,
			    send_row_on_empty_set(),
			    select_options,
			    zero_result_cause,
			    having, procedure,
			    unit);
    DBUG_VOID_RETURN;
  }

  if (select_options & SELECT_DESCRIBE)
  {
    /*
      Check if we managed to optimize ORDER BY away and don't use temporary
      table to resolve ORDER BY: in that case, we only may need to do
      filesort for GROUP BY.
    */
    if (!order && !no_order && (!skip_sort_order || !need_tmp))
    {
      /*
	Reset 'order' to 'group_list' and reinit variables describing
	'order'
      */
      order= group_list;
      simple_order= simple_group;
      skip_sort_order= 0;
    }
    if (order &&
	(const_tables == tables ||
 	 ((simple_order || skip_sort_order) &&
	  test_if_skip_sort_order(&join_tab[const_tables], order,
				  select_limit, 0))))
      order=0;
    having= tmp_having;
    select_describe(this, need_tmp,
		    order != 0 && !skip_sort_order,
		    select_distinct);
    DBUG_VOID_RETURN;
  }

  JOIN *curr_join= this;
  List<Item> *curr_all_fields= &all_fields;
  List<Item> *curr_fields_list= &fields_list;
  TABLE *curr_tmp_table= 0;

  if ((curr_join->select_lex->options & OPTION_SCHEMA_TABLE) &&
      get_schema_tables_result(curr_join))
  {
    DBUG_VOID_RETURN;
  }

  /* Create a tmp table if distinct or if the sort is too complicated */
  if (need_tmp)
  {
    if (tmp_join)
      curr_join= tmp_join;
    curr_tmp_table= exec_tmp_table1;

    /* Copy data to the temporary table */
    thd->proc_info= "Copying to tmp table";
    DBUG_PRINT("info", ("%s", thd->proc_info));
    if ((tmp_error= do_select(curr_join, (List<Item> *) 0, curr_tmp_table, 0)))
    {
      error= tmp_error;
      DBUG_VOID_RETURN;
    }
    curr_tmp_table->file->info(HA_STATUS_VARIABLE);
    
    if (curr_join->having)
      curr_join->having= curr_join->tmp_having= 0; // Allready done
    
    /* Change sum_fields reference to calculated fields in tmp_table */
    curr_join->all_fields= *curr_all_fields;
    if (!items1)
    {
      items1= items0 + all_fields.elements;
      if (sort_and_group || curr_tmp_table->group)
      {
	if (change_to_use_tmp_fields(thd, items1,
				     tmp_fields_list1, tmp_all_fields1,
				     fields_list.elements, all_fields))
	  DBUG_VOID_RETURN;
      }
      else
      {
	if (change_refs_to_tmp_fields(thd, items1,
				      tmp_fields_list1, tmp_all_fields1,
				      fields_list.elements, all_fields))
	  DBUG_VOID_RETURN;
      }
      curr_join->tmp_all_fields1= tmp_all_fields1;
      curr_join->tmp_fields_list1= tmp_fields_list1;
      curr_join->items1= items1;
    }
    curr_all_fields= &tmp_all_fields1;
    curr_fields_list= &tmp_fields_list1;
    set_items_ref_array(items1);
    
    if (sort_and_group || curr_tmp_table->group)
    {
      curr_join->tmp_table_param.field_count+= 
	curr_join->tmp_table_param.sum_func_count+
	curr_join->tmp_table_param.func_count;
      curr_join->tmp_table_param.sum_func_count= 
	curr_join->tmp_table_param.func_count= 0;
    }
    else
    {
      curr_join->tmp_table_param.field_count+= 
	curr_join->tmp_table_param.func_count;
      curr_join->tmp_table_param.func_count= 0;
    }
    
    // procedure can't be used inside subselect => we do nothing special for it
    if (procedure)
      procedure->update_refs();
    
    if (curr_tmp_table->group)
    {						// Already grouped
      if (!curr_join->order && !curr_join->no_order && !skip_sort_order)
	curr_join->order= curr_join->group_list;  /* order by group */
      curr_join->group_list= 0;
    }
    
    /*
      If we have different sort & group then we must sort the data by group
      and copy it to another tmp table
      This code is also used if we are using distinct something
      we haven't been able to store in the temporary table yet
      like SEC_TO_TIME(SUM(...)).
    */

    if (curr_join->group_list && (!test_if_subpart(curr_join->group_list,
						   curr_join->order) || 
				  curr_join->select_distinct) ||
	(curr_join->select_distinct &&
	 curr_join->tmp_table_param.using_indirect_summary_function))
    {					/* Must copy to another table */
      DBUG_PRINT("info",("Creating group table"));
      
      /* Free first data from old join */
      curr_join->join_free(0);
      if (make_simple_join(curr_join, curr_tmp_table))
	DBUG_VOID_RETURN;
      calc_group_buffer(curr_join, group_list);
      count_field_types(&curr_join->tmp_table_param,
			curr_join->tmp_all_fields1,
			curr_join->select_distinct && !curr_join->group_list);
      curr_join->tmp_table_param.hidden_field_count= 
	(curr_join->tmp_all_fields1.elements-
	 curr_join->tmp_fields_list1.elements);
      
      
      if (exec_tmp_table2)
	curr_tmp_table= exec_tmp_table2;
      else
      {
	/* group data to new table */
	if (!(curr_tmp_table=
	      exec_tmp_table2= create_tmp_table(thd,
						&curr_join->tmp_table_param,
						*curr_all_fields,
						(ORDER*) 0,
						curr_join->select_distinct && 
						!curr_join->group_list,
						1, curr_join->select_options,
						HA_POS_ERROR,
						(char *) "")))
	  DBUG_VOID_RETURN;
	curr_join->exec_tmp_table2= exec_tmp_table2;
      }
      if (curr_join->group_list)
      {
	thd->proc_info= "Creating sort index";
	if (curr_join->join_tab == join_tab && save_join_tab())
	{
	  DBUG_VOID_RETURN;
	}
	if (create_sort_index(thd, curr_join, curr_join->group_list,
			      HA_POS_ERROR, HA_POS_ERROR) ||
	    make_group_fields(this, curr_join))
	{
	  DBUG_VOID_RETURN;
	}
	curr_join->group_list= 0;
      }
      
      thd->proc_info="Copying to group table";
      DBUG_PRINT("info", ("%s", thd->proc_info));
      tmp_error= -1;
      if (curr_join != this)
      {
	if (sum_funcs2)
	{
	  curr_join->sum_funcs= sum_funcs2;
	  curr_join->sum_funcs_end= sum_funcs_end2; 
	}
	else
	{
	  curr_join->alloc_func_list();
	  sum_funcs2= curr_join->sum_funcs;
	  sum_funcs_end2= curr_join->sum_funcs_end;
	}
      }
      if (curr_join->make_sum_func_list(*curr_all_fields, *curr_fields_list,
					1, TRUE) ||
          setup_sum_funcs(curr_join->thd, curr_join->sum_funcs) ||
	  (tmp_error= do_select(curr_join, (List<Item> *) 0, curr_tmp_table,
				0)))
      {
	error= tmp_error;
	DBUG_VOID_RETURN;
      }
      end_read_record(&curr_join->join_tab->read_record);
      curr_join->const_tables= curr_join->tables; // Mark free for join_free()
      curr_join->join_tab[0].table= 0;           // Table is freed
      
      // No sum funcs anymore
      if (!items2)
      {
	items2= items1 + all_fields.elements;
	if (change_to_use_tmp_fields(thd, items2,
				     tmp_fields_list2, tmp_all_fields2, 
				     fields_list.elements, tmp_all_fields1))
	  DBUG_VOID_RETURN;
	curr_join->tmp_fields_list2= tmp_fields_list2;
	curr_join->tmp_all_fields2= tmp_all_fields2;
      }
      curr_fields_list= &curr_join->tmp_fields_list2;
      curr_all_fields= &curr_join->tmp_all_fields2;
      set_items_ref_array(items2);
      curr_join->tmp_table_param.field_count+= 
	curr_join->tmp_table_param.sum_func_count;
      curr_join->tmp_table_param.sum_func_count= 0;
    }
    if (curr_tmp_table->distinct)
      curr_join->select_distinct=0;		/* Each row is unique */
    
    curr_join->join_free(0);			/* Free quick selects */
    if (select_distinct && ! group_list)
    {
      thd->proc_info="Removing duplicates";
      if (curr_join->tmp_having)
	curr_join->tmp_having->update_used_tables();
      if (remove_duplicates(curr_join, curr_tmp_table,
			    curr_join->fields_list, curr_join->tmp_having))
	DBUG_VOID_RETURN;
      curr_join->tmp_having=0;
      curr_join->select_distinct=0;
    }
    curr_tmp_table->reginfo.lock_type= TL_UNLOCK;
    if (make_simple_join(curr_join, curr_tmp_table))
      DBUG_VOID_RETURN;
    calc_group_buffer(curr_join, curr_join->group_list);
    count_field_types(&curr_join->tmp_table_param, *curr_all_fields, 0);
    
  }
  if (procedure)
    count_field_types(&curr_join->tmp_table_param, *curr_all_fields, 0);
  
  if (curr_join->group || curr_join->tmp_table_param.sum_func_count ||
      (procedure && (procedure->flags & PROC_GROUP)))
  {
    if (make_group_fields(this, curr_join))
    {
      DBUG_VOID_RETURN;
    }
    if (!items3)
    {
      if (!items0)
	init_items_ref_array();
      items3= ref_pointer_array + (all_fields.elements*4);
      setup_copy_fields(thd, &curr_join->tmp_table_param,
			items3, tmp_fields_list3, tmp_all_fields3,
			curr_fields_list->elements, *curr_all_fields);
      tmp_table_param.save_copy_funcs= curr_join->tmp_table_param.copy_funcs;
      tmp_table_param.save_copy_field= curr_join->tmp_table_param.copy_field;
      tmp_table_param.save_copy_field_end=
	curr_join->tmp_table_param.copy_field_end;
      curr_join->tmp_all_fields3= tmp_all_fields3;
      curr_join->tmp_fields_list3= tmp_fields_list3;
    }
    else
    {
      curr_join->tmp_table_param.copy_funcs= tmp_table_param.save_copy_funcs;
      curr_join->tmp_table_param.copy_field= tmp_table_param.save_copy_field;
      curr_join->tmp_table_param.copy_field_end=
	tmp_table_param.save_copy_field_end;
    }
    curr_fields_list= &tmp_fields_list3;
    curr_all_fields= &tmp_all_fields3;
    set_items_ref_array(items3);

    if (curr_join->make_sum_func_list(*curr_all_fields, *curr_fields_list,
				      1, TRUE) || 
        setup_sum_funcs(curr_join->thd, curr_join->sum_funcs) ||
        thd->is_fatal_error)
      DBUG_VOID_RETURN;
  }
  if (curr_join->group_list || curr_join->order)
  {
    DBUG_PRINT("info",("Sorting for send_fields"));
    thd->proc_info="Sorting result";
    /* If we have already done the group, add HAVING to sorted table */
    if (curr_join->tmp_having && ! curr_join->group_list && 
	! curr_join->sort_and_group)
    {
      // Some tables may have been const
      curr_join->tmp_having->update_used_tables();
      JOIN_TAB *curr_table= &curr_join->join_tab[curr_join->const_tables];
      table_map used_tables= (curr_join->const_table_map |
			      curr_table->table->map);

      Item* sort_table_cond= make_cond_for_table(curr_join->tmp_having,
						 used_tables,
						 used_tables);
      if (sort_table_cond)
      {
	if (!curr_table->select)
	  if (!(curr_table->select= new SQL_SELECT))
	    DBUG_VOID_RETURN;
	if (!curr_table->select->cond)
	  curr_table->select->cond= sort_table_cond;
	else					// This should never happen
	{
	  if (!(curr_table->select->cond=
		new Item_cond_and(curr_table->select->cond,
				  sort_table_cond)))
	    DBUG_VOID_RETURN;
	  /*
	    Item_cond_and do not need fix_fields for execution, its parameters
	    are fixed or do not need fix_fields, too
	  */
	  curr_table->select->cond->quick_fix_field();
	}
	curr_table->select_cond= curr_table->select->cond;
	curr_table->select_cond->top_level_item();
	DBUG_EXECUTE("where",print_where(curr_table->select->cond,
					 "select and having"););
	curr_join->tmp_having= make_cond_for_table(curr_join->tmp_having,
						   ~ (table_map) 0,
						   ~used_tables);
	DBUG_EXECUTE("where",print_where(conds,"having after sort"););
      }
    }
    {
      if (group)
	curr_join->select_limit= HA_POS_ERROR;
      else
      {
	/*
	  We can abort sorting after thd->select_limit rows if we there is no
	  WHERE clause for any tables after the sorted one.
	*/
	JOIN_TAB *curr_table= &curr_join->join_tab[curr_join->const_tables+1];
	JOIN_TAB *end_table= &curr_join->join_tab[curr_join->tables];
	for (; curr_table < end_table ; curr_table++)
	{
	  /*
	    table->keyuse is set in the case there was an original WHERE clause
	    on the table that was optimized away.
	  */
	  if (curr_table->select_cond ||
	      (curr_table->keyuse && !curr_table->first_inner))
	  {
	    /* We have to sort all rows */
	    curr_join->select_limit= HA_POS_ERROR;
	    break;
	  }
	}
      }
      if (curr_join->join_tab == join_tab && save_join_tab())
      {
	DBUG_VOID_RETURN;
      }
      /*
	Here we sort rows for ORDER BY/GROUP BY clause, if the optimiser
	chose FILESORT to be faster than INDEX SCAN or there is no 
	suitable index present.
	Note, that create_sort_index calls test_if_skip_sort_order and may
	finally replace sorting with index scan if there is a LIMIT clause in
	the query. XXX: it's never shown in EXPLAIN!
	OPTION_FOUND_ROWS supersedes LIMIT and is taken into account.
      */
      if (create_sort_index(thd, curr_join,
			    curr_join->group_list ? 
			    curr_join->group_list : curr_join->order,
			    curr_join->select_limit,
			    (select_options & OPTION_FOUND_ROWS ?
			     HA_POS_ERROR : unit->select_limit_cnt)))
	DBUG_VOID_RETURN;
    }
  }
  /* XXX: When can we have here thd->net.report_error not zero? */
  if (thd->net.report_error)
  {
    error= thd->net.report_error;
    DBUG_VOID_RETURN;
  }
  curr_join->having= curr_join->tmp_having;
  curr_join->fields= curr_fields_list;
  curr_join->procedure= procedure;

  if (unit == &thd->lex->unit &&
      (unit->fake_select_lex == 0 || select_lex == unit->fake_select_lex) &&
      thd->cursor && tables != const_tables)
  {
    /*
      We are here if this is JOIN::exec for the last select of the main unit
      and the client requested to open a cursor.
      We check that not all tables are constant because this case is not
      handled by do_select() separately, and this case is not implemented
      for cursors yet.
    */
    DBUG_ASSERT(error == 0);
    /*
      curr_join is used only for reusable joins - that is, 
      to perform SELECT for each outer row (like in subselects).
      This join is main, so we know for sure that curr_join == join.
    */
    DBUG_ASSERT(curr_join == this);
    /* Open cursor for the last join sweep */
    error= thd->cursor->open(this);
  }
  else
  {
    thd->proc_info="Sending data";
    DBUG_PRINT("info", ("%s", thd->proc_info));
    error= do_select(curr_join, curr_fields_list, NULL, procedure);
    thd->limit_found_rows= curr_join->send_records;
    thd->examined_row_count= curr_join->examined_rows;
  }

  DBUG_VOID_RETURN;
}


/*
  Clean up join. Return error that hold JOIN.
*/

int
JOIN::cleanup()
{
  DBUG_ENTER("JOIN::cleanup");
  select_lex->join= 0;

  if (tmp_join)
  {
    if (join_tab != tmp_join->join_tab)
    {
      JOIN_TAB *tab, *end;
      for (tab= join_tab, end= tab+tables ; tab != end ; tab++)
      {
	tab->cleanup();
      }
    }
    tmp_join->tmp_join= 0;
    tmp_table_param.copy_field=0;
    DBUG_RETURN(tmp_join->cleanup());
  }
  cond_equal= 0;

  lock=0;                                     // It's faster to unlock later
  join_free(1);
  if (exec_tmp_table1)
    free_tmp_table(thd, exec_tmp_table1);
  if (exec_tmp_table2)
    free_tmp_table(thd, exec_tmp_table2);
  delete select;
  delete_dynamic(&keyuse);
  delete procedure;
  for (SELECT_LEX_UNIT *lex_unit= select_lex->first_inner_unit();
       lex_unit != 0;
       lex_unit= lex_unit->next_unit())
  {
    error|= lex_unit->cleanup();
  }
  DBUG_RETURN(error);
}


/************************* Cursor ******************************************/
  
void
Cursor::init_from_thd(THD *thd)
{
  /*
    We need to save and reset thd->mem_root, otherwise it'll be freed
    later in mysql_parse.

    We can't just change the thd->mem_root here as we want to keep the things
    that is already allocated in thd->mem_root for Cursor::fetch()
  */
  main_mem_root=  *thd->mem_root;
  /* Allocate new memory root for thd */
  init_sql_alloc(thd->mem_root,
                 thd->variables.query_alloc_block_size,
                 thd->variables.query_prealloc_size);

  /*
    The same is true for open tables and lock: save tables and zero THD
    pointers to prevent table close in close_thread_tables (This is a part
    of the temporary solution to make cursors work with minimal changes to
    the current source base).
  */
  derived_tables= thd->derived_tables;
  open_tables=    thd->open_tables;
  lock=           thd->lock;
  query_id=       thd->query_id;
  free_list=	  thd->free_list;
  reset_thd(thd);
  /*
    XXX: thd->locked_tables is not changed.
    What problems can we have with it if cursor is open?
  */
  /*
    TODO: grab thd->free_list here?
  */
}


void
Cursor::init_thd(THD *thd)
{
  DBUG_ASSERT(thd->derived_tables == 0);
  thd->derived_tables= derived_tables;

  DBUG_ASSERT(thd->open_tables == 0);
  thd->open_tables= open_tables;

  DBUG_ASSERT(thd->lock== 0);
  thd->lock= lock;
  thd->query_id= query_id;
}


void
Cursor::reset_thd(THD *thd)
{
  thd->derived_tables= 0;
  thd->open_tables= 0;
  thd->lock= 0;
  thd->free_list= 0;
}


int
Cursor::open(JOIN *join_arg)
{
  join= join_arg;
  THD *thd= join->thd;
  /* First non-constant table */
  JOIN_TAB *join_tab= join->join_tab + join->const_tables;
  DBUG_ENTER("Cursor::open");

  /*
    Send fields description to the client; server_status is sent
    in 'EOF' packet, which ends send_fields().
  */
  thd->server_status|= SERVER_STATUS_CURSOR_EXISTS;
  join->result->send_fields(*join->fields, Protocol::SEND_NUM_ROWS);
  ::send_eof(thd);
  thd->server_status&= ~SERVER_STATUS_CURSOR_EXISTS;

  /* Prepare JOIN for reading rows. */

  Next_select_func end_select= join->sort_and_group || join->procedure &&
    join->procedure->flags & PROC_GROUP ?
    end_send_group : end_send;

  join->join_tab[join->tables-1].next_select= end_select;
  join->send_records= 0;
  join->fetch_limit= join->unit->offset_limit_cnt;

  /* Disable JOIN CACHE as it is not working with cursors yet */
  for (JOIN_TAB *tab= join_tab;
       tab != join->join_tab + join->tables - 1;
       tab++)
  {
    if (tab->next_select == sub_select_cache)
      tab->next_select= sub_select;
  }

  DBUG_ASSERT(join_tab->table->reginfo.not_exists_optimize == 0);
  DBUG_ASSERT(join_tab->not_used_in_distinct == 0);
  /*
    null_row is set only if row not found and it's outer join: should never
    happen for the first table in join_tab list
  */
  DBUG_ASSERT(join_tab->table->null_row == 0);

  DBUG_RETURN(join_tab->read_first_record(join_tab));
}


/*
  DESCRIPTION
    Fetch next num_rows rows from the cursor and sent them to the client
  PRECONDITION:
    Cursor is open
  RETURN VALUES:
    -4  there are more rows, send_eof sent to the client
     0  no more rows, send_eof was sent to the client, cursor is closed
 other  fatal fetch error, cursor is closed (error is not reported)
*/

int
Cursor::fetch(ulong num_rows)
{
  THD *thd= join->thd;
  JOIN_TAB *join_tab= join->join_tab + join->const_tables;
  COND *on_expr= *join_tab->on_expr_ref;
  COND *select_cond= join_tab->select_cond;
  READ_RECORD *info= &join_tab->read_record;
  int error= 0;

  /* save references to memory, allocated during fetch */
  thd->set_n_backup_item_arena(this, &thd->stmt_backup);

  join->fetch_limit+= num_rows;

  /*
    Run while there are new rows in the first table;
    For each row, satisfying ON and WHERE clauses (those parts of them which
    can be evaluated early), call next_select.
  */
  do
  {
    int no_more_rows;

    join->examined_rows++;

    if (thd->killed)                            /* Aborted by user */
    {
      my_message(ER_SERVER_SHUTDOWN, ER(ER_SERVER_SHUTDOWN), MYF(0));
      return -1;
    }

    if (on_expr == 0 || on_expr->val_int())
    {
      if (select_cond == 0 || select_cond->val_int())
      {
        /*
          TODO: call table->unlock_row() to unlock row failed selection,
          when this feature will be used.
        */
        error= join_tab->next_select(join, join_tab + 1, 0);
        DBUG_ASSERT(error <= 0);
        if (error)
        {
          /* real error or LIMIT/FETCH LIMIT worked */
          if (error == -4)
          {
            /*
              FETCH LIMIT, read ahead one row, and close cursor
              if there is no more rows XXX: to be fixed to support
              non-equi-joins!
            */
            if ((no_more_rows= info->read_record(info)))
              error= no_more_rows > 0 ? -1: 0;
          }
          break;
        }
      }
    }
    /* read next row; break loop if there was an error */
    if ((no_more_rows= info->read_record(info)))
    {
      if (no_more_rows > 0)
        error= -1;
      else
      {
        enum { END_OF_RECORDS= 1 };
        error= join_tab->next_select(join, join_tab+1, (int) END_OF_RECORDS);
      }
      break;
    }
  }
  while (thd->net.report_error == 0);

  if (thd->net.report_error)
    error= -1;

  if (error == -3)                              /* LIMIT clause worked */
    error= 0;

#ifdef USING_TRANSACTIONS
    ha_release_temporary_latches(thd);
#endif

  thd->restore_backup_item_arena(this, &thd->stmt_backup);
  if (error == -4)
  {
    /* Fetch limit worked, possibly more rows are there */
    thd->server_status|= SERVER_STATUS_CURSOR_EXISTS;
    ::send_eof(thd);
    thd->server_status&= ~SERVER_STATUS_CURSOR_EXISTS;
  }
  else
  {
    close();
    if (error == 0)
    {
      thd->server_status|= SERVER_STATUS_LAST_ROW_SENT;
      ::send_eof(thd);
      thd->server_status&= ~SERVER_STATUS_LAST_ROW_SENT;
    }
    else
      my_message(ER_OUT_OF_RESOURCES, ER(ER_OUT_OF_RESOURCES), MYF(0));
    /* free cursor memory */
    free_items(free_list);
    free_list= 0;
    free_root(&main_mem_root, MYF(0));
  }
  return error;
}


void
Cursor::close()
{
  THD *thd= join->thd;
  DBUG_ENTER("Cursor::close");

  join->join_free(0);
  if (unit)
  {
    /* In case of UNIONs JOIN is freed inside unit->cleanup() */
    unit->cleanup();
  }
  else
  {
    join->cleanup();
    delete join;
  }
  /* XXX: Another hack: closing tables used in the cursor */
  {
    DBUG_ASSERT(lock || open_tables || derived_tables);

    TABLE *tmp_open_tables= thd->open_tables;
    TABLE *tmp_derived_tables= thd->derived_tables;
    MYSQL_LOCK *tmp_lock= thd->lock;

    thd->open_tables= open_tables;
    thd->derived_tables= derived_tables;
    thd->lock= lock;
    close_thread_tables(thd);

    thd->open_tables= tmp_derived_tables;
    thd->derived_tables= tmp_derived_tables;
    thd->lock= tmp_lock;
  }
  join= 0;
  unit= 0;
  DBUG_VOID_RETURN;
}


Cursor::~Cursor()
{
  if (is_open())
    close();
  free_items(free_list);
  /*
    Must be last, as some memory might be allocated for free purposes,
    like in free_tmp_table() (TODO: fix this issue)
  */
  free_root(&main_mem_root, MYF(0));
}

/*********************************************************************/


bool
mysql_select(THD *thd, Item ***rref_pointer_array,
	     TABLE_LIST *tables, uint wild_num, List<Item> &fields,
	     COND *conds, uint og_num,  ORDER *order, ORDER *group,
	     Item *having, ORDER *proc_param, ulong select_options,
	     select_result *result, SELECT_LEX_UNIT *unit,
	     SELECT_LEX *select_lex)
{
  bool err;
  bool free_join= 1;
  DBUG_ENTER("mysql_select");

  JOIN *join;
  if (select_lex->join != 0)
  {
    join= select_lex->join;
    /*
      is it single SELECT in derived table, called in derived table
      creation
    */
    if (select_lex->linkage != DERIVED_TABLE_TYPE ||
	(select_options & SELECT_DESCRIBE))
    {
      if (select_lex->linkage != GLOBAL_OPTIONS_TYPE)
      {
	//here is EXPLAIN of subselect or derived table
	if (join->change_result(result))
	{
	  DBUG_RETURN(TRUE);
	}
      }
      else
      {
	if (join->prepare(rref_pointer_array, tables, wild_num,
			  conds, og_num, order, group, having, proc_param,
			  select_lex, unit))
	{
	  goto err;
	}
      }
    }
    free_join= 0;
    join->select_options= select_options;
  }
  else
  {
    if (!(join= new JOIN(thd, fields, select_options, result)))
	DBUG_RETURN(TRUE);
    thd->proc_info="init";
    thd->used_tables=0;                         // Updated by setup_fields
    if (join->prepare(rref_pointer_array, tables, wild_num,
		      conds, og_num, order, group, having, proc_param,
		      select_lex, unit))
    {
      goto err;
    }
  }

  if ((err= join->optimize()))
  {
    goto err;					// 1
  }

  if (thd->lex->describe & DESCRIBE_EXTENDED)
  {
    join->conds_history= join->conds;
    join->having_history= (join->having?join->having:join->tmp_having);
  }

  if (thd->net.report_error)
    goto err;

  join->exec();

  if (thd->cursor && thd->cursor->is_open())
  {
    /*
      A cursor was opened for the last sweep in exec().
      We are here only if this is mysql_select for top-level SELECT_LEX_UNIT
      and there were no error.
    */
    free_join= 0;
  }

  if (thd->lex->describe & DESCRIBE_EXTENDED)
  {
    select_lex->where= join->conds_history;
    select_lex->having= join->having_history;
  }

err:
  if (free_join)
  {
    thd->proc_info="end";
    err= join->cleanup();
    delete join;
    DBUG_RETURN(err || thd->net.report_error);
  }
  DBUG_RETURN(join->error);
}

/*****************************************************************************
  Create JOIN_TABS, make a guess about the table types,
  Approximate how many records will be used in each table
*****************************************************************************/

static ha_rows get_quick_record_count(THD *thd, SQL_SELECT *select,
				      TABLE *table,
				      const key_map *keys,ha_rows limit)
{
  int error;
  DBUG_ENTER("get_quick_record_count");
  if (select)
  {
    select->head=table;
    table->reginfo.impossible_range=0;
    if ((error=select->test_quick_select(thd, *(key_map *)keys,(table_map) 0,
					 limit)) == 1)
      DBUG_RETURN(select->quick->records);
    if (error == -1)
    {
      table->reginfo.impossible_range=1;
      DBUG_RETURN(0);
    }
    DBUG_PRINT("warning",("Couldn't use record count on const keypart"));
  }
  DBUG_RETURN(HA_POS_ERROR);			/* This shouldn't happend */
}


/*
  Calculate the best possible join and initialize the join structure

  RETURN VALUES
  0	ok
  1	Fatal error
*/

static bool
make_join_statistics(JOIN *join, TABLE_LIST *tables, COND *conds,
		     DYNAMIC_ARRAY *keyuse_array)
{
  int error;
  TABLE *table;
  uint i,table_count,const_count,key;
  table_map found_const_table_map, all_table_map, found_ref, refs;
  key_map const_ref, eq_part;
  TABLE **table_vector;
  JOIN_TAB *stat,*stat_end,*s,**stat_ref;
  KEYUSE *keyuse,*start_keyuse;
  table_map outer_join=0;
  JOIN_TAB *stat_vector[MAX_TABLES+1];
  DBUG_ENTER("make_join_statistics");

  table_count=join->tables;
  stat=(JOIN_TAB*) join->thd->calloc(sizeof(JOIN_TAB)*table_count);
  stat_ref=(JOIN_TAB**) join->thd->alloc(sizeof(JOIN_TAB*)*MAX_TABLES);
  table_vector=(TABLE**) join->thd->alloc(sizeof(TABLE*)*(table_count*2));
  if (!stat || !stat_ref || !table_vector)
    DBUG_RETURN(1);				// Eom /* purecov: inspected */

  join->best_ref=stat_vector;

  stat_end=stat+table_count;
  found_const_table_map= all_table_map=0;
  const_count=0;

  for (s= stat, i= 0;
       tables;
       s++, tables= tables->next_leaf, i++)
  {
    TABLE_LIST *embedding= tables->embedding;
    stat_vector[i]=s;
    s->keys.init();
    s->const_keys.init();
    s->checked_keys.init();
    s->needed_reg.init();
    table_vector[i]=s->table=table=tables->table;
    table->pos_in_table_list= tables;
    table->file->info(HA_STATUS_VARIABLE | HA_STATUS_NO_LOCK);// record count
    table->quick_keys.clear_all();
    table->reginfo.join_tab=s;
    table->reginfo.not_exists_optimize=0;
    bzero((char*) table->const_key_parts, sizeof(key_part_map)*table->s->keys);
    all_table_map|= table->map;
    s->join=join;
    s->info=0;					// For describe

    s->dependent= tables->dep_tables;
    s->key_dependent= 0;
    if (tables->schema_table)
      table->file->records= 2;

    s->on_expr_ref= &tables->on_expr;
    if (*s->on_expr_ref)
    {
      /* s is the only inner table of an outer join */
      if (!table->file->records)
      {						// Empty table
        s->dependent= 0;                        // Ignore LEFT JOIN depend.
	set_position(join,const_count++,s,(KEYUSE*) 0);
	continue;
      }
      outer_join|= table->map;
      continue;
    }
    if (embedding)
    {
      /* s belongs to a nested join, maybe to several embedded joins */
      do
      {
        NESTED_JOIN *nested_join= embedding->nested_join;
        s->dependent|= embedding->dep_tables;
        embedding= embedding->embedding;
        outer_join|= nested_join->used_tables;
      }
      while (embedding);
      continue;
    }

    if ((table->s->system || table->file->records <= 1) && ! s->dependent &&
	!(table->file->table_flags() & HA_NOT_EXACT_COUNT) &&
        !table->fulltext_searched)
    {
      set_position(join,const_count++,s,(KEYUSE*) 0);
    }
  }
  stat_vector[i]=0;
  join->outer_join=outer_join;

  if (join->outer_join)
  {
    /* 
       Build transitive closure for relation 'to be dependent on'.
       This will speed up the plan search for many cases with outer joins,
       as well as allow us to catch illegal cross references/
       Warshall's algorithm is used to build the transitive closure.
       As we use bitmaps to represent the relation the complexity
       of the algorithm is O((number of tables)^2). 
    */
    for (i= 0, s= stat ; i < table_count ; i++, s++)
    {
      for (uint j= 0 ; j < table_count ; j++)
      {
        table= stat[j].table;
        if (s->dependent & table->map)
          s->dependent |= table->reginfo.join_tab->dependent;
      }
    }
    /* Catch illegal cross references for outer joins */
    for (i= 0, s= stat ; i < table_count ; i++, s++)
    {
      if (s->dependent & s->table->map)
      {
        join->tables=0;			// Don't use join->table
        my_message(ER_WRONG_OUTER_JOIN, ER(ER_WRONG_OUTER_JOIN), MYF(0));
        DBUG_RETURN(1);
      }
      s->key_dependent= s->dependent;
    }
  }

  if (conds || outer_join)
    if (update_ref_and_keys(join->thd, keyuse_array, stat, join->tables,
                            conds, join->cond_equal,
                            ~outer_join, join->select_lex))
      DBUG_RETURN(1);

  /* Read tables with 0 or 1 rows (system tables) */
  join->const_table_map= 0;

  for (POSITION *p_pos=join->positions, *p_end=p_pos+const_count;
       p_pos < p_end ;
       p_pos++)
  {
    int tmp;
    s= p_pos->table;
    s->type=JT_SYSTEM;
    join->const_table_map|=s->table->map;
    if ((tmp=join_read_const_table(s, p_pos)))
    {
      if (tmp > 0)
	DBUG_RETURN(1);			// Fatal error
    }
    else
      found_const_table_map|= s->table->map;
  }

  /* loop until no more const tables are found */
  int ref_changed;
  do
  {
    ref_changed = 0;
    found_ref=0;

    /*
      We only have to loop from stat_vector + const_count as
      set_position() will move all const_tables first in stat_vector
    */

    for (JOIN_TAB **pos=stat_vector+const_count ; (s= *pos) ; pos++)
    {
      table=s->table;
      if (s->dependent)				// If dependent on some table
      {
	// All dep. must be constants
	if (s->dependent & ~(found_const_table_map))
	  continue;
	if (table->file->records <= 1L &&
	    !(table->file->table_flags() & HA_NOT_EXACT_COUNT) &&
            !table->pos_in_table_list->embedding)
	{					// system table
	  int tmp= 0;
	  s->type=JT_SYSTEM;
	  join->const_table_map|=table->map;
	  set_position(join,const_count++,s,(KEYUSE*) 0);
	  if ((tmp= join_read_const_table(s,join->positions+const_count-1)))
	  {
	    if (tmp > 0)
	      DBUG_RETURN(1);			// Fatal error
	  }
	  else
	    found_const_table_map|= table->map;
	  continue;
	}
      }
      /* check if table can be read by key or table only uses const refs */
      if ((keyuse=s->keyuse))
      {
	s->type= JT_REF;
	while (keyuse->table == table)
	{
	  start_keyuse=keyuse;
	  key=keyuse->key;
	  s->keys.set_bit(key);               // QQ: remove this ?

	  refs=0;
          const_ref.clear_all();
	  eq_part.clear_all();
	  do
	  {
	    if (keyuse->val->type() != Item::NULL_ITEM && !keyuse->optimize)
	    {
	      if (!((~found_const_table_map) & keyuse->used_tables))
		const_ref.set_bit(keyuse->keypart);
	      else
		refs|=keyuse->used_tables;
	      eq_part.set_bit(keyuse->keypart);
	    }
	    keyuse++;
	  } while (keyuse->table == table && keyuse->key == key);

	  if (eq_part.is_prefix(table->key_info[key].key_parts) &&
	      ((table->key_info[key].flags & (HA_NOSAME | HA_END_SPACE_KEY)) ==
	       HA_NOSAME) &&
              !table->fulltext_searched)
	  {
	    if (const_ref == eq_part)
	    {					// Found everything for ref.
	      int tmp;
	      ref_changed = 1;
	      s->type= JT_CONST;
	      join->const_table_map|=table->map;
	      set_position(join,const_count++,s,start_keyuse);
	      if (create_ref_for_key(join, s, start_keyuse,
				     found_const_table_map))
		DBUG_RETURN(1);
	      if ((tmp=join_read_const_table(s,
					     join->positions+const_count-1)))
	      {
		if (tmp > 0)
		  DBUG_RETURN(1);			// Fatal error
	      }
	      else
		found_const_table_map|= table->map;
	      break;
	    }
	    else
	      found_ref|= refs;		// Table is const if all refs are const
	  }
	}
      }
    }
  } while (join->const_table_map & found_ref && ref_changed);

  /* Calc how many (possible) matched records in each table */

  for (s=stat ; s < stat_end ; s++)
  {
    if (s->type == JT_SYSTEM || s->type == JT_CONST)
    {
      /* Only one matching row */
      s->found_records=s->records=s->read_time=1; s->worst_seeks=1.0;
      continue;
    }
    /* Approximate found rows and time to read them */
    s->found_records=s->records=s->table->file->records;
    s->read_time=(ha_rows) s->table->file->scan_time();

    /*
      Set a max range of how many seeks we can expect when using keys
      This is can't be to high as otherwise we are likely to use
      table scan.
    */
    s->worst_seeks= min((double) s->found_records / 10,
			(double) s->read_time*3);
    if (s->worst_seeks < 2.0)			// Fix for small tables
      s->worst_seeks=2.0;

    /*
      Add to stat->const_keys those indexes for which all group fields or
      all select distinct fields participate in one index.
    */
    add_group_and_distinct_keys(join, s);

    if (!s->const_keys.is_clear_all() &&
        !s->table->pos_in_table_list->embedding)
    {
      ha_rows records;
      SQL_SELECT *select;
      select= make_select(s->table, found_const_table_map,
			  found_const_table_map,
			  *s->on_expr_ref ? *s->on_expr_ref : conds,
			  &error, true);
      if (!select)
        DBUG_RETURN(1);
      records= get_quick_record_count(join->thd, select, s->table,
				      &s->const_keys, join->row_limit);
      s->quick=select->quick;
      s->needed_reg=select->needed_reg;
      select->quick=0;
      if (records == 0 && s->table->reginfo.impossible_range)
      {
	/*
	  Impossible WHERE or ON expression
	  In case of ON, we mark that the we match one empty NULL row.
	  In case of WHERE, don't set found_const_table_map to get the
	  caller to abort with a zero row result.
	*/
	join->const_table_map|= s->table->map;
	set_position(join,const_count++,s,(KEYUSE*) 0);
	s->type= JT_CONST;
	if (*s->on_expr_ref)
	{
	  /* Generate empty row */
	  s->info= "Impossible ON condition";
	  found_const_table_map|= s->table->map;
	  s->type= JT_CONST;
	  mark_as_null_row(s->table);		// All fields are NULL
	}
      }
      if (records != HA_POS_ERROR)
      {
	s->found_records=records;
	s->read_time= (ha_rows) (s->quick ? s->quick->read_time : 0.0);
      }
      delete select;
    }
  }

  join->join_tab=stat;
  join->map2table=stat_ref;
  join->table= join->all_tables=table_vector;
  join->const_tables=const_count;
  join->found_const_table_map=found_const_table_map;

  /* Find an optimal join order of the non-constant tables. */
  if (join->const_tables != join->tables)
  {
    optimize_keyuse(join, keyuse_array);
    choose_plan(join, all_table_map & ~join->const_table_map);
  }
  else
  {
    memcpy((gptr) join->best_positions,(gptr) join->positions,
	   sizeof(POSITION)*join->const_tables);
    join->best_read=1.0;
  }
  /* Generate an execution plan from the found optimal join order. */
  DBUG_RETURN(join->thd->killed || get_best_combination(join));
}


/*****************************************************************************
  Check with keys are used and with tables references with tables
  Updates in stat:
	  keys	     Bitmap of all used keys
	  const_keys Bitmap of all keys with may be used with quick_select
	  keyuse     Pointer to possible keys
*****************************************************************************/

typedef struct key_field_t {		// Used when finding key fields
  Field		*field;
  Item		*val;			// May be empty if diff constant
  uint		level;
  uint		optimize;
  bool		eq_func;
} KEY_FIELD;

/* Values in optimize */
#define KEY_OPTIMIZE_EXISTS		1
#define KEY_OPTIMIZE_REF_OR_NULL	2

/*
  Merge new key definitions to old ones, remove those not used in both

  This is called for OR between different levels

  To be able to do 'ref_or_null' we merge a comparison of a column
  and 'column IS NULL' to one test.  This is useful for sub select queries
  that are internally transformed to something like:

  SELECT * FROM t1 WHERE t1.key=outer_ref_field or t1.key IS NULL 
*/

static KEY_FIELD *
merge_key_fields(KEY_FIELD *start,KEY_FIELD *new_fields,KEY_FIELD *end,
		 uint and_level)
{
  if (start == new_fields)
    return start;				// Impossible or
  if (new_fields == end)
    return start;				// No new fields, skip all

  KEY_FIELD *first_free=new_fields;

  /* Mark all found fields in old array */
  for (; new_fields != end ; new_fields++)
  {
    for (KEY_FIELD *old=start ; old != first_free ; old++)
    {
      if (old->field == new_fields->field)
      {
	if (new_fields->val->used_tables())
	{
	  /*
	    If the value matches, we can use the key reference.
	    If not, we keep it until we have examined all new values
	  */
	  if (old->val->eq(new_fields->val, old->field->binary()))
	  {
	    old->level= and_level;
	    old->optimize= ((old->optimize & new_fields->optimize &
			     KEY_OPTIMIZE_EXISTS) |
			    ((old->optimize | new_fields->optimize) &
			     KEY_OPTIMIZE_REF_OR_NULL));
	  }
	}
	else if (old->eq_func && new_fields->eq_func &&
		 old->val->eq(new_fields->val, old->field->binary()))

	{
	  old->level= and_level;
	  old->optimize= ((old->optimize & new_fields->optimize &
			   KEY_OPTIMIZE_EXISTS) |
			  ((old->optimize | new_fields->optimize) &
			   KEY_OPTIMIZE_REF_OR_NULL));
	}
	else if (old->eq_func && new_fields->eq_func &&
		 (old->val->is_null() || new_fields->val->is_null()))
	{
	  /* field = expression OR field IS NULL */
	  old->level= and_level;
	  old->optimize= KEY_OPTIMIZE_REF_OR_NULL;
	  /* Remember the NOT NULL value */
	  if (old->val->is_null())
	    old->val= new_fields->val;
	}
	else
	{
	  /*
	    We are comparing two different const.  In this case we can't
	    use a key-lookup on this so it's better to remove the value
	    and let the range optimzier handle it
	  */
	  if (old == --first_free)		// If last item
	    break;
	  *old= *first_free;			// Remove old value
	  old--;				// Retry this value
	}
      }
    }
  }
  /* Remove all not used items */
  for (KEY_FIELD *old=start ; old != first_free ;)
  {
    if (old->level != and_level)
    {						// Not used in all levels
      if (old == --first_free)
	break;
      *old= *first_free;			// Remove old value
      continue;
    }
    old++;
  }
  return first_free;
}


/*
  Add a possible key to array of possible keys if it's usable as a key

  SYNPOSIS
    add_key_field()
    key_fields			Pointer to add key, if usable
    and_level			And level, to be stored in KEY_FIELD
    cond                        Condition predicate
    field			Field used in comparision
    eq_func			True if we used =, <=> or IS NULL
    value			Value used for comparison with field
                                Is NULL for BETWEEN and IN
    usable_tables		Tables which can be used for key optimization

  NOTES
    If we are doing a NOT NULL comparison on a NOT NULL field in a outer join
    table, we store this to be able to do not exists optimization later.

  RETURN
    *key_fields is incremented if we stored a key in the array
*/

static void
add_key_field(KEY_FIELD **key_fields, uint and_level, COND *cond,
	      Field *field, bool eq_func, Item **value, uint num_values,
	      table_map usable_tables)
{
  uint exists_optimize= 0;
  if (!(field->flags & PART_KEY_FLAG))
  {
    // Don't remove column IS NULL on a LEFT JOIN table
    if (!eq_func || (*value)->type() != Item::NULL_ITEM ||
        !field->table->maybe_null || field->null_ptr)
      return;					// Not a key. Skip it
    exists_optimize= KEY_OPTIMIZE_EXISTS;
  }
  else
  {
    table_map used_tables=0;
    bool optimizable=0;
    for (uint i=0; i<num_values; i++)
    {
      used_tables|=(value[i])->used_tables();
      if (!((value[i])->used_tables() & (field->table->map | RAND_TABLE_BIT)))
        optimizable=1;
    }
    if (!optimizable)
      return;
    if (!(usable_tables & field->table->map))
    {
      if (!eq_func || (*value)->type() != Item::NULL_ITEM ||
          !field->table->maybe_null || field->null_ptr)
	return;					// Can't use left join optimize
      exists_optimize= KEY_OPTIMIZE_EXISTS;
    }
    else
    {
      JOIN_TAB *stat=field->table->reginfo.join_tab;
      key_map possible_keys=field->key_start;
      possible_keys.intersect(field->table->keys_in_use_for_query);
      stat[0].keys.merge(possible_keys);             // Add possible keys

      /*
	Save the following cases:
	Field op constant
	Field LIKE constant where constant doesn't start with a wildcard
	Field = field2 where field2 is in a different table
	Field op formula
	Field IS NULL
	Field IS NOT NULL
         Field BETWEEN ...
         Field IN ...
      */
      stat[0].key_dependent|=used_tables;

      bool is_const=1;
      for (uint i=0; i<num_values; i++)
        is_const&= value[i]->const_item();
      if (is_const)
        stat[0].const_keys.merge(possible_keys);
      /*
	We can't always use indexes when comparing a string index to a
	number. cmp_type() is checked to allow compare of dates to numbers.
        eq_func is NEVER true when num_values > 1
       */
      if (!eq_func)
        return;
      if (field->result_type() == STRING_RESULT)
      {
        if ((*value)->result_type() != STRING_RESULT)
        {
          if (field->cmp_type() != (*value)->result_type())
            return;
        }
        else
        {
          /*
            We can't use indexes if the effective collation
            of the operation differ from the field collation.

            We also cannot use index on a text column, as the column may
            contain 'x' 'x\t' 'x ' and 'read_next_same' will stop after
            'x' when searching for WHERE col='x '
          */
          if (field->cmp_type() == STRING_RESULT &&
              (((Field_str*)field)->charset() != cond->compare_collation() ||
               ((*value)->type() != Item::NULL_ITEM &&
                (field->flags & BLOB_FLAG) && !field->binary())))
            return;
        }
      }
    }
  }
  DBUG_ASSERT(num_values == 1);
  /*
    For the moment eq_func is always true. This slot is reserved for future
    extensions where we want to remembers other things than just eq comparisons
  */
  DBUG_ASSERT(eq_func);
  /* Store possible eq field */
  (*key_fields)->field=		field;
  (*key_fields)->eq_func=	eq_func;
  (*key_fields)->val=		*value;
  (*key_fields)->level=		and_level;
  (*key_fields)->optimize=	exists_optimize;
  (*key_fields)++;
}


/*
  Add possible keys to array of possible keys originated from a simple predicate

  SYNPOSIS
    add_key_equal_fields()
    key_fields			Pointer to add key, if usable
    and_level			And level, to be stored in KEY_FIELD
    cond                        Condition predicate
    field			Field used in comparision
    eq_func			True if we used =, <=> or IS NULL
    value			Value used for comparison with field
				Is NULL for BETWEEN and IN    
    usable_tables		Tables which can be used for key optimization

  NOTES
    If field items f1 and f2 belong to the same multiple equality and
    a key is added for f1, the the same key is added for f2.

  RETURN
    *key_fields is incremented if we stored a key in the array
*/

static void
add_key_equal_fields(KEY_FIELD **key_fields, uint and_level,
                     COND *cond, Item_field *field_item,
                     bool eq_func, Item **val,
                     uint num_values, table_map usable_tables)
{
  Field *field= field_item->field;
  add_key_field(key_fields, and_level, cond, field,
                eq_func, val, num_values, usable_tables);
  Item_equal *item_equal= field_item->item_equal;
  if (item_equal)
  { 
    /*
      Add to the set of possible key values every substitution of
      the field for an equal field included into item_equal
    */
    Item_equal_iterator it(*item_equal);
    Item_field *item;
    while ((item= it++))
    {
      if (!field->eq(item->field))
      {
        add_key_field(key_fields, and_level, cond, item->field,
                      eq_func, val, num_values, usable_tables);
      }
    }
  }
}

static void
add_key_fields(JOIN_TAB *stat,KEY_FIELD **key_fields,uint *and_level,
	       COND *cond, table_map usable_tables)
{
  if (cond->type() == Item_func::COND_ITEM)
  {
    List_iterator_fast<Item> li(*((Item_cond*) cond)->argument_list());
    KEY_FIELD *org_key_fields= *key_fields;

    if (((Item_cond*) cond)->functype() == Item_func::COND_AND_FUNC)
    {
      Item *item;
      while ((item=li++))
	add_key_fields(stat,key_fields,and_level,item,usable_tables);
      for (; org_key_fields != *key_fields ; org_key_fields++)
	org_key_fields->level= *and_level;
    }
    else
    {
      (*and_level)++;
      add_key_fields(stat,key_fields,and_level,li++,usable_tables);
      Item *item;
      while ((item=li++))
      {
	KEY_FIELD *start_key_fields= *key_fields;
	(*and_level)++;
	add_key_fields(stat,key_fields,and_level,item,usable_tables);
	*key_fields=merge_key_fields(org_key_fields,start_key_fields,
				     *key_fields,++(*and_level));
      }
    }
    return;
  }
  /* If item is of type 'field op field/constant' add it to key_fields */

  if (cond->type() != Item::FUNC_ITEM)
    return;
  Item_func *cond_func= (Item_func*) cond;
  switch (cond_func->select_optimize()) {
  case Item_func::OPTIMIZE_NONE:
    break;
  case Item_func::OPTIMIZE_KEY:
  {
    // BETWEEN, IN, NE
    if (cond_func->key_item()->real_item()->type() == Item::FIELD_ITEM &&
	!(cond_func->used_tables() & OUTER_REF_TABLE_BIT))
    {
      Item **values= cond_func->arguments()+1;
      if (cond_func->functype() == Item_func::NE_FUNC &&
        cond_func->arguments()[1]->real_item()->type() == Item::FIELD_ITEM &&
	     !(cond_func->arguments()[0]->used_tables() & OUTER_REF_TABLE_BIT))
        values--;
      add_key_equal_fields(key_fields, *and_level, cond_func,
                           (Item_field*) (cond_func->key_item()->real_item()),
                           cond_func->argument_count() == 2 &&
                           cond_func->functype() == Item_func::IN_FUNC,
                           values,
                           cond_func->argument_count()-1,
                           usable_tables);
    }
    break;
  }
  case Item_func::OPTIMIZE_OP:
  {
    bool equal_func=(cond_func->functype() == Item_func::EQ_FUNC ||
		     cond_func->functype() == Item_func::EQUAL_FUNC);

    if (cond_func->arguments()[0]->real_item()->type() == Item::FIELD_ITEM &&
	!(cond_func->arguments()[0]->used_tables() & OUTER_REF_TABLE_BIT))
    {
      add_key_equal_fields(key_fields, *and_level, cond_func,
	                (Item_field*) (cond_func->arguments()[0])->real_item(),
		           equal_func,
		           cond_func->arguments()+1, 1, usable_tables);
    }
    if (cond_func->arguments()[1]->real_item()->type() == Item::FIELD_ITEM &&
	cond_func->functype() != Item_func::LIKE_FUNC &&
	!(cond_func->arguments()[1]->used_tables() & OUTER_REF_TABLE_BIT))
    {
      add_key_equal_fields(key_fields, *and_level, cond_func, 
                       (Item_field*) (cond_func->arguments()[1])->real_item(),
		           equal_func,
		           cond_func->arguments(),1,usable_tables);
    }
    break;
  }
  case Item_func::OPTIMIZE_NULL:
    /* column_name IS [NOT] NULL */
    if (cond_func->arguments()[0]->real_item()->type() == Item::FIELD_ITEM &&
	!(cond_func->used_tables() & OUTER_REF_TABLE_BIT))
    {
      Item *tmp=new Item_null;
      if (unlikely(!tmp))                       // Should never be true
	return;
      add_key_equal_fields(key_fields, *and_level, cond_func,
		    (Item_field*) (cond_func->arguments()[0])->real_item(),
		    cond_func->functype() == Item_func::ISNULL_FUNC,
		    &tmp, 1, usable_tables);
    }
    break;
  case Item_func::OPTIMIZE_EQUAL:
    Item_equal *item_equal= (Item_equal *) cond;
    Item *const_item= item_equal->get_const();
    Item_equal_iterator it(*item_equal);
    Item_field *item;
    if (const_item)
    {
      /*
        For each field field1 from item_equal consider the equality 
        field1=const_item as a condition allowing an index access of the table
        with field1 by the keys value of field1.
      */   
      while ((item= it++))
      {
        add_key_field(key_fields, *and_level, cond, item->field,
                      TRUE, &const_item, 1, usable_tables);
      }
    }
    else 
    {
      /*
        Consider all pairs of different fields included into item_equal.
        For each of them (field1, field1) consider the equality 
        field1=field2 as a condition allowing an index access of the table
        with field1 by the keys value of field2.
      */   
      Item_equal_iterator fi(*item_equal);
      while ((item= fi++))
      {
        Field *field= item->field;
        while ((item= it++))
        {
          if (!field->eq(item->field))
          {
            add_key_field(key_fields, *and_level, cond, field,
                          TRUE, (Item **) &item, 1, usable_tables);
          }
        }
        it.rewind();
      }
    }
    break;
  }
}

/*
  Add all keys with uses 'field' for some keypart
  If field->and_level != and_level then only mark key_part as const_part
*/

static uint
max_part_bit(key_part_map bits)
{
  uint found;
  for (found=0; bits & 1 ; found++,bits>>=1) ;
  return found;
}

static void
add_key_part(DYNAMIC_ARRAY *keyuse_array,KEY_FIELD *key_field)
{
  Field *field=key_field->field;
  TABLE *form= field->table;
  KEYUSE keyuse;

  if (key_field->eq_func && !(key_field->optimize & KEY_OPTIMIZE_EXISTS))
  {
    for (uint key=0 ; key < form->s->keys ; key++)
    {
      if (!(form->keys_in_use_for_query.is_set(key)))
	continue;
      if (form->key_info[key].flags & HA_FULLTEXT)
	continue;    // ToDo: ft-keys in non-ft queries.   SerG

      uint key_parts= (uint) form->key_info[key].key_parts;
      for (uint part=0 ; part <  key_parts ; part++)
      {
	if (field->eq(form->key_info[key].key_part[part].field))
	{
	  keyuse.table= field->table;
	  keyuse.val =  key_field->val;
	  keyuse.key =  key;
	  keyuse.keypart=part;
	  keyuse.keypart_map= (key_part_map) 1 << part;
	  keyuse.used_tables=key_field->val->used_tables();
	  keyuse.optimize= key_field->optimize & KEY_OPTIMIZE_REF_OR_NULL;
	  VOID(insert_dynamic(keyuse_array,(gptr) &keyuse));
	}
      }
    }
  }
}


#define FT_KEYPART   (MAX_REF_PARTS+10)

static void
add_ft_keys(DYNAMIC_ARRAY *keyuse_array,
            JOIN_TAB *stat,COND *cond,table_map usable_tables)
{
  Item_func_match *cond_func=NULL;

  if (!cond)
    return;

  if (cond->type() == Item::FUNC_ITEM)
  {
    Item_func *func=(Item_func *)cond;
    Item_func::Functype functype=  func->functype();
    if (functype == Item_func::FT_FUNC)
      cond_func=(Item_func_match *)cond;
    else if (func->arg_count == 2)
    {
      Item_func *arg0=(Item_func *)(func->arguments()[0]),
                *arg1=(Item_func *)(func->arguments()[1]);
      if (arg1->const_item()  &&
          ((functype == Item_func::GE_FUNC && arg1->val_real() > 0) ||
           (functype == Item_func::GT_FUNC && arg1->val_real() >=0))  &&
           arg0->type() == Item::FUNC_ITEM            &&
           arg0->functype() == Item_func::FT_FUNC)
        cond_func=(Item_func_match *) arg0;
      else if (arg0->const_item() &&
               ((functype == Item_func::LE_FUNC && arg0->val_real() > 0) ||
                (functype == Item_func::LT_FUNC && arg0->val_real() >=0)) &&
                arg1->type() == Item::FUNC_ITEM          &&
                arg1->functype() == Item_func::FT_FUNC)
        cond_func=(Item_func_match *) arg1;
    }
  }
  else if (cond->type() == Item::COND_ITEM)
  {
    List_iterator_fast<Item> li(*((Item_cond*) cond)->argument_list());

    if (((Item_cond*) cond)->functype() == Item_func::COND_AND_FUNC)
    {
      Item *item;
      while ((item=li++))
        add_ft_keys(keyuse_array,stat,item,usable_tables);
    }
  }

  if (!cond_func || cond_func->key == NO_SUCH_KEY ||
      !(usable_tables & cond_func->table->map))
    return;

  KEYUSE keyuse;
  keyuse.table= cond_func->table;
  keyuse.val =  cond_func;
  keyuse.key =  cond_func->key;
  keyuse.keypart= FT_KEYPART;
  keyuse.used_tables=cond_func->key_item()->used_tables();
  keyuse.optimize= 0;
  keyuse.keypart_map= 0;
  VOID(insert_dynamic(keyuse_array,(gptr) &keyuse));
}


static int
sort_keyuse(KEYUSE *a,KEYUSE *b)
{
  int res;
  if (a->table->tablenr != b->table->tablenr)
    return (int) (a->table->tablenr - b->table->tablenr);
  if (a->key != b->key)
    return (int) (a->key - b->key);
  if (a->keypart != b->keypart)
    return (int) (a->keypart - b->keypart);
  // Place const values before other ones
  if ((res= test((a->used_tables & ~OUTER_REF_TABLE_BIT)) -
       test((b->used_tables & ~OUTER_REF_TABLE_BIT))))
    return res;
  /* Place rows that are not 'OPTIMIZE_REF_OR_NULL' first */
  return (int) ((a->optimize & KEY_OPTIMIZE_REF_OR_NULL) -
		(b->optimize & KEY_OPTIMIZE_REF_OR_NULL));
}


/*
  Update keyuse array with all possible keys we can use to fetch rows
  join_tab is a array in tablenr_order
  stat is a reference array in 'prefered' order.
*/

static bool
update_ref_and_keys(THD *thd, DYNAMIC_ARRAY *keyuse,JOIN_TAB *join_tab,
		    uint tables, COND *cond, COND_EQUAL *cond_equal,
                    table_map normal_tables, SELECT_LEX *select_lex)
{
  uint	and_level,i,found_eq_constant;
  KEY_FIELD *key_fields, *end, *field;
  uint m= 1;
  
  if (cond_equal && cond_equal->max_members)
    m= cond_equal->max_members;

  if (!(key_fields=(KEY_FIELD*)
	thd->alloc(sizeof(key_fields[0])*
		   (thd->lex->current_select->cond_count+1)*2*m)))
    return TRUE; /* purecov: inspected */
  and_level= 0;
  field= end= key_fields;
  if (my_init_dynamic_array(keyuse,sizeof(KEYUSE),20,64))
    return TRUE;
  if (cond)
  {
    add_key_fields(join_tab,&end,&and_level,cond,normal_tables);
    for (; field != end ; field++)
    {
      add_key_part(keyuse,field);
      /* Mark that we can optimize LEFT JOIN */
      if (field->val->type() == Item::NULL_ITEM &&
	  !field->field->real_maybe_null())
	field->field->table->reginfo.not_exists_optimize=1;
    }
  }
  for (i=0 ; i < tables ; i++)
  {
    /*
      Block the creation of keys for inner tables of outer joins.
      Here only the outer joins that can not be converted to
      inner joins are left and all nests that can be eliminated
      are flattened.
      In the future when we introduce conditional accesses
      for inner tables in outer joins these keys will be taken
      into account as well.
    */ 
    if (*join_tab[i].on_expr_ref)
    {
      add_key_fields(join_tab,&end,&and_level,*join_tab[i].on_expr_ref,
		     join_tab[i].table->map);
    }
    else 
    {
      TABLE_LIST *tab= join_tab[i].table->pos_in_table_list;
      TABLE_LIST *embedding= tab->embedding;
      if (embedding)
      {
        NESTED_JOIN *nested_join= embedding->nested_join;
        if (nested_join->join_list.head() == tab)
          add_key_fields(join_tab, &end, &and_level, embedding->on_expr,
                         nested_join->used_tables);
      }
    }
  }
  /* fill keyuse with found key parts */
  for ( ; field != end ; field++)
    add_key_part(keyuse,field);

  if (select_lex->ftfunc_list->elements)
  {
    add_ft_keys(keyuse,join_tab,cond,normal_tables);
  }

  /*
    Special treatment for ft-keys.
    Remove the following things from KEYUSE:
    - ref if there is a keypart which is a ref and a const.
    - keyparts without previous keyparts.
  */
  if (keyuse->elements)
  {
    KEYUSE end,*prev,*save_pos,*use;

    qsort(keyuse->buffer,keyuse->elements,sizeof(KEYUSE),
	  (qsort_cmp) sort_keyuse);

    bzero((char*) &end,sizeof(end));		/* Add for easy testing */
    VOID(insert_dynamic(keyuse,(gptr) &end));

    use=save_pos=dynamic_element(keyuse,0,KEYUSE*);
    prev=&end;
    found_eq_constant=0;
    for (i=0 ; i < keyuse->elements-1 ; i++,use++)
    {
      if (!use->used_tables)
	use->table->const_key_parts[use->key]|= use->keypart_map;
      if (use->keypart != FT_KEYPART)
      {
	if (use->key == prev->key && use->table == prev->table)
	{
	  if (prev->keypart+1 < use->keypart ||
	      prev->keypart == use->keypart && found_eq_constant)
	    continue;				/* remove */
	}
	else if (use->keypart != 0)		// First found must be 0
	  continue;
      }

      *save_pos= *use;
      prev=use;
      found_eq_constant= !use->used_tables;
      /* Save ptr to first use */
      if (!use->table->reginfo.join_tab->keyuse)
	use->table->reginfo.join_tab->keyuse=save_pos;
      use->table->reginfo.join_tab->checked_keys.set_bit(use->key);
      save_pos++;
    }
    i=(uint) (save_pos-(KEYUSE*) keyuse->buffer);
    VOID(set_dynamic(keyuse,(gptr) &end,i));
    keyuse->elements=i;
  }
  return FALSE;
}

/*
  Update some values in keyuse for faster choose_plan() loop
*/

static void optimize_keyuse(JOIN *join, DYNAMIC_ARRAY *keyuse_array)
{
  KEYUSE *end,*keyuse= dynamic_element(keyuse_array, 0, KEYUSE*);

  for (end= keyuse+ keyuse_array->elements ; keyuse < end ; keyuse++)
  {
    table_map map;
    /*
      If we find a ref, assume this table matches a proportional
      part of this table.
      For example 100 records matching a table with 5000 records
      gives 5000/100 = 50 records per key
      Constant tables are ignored.
      To avoid bad matches, we don't make ref_table_rows less than 100.
    */
    keyuse->ref_table_rows= ~(ha_rows) 0;	// If no ref
    if (keyuse->used_tables &
	(map= (keyuse->used_tables & ~join->const_table_map &
	       ~OUTER_REF_TABLE_BIT)))
    {
      uint tablenr;
      for (tablenr=0 ; ! (map & 1) ; map>>=1, tablenr++) ;
      if (map == 1)			// Only one table
      {
	TABLE *tmp_table=join->all_tables[tablenr];
	keyuse->ref_table_rows= max(tmp_table->file->records, 100);
      }
    }
    /*
      Outer reference (external field) is constant for single executing
      of subquery
    */
    if (keyuse->used_tables == OUTER_REF_TABLE_BIT)
      keyuse->ref_table_rows= 1;
  }
}


/*
  Discover the indexes that can be used for GROUP BY or DISTINCT queries.

  SYNOPSIS
    add_group_and_distinct_keys()
    join
    join_tab

  DESCRIPTION
    If the query has a GROUP BY clause, find all indexes that contain all
    GROUP BY fields, and add those indexes to join->const_keys.
    If the query has a DISTINCT clause, find all indexes that contain all
    SELECT fields, and add those indexes to join->const_keys.
    This allows later on such queries to be processed by a
    QUICK_GROUP_MIN_MAX_SELECT.

  RETURN
    None
*/

static void
add_group_and_distinct_keys(JOIN *join, JOIN_TAB *join_tab)
{
  List<Item_field> indexed_fields;
  List_iterator<Item_field> indexed_fields_it(indexed_fields);
  ORDER      *cur_group;
  Item_field *cur_item;
  key_map possible_keys(0);

  if (join->group_list)
  { /* Collect all query fields referenced in the GROUP clause. */
    for (cur_group= join->group_list; cur_group; cur_group= cur_group->next)
      (*cur_group->item)->walk(&Item::collect_item_field_processor,
                               (byte*) &indexed_fields);
  }
  else if (join->select_distinct)
  { /* Collect all query fields referenced in the SELECT clause. */
    List<Item> &select_items= join->fields_list;
    List_iterator<Item> select_items_it(select_items);
    Item *item;
    while ((item= select_items_it++))
      item->walk(&Item::collect_item_field_processor, (byte*) &indexed_fields);
  }
  else
    return;

  if (indexed_fields.elements == 0)
    return;

  /* Intersect the keys of all group fields. */
  cur_item= indexed_fields_it++;
  possible_keys.merge(cur_item->field->part_of_key);
  while ((cur_item= indexed_fields_it++))
  {
    possible_keys.intersect(cur_item->field->part_of_key);
  }

  if (!possible_keys.is_clear_all())
    join_tab->const_keys.merge(possible_keys);
}


/*****************************************************************************
  Go through all combinations of not marked tables and find the one
  which uses least records
*****************************************************************************/

/* Save const tables first as used tables */

static void
set_position(JOIN *join,uint idx,JOIN_TAB *table,KEYUSE *key)
{
  join->positions[idx].table= table;
  join->positions[idx].key=key;
  join->positions[idx].records_read=1.0;	/* This is a const table */

  /* Move the const table as down as possible in best_ref */
  JOIN_TAB **pos=join->best_ref+idx+1;
  JOIN_TAB *next=join->best_ref[idx];
  for (;next != table ; pos++)
  {
    JOIN_TAB *tmp=pos[0];
    pos[0]=next;
    next=tmp;
  }
  join->best_ref[idx]=table;
}


/*
  Find the best access path for an extension of a partial execution plan and
  add this path to the plan.

  SYNOPSIS
    best_access_path()
    join             pointer to the structure providing all context info
                     for the query
    s                the table to be joined by the function
    thd              thread for the connection that submitted the query
    remaining_tables set of tables not included into the partial plan yet
    idx              the length of the partial plan
    record_count     estimate for the number of records returned by the partial
                     plan
    read_time        the cost of the partial plan

  DESCRIPTION
    The function finds the best access path to table 's' from the passed
    partial plan where an access path is the general term for any means to
    access the data in 's'. An access path may use either an index or a scan,
    whichever is cheaper. The input partial plan is passed via the array
    'join->positions' of length 'idx'. The chosen access method for 's' and its
    cost are stored in 'join->positions[idx]'.

  RETURN
    None
*/

static void
best_access_path(JOIN      *join,
                 JOIN_TAB  *s,
                 THD       *thd,
                 table_map remaining_tables,
                 uint      idx,
                 double    record_count,
                 double    read_time)
{
  KEYUSE *best_key=         0;
  uint best_max_key_part=   0;
  my_bool found_constraint= 0;
  double best=              DBL_MAX;
  double best_time=         DBL_MAX;
  double records=           DBL_MAX;
  double tmp;
  ha_rows rec;

  DBUG_ENTER("best_access_path");

  if (s->keyuse)
  {                                            /* Use key if possible */
    TABLE *table= s->table;
    KEYUSE *keyuse,*start_key=0;
    double best_records= DBL_MAX;
    uint max_key_part=0;

    /* Test how we can use keys */
    rec= s->records/MATCHING_ROWS_IN_OTHER_TABLE;  // Assumed records/key
    for (keyuse=s->keyuse ; keyuse->table == table ;)
    {
      key_part_map found_part= 0;
      table_map found_ref=     0;
      uint found_ref_or_null=  0;
      uint key=     keyuse->key;
      KEY *keyinfo= table->key_info+key;
      bool ft_key=  (keyuse->keypart == FT_KEYPART);

      /* Calculate how many key segments of the current key we can use */
      start_key= keyuse;
      do
      { /* for each keypart */
        uint keypart= keyuse->keypart;
        uint found_part_ref_or_null= KEY_OPTIMIZE_REF_OR_NULL;
        do
        {
          if (!(remaining_tables & keyuse->used_tables) &&
              !(found_ref_or_null & keyuse->optimize))
          {
            found_part|= keyuse->keypart_map;
            found_ref|=  keyuse->used_tables;
            if (rec > keyuse->ref_table_rows)
              rec= keyuse->ref_table_rows;
            found_part_ref_or_null&= keyuse->optimize;
          }
          keyuse++;
          found_ref_or_null|= found_part_ref_or_null;
        } while (keyuse->table == table && keyuse->key == key &&
                 keyuse->keypart == keypart);
      } while (keyuse->table == table && keyuse->key == key);

      /*
        Assume that that each key matches a proportional part of table.
      */
      if (!found_part && !ft_key)
        continue;                               // Nothing usable found

      if (rec < MATCHING_ROWS_IN_OTHER_TABLE)
        rec= MATCHING_ROWS_IN_OTHER_TABLE;      // Fix for small tables

      /*
        ft-keys require special treatment
      */
      if (ft_key)
      {
        /*
          Really, there should be records=0.0 (yes!)
          but 1.0 would be probably safer
        */
        tmp= prev_record_reads(join, found_ref);
        records= 1.0;
      }
      else
      {
        found_constraint= 1;
        /*
          Check if we found full key
        */
        if (found_part == PREV_BITS(uint,keyinfo->key_parts) &&
            !found_ref_or_null)
        {                                         /* use eq key */
          max_key_part= (uint) ~0;
          if ((keyinfo->flags & (HA_NOSAME | HA_NULL_PART_KEY)) == HA_NOSAME)
          {
            tmp = prev_record_reads(join, found_ref);
            records=1.0;
          }
          else
          {
            if (!found_ref)
            {                                     /* We found a const key */
              if (table->quick_keys.is_set(key))
                records= (double) table->quick_rows[key];
              else
              {
                /* quick_range couldn't use key! */
                records= (double) s->records/rec;
              }
            }
            else
            {
              if (!(records=keyinfo->rec_per_key[keyinfo->key_parts-1]))
              {                                   /* Prefer longer keys */
                records=
                  ((double) s->records / (double) rec *
                   (1.0 +
                    ((double) (table->s->max_key_length-keyinfo->key_length) /
                     (double) table->s->max_key_length)));
                if (records < 2.0)
                  records=2.0;               /* Can't be as good as a unique */
              }
            }
            /* Limit the number of matched rows */
            tmp = records;
            set_if_smaller(tmp, (double) thd->variables.max_seeks_for_key);
            if (table->used_keys.is_set(key))
            {
              /* we can use only index tree */
              uint keys_per_block= table->file->block_size/2/
                (keyinfo->key_length+table->file->ref_length)+1;
              tmp = record_count*(tmp+keys_per_block-1)/keys_per_block;
            }
            else
              tmp = record_count*min(tmp,s->worst_seeks);
          }
        }
        else
        {
          /*
            Use as much key-parts as possible and a uniq key is better
            than a not unique key
            Set tmp to (previous record count) * (records / combination)
          */
          if ((found_part & 1) &&
              (!(table->file->index_flags(key, 0, 0) & HA_ONLY_WHOLE_INDEX) ||
               found_part == PREV_BITS(uint,keyinfo->key_parts)))
          {
            max_key_part=max_part_bit(found_part);
            /*
              Check if quick_range could determinate how many rows we
              will match
            */
            if (table->quick_keys.is_set(key) &&
                table->quick_key_parts[key] == max_key_part)
              tmp= records= (double) table->quick_rows[key];
            else
            {
              /* Check if we have statistic about the distribution */
              if ((records = keyinfo->rec_per_key[max_key_part-1]))
                tmp = records;
              else
              {
                /*
                  Assume that the first key part matches 1% of the file
                  and that the whole key matches 10 (duplicates) or 1
                  (unique) records.
                  Assume also that more key matches proportionally more
                  records
                  This gives the formula:
                  records = (x * (b-a) + a*c-b)/(c-1)

                  b = records matched by whole key
                  a = records matched by first key part (1% of all records?)
                  c = number of key parts in key
                  x = used key parts (1 <= x <= c)
                */
                double rec_per_key;
                if (!(rec_per_key=(double)
                      keyinfo->rec_per_key[keyinfo->key_parts-1]))
                  rec_per_key=(double) s->records/rec+1;

                if (!s->records)
                  tmp = 0;
                else if (rec_per_key/(double) s->records >= 0.01)
                  tmp = rec_per_key;
                else
                {
                  double a=s->records*0.01;
                  if (keyinfo->key_parts > 1)
                    tmp= (max_key_part * (rec_per_key - a) +
                          a*keyinfo->key_parts - rec_per_key)/
                         (keyinfo->key_parts-1);
                  else
                    tmp= a;
                  set_if_bigger(tmp,1.0);
                }
                records = (ulong) tmp;
              }
              /*
                If quick_select was used on a part of this key, we know
                the maximum number of rows that the key can match.
              */
              if (table->quick_keys.is_set(key) &&
                  table->quick_key_parts[key] <= max_key_part &&
                  records > (double) table->quick_rows[key])
                tmp= records= (double) table->quick_rows[key];
              else if (found_ref_or_null)
              {
                /* We need to do two key searches to find key */
                tmp *= 2.0;
                records *= 2.0;
              }
            }
            /* Limit the number of matched rows */
            set_if_smaller(tmp, (double) thd->variables.max_seeks_for_key);
            if (table->used_keys.is_set(key))
            {
              /* we can use only index tree */
              uint keys_per_block= table->file->block_size/2/
                (keyinfo->key_length+table->file->ref_length)+1;
              tmp = record_count*(tmp+keys_per_block-1)/keys_per_block;
            }
            else
              tmp = record_count*min(tmp,s->worst_seeks);
          }
          else
            tmp = best_time;                    // Do nothing
        }
      } /* not ft_key */
      if (tmp < best_time - records/(double) TIME_FOR_COMPARE)
      {
        best_time= tmp + records/(double) TIME_FOR_COMPARE;
        best= tmp;
        best_records= records;
        best_key= start_key;
        best_max_key_part= max_key_part;
      }
    }
    records= best_records;
  }

  /*
    Don't test table scan if it can't be better.
    Prefer key lookup if we would use the same key for scanning.

    Don't do a table scan on InnoDB tables, if we can read the used
    parts of the row from any of the used index.
    This is because table scans uses index and we would not win
    anything by using a table scan.
  */
  if ((records >= s->found_records || best > s->read_time) &&
      !(s->quick && best_key && s->quick->index == best_key->key &&
        best_max_key_part >= s->table->quick_key_parts[best_key->key]) &&
      !((s->table->file->table_flags() & HA_TABLE_SCAN_ON_INDEX) &&
        ! s->table->used_keys.is_clear_all() && best_key) &&
      !(s->table->force_index && best_key))
  {                                             // Check full join
    ha_rows rnd_records= s->found_records;
    /*
      If there is a restriction on the table, assume that 25% of the
      rows can be skipped on next part.
      This is to force tables that this table depends on before this
      table
    */
    if (found_constraint)
      rnd_records-= rnd_records/4;

    /*
      Range optimizer never proposes a RANGE if it isn't better
      than FULL: so if RANGE is present, it's always preferred to FULL.
      Here we estimate its cost.
    */
    if (s->quick)
    {
      /*
        For each record we:
        - read record range through 'quick'
        - skip rows which does not satisfy WHERE constraints
      */
      tmp= record_count *
        (s->quick->read_time +
         (s->found_records - rnd_records)/(double) TIME_FOR_COMPARE);
    }
    else
    {
      /* Estimate cost of reading table. */
      tmp= s->table->file->scan_time();
      if (s->table->map & join->outer_join)     // Can't use join cache
      {
        /*
          For each record we have to:
          - read the whole table record 
          - skip rows which does not satisfy join condition
        */
        tmp= record_count *
          (tmp +
           (s->records - rnd_records)/(double) TIME_FOR_COMPARE);
      }
      else
      {
        /* We read the table as many times as join buffer becomes full. */
        tmp*= (1.0 + floor((double) cache_record_length(join,idx) *
                           record_count /
                           (double) thd->variables.join_buff_size));
        /* 
            We don't make full cartesian product between rows in the scanned
           table and existing records because we skip all rows from the
           scanned table, which does not satisfy join condition when 
           we read the table (see flush_cached_records for details). Here we
           take into account cost to read and skip these records.
        */
        tmp+= (s->records - rnd_records)/(double) TIME_FOR_COMPARE;
      }
    }

    /*
      We estimate the cost of evaluating WHERE clause for found records
      as record_count * rnd_records / TIME_FOR_COMPARE. This cost plus
      tmp give us total cost of using TABLE SCAN
    */
    if (best == DBL_MAX ||
        (tmp  + record_count/(double) TIME_FOR_COMPARE*rnd_records <
         best + record_count/(double) TIME_FOR_COMPARE*records))
    {
      /*
        If the table has a range (s->quick is set) make_join_select()
        will ensure that this will be used
      */
      best= tmp;
      records= rows2double(rnd_records);
      best_key= 0;
    }
  }

  /* Update the cost information for the current partial plan */
  join->positions[idx].records_read= records;
  join->positions[idx].read_time=    best;
  join->positions[idx].key=          best_key;
  join->positions[idx].table=        s;

  if (!best_key &&
      idx == join->const_tables &&
      s->table == join->sort_by_table &&
      join->unit->select_limit_cnt >= records)
    join->sort_by_table= (TABLE*) 1;  // Must use temporary table

  DBUG_VOID_RETURN;
}


/*
  Selects and invokes a search strategy for an optimal query plan.

  SYNOPSIS
    choose_plan()
    join        pointer to the structure providing all context info for
                the query
    join_tables set of the tables in the query

  DESCRIPTION
    The function checks user-configurable parameters that control the search
    strategy for an optimal plan, selects the search method and then invokes
    it. Each specific optimization procedure stores the final optimal plan in
    the array 'join->best_positions', and the cost of the plan in
    'join->best_read'.

  RETURN
    None
*/

static void
choose_plan(JOIN *join, table_map join_tables)
{
  uint search_depth= join->thd->variables.optimizer_search_depth;
  uint prune_level=  join->thd->variables.optimizer_prune_level;
  bool straight_join= join->select_options & SELECT_STRAIGHT_JOIN;
  DBUG_ENTER("choose_plan");

  /*
    if (SELECT_STRAIGHT_JOIN option is set)
      reorder tables so dependent tables come after tables they depend 
      on, otherwise keep tables in the order they were specified in the query 
    else
      Apply heuristic: pre-sort all access plans with respect to the number of
      records accessed.
  */
  qsort(join->best_ref + join->const_tables, join->tables - join->const_tables,
        sizeof(JOIN_TAB*), straight_join?join_tab_cmp_straight:join_tab_cmp);
  
  if (straight_join)
  {
    optimize_straight_join(join, join_tables);
  }
  else
  {
    if (search_depth == MAX_TABLES+2)
    { /*
        TODO: 'MAX_TABLES+2' denotes the old implementation of find_best before
        the greedy version. Will be removed when greedy_search is approved.
      */
      join->best_read= DBL_MAX;
      find_best(join, join_tables, join->const_tables, 1.0, 0.0);
    } 
    else
    {
      if (search_depth == 0)
        /* Automatically determine a reasonable value for 'search_depth' */
        search_depth= determine_search_depth(join);
      greedy_search(join, join_tables, search_depth, prune_level);
    }
  }

  /* 
    Store the cost of this query into a user variable
    Don't update last_query_cost for 'show status' command
  */
  if (join->thd->lex->orig_sql_command != SQLCOM_SHOW_STATUS)
    last_query_cost= join->best_read;

  DBUG_VOID_RETURN;
}


/*
  Compare two JOIN_TAB objects based on the number of accessed records.

  SYNOPSIS
    join_tab_cmp()
    ptr1 pointer to first JOIN_TAB object
    ptr2 pointer to second JOIN_TAB object

  RETURN
    1  if first is bigger
    -1 if second is bigger
    0  if equal
*/

static int
join_tab_cmp(const void* ptr1, const void* ptr2)
{
  JOIN_TAB *jt1= *(JOIN_TAB**) ptr1;
  JOIN_TAB *jt2= *(JOIN_TAB**) ptr2;

  if (jt1->dependent & jt2->table->map)
    return 1;
  if (jt2->dependent & jt1->table->map)
    return -1;  
  if (jt1->found_records > jt2->found_records)
    return 1;
  if (jt1->found_records < jt2->found_records)
    return -1; 
  return jt1 > jt2 ? 1 : (jt1 < jt2 ? -1 : 0);
}


/* 
  Same as join_tab_cmp, but for use with SELECT_STRAIGHT_JOIN.
*/

static int
join_tab_cmp_straight(const void* ptr1, const void* ptr2)
{
  JOIN_TAB *jt1= *(JOIN_TAB**) ptr1;
  JOIN_TAB *jt2= *(JOIN_TAB**) ptr2;

  if (jt1->dependent & jt2->table->map)
    return 1;
  if (jt2->dependent & jt1->table->map)
    return -1;
  return jt1 > jt2 ? 1 : (jt1 < jt2 ? -1 : 0);
}

/*
  Heuristic procedure to automatically guess a reasonable degree of
  exhaustiveness for the greedy search procedure.

  SYNOPSIS
    determine_search_depth()
    join   pointer to the structure providing all context info for the query

  DESCRIPTION
    The procedure estimates the optimization time and selects a search depth
    big enough to result in a near-optimal QEP, that doesn't take too long to
    find. If the number of tables in the query exceeds some constant, then
    search_depth is set to this constant.

  NOTES
    This is an extremely simplistic implementation that serves as a stub for a
    more advanced analysis of the join. Ideally the search depth should be
    determined by learning from previous query optimizations, because it will
    depend on the CPU power (and other factors).

  RETURN
    A positive integer that specifies the search depth (and thus the
    exhaustiveness) of the depth-first search algorithm used by
    'greedy_search'.
*/

static uint
determine_search_depth(JOIN *join)
{
  uint table_count=  join->tables - join->const_tables;
  uint search_depth;
  /* TODO: this value should be determined dynamically, based on statistics: */
  uint max_tables_for_exhaustive_opt= 7;

  if (table_count <= max_tables_for_exhaustive_opt)
    search_depth= table_count+1; // use exhaustive for small number of tables
  else
    /*
      TODO: this value could be determined by some mapping of the form:
      depth : table_count -> [max_tables_for_exhaustive_opt..MAX_EXHAUSTIVE]
    */
    search_depth= max_tables_for_exhaustive_opt; // use greedy search

  return search_depth;
}


/*
  Select the best ways to access the tables in a query without reordering them.

  SYNOPSIS
    optimize_straight_join()
    join          pointer to the structure providing all context info for
                  the query
    join_tables   set of the tables in the query

  DESCRIPTION
    Find the best access paths for each query table and compute their costs
    according to their order in the array 'join->best_ref' (thus without
    reordering the join tables). The function calls sequentially
    'best_access_path' for each table in the query to select the best table
    access method. The final optimal plan is stored in the array
    'join->best_positions', and the corresponding cost in 'join->best_read'.

  NOTES
    This function can be applied to:
    - queries with STRAIGHT_JOIN
    - internally to compute the cost of an arbitrary QEP
    Thus 'optimize_straight_join' can be used at any stage of the query
    optimization process to finalize a QEP as it is.

  RETURN
    None
*/

static void
optimize_straight_join(JOIN *join, table_map join_tables)
{
  JOIN_TAB *s;
  uint idx= join->const_tables;
  double    record_count= 1.0;
  double    read_time=    0.0;
 
  for (JOIN_TAB **pos= join->best_ref + idx ; (s= *pos) ; pos++)
  {
    /* Find the best access method from 's' to the current partial plan */
    best_access_path(join, s, join->thd, join_tables, idx, record_count, read_time);
    /* compute the cost of the new plan extended with 's' */
    record_count*= join->positions[idx].records_read;
    read_time+=    join->positions[idx].read_time;
    join_tables&= ~(s->table->map);
    ++idx;
  }

  read_time+= record_count / (double) TIME_FOR_COMPARE;
  if (join->sort_by_table &&
      join->sort_by_table != join->positions[join->const_tables].table->table)
    read_time+= record_count;  // We have to make a temp table
  memcpy((gptr) join->best_positions, (gptr) join->positions,
         sizeof(POSITION)*idx);
  join->best_read= read_time;
}


/*
  Find a good, possibly optimal, query execution plan (QEP) by a greedy search.

  SYNOPSIS
    join             pointer to the structure providing all context info
                     for the query
    remaining_tables set of tables not included into the partial plan yet
    search_depth     controlls the exhaustiveness of the search
    prune_level      the pruning heuristics that should be applied during
                     search

  DESCRIPTION
    The search procedure uses a hybrid greedy/exhaustive search with controlled
    exhaustiveness. The search is performed in N = card(remaining_tables)
    steps. Each step evaluates how promising is each of the unoptimized tables,
    selects the most promising table, and extends the current partial QEP with
    that table.  Currenly the most 'promising' table is the one with least
    expensive extension.
    There are two extreme cases:
    1. When (card(remaining_tables) < search_depth), the estimate finds the best
       complete continuation of the partial QEP. This continuation can be
       used directly as a result of the search.
    2. When (search_depth == 1) the 'best_extension_by_limited_search'
       consideres the extension of the current QEP with each of the remaining
       unoptimized tables.
    All other cases are in-between these two extremes. Thus the parameter
    'search_depth' controlls the exhaustiveness of the search. The higher the
    value, the longer the optimizaton time and possibly the better the
    resulting plan. The lower the value, the fewer alternative plans are
    estimated, but the more likely to get a bad QEP.

    All intermediate and final results of the procedure are stored in 'join':
    join->positions      modified for every partial QEP that is explored
    join->best_positions modified for the current best complete QEP
    join->best_read      modified for the current best complete QEP
    join->best_ref       might be partially reordered
    The final optimal plan is stored in 'join->best_positions', and its
    corresponding cost in 'join->best_read'.

  NOTES
    The following pseudocode describes the algorithm of 'greedy_search':

    procedure greedy_search
    input: remaining_tables
    output: pplan;
    {
      pplan = <>;
      do {
        (t, a) = best_extension(pplan, remaining_tables);
        pplan = concat(pplan, (t, a));
        remaining_tables = remaining_tables - t;
      } while (remaining_tables != {})
      return pplan;
    }

    where 'best_extension' is a placeholder for a procedure that selects the
    most "promising" of all tables in 'remaining_tables'.
    Currently this estimate is performed by calling
    'best_extension_by_limited_search' to evaluate all extensions of the
    current QEP of size 'search_depth', thus the complexity of 'greedy_search'
    mainly depends on that of 'best_extension_by_limited_search'.

    If 'best_extension()' == 'best_extension_by_limited_search()', then the
    worst-case complexity of this algorithm is <=
    O(N*N^search_depth/search_depth). When serch_depth >= N, then the
    complexity of greedy_search is O(N!).

    In the future, 'greedy_search' might be extended to support other
    implementations of 'best_extension', e.g. some simpler quadratic procedure.

  RETURN
    None
*/

static void
greedy_search(JOIN      *join,
              table_map remaining_tables,
              uint      search_depth,
              uint      prune_level)
{
  double    record_count= 1.0;
  double    read_time=    0.0;
  uint      idx= join->const_tables; // index into 'join->best_ref'
  uint      best_idx;
  uint      rem_size;    // cardinality of remaining_tables
  POSITION  best_pos;
  JOIN_TAB  *best_table; // the next plan node to be added to the curr QEP

  DBUG_ENTER("greedy_search");

  /* number of tables that remain to be optimized */
  rem_size= my_count_bits(remaining_tables);

  do {
    /* Find the extension of the current QEP with the lowest cost */
    join->best_read= DBL_MAX;
    best_extension_by_limited_search(join, remaining_tables, idx, record_count,
                                     read_time, search_depth, prune_level);

    if (rem_size <= search_depth)
    {
      /*
        'join->best_positions' contains a complete optimal extension of the
        current partial QEP.
      */
      DBUG_EXECUTE("opt", print_plan(join, read_time, record_count,
                                     join->tables, "optimal"););
      DBUG_VOID_RETURN;
    }

    /* select the first table in the optimal extension as most promising */
    best_pos= join->best_positions[idx];
    best_table= best_pos.table;
    /*
      Each subsequent loop of 'best_extension_by_limited_search' uses
      'join->positions' for cost estimates, therefore we have to update its
      value.
    */
    join->positions[idx]= best_pos;

    /* find the position of 'best_table' in 'join->best_ref' */
    best_idx= idx;
    JOIN_TAB *pos= join->best_ref[best_idx];
    while (pos && best_table != pos)
      pos= join->best_ref[++best_idx];
    DBUG_ASSERT((pos != NULL)); // should always find 'best_table'
    /* move 'best_table' at the first free position in the array of joins */
    swap_variables(JOIN_TAB*, join->best_ref[idx], join->best_ref[best_idx]);

    /* compute the cost of the new plan extended with 'best_table' */
    record_count*= join->positions[idx].records_read;
    read_time+=    join->positions[idx].read_time;

    remaining_tables&= ~(best_table->table->map);
    --rem_size;
    ++idx;

    DBUG_EXECUTE("opt",
                 print_plan(join, read_time, record_count, idx, "extended"););
  } while (TRUE);
}


/*
  Find a good, possibly optimal, query execution plan (QEP) by a possibly
  exhaustive search.

  SYNOPSIS
    best_extension_by_limited_search()
    join             pointer to the structure providing all context info for
                     the query
    remaining_tables set of tables not included into the partial plan yet
    idx              length of the partial QEP in 'join->positions';
                     since a depth-first search is used, also corresponds to
                     the current depth of the search tree;
                     also an index in the array 'join->best_ref';
    record_count     estimate for the number of records returned by the best
                     partial plan
    read_time        the cost of the best partial plan
    search_depth     maximum depth of the recursion and thus size of the found
                     optimal plan (0 < search_depth <= join->tables+1).
    prune_level      pruning heuristics that should be applied during optimization
                     (values: 0 = EXHAUSTIVE, 1 = PRUNE_BY_TIME_OR_ROWS)

  DESCRIPTION
    The procedure searches for the optimal ordering of the query tables in set
    'remaining_tables' of size N, and the corresponding optimal access paths to each
    table. The choice of a table order and an access path for each table
    constitutes a query execution plan (QEP) that fully specifies how to
    execute the query.
   
    The maximal size of the found plan is controlled by the parameter
    'search_depth'. When search_depth == N, the resulting plan is complete and
    can be used directly as a QEP. If search_depth < N, the found plan consists
    of only some of the query tables. Such "partial" optimal plans are useful
    only as input to query optimization procedures, and cannot be used directly
    to execute a query.

    The algorithm begins with an empty partial plan stored in 'join->positions'
    and a set of N tables - 'remaining_tables'. Each step of the algorithm
    evaluates the cost of the partial plan extended by all access plans for
    each of the relations in 'remaining_tables', expands the current partial
    plan with the access plan that results in lowest cost of the expanded
    partial plan, and removes the corresponding relation from
    'remaining_tables'. The algorithm continues until it either constructs a
    complete optimal plan, or constructs an optimal plartial plan with size =
    search_depth.

    The final optimal plan is stored in 'join->best_positions'. The
    corresponding cost of the optimal plan is in 'join->best_read'.

  NOTES
    The procedure uses a recursive depth-first search where the depth of the
    recursion (and thus the exhaustiveness of the search) is controlled by the
    parameter 'search_depth'.

    The pseudocode below describes the algorithm of
    'best_extension_by_limited_search'. The worst-case complexity of this
    algorithm is O(N*N^search_depth/search_depth). When serch_depth >= N, then
    the complexity of greedy_search is O(N!).

    procedure best_extension_by_limited_search(
      pplan in,             // in, partial plan of tables-joined-so-far
      pplan_cost,           // in, cost of pplan
      remaining_tables,     // in, set of tables not referenced in pplan
      best_plan_so_far,     // in/out, best plan found so far
      best_plan_so_far_cost,// in/out, cost of best_plan_so_far
      search_depth)         // in, maximum size of the plans being considered
    {
      for each table T from remaining_tables
      {
        // Calculate the cost of using table T as above
        cost = complex-series-of-calculations;

        // Add the cost to the cost so far.
        pplan_cost+= cost;

        if (pplan_cost >= best_plan_so_far_cost)
          // pplan_cost already too great, stop search
          continue;

        pplan= expand pplan by best_access_method;
        remaining_tables= remaining_tables - table T;
        if (remaining_tables is not an empty set
            and
            search_depth > 1)
        {
          best_extension_by_limited_search(pplan, pplan_cost,
                                           remaining_tables,
                                           best_plan_so_far,
                                           best_plan_so_far_cost,
                                           search_depth - 1);
        }
        else
        {
          best_plan_so_far_cost= pplan_cost;
          best_plan_so_far= pplan;
        }
      }
    }

  IMPLEMENTATION
    When 'best_extension_by_limited_search' is called for the first time,
    'join->best_read' must be set to the largest possible value (e.g. DBL_MAX).
    The actual implementation provides a way to optionally use pruning
    heuristic (controlled by the parameter 'prune_level') to reduce the search
    space by skipping some partial plans.
    The parameter 'search_depth' provides control over the recursion
    depth, and thus the size of the resulting optimal plan.

  RETURN
    None
*/

static void
best_extension_by_limited_search(JOIN      *join,
                                 table_map remaining_tables,
                                 uint      idx,
                                 double    record_count,
                                 double    read_time,
                                 uint      search_depth,
                                 uint      prune_level)
{
  THD *thd= join->thd;
  if (thd->killed)  // Abort
    return;

  DBUG_ENTER("best_extension_by_limited_search");

  /* 
     'join' is a partial plan with lower cost than the best plan so far,
     so continue expanding it further with the tables in 'remaining_tables'.
  */
  JOIN_TAB *s;
  double best_record_count= DBL_MAX;
  double best_read_time=    DBL_MAX;

  DBUG_EXECUTE("opt",
               print_plan(join, read_time, record_count, idx, "part_plan"););

  for (JOIN_TAB **pos= join->best_ref + idx ; (s= *pos) ; pos++)
  {
    table_map real_table_bit= s->table->map;
    if ((remaining_tables & real_table_bit) && !(remaining_tables & s->dependent))
    {
      double current_record_count, current_read_time;

      /* Find the best access method from 's' to the current partial plan */
      best_access_path(join, s, thd, remaining_tables, idx, record_count, read_time);
      /* Compute the cost of extending the plan with 's' */
      current_record_count= record_count * join->positions[idx].records_read;
      current_read_time=    read_time + join->positions[idx].read_time;

      /* Expand only partial plans with lower cost than the best QEP so far */
      if ((current_read_time +
           current_record_count / (double) TIME_FOR_COMPARE) >= join->best_read)
      {
        DBUG_EXECUTE("opt", print_plan(join, read_time, record_count, idx,
                                       "prune_by_cost"););
        continue;
      }

      /*
        Prune some less promising partial plans. This heuristic may miss
        the optimal QEPs, thus it results in a non-exhaustive search.
      */
      if (prune_level == 1)
      {
        if (best_record_count > current_record_count ||
            best_read_time > current_read_time ||
            idx == join->const_tables &&  // 's' is the first table in the QEP
            s->table == join->sort_by_table)
        {
          if (best_record_count >= current_record_count &&
              best_read_time >= current_read_time &&
              /* TODO: What is the reasoning behind this condition? */
              (!(s->key_dependent & remaining_tables) ||
               join->positions[idx].records_read < 2.0))
          {
            best_record_count= current_record_count;
            best_read_time=    current_read_time;
          }
        }
        else
        {
          DBUG_EXECUTE("opt", print_plan(join, read_time, record_count, idx,
                                         "pruned_by_heuristic"););
          continue;
        }
      }

      if ( (search_depth > 1) && (remaining_tables & ~real_table_bit) )
      { /* Recursively expand the current partial plan */
        swap_variables(JOIN_TAB*, join->best_ref[idx], *pos);
        best_extension_by_limited_search(join,
                                         remaining_tables & ~real_table_bit,
                                         idx + 1,
                                         current_record_count,
                                         current_read_time,
                                         search_depth - 1,
                                         prune_level);
        if (thd->killed)
          DBUG_VOID_RETURN;
        swap_variables(JOIN_TAB*, join->best_ref[idx], *pos);
      }
      else
      { /*
          'join' is either the best partial QEP with 'search_depth' relations,
          or the best complete QEP so far, whichever is smaller.
        */
        current_read_time+= current_record_count / (double) TIME_FOR_COMPARE;
        if (join->sort_by_table &&
            join->sort_by_table != join->positions[join->const_tables].table->table)
          /* We have to make a temp table */
          current_read_time+= current_record_count;
        if ((search_depth == 1) || (current_read_time < join->best_read))
        {
          memcpy((gptr) join->best_positions, (gptr) join->positions,
                 sizeof(POSITION) * (idx + 1));
          join->best_read= current_read_time - 0.001;
        }
        DBUG_EXECUTE("opt",
                     print_plan(join, current_read_time, current_record_count, idx, "full_plan"););
      }
    }
  }
  DBUG_VOID_RETURN;
}


/*
  TODO: this function is here only temporarily until 'greedy_search' is
  tested and accepted.
*/
static void
find_best(JOIN *join,table_map rest_tables,uint idx,double record_count,
	  double read_time)
{
  ha_rows rec;
  double tmp;
  THD *thd= join->thd;

  if (!rest_tables)
  {
    DBUG_PRINT("best",("read_time: %g  record_count: %g",read_time,
		       record_count));

    read_time+=record_count/(double) TIME_FOR_COMPARE;
    if (join->sort_by_table &&
	join->sort_by_table !=
	join->positions[join->const_tables].table->table)
      read_time+=record_count;			// We have to make a temp table
    if (read_time < join->best_read)
    {
      memcpy((gptr) join->best_positions,(gptr) join->positions,
	     sizeof(POSITION)*idx);
      join->best_read= read_time - 0.001;
    }
    return;
  }
  if (read_time+record_count/(double) TIME_FOR_COMPARE >= join->best_read)
    return;					/* Found better before */

  JOIN_TAB *s;
  double best_record_count=DBL_MAX,best_read_time=DBL_MAX;
  for (JOIN_TAB **pos=join->best_ref+idx ; (s=*pos) ; pos++)
  {
    table_map real_table_bit=s->table->map;
    if ((rest_tables & real_table_bit) && !(rest_tables & s->dependent))
    {
      double best,best_time,records;
      best=best_time=records=DBL_MAX;
      KEYUSE *best_key=0;
      uint best_max_key_part=0;
      my_bool found_constraint= 0;

      if (s->keyuse)
      {						/* Use key if possible */
	TABLE *table=s->table;
	KEYUSE *keyuse,*start_key=0;
	double best_records=DBL_MAX;
	uint max_key_part=0;

	/* Test how we can use keys */
	rec= s->records/MATCHING_ROWS_IN_OTHER_TABLE;  // Assumed records/key
	for (keyuse=s->keyuse ; keyuse->table == table ;)
	{
	  key_part_map found_part=0;
	  table_map found_ref=0;
	  uint key=keyuse->key;
	  KEY *keyinfo=table->key_info+key;
          bool ft_key=(keyuse->keypart == FT_KEYPART);
	  uint found_ref_or_null= 0;

	  /* Calculate how many key segments of the current key we can use */
	  start_key=keyuse;
	  do
	  {
            uint keypart=keyuse->keypart;
            table_map best_part_found_ref= 0;
            double best_prev_record_reads= DBL_MAX;
	    do
	    {
	      if (!(rest_tables & keyuse->used_tables) &&
		  !(found_ref_or_null & keyuse->optimize))
	      {
		found_part|=keyuse->keypart_map;
                double tmp= prev_record_reads(join,
					      (found_ref |
					       keyuse->used_tables));
                if (tmp < best_prev_record_reads)
                {
                  best_part_found_ref= keyuse->used_tables;
                  best_prev_record_reads= tmp;
                }
		if (rec > keyuse->ref_table_rows)
		  rec= keyuse->ref_table_rows;
		/*
		  If there is one 'key_column IS NULL' expression, we can
		  use this ref_or_null optimisation of this field
		*/
		found_ref_or_null|= (keyuse->optimize &
				     KEY_OPTIMIZE_REF_OR_NULL);
              }
	      keyuse++;
	    } while (keyuse->table == table && keyuse->key == key &&
		     keyuse->keypart == keypart);
	    found_ref|= best_part_found_ref;
	  } while (keyuse->table == table && keyuse->key == key);

	  /*
	    Assume that that each key matches a proportional part of table.
	  */
          if (!found_part && !ft_key)
	    continue;				// Nothing usable found
	  if (rec < MATCHING_ROWS_IN_OTHER_TABLE)
	    rec= MATCHING_ROWS_IN_OTHER_TABLE;	// Fix for small tables

          /*
	    ft-keys require special treatment
          */
          if (ft_key)
          {
            /*
	      Really, there should be records=0.0 (yes!)
	      but 1.0 would be probably safer
            */
            tmp=prev_record_reads(join,found_ref);
            records=1.0;
          }
          else
          {
	  found_constraint= 1;
	  /*
	    Check if we found full key
	  */
	  if (found_part == PREV_BITS(uint,keyinfo->key_parts) &&
	      !found_ref_or_null)
	  {				/* use eq key */
	    max_key_part= (uint) ~0;
	    if ((keyinfo->flags & (HA_NOSAME | HA_NULL_PART_KEY |
				   HA_END_SPACE_KEY)) == HA_NOSAME)
	    {
	      tmp=prev_record_reads(join,found_ref);
	      records=1.0;
	    }
	    else
	    {
	      if (!found_ref)
	      {					// We found a const key
		if (table->quick_keys.is_set(key))
		  records= (double) table->quick_rows[key];
		else
		{
		  /* quick_range couldn't use key! */
		  records= (double) s->records/rec;
		}
	      }
	      else
	      {
		if (!(records=keyinfo->rec_per_key[keyinfo->key_parts-1]))
		{				// Prefere longer keys
		  records=
		    ((double) s->records / (double) rec *
		     (1.0 +
		      ((double) (table->s->max_key_length-keyinfo->key_length) /
		       (double) table->s->max_key_length)));
		  if (records < 2.0)
		    records=2.0;		// Can't be as good as a unique
		}
	      }
	      /* Limit the number of matched rows */
	      tmp= records;
	      set_if_smaller(tmp, (double) thd->variables.max_seeks_for_key);
	      if (table->used_keys.is_set(key))
	      {
		/* we can use only index tree */
		uint keys_per_block= table->file->block_size/2/
		  (keyinfo->key_length+table->file->ref_length)+1;
		tmp=record_count*(tmp+keys_per_block-1)/keys_per_block;
	      }
	      else
		tmp=record_count*min(tmp,s->worst_seeks);
	    }
	  }
	  else
	  {
	    /*
	      Use as much key-parts as possible and a uniq key is better
	      than a not unique key
	      Set tmp to (previous record count) * (records / combination)
	    */
	    if ((found_part & 1) &&
		(!(table->file->index_flags(key,0,0) & HA_ONLY_WHOLE_INDEX) ||
		 found_part == PREV_BITS(uint,keyinfo->key_parts)))
	    {
	      max_key_part=max_part_bit(found_part);
	      /*
		Check if quick_range could determinate how many rows we
		will match
	      */
	      if (table->quick_keys.is_set(key) &&
		  table->quick_key_parts[key] == max_key_part)
		tmp=records= (double) table->quick_rows[key];
	      else
	      {
		/* Check if we have statistic about the distribution */
		if ((records=keyinfo->rec_per_key[max_key_part-1]))
		  tmp=records;
		else
		{
		  /*
		    Assume that the first key part matches 1% of the file
		    and that the whole key matches 10 (duplicates) or 1
		    (unique) records.
		    Assume also that more key matches proportionally more
		    records
		    This gives the formula:
		    records= (x * (b-a) + a*c-b)/(c-1)

		    b = records matched by whole key
		    a = records matched by first key part (10% of all records?)
		    c = number of key parts in key
		    x = used key parts (1 <= x <= c)
		  */
		  double rec_per_key;
#if 0
		  if (!(rec_per_key=(double)
			keyinfo->rec_per_key[keyinfo->key_parts-1]))
		    rec_per_key=(double) s->records/rec+1;
#else
                  rec_per_key= keyinfo->rec_per_key[keyinfo->key_parts-1] ?
		    (double) keyinfo->rec_per_key[keyinfo->key_parts-1] :
		    (double) s->records/rec+1;   
#endif

		  if (!s->records)
		    tmp=0;
		  else if (rec_per_key/(double) s->records >= 0.01)
		    tmp=rec_per_key;
		  else
		  {
		    double a=s->records*0.01;
		    tmp=(max_key_part * (rec_per_key - a) +
			 a*keyinfo->key_parts - rec_per_key)/
		      (keyinfo->key_parts-1);
		    set_if_bigger(tmp,1.0);
		  }
		  records=(ulong) tmp;
		}
		/*
		  If quick_select was used on a part of this key, we know
		  the maximum number of rows that the key can match.
		*/
		if (table->quick_keys.is_set(key) &&
		    table->quick_key_parts[key] <= max_key_part &&
		    records > (double) table->quick_rows[key])
		  tmp= records= (double) table->quick_rows[key];
		else if (found_ref_or_null)
		{
		  /* We need to do two key searches to find key */
		  tmp*= 2.0;
		  records*= 2.0;
		}
	      }
	      /* Limit the number of matched rows */
	      set_if_smaller(tmp, (double) thd->variables.max_seeks_for_key);
	      if (table->used_keys.is_set(key))
	      {
		/* we can use only index tree */
		uint keys_per_block= table->file->block_size/2/
		  (keyinfo->key_length+table->file->ref_length)+1;
		tmp=record_count*(tmp+keys_per_block-1)/keys_per_block;
	      }
	      else
		tmp=record_count*min(tmp,s->worst_seeks);
	    }
	    else
	      tmp=best_time;			// Do nothing
	  }
          } /* not ft_key */
	  if (tmp < best_time - records/(double) TIME_FOR_COMPARE)
	  {
	    best_time=tmp + records/(double) TIME_FOR_COMPARE;
	    best=tmp;
	    best_records=records;
	    best_key=start_key;
	    best_max_key_part=max_key_part;
	  }
	}
	records=best_records;
      }

      /*
	Don't test table scan if it can't be better.
	Prefer key lookup if we would use the same key for scanning.

	Don't do a table scan on InnoDB tables, if we can read the used
	parts of the row from any of the used index.
	This is because table scans uses index and we would not win
	anything by using a table scan.
      */
      if ((records >= s->found_records || best > s->read_time) &&
	  !(s->quick && best_key && s->quick->index == best_key->key &&
	    best_max_key_part >= s->table->quick_key_parts[best_key->key]) &&
	  !((s->table->file->table_flags() & HA_TABLE_SCAN_ON_INDEX) &&
	    ! s->table->used_keys.is_clear_all() && best_key) &&
	  !(s->table->force_index && best_key))
      {						// Check full join
        ha_rows rnd_records= s->found_records;
        /*
          If there is a restriction on the table, assume that 25% of the
          rows can be skipped on next part.
          This is to force tables that this table depends on before this
          table
        */
        if (found_constraint)
          rnd_records-= rnd_records/4;

        /*
          Range optimizer never proposes a RANGE if it isn't better
          than FULL: so if RANGE is present, it's always preferred to FULL.
          Here we estimate its cost.
        */
        if (s->quick)
        {
          /*
            For each record we:
             - read record range through 'quick'
             - skip rows which does not satisfy WHERE constraints
           */
          tmp= record_count *
               (s->quick->read_time +
               (s->found_records - rnd_records)/(double) TIME_FOR_COMPARE);
        }
        else
        {
          /* Estimate cost of reading table. */
          tmp= s->table->file->scan_time();
          if (s->table->map  & join->outer_join)      // Can't use join cache
          {
            /*
              For each record we have to:
              - read the whole table record 
              - skip rows which does not satisfy join condition
            */
            tmp= record_count *
                 (tmp +     
                 (s->records - rnd_records)/(double) TIME_FOR_COMPARE);
          }
          else
          {
            /* We read the table as many times as join buffer becomes full. */
            tmp*= (1.0 + floor((double) cache_record_length(join,idx) *
                               record_count /
                               (double) thd->variables.join_buff_size));
            /* 
              We don't make full cartesian product between rows in the scanned
              table and existing records because we skip all rows from the
              scanned table, which does not satisfy join condition when 
              we read the table (see flush_cached_records for details). Here we
              take into account cost to read and skip these records.
            */
            tmp+= (s->records - rnd_records)/(double) TIME_FOR_COMPARE;
          }
        }

        /*
          We estimate the cost of evaluating WHERE clause for found records
          as record_count * rnd_records / TIME_FOR_COMPARE. This cost plus
          tmp give us total cost of using TABLE SCAN
        */
	if (best == DBL_MAX ||
	    (tmp  + record_count/(double) TIME_FOR_COMPARE*rnd_records <
	     best + record_count/(double) TIME_FOR_COMPARE*records))
	{
	  /*
	    If the table has a range (s->quick is set) make_join_select()
	    will ensure that this will be used
	  */
	  best=tmp;
	  records= rows2double(rnd_records);
	  best_key=0;
	}
      }
      join->positions[idx].records_read= records;
      join->positions[idx].key=best_key;
      join->positions[idx].table= s;
      if (!best_key && idx == join->const_tables &&
	  s->table == join->sort_by_table &&
	  join->unit->select_limit_cnt >= records)
	join->sort_by_table= (TABLE*) 1;	// Must use temporary table

     /*
	Go to the next level only if there hasn't been a better key on
	this level! This will cut down the search for a lot simple cases!
       */
      double current_record_count=record_count*records;
      double current_read_time=read_time+best;
      if (best_record_count > current_record_count ||
	  best_read_time > current_read_time ||
	  idx == join->const_tables && s->table == join->sort_by_table)
      {
	if (best_record_count >= current_record_count &&
	    best_read_time >= current_read_time &&
	    (!(s->key_dependent & rest_tables) || records < 2.0))
	{
	  best_record_count=current_record_count;
	  best_read_time=current_read_time;
	}
	swap_variables(JOIN_TAB*, join->best_ref[idx], *pos);
	find_best(join,rest_tables & ~real_table_bit,idx+1,
		  current_record_count,current_read_time);
        if (thd->killed)
          return;
	swap_variables(JOIN_TAB*, join->best_ref[idx], *pos);
      }
      if (join->select_options & SELECT_STRAIGHT_JOIN)
	break;				// Don't test all combinations
    }
  }
}


/*
  Find how much space the prevous read not const tables takes in cache
*/

static void calc_used_field_length(THD *thd, JOIN_TAB *join_tab)
{
  uint null_fields,blobs,fields,rec_length;
  null_fields=blobs=fields=rec_length=0;

  Field **f_ptr,*field;
  for (f_ptr=join_tab->table->field ; (field= *f_ptr) ; f_ptr++)
  {
    if (field->query_id == thd->query_id)
    {
      uint flags=field->flags;
      fields++;
      rec_length+=field->pack_length();
      if (flags & BLOB_FLAG)
	blobs++;
      if (!(flags & NOT_NULL_FLAG))
	null_fields++;
    }
  }
  if (null_fields)
    rec_length+=(join_tab->table->s->null_fields+7)/8;
  if (join_tab->table->maybe_null)
    rec_length+=sizeof(my_bool);
  if (blobs)
  {
    uint blob_length=(uint) (join_tab->table->file->mean_rec_length-
			     (join_tab->table->s->reclength- rec_length));
    rec_length+=(uint) max(4,blob_length);
  }
  join_tab->used_fields=fields;
  join_tab->used_fieldlength=rec_length;
  join_tab->used_blobs=blobs;
}


static uint
cache_record_length(JOIN *join,uint idx)
{
  uint length=0;
  JOIN_TAB **pos,**end;
  THD *thd=join->thd;

  for (pos=join->best_ref+join->const_tables,end=join->best_ref+idx ;
       pos != end ;
       pos++)
  {
    JOIN_TAB *join_tab= *pos;
    if (!join_tab->used_fieldlength)		/* Not calced yet */
      calc_used_field_length(thd, join_tab);
    length+=join_tab->used_fieldlength;
  }
  return length;
}


static double
prev_record_reads(JOIN *join,table_map found_ref)
{
  double found=1.0;
  found_ref&= ~OUTER_REF_TABLE_BIT;
  for (POSITION *pos=join->positions ; found_ref ; pos++)
  {
    if (pos->table->table->map & found_ref)
    {
      found_ref&= ~pos->table->table->map;
      found*=pos->records_read;
    }
  }
  return found;
}


/*****************************************************************************
  Set up join struct according to best position.
*****************************************************************************/

static bool
get_best_combination(JOIN *join)
{
  uint i,tablenr;
  table_map used_tables;
  JOIN_TAB *join_tab,*j;
  KEYUSE *keyuse;
  uint table_count;
  THD *thd=join->thd;
  DBUG_ENTER("get_best_combination");

  table_count=join->tables;
  if (!(join->join_tab=join_tab=
	(JOIN_TAB*) thd->alloc(sizeof(JOIN_TAB)*table_count)))
    DBUG_RETURN(TRUE);

  join->full_join=0;

  used_tables= OUTER_REF_TABLE_BIT;		// Outer row is already read
  for (j=join_tab, tablenr=0 ; tablenr < table_count ; tablenr++,j++)
  {
    TABLE *form;
    *j= *join->best_positions[tablenr].table;
    form=join->table[tablenr]=j->table;
    used_tables|= form->map;
    form->reginfo.join_tab=j;
    if (!*j->on_expr_ref)
      form->reginfo.not_exists_optimize=0;	// Only with LEFT JOIN
    DBUG_PRINT("info",("type: %d", j->type));
    if (j->type == JT_CONST)
      continue;					// Handled in make_join_stat..

    j->ref.key = -1;
    j->ref.key_parts=0;

    if (j->type == JT_SYSTEM)
      continue;
    if (j->keys.is_clear_all() || !(keyuse= join->best_positions[tablenr].key))
    {
      j->type=JT_ALL;
      if (tablenr != join->const_tables)
	join->full_join=1;
    }
    else if (create_ref_for_key(join, j, keyuse, used_tables))
      DBUG_RETURN(TRUE);                        // Something went wrong
  }

  for (i=0 ; i < table_count ; i++)
    join->map2table[join->join_tab[i].table->tablenr]=join->join_tab+i;
  update_depend_map(join);
  DBUG_RETURN(0);
}


static bool create_ref_for_key(JOIN *join, JOIN_TAB *j, KEYUSE *org_keyuse,
			       table_map used_tables)
{
  KEYUSE *keyuse=org_keyuse;
  bool ftkey=(keyuse->keypart == FT_KEYPART);
  THD  *thd= join->thd;
  uint keyparts,length,key;
  TABLE *table;
  KEY *keyinfo;
  DBUG_ENTER("create_ref_for_key");

  /*  Use best key from find_best */
  table=j->table;
  key=keyuse->key;
  keyinfo=table->key_info+key;

  if (ftkey)
  {
    Item_func_match *ifm=(Item_func_match *)keyuse->val;

    length=0;
    keyparts=1;
    ifm->join_key=1;
  }
  else
  {
    keyparts=length=0;
    uint found_part_ref_or_null= 0;
    /*
      Calculate length for the used key
      Stop if there is a missing key part or when we find second key_part
      with KEY_OPTIMIZE_REF_OR_NULL
    */
    do
    {
      if (!(~used_tables & keyuse->used_tables))
      {
	if (keyparts == keyuse->keypart &&
	    !(found_part_ref_or_null & keyuse->optimize))
	{
	  keyparts++;
	  length+= keyinfo->key_part[keyuse->keypart].store_length;
	  found_part_ref_or_null|= keyuse->optimize;
	}
      }
      keyuse++;
    } while (keyuse->table == table && keyuse->key == key);
  } /* not ftkey */

  /* set up fieldref */
  keyinfo=table->key_info+key;
  j->ref.key_parts=keyparts;
  j->ref.key_length=length;
  j->ref.key=(int) key;
  if (!(j->ref.key_buff= (byte*) thd->calloc(ALIGN_SIZE(length)*2)) ||
      !(j->ref.key_copy= (store_key**) thd->alloc((sizeof(store_key*) *
						   (keyparts+1)))) ||
      !(j->ref.items=    (Item**) thd->alloc(sizeof(Item*)*keyparts)))
  {
    DBUG_RETURN(TRUE);
  }
  j->ref.key_buff2=j->ref.key_buff+ALIGN_SIZE(length);
  j->ref.key_err=1;
  keyuse=org_keyuse;

  store_key **ref_key= j->ref.key_copy;
  byte *key_buff=j->ref.key_buff, *null_ref_key= 0;
  bool keyuse_uses_no_tables= TRUE;
  if (ftkey)
  {
    j->ref.items[0]=((Item_func*)(keyuse->val))->key_item();
    if (keyuse->used_tables)
      DBUG_RETURN(TRUE);                        // not supported yet. SerG

    j->type=JT_FT;
  }
  else
  {
    uint i;
    for (i=0 ; i < keyparts ; keyuse++,i++)
    {
      while (keyuse->keypart != i ||
	     ((~used_tables) & keyuse->used_tables))
	keyuse++;				/* Skip other parts */

      uint maybe_null= test(keyinfo->key_part[i].null_bit);
      j->ref.items[i]=keyuse->val;		// Save for cond removal
      keyuse_uses_no_tables= keyuse_uses_no_tables && !keyuse->used_tables;
      if (!keyuse->used_tables &&
	  !(join->select_options & SELECT_DESCRIBE))
      {					// Compare against constant
	store_key_item tmp(thd, keyinfo->key_part[i].field,
                           (char*)key_buff + maybe_null,
                           maybe_null ?  (char*) key_buff : 0,
                           keyinfo->key_part[i].length, keyuse->val);
	if (thd->is_fatal_error)
	  DBUG_RETURN(TRUE);
	tmp.copy();
      }
      else
	*ref_key++= get_store_key(thd,
				  keyuse,join->const_table_map,
				  &keyinfo->key_part[i],
				  (char*) key_buff,maybe_null);
      /*
	Remember if we are going to use REF_OR_NULL
	But only if field _really_ can be null i.e. we force JT_REF
	instead of JT_REF_OR_NULL in case if field can't be null
      */
      if ((keyuse->optimize & KEY_OPTIMIZE_REF_OR_NULL) && maybe_null)
	null_ref_key= key_buff;
      key_buff+=keyinfo->key_part[i].store_length;
    }
  } /* not ftkey */
  *ref_key=0;				// end_marker
  if (j->type == JT_FT)
    DBUG_RETURN(0);
  if (j->type == JT_CONST)
    j->table->const_table= 1;
  else if (((keyinfo->flags & (HA_NOSAME | HA_NULL_PART_KEY |
			       HA_END_SPACE_KEY)) != HA_NOSAME) ||
	   keyparts != keyinfo->key_parts || null_ref_key)
  {
    /* Must read with repeat */
    j->type= null_ref_key ? JT_REF_OR_NULL : JT_REF;
    j->ref.null_ref_key= null_ref_key;
  }
  else if (keyuse_uses_no_tables)
  {
    /*
      This happen if we are using a constant expression in the ON part
      of an LEFT JOIN.
      SELECT * FROM a LEFT JOIN b ON b.key=30
      Here we should not mark the table as a 'const' as a field may
      have a 'normal' value or a NULL value.
    */
    j->type=JT_CONST;
  }
  else
    j->type=JT_EQ_REF;
  DBUG_RETURN(0);
}



static store_key *
get_store_key(THD *thd, KEYUSE *keyuse, table_map used_tables,
	      KEY_PART_INFO *key_part, char *key_buff, uint maybe_null)
{
  if (!((~used_tables) & keyuse->used_tables))		// if const item
  {
    return new store_key_const_item(thd,
				    key_part->field,
				    key_buff + maybe_null,
				    maybe_null ? key_buff : 0,
				    key_part->length,
				    keyuse->val);
  }
  else if (keyuse->val->type() == Item::FIELD_ITEM)
    return new store_key_field(thd,
			       key_part->field,
			       key_buff + maybe_null,
			       maybe_null ? key_buff : 0,
			       key_part->length,
			       ((Item_field*) keyuse->val)->field,
			       keyuse->val->full_name());
  return new store_key_item(thd,
			    key_part->field,
			    key_buff + maybe_null,
			    maybe_null ? key_buff : 0,
			    key_part->length,
			    keyuse->val);
}

/*
  This function is only called for const items on fields which are keys
  returns 1 if there was some conversion made when the field was stored.
*/

bool
store_val_in_field(Field *field,Item *item)
{
  bool error;
  THD *thd=current_thd;
  ha_rows cuted_fields=thd->cuted_fields;
  /*
    we should restore old value of count_cuted_fields because
    store_val_in_field can be called from mysql_insert 
    with select_insert, which make count_cuted_fields= 1
   */
  enum_check_fields old_count_cuted_fields= thd->count_cuted_fields;
  thd->count_cuted_fields= CHECK_FIELD_WARN;
  error= item->save_in_field(field, 1);
  thd->count_cuted_fields= old_count_cuted_fields;
  return error || cuted_fields != thd->cuted_fields;
}


static bool
make_simple_join(JOIN *join,TABLE *tmp_table)
{
  TABLE **tableptr;
  JOIN_TAB *join_tab;
  DBUG_ENTER("make_simple_join");

  if (!(tableptr=(TABLE**) join->thd->alloc(sizeof(TABLE*))) ||
      !(join_tab=(JOIN_TAB*) join->thd->alloc(sizeof(JOIN_TAB))))
    DBUG_RETURN(TRUE);
  join->join_tab=join_tab;
  join->table=tableptr; tableptr[0]=tmp_table;
  join->tables=1;
  join->const_tables=0;
  join->const_table_map=0;
  join->tmp_table_param.field_count= join->tmp_table_param.sum_func_count=
    join->tmp_table_param.func_count=0;
  join->tmp_table_param.copy_field=join->tmp_table_param.copy_field_end=0;
  join->first_record=join->sort_and_group=0;
  join->send_records=(ha_rows) 0;
  join->group=0;
  join->row_limit=join->unit->select_limit_cnt;
  join->do_send_rows = (join->row_limit) ? 1 : 0;

  join_tab->cache.buff=0;			/* No caching */
  join_tab->table=tmp_table;
  join_tab->select=0;
  join_tab->select_cond=0;
  join_tab->quick=0;
  join_tab->type= JT_ALL;			/* Map through all records */
  join_tab->keys.init(~0);                      /* test everything in quick */
  join_tab->info=0;
  join_tab->on_expr_ref=0;
  join_tab->last_inner= 0;
  join_tab->first_unmatched= 0;
  join_tab->ref.key = -1;
  join_tab->not_used_in_distinct=0;
  join_tab->read_first_record= join_init_read_record;
  join_tab->join=join;
  join_tab->ref.key_parts= 0;
  bzero((char*) &join_tab->read_record,sizeof(join_tab->read_record));
  tmp_table->status=0;
  tmp_table->null_row=0;
  DBUG_RETURN(FALSE);
}


/*
  Build a predicate guarded by match variables for embedding outer joins

  SYNOPSIS
    add_found_match_trig_cond()
    tab       the first inner table for most nested outer join
    cond      the predicate to be guarded
    root_tab  the first inner table to stop

  DESCRIPTION
    The function recursively adds guards for predicate cond
    assending from tab to the first inner table  next embedding
    nested outer join and so on until it reaches root_tab
    (root_tab can be 0).

  RETURN VALUE
    pointer to the guarded predicate, if success
    0, otherwise
*/ 

static COND*
add_found_match_trig_cond(JOIN_TAB *tab, COND *cond, JOIN_TAB *root_tab)
{
  COND *tmp;
  if (tab == root_tab || !cond)
    return cond;
  if ((tmp= add_found_match_trig_cond(tab->first_upper, cond, root_tab)))
  {
    tmp= new Item_func_trig_cond(tmp, &tab->found);
  }
  if (tmp)
    tmp->quick_fix_field();
  return tmp;
}


/*
   Fill in outer join related info for the execution plan structure

  SYNOPSIS
    make_outerjoin_info()
    join - reference to the info fully describing the query

  DESCRIPTION
    For each outer join operation left after simplification of the
    original query the function set up the following pointers in the linear
    structure join->join_tab representing the selected execution plan.
    The first inner table t0 for the operation is set to refer to the last
    inner table tk through the field t0->last_inner.
    Any inner table ti for the operation are set to refer to the first
    inner table ti->first_inner.
    The first inner table t0 for the operation is set to refer to the
    first inner table of the embedding outer join operation, if there is any,
    through the field t0->first_upper.
    The on expression for the outer join operation is attached to the
    corresponding first inner table through the field t0->on_expr_ref.
    Here ti are structures of the JOIN_TAB type.

  EXAMPLE
    For the query: 
      SELECT * FROM t1
                    LEFT JOIN
                    (t2, t3 LEFT JOIN t4 ON t3.a=t4.a)
                    ON (t1.a=t2.a AND t1.b=t3.b)
        WHERE t1.c > 5,
    given the execution plan with the table order t1,t2,t3,t4
    is selected, the following references will be set;
    t4->last_inner=[t4], t4->first_inner=[t4], t4->first_upper=[t2]
    t2->last_inner=[t4], t2->first_inner=t3->first_inner=[t2],
    on expression (t1.a=t2.a AND t1.b=t3.b) will be attached to 
    *t2->on_expr_ref, while t3.a=t4.a will be attached to *t4->on_expr_ref.
            
  NOTES
    The function assumes that the simplification procedure has been
    already applied to the join query (see simplify_joins).
    This function can be called only after the execution plan
    has been chosen.
*/
 
static void
make_outerjoin_info(JOIN *join)
{
  DBUG_ENTER("make_outerjoin_info");
  for (uint i=join->const_tables ; i < join->tables ; i++)
  {
    JOIN_TAB *tab=join->join_tab+i;
    TABLE *table=tab->table;
    TABLE_LIST *tbl= table->pos_in_table_list;
    TABLE_LIST *embedding= tbl->embedding;

    if (tbl->outer_join)
    {
      /* 
        Table tab is the only one inner table for outer join.
        (Like table t4 for the table reference t3 LEFT JOIN t4 ON t3.a=t4.a
        is in the query above.)
      */
      tab->last_inner= tab->first_inner= tab;
      tab->on_expr_ref= &tbl->on_expr;
      tab->cond_equal= tbl->cond_equal;
      if (embedding)
        tab->first_upper= embedding->nested_join->first_nested;
    }    
    for ( ; embedding ; embedding= embedding->embedding)
    {
      NESTED_JOIN *nested_join= embedding->nested_join;
      if (!nested_join->counter)
      {
        /* 
          Table tab is the first inner table for nested_join.
          Save reference to it in the nested join structure.
        */ 
        nested_join->first_nested= tab;
        tab->on_expr_ref= &embedding->on_expr;
        tab->cond_equal= tbl->cond_equal;
        if (embedding->embedding)
          tab->first_upper= embedding->embedding->nested_join->first_nested;
      }
      if (!tab->first_inner)  
        tab->first_inner= nested_join->first_nested;
      if (++nested_join->counter < nested_join->join_list.elements)
        break;
      /* Table tab is the last inner table for nested join. */
      nested_join->first_nested->last_inner= tab;
    }
  }
  DBUG_VOID_RETURN;
}


static bool
make_join_select(JOIN *join,SQL_SELECT *select,COND *cond)
{
  DBUG_ENTER("make_join_select");
  if (select)
  {
    table_map used_tables;
    if (cond)                /* Because of QUICK_GROUP_MIN_MAX_SELECT */
    {                        /* there may be a select without a cond. */    
      if (join->tables > 1)
        cond->update_used_tables();		// Tablenr may have changed
      if (join->const_tables == join->tables &&
	  join->thd->lex->current_select->master_unit() ==
	  &join->thd->lex->unit)		// not upper level SELECT
        join->const_table_map|=RAND_TABLE_BIT;
      {						// Check const tables
        COND *const_cond=
	  make_cond_for_table(cond,join->const_table_map,(table_map) 0);
        DBUG_EXECUTE("where",print_where(const_cond,"constants"););
        for (JOIN_TAB *tab= join->join_tab+join->const_tables;
             tab < join->join_tab+join->tables ; tab++)
        {
          if (*tab->on_expr_ref)
          {
            JOIN_TAB *cond_tab= tab->first_inner;
            COND *tmp= make_cond_for_table(*tab->on_expr_ref,
                                           join->const_table_map,
                                         (  table_map) 0);
            if (!tmp)
              continue;
            tmp= new Item_func_trig_cond(tmp, &cond_tab->not_null_compl);
            if (!tmp)
              DBUG_RETURN(1);
            tmp->quick_fix_field();
            cond_tab->select_cond= !cond_tab->select_cond ? tmp :
	                            new Item_cond_and(cond_tab->select_cond,tmp);
            if (!cond_tab->select_cond)
	      DBUG_RETURN(1);
            cond_tab->select_cond->quick_fix_field();
          }       
        }
        if (const_cond && !const_cond->val_int())
        {
	  DBUG_PRINT("info",("Found impossible WHERE condition"));
	  DBUG_RETURN(1);	 // Impossible const condition
        }
      }
    }
    used_tables=((select->const_tables=join->const_table_map) |
		 OUTER_REF_TABLE_BIT | RAND_TABLE_BIT);
    for (uint i=join->const_tables ; i < join->tables ; i++)
    {
      JOIN_TAB *tab=join->join_tab+i;
      JOIN_TAB *first_inner_tab= tab->first_inner; 
      table_map current_map= tab->table->map;
      bool use_quick_range=0;
      /*
	Following force including random expression in last table condition.
	It solve problem with select like SELECT * FROM t1 WHERE rand() > 0.5
      */
      if (i == join->tables-1)
	current_map|= OUTER_REF_TABLE_BIT | RAND_TABLE_BIT;
      used_tables|=current_map;

      if (tab->type == JT_REF && tab->quick &&
	  (uint) tab->ref.key == tab->quick->index &&
	  tab->ref.key_length < tab->quick->max_used_key_length)
      {
	/* Range uses longer key;  Use this instead of ref on key */
	tab->type=JT_ALL;
	use_quick_range=1;
	tab->use_quick=1;
        tab->ref.key= -1;
	tab->ref.key_parts=0;		// Don't use ref key.
	join->best_positions[i].records_read= rows2double(tab->quick->records);
      }

      COND *tmp= NULL;
      if (cond)
        tmp= make_cond_for_table(cond,used_tables,current_map);
      if (cond && !tmp && tab->quick)
      {						// Outer join
        if (tab->type != JT_ALL)
        {
          /*
            Don't use the quick method
            We come here in the case where we have 'key=constant' and
            the test is removed by make_cond_for_table()
          */
          delete tab->quick;
          tab->quick= 0;
        }
        else
        {
          /*
            Hack to handle the case where we only refer to a table
            in the ON part of an OUTER JOIN. In this case we want the code
            below to check if we should use 'quick' instead.
          */
          DBUG_PRINT("info", ("Item_int"));
          tmp= new Item_int((longlong) 1,1);	// Always true
          DBUG_PRINT("info", ("Item_int 0x%lx", (ulong)tmp));
        }

      }
      if (tmp || !cond)
      {
	DBUG_EXECUTE("where",print_where(tmp,tab->table->alias););
	SQL_SELECT *sel=tab->select=(SQL_SELECT*)
	  join->thd->memdup((gptr) select, sizeof(SQL_SELECT));
	if (!sel)
	  DBUG_RETURN(1);			// End of memory
        /*
          If tab is an inner table of an outer join operation,
          add a match guard to the pushed down predicate.
          The guard will turn the predicate on only after
          the first match for outer tables is encountered.
	*/        
        if (cond)
        {/*
            Because of QUICK_GROUP_MIN_MAX_SELECT there may be a select without
            a cond, so neutralize the hack above.
          */
          if (!(tmp= add_found_match_trig_cond(first_inner_tab, tmp, 0)))
            DBUG_RETURN(1);
          tab->select_cond=sel->cond=tmp;
        }
        else
          tab->select_cond= sel->cond= NULL;

	sel->head=tab->table;
	if (tab->quick)
	{
	  /* Use quick key read if it's a constant and it's not used
	     with key reading */
	  if (tab->needed_reg.is_clear_all() && tab->type != JT_EQ_REF
	      && tab->type != JT_FT && (tab->type != JT_REF ||
               (uint) tab->ref.key == tab->quick->index))
	  {
	    sel->quick=tab->quick;		// Use value from get_quick_...
	    sel->quick_keys.clear_all();
	    sel->needed_reg.clear_all();
	  }
	  else
	  {
	    delete tab->quick;
	  }
	  tab->quick=0;
	}
	uint ref_key=(uint) sel->head->reginfo.join_tab->ref.key+1;
	if (i == join->const_tables && ref_key)
	{
	  if (!tab->const_keys.is_clear_all() &&
              tab->table->reginfo.impossible_range)
	    DBUG_RETURN(1);
	}
	else if (tab->type == JT_ALL && ! use_quick_range)
	{
	  if (!tab->const_keys.is_clear_all() &&
	      tab->table->reginfo.impossible_range)
	    DBUG_RETURN(1);				// Impossible range
	  /*
	    We plan to scan all rows.
	    Check again if we should use an index.
	    We could have used an column from a previous table in
	    the index if we are using limit and this is the first table
	  */

	  if (cond &&
              (!tab->keys.is_subset(tab->const_keys) && i > 0) ||
	      (!tab->const_keys.is_clear_all() && i == join->const_tables &&
	       join->unit->select_limit_cnt <
	       join->best_positions[i].records_read &&
	       !(join->select_options & OPTION_FOUND_ROWS)))
	  {
	    /* Join with outer join condition */
	    COND *orig_cond=sel->cond;
	    sel->cond= and_conds(sel->cond, *tab->on_expr_ref);

	    /*
              We can't call sel->cond->fix_fields,
              as it will break tab->on_expr if it's AND condition
              (fix_fields currently removes extra AND/OR levels).
              Yet attributes of the just built condition are not needed.
              Thus we call sel->cond->quick_fix_field for safety.
	    */
	    if (sel->cond && !sel->cond->fixed)
	      sel->cond->quick_fix_field();

	    if (sel->test_quick_select(join->thd, tab->keys,
				       used_tables & ~ current_map,
				       (join->select_options &
					OPTION_FOUND_ROWS ?
					HA_POS_ERROR :
					join->unit->select_limit_cnt)) < 0)
            {
	      /*
		Before reporting "Impossible WHERE" for the whole query
		we have to check isn't it only "impossible ON" instead
	      */
              sel->cond=orig_cond;
              if (!*tab->on_expr_ref ||
                  sel->test_quick_select(join->thd, tab->keys,
                                         used_tables & ~ current_map,
                                         (join->select_options &
                                          OPTION_FOUND_ROWS ?
                                          HA_POS_ERROR :
                                          join->unit->select_limit_cnt)) < 0)
		DBUG_RETURN(1);			// Impossible WHERE
            }
            else
	      sel->cond=orig_cond;

	    /* Fix for EXPLAIN */
	    if (sel->quick)
	      join->best_positions[i].records_read= sel->quick->records;
	  }
	  else
	  {
	    sel->needed_reg=tab->needed_reg;
	    sel->quick_keys.clear_all();
	  }
	  if (!sel->quick_keys.is_subset(tab->checked_keys) ||
              !sel->needed_reg.is_subset(tab->checked_keys))
	  {
	    tab->keys=sel->quick_keys;
            tab->keys.merge(sel->needed_reg);
	    tab->use_quick= (!sel->needed_reg.is_clear_all() &&
			     (select->quick_keys.is_clear_all() ||
			      (select->quick &&
			       (select->quick->records >= 100L)))) ?
	      2 : 1;
	    sel->read_tables= used_tables & ~current_map;
	  }
	  if (i != join->const_tables && tab->use_quick != 2)
	  {					/* Read with cache */
	    if (cond &&
                (tmp=make_cond_for_table(cond,
					 join->const_table_map |
					 current_map,
					 current_map)))
	    {
	      DBUG_EXECUTE("where",print_where(tmp,"cache"););
	      tab->cache.select=(SQL_SELECT*)
		join->thd->memdup((gptr) sel, sizeof(SQL_SELECT));
	      tab->cache.select->cond=tmp;
	      tab->cache.select->read_tables=join->const_table_map;
	    }
	  }
	}
      } 
      
      /* 
        Push down all predicates from on expressions.
        Each of these predicated are guarded by a variable
        that turns if off just before null complemented row for
        outer joins is formed. Thus, the predicates from an
        'on expression' are guaranteed not to be checked for
        the null complemented row.
      */ 
      JOIN_TAB *last_tab= tab;
      while (first_inner_tab && first_inner_tab->last_inner == last_tab)
      {  
        /* 
          Table tab is the last inner table of an outer join.
          An on expression is always attached to it.
	*/     
        COND *on_expr= *first_inner_tab->on_expr_ref;

        table_map used_tables= join->const_table_map |
		               OUTER_REF_TABLE_BIT | RAND_TABLE_BIT;
	for (tab= join->join_tab+join->const_tables; tab <= last_tab ; tab++)
        {
          current_map= tab->table->map;
          used_tables|= current_map;
          COND *tmp= make_cond_for_table(on_expr, used_tables, current_map);
          if (tmp)
          {
            JOIN_TAB *cond_tab= tab < first_inner_tab ? first_inner_tab : tab;
            /*
              First add the guards for match variables of
              all embedding outer join operations.
	    */
            if (!(tmp= add_found_match_trig_cond(cond_tab->first_inner,
                                                 tmp, first_inner_tab)))
              DBUG_RETURN(1);
            /* 
              Now add the guard turning the predicate off for 
              the null complemented row.
	    */ 
            DBUG_PRINT("info", ("Item_func_trig_cond"));
            tmp= new Item_func_trig_cond(tmp, 
                                         &first_inner_tab->not_null_compl);
            DBUG_PRINT("info", ("Item_func_trig_cond 0x%lx", (ulong) tmp));
            if (tmp)
              tmp->quick_fix_field();
	    /* Add the predicate to other pushed down predicates */
            DBUG_PRINT("info", ("Item_cond_and"));
            cond_tab->select_cond= !cond_tab->select_cond ? tmp :
	                          new Item_cond_and(cond_tab->select_cond,tmp);
            DBUG_PRINT("info", ("Item_cond_and 0x%lx",
                                (ulong)cond_tab->select_cond));
            if (!cond_tab->select_cond)
	      DBUG_RETURN(1);
            cond_tab->select_cond->quick_fix_field();
          }              
        }
        first_inner_tab= first_inner_tab->first_upper;       
      }
    }
  }
  DBUG_RETURN(0);
}

static void
make_join_readinfo(JOIN *join, uint options)
{
  uint i;

  bool statistics= test(!(join->select_options & SELECT_DESCRIBE));
  DBUG_ENTER("make_join_readinfo");

  for (i=join->const_tables ; i < join->tables ; i++)
  {
    JOIN_TAB *tab=join->join_tab+i;
    TABLE *table=tab->table;
    tab->read_record.table= table;
    tab->read_record.file=table->file;
    tab->next_select=sub_select;		/* normal select */
    switch (tab->type) {
    case JT_SYSTEM:				// Only happens with left join
      table->status=STATUS_NO_RECORD;
      tab->read_first_record= join_read_system;
      tab->read_record.read_record= join_no_more_records;
      break;
    case JT_CONST:				// Only happens with left join
      table->status=STATUS_NO_RECORD;
      tab->read_first_record= join_read_const;
      tab->read_record.read_record= join_no_more_records;
      if (table->used_keys.is_set(tab->ref.key) &&
          !table->no_keyread)
      {
        table->key_read=1;
        table->file->extra(HA_EXTRA_KEYREAD);
      }
      break;
    case JT_EQ_REF:
      table->status=STATUS_NO_RECORD;
      if (tab->select)
      {
	delete tab->select->quick;
	tab->select->quick=0;
      }
      delete tab->quick;
      tab->quick=0;
      tab->read_first_record= join_read_key;
      tab->read_record.read_record= join_no_more_records;
      if (table->used_keys.is_set(tab->ref.key) &&
	  !table->no_keyread)
      {
	table->key_read=1;
	table->file->extra(HA_EXTRA_KEYREAD);
      }
      break;
    case JT_REF_OR_NULL:
    case JT_REF:
      table->status=STATUS_NO_RECORD;
      if (tab->select)
      {
	delete tab->select->quick;
	tab->select->quick=0;
      }
      delete tab->quick;
      tab->quick=0;
      if (table->used_keys.is_set(tab->ref.key) &&
	  !table->no_keyread)
      {
	table->key_read=1;
	table->file->extra(HA_EXTRA_KEYREAD);
      }
      if (tab->type == JT_REF)
      {
	tab->read_first_record= join_read_always_key;
	tab->read_record.read_record= join_read_next_same;
      }
      else
      {
	tab->read_first_record= join_read_always_key_or_null;
	tab->read_record.read_record= join_read_next_same_or_null;
      }
      break;
    case JT_FT:
      table->status=STATUS_NO_RECORD;
      tab->read_first_record= join_ft_read_first;
      tab->read_record.read_record= join_ft_read_next;
      break;
    case JT_ALL:
      /*
	If previous table use cache
      */
      table->status=STATUS_NO_RECORD;
      if (i != join->const_tables && !(options & SELECT_NO_JOIN_CACHE) &&
          tab->use_quick != 2 && !tab->first_inner)
      {
	if ((options & SELECT_DESCRIBE) ||
	    !join_init_cache(join->thd,join->join_tab+join->const_tables,
			     i-join->const_tables))
	{
	  tab[-1].next_select=sub_select_cache; /* Patch previous */
	}
      }
      /* These init changes read_record */
      if (tab->use_quick == 2)
      {
	join->thd->server_status|=SERVER_QUERY_NO_GOOD_INDEX_USED;
	tab->read_first_record= join_init_quick_read_record;
	if (statistics)
	  statistic_increment(join->thd->status_var.select_range_check_count,
			      &LOCK_status);
      }
      else
      {
	tab->read_first_record= join_init_read_record;
	if (i == join->const_tables)
	{
	  if (tab->select && tab->select->quick)
	  {
	    if (statistics)
	      statistic_increment(join->thd->status_var.select_range_count,
				  &LOCK_status);
	  }
	  else
	  {
	    join->thd->server_status|=SERVER_QUERY_NO_INDEX_USED;
	    if (statistics)
	      statistic_increment(join->thd->status_var.select_scan_count,
				  &LOCK_status);
	  }
	}
	else
	{
	  if (tab->select && tab->select->quick)
	  {
	    if (statistics)
	      statistic_increment(join->thd->status_var.select_full_range_join_count,
				  &LOCK_status);
	  }
	  else
	  {
	    join->thd->server_status|=SERVER_QUERY_NO_INDEX_USED;
	    if (statistics)
	      statistic_increment(join->thd->status_var.select_full_join_count,
				  &LOCK_status);
	  }
	}
	if (!table->no_keyread)
	{
	  if (tab->select && tab->select->quick &&
	      table->used_keys.is_set(tab->select->quick->index))
	  {
	    table->key_read=1;
	    table->file->extra(HA_EXTRA_KEYREAD);
	  }
	  else if (!table->used_keys.is_clear_all() &&
		   !(tab->select && tab->select->quick))
	  {					// Only read index tree
	    tab->index=find_shortest_key(table, & table->used_keys);
	    tab->read_first_record= join_read_first;
	    tab->type=JT_NEXT;		// Read with index_first / index_next
	  }
	}
      }
      break;
    default:
      DBUG_PRINT("error",("Table type %d found",tab->type)); /* purecov: deadcode */
      break;					/* purecov: deadcode */
    case JT_UNKNOWN:
    case JT_MAYBE_REF:
      abort();					/* purecov: deadcode */
    }
  }
  join->join_tab[join->tables-1].next_select=0; /* Set by do_select */
  DBUG_VOID_RETURN;
}


/*
  Give error if we some tables are done with a full join

  SYNOPSIS
    error_if_full_join()
    join		Join condition

  USAGE
   This is used by multi_table_update and multi_table_delete when running
   in safe mode

 RETURN VALUES
   0	ok
   1	Error (full join used)
*/

bool error_if_full_join(JOIN *join)
{
  for (JOIN_TAB *tab=join->join_tab, *end=join->join_tab+join->tables;
       tab < end;
       tab++)
  {
    if (tab->type == JT_ALL && (!tab->select || !tab->select->quick))
    {
      my_message(ER_UPDATE_WITHOUT_KEY_IN_SAFE_MODE,
                 ER(ER_UPDATE_WITHOUT_KEY_IN_SAFE_MODE), MYF(0));
      return(1);
    }
  }
  return(0);
}


/*
  cleanup JOIN_TAB

  SYNOPSIS
    JOIN_TAB::cleanup()
*/

void JOIN_TAB::cleanup()
{
  delete select;
  select= 0;
  delete quick;
  quick= 0;
  x_free(cache.buff);
  cache.buff= 0;
  if (table)
  {
    if (table->key_read)
    {
      table->key_read= 0;
      table->file->extra(HA_EXTRA_NO_KEYREAD);
    }
    table->file->ha_index_or_rnd_end();
    /*
      We need to reset this for next select
      (Tested in part_of_refkey)
    */
    table->reginfo.join_tab= 0;
  }
  end_read_record(&read_record);
}


/*
  Free resources of given join

  SYNOPSIS
    JOIN::join_free()
    fill - true if we should free all resources, call with full==1 should be
           last, before it this function can be called with full==0

  NOTE: with subquery this function definitely will be called several times,
    but even for simple query it can be called several times.
*/
void
JOIN::join_free(bool full)
{
  JOIN_TAB *tab,*end;
  DBUG_ENTER("JOIN::join_free");

  full= full || (!select_lex->uncacheable &&
                 !thd->lex->subqueries &&
                 !thd->lex->describe); // do not cleanup too early on EXPLAIN

  if (table)
  {
    /*
      Only a sorted table may be cached.  This sorted table is always the
      first non const table in join->table
    */
    if (tables > const_tables) // Test for not-const tables
    {
      free_io_cache(table[const_tables]);
      filesort_free_buffers(table[const_tables]);
    }

    for (SELECT_LEX_UNIT *unit= select_lex->first_inner_unit(); unit;
         unit= unit->next_unit())
    {
      JOIN *join;
      for (SELECT_LEX *sl= unit->first_select_in_union(); sl;
           sl= sl->next_select())
        if ((join= sl->join))
          join->join_free(full);
    }

    if (full)
    {
      for (tab= join_tab, end= tab+tables; tab != end; tab++)
	tab->cleanup();
      table= 0;
      tables= 0;
    }
    else
    {
      for (tab= join_tab, end= tab+tables; tab != end; tab++)
      {
	if (tab->table)
	    tab->table->file->ha_index_or_rnd_end();
      }
    }
  }

  /*
    We are not using tables anymore
    Unlock all tables. We may be in an INSERT .... SELECT statement.
  */
  if (full && lock && thd->lock && !(select_options & SELECT_NO_UNLOCK) &&
      !select_lex->subquery_in_having)
  {
    // TODO: unlock tables even if the join isn't top level select in the tree
    if (select_lex == (thd->lex->unit.fake_select_lex ?
                       thd->lex->unit.fake_select_lex : &thd->lex->select_lex))
    {
      mysql_unlock_read_tables(thd, lock);        // Don't free join->lock
      lock=0;
    }
  }

  if (full)
  {
    group_fields.delete_elements();
    /*
      We can't call delete_elements() on copy_funcs as this will cause
      problems in free_elements() as some of the elements are then deleted.
    */
    tmp_table_param.copy_funcs.empty();
    tmp_table_param.cleanup();
  }
  DBUG_VOID_RETURN;
}


/*****************************************************************************
  Remove the following expressions from ORDER BY and GROUP BY:
  Constant expressions
  Expression that only uses tables that are of type EQ_REF and the reference
  is in the ORDER list or if all refereed tables are of the above type.

  In the following, the X field can be removed:
  SELECT * FROM t1,t2 WHERE t1.a=t2.a ORDER BY t1.a,t2.X
  SELECT * FROM t1,t2,t3 WHERE t1.a=t2.a AND t2.b=t3.b ORDER BY t1.a,t3.X

  These can't be optimized:
  SELECT * FROM t1,t2 WHERE t1.a=t2.a ORDER BY t2.X,t1.a
  SELECT * FROM t1,t2 WHERE t1.a=t2.a AND t1.b=t2.b ORDER BY t1.a,t2.c
  SELECT * FROM t1,t2 WHERE t1.a=t2.a ORDER BY t2.b,t1.a
*****************************************************************************/

static bool
eq_ref_table(JOIN *join, ORDER *start_order, JOIN_TAB *tab)
{
  if (tab->cached_eq_ref_table)			// If cached
    return tab->eq_ref_table;
  tab->cached_eq_ref_table=1;
  if (tab->type == JT_CONST)			// We can skip const tables
    return (tab->eq_ref_table=1);		/* purecov: inspected */
  if (tab->type != JT_EQ_REF)
    return (tab->eq_ref_table=0);		// We must use this
  Item **ref_item=tab->ref.items;
  Item **end=ref_item+tab->ref.key_parts;
  uint found=0;
  table_map map=tab->table->map;

  for (; ref_item != end ; ref_item++)
  {
    if (! (*ref_item)->const_item())
    {						// Not a const ref
      ORDER *order;
      for (order=start_order ; order ; order=order->next)
      {
	if ((*ref_item)->eq(order->item[0],0))
	  break;
      }
      if (order)
      {
	found++;
	DBUG_ASSERT(!(order->used & map));
	order->used|=map;
	continue;				// Used in ORDER BY
      }
      if (!only_eq_ref_tables(join,start_order, (*ref_item)->used_tables()))
	return (tab->eq_ref_table=0);
    }
  }
  /* Check that there was no reference to table before sort order */
  for (; found && start_order ; start_order=start_order->next)
  {
    if (start_order->used & map)
    {
      found--;
      continue;
    }
    if (start_order->depend_map & map)
      return (tab->eq_ref_table=0);
  }
  return tab->eq_ref_table=1;
}


static bool
only_eq_ref_tables(JOIN *join,ORDER *order,table_map tables)
{
  if (specialflag &  SPECIAL_SAFE_MODE)
    return 0;			// skip this optimize /* purecov: inspected */
  for (JOIN_TAB **tab=join->map2table ; tables ; tab++, tables>>=1)
  {
    if (tables & 1 && !eq_ref_table(join, order, *tab))
      return 0;
  }
  return 1;
}


/* Update the dependency map for the tables */

static void update_depend_map(JOIN *join)
{
  JOIN_TAB *join_tab=join->join_tab, *end=join_tab+join->tables;

  for (; join_tab != end ; join_tab++)
  {
    TABLE_REF *ref= &join_tab->ref;
    table_map depend_map=0;
    Item **item=ref->items;
    uint i;
    for (i=0 ; i < ref->key_parts ; i++,item++)
      depend_map|=(*item)->used_tables();
    ref->depend_map=depend_map & ~OUTER_REF_TABLE_BIT;
    depend_map&= ~OUTER_REF_TABLE_BIT;
    for (JOIN_TAB **tab=join->map2table;
	 depend_map ;
	 tab++,depend_map>>=1 )
    {
      if (depend_map & 1)
	ref->depend_map|=(*tab)->ref.depend_map;
    }
  }
}


/* Update the dependency map for the sort order */

static void update_depend_map(JOIN *join, ORDER *order)
{
  for (; order ; order=order->next)
  {
    table_map depend_map;
    order->item[0]->update_used_tables();
    order->depend_map=depend_map=order->item[0]->used_tables();
    // Not item_sum(), RAND() and no reference to table outside of sub select
    if (!(order->depend_map & (OUTER_REF_TABLE_BIT | RAND_TABLE_BIT)))
    {
      for (JOIN_TAB **tab=join->map2table;
	   depend_map ;
	   tab++, depend_map>>=1)
      {
	if (depend_map & 1)
	  order->depend_map|=(*tab)->ref.depend_map;
      }
    }
  }
}


/*
  simple_order is set to 1 if sort_order only uses fields from head table
  and the head table is not a LEFT JOIN table
*/

static ORDER *
remove_const(JOIN *join,ORDER *first_order, COND *cond, bool *simple_order)
{
  if (join->tables == join->const_tables)
    return 0;					// No need to sort
  DBUG_ENTER("remove_const");
  ORDER *order,**prev_ptr;
  table_map first_table= join->join_tab[join->const_tables].table->map;
  table_map not_const_tables= ~join->const_table_map;
  table_map ref;
  prev_ptr= &first_order;
  *simple_order= *join->join_tab[join->const_tables].on_expr_ref ? 0 : 1;

  /* NOTE: A variable of not_const_tables ^ first_table; breaks gcc 2.7 */

  update_depend_map(join, first_order);
  for (order=first_order; order ; order=order->next)
  {
    table_map order_tables=order->item[0]->used_tables();
    if (order->item[0]->with_sum_func)
      *simple_order=0;				// Must do a temp table to sort
    else if (!(order_tables & not_const_tables))
    {
      DBUG_PRINT("info",("removing: %s", order->item[0]->full_name()));
      continue;					// skip const item
    }
    else
    {
      if (order_tables & (RAND_TABLE_BIT | OUTER_REF_TABLE_BIT))
	*simple_order=0;
      else
      {
	Item *comp_item=0;
	if (cond && const_expression_in_where(cond,order->item[0], &comp_item))
	{
	  DBUG_PRINT("info",("removing: %s", order->item[0]->full_name()));
	  continue;
	}
	if ((ref=order_tables & (not_const_tables ^ first_table)))
	{
	  if (!(order_tables & first_table) && only_eq_ref_tables(join,first_order,ref))
	  {
	    DBUG_PRINT("info",("removing: %s", order->item[0]->full_name()));
	    continue;
	  }
	  *simple_order=0;			// Must do a temp table to sort
	}
      }
    }
    *prev_ptr= order;				// use this entry
    prev_ptr= &order->next;
  }
  *prev_ptr=0;
  if (!first_order)				// Nothing to sort/group
    *simple_order=1;
  DBUG_PRINT("exit",("simple_order: %d",(int) *simple_order));
  DBUG_RETURN(first_order);
}


static int
return_zero_rows(JOIN *join, select_result *result,TABLE_LIST *tables,
		 List<Item> &fields, bool send_row, uint select_options,
		 const char *info, Item *having, Procedure *procedure,
		 SELECT_LEX_UNIT *unit)
{
  DBUG_ENTER("return_zero_rows");

  if (select_options & SELECT_DESCRIBE)
  {
    select_describe(join, FALSE, FALSE, FALSE, info);
    DBUG_RETURN(0);
  }

  join->join_free(0);

  if (send_row)
  {
    for (TABLE_LIST *table= tables; table; table= table->next_leaf)
      mark_as_null_row(table->table);		// All fields are NULL
    if (having && having->val_int() == 0)
      send_row=0;
  }
  if (!(result->send_fields(fields,
                              Protocol::SEND_NUM_ROWS | Protocol::SEND_EOF)))
  {
    if (send_row)
    {
      List_iterator_fast<Item> it(fields);
      Item *item;
      while ((item= it++))
	item->no_rows_in_result();
      result->send_data(fields);
    }
    result->send_eof();				// Should be safe
  }
  /* Update results for FOUND_ROWS */
  join->thd->limit_found_rows= join->thd->examined_row_count= 0;
  DBUG_RETURN(0);
}


static void clear_tables(JOIN *join)
{
  for (uint i=0 ; i < join->tables ; i++)
    mark_as_null_row(join->table[i]);		// All fields are NULL
}

/*****************************************************************************
  Make som simple condition optimization:
  If there is a test 'field = const' change all refs to 'field' to 'const'
  Remove all dummy tests 'item = item', 'const op const'.
  Remove all 'item is NULL', when item can never be null!
  item->marker should be 0 for all items on entry
  Return in cond_value FALSE if condition is impossible (1 = 2)
*****************************************************************************/

class COND_CMP :public ilink {
public:
  static void *operator new(size_t size)
  {
    return (void*) sql_alloc((uint) size);
  }
  static void operator delete(void *ptr __attribute__((unused)),
                              size_t size __attribute__((unused)))
  { TRASH(ptr, size); }

  Item *and_level;
  Item_func *cmp_func;
  COND_CMP(Item *a,Item_func *b) :and_level(a),cmp_func(b) {}
};

#ifdef __GNUC__
template class I_List<COND_CMP>;
template class I_List_iterator<COND_CMP>;
template class List<Item_func_match>;
template class List_iterator<Item_func_match>;
#endif


/* 
  Find the multiple equality predicate containing a field
 
  SYNOPSIS
    find_item_equal()
    cond_equal          multiple equalities to search in
    field               field to look for
    inherited_fl  :out  set up to TRUE if multiple equality is found
                        on upper levels (not on current level of cond_equal) 

  DESCRIPTION
    The function retrieves the multiple equalities accessed through
    the con_equal structure from current level and up looking for
    an equality containing field. It stops retrieval as soon as the equality
    is found and set up inherited_fl to TRUE if it's found on upper levels.

  RETURN
    Item_equal for the found multiple equality predicate if a success;
    NULL - otherwise.
*/

Item_equal *find_item_equal(COND_EQUAL *cond_equal, Field *field,
                            bool *inherited_fl)
{
  Item_equal *item= 0;
  bool in_upper_level= FALSE;
  while (cond_equal)
  {
    List_iterator_fast<Item_equal> li(cond_equal->current_level);
    while ((item= li++))
    {
      if (item->contains(field))
        goto finish;
    }
    in_upper_level= TRUE;
    cond_equal= cond_equal->upper_levels;
  }
  in_upper_level= FALSE;
finish:
  *inherited_fl= in_upper_level;
  return item;
}

  
/* 
  Check whether an item is a simple equality predicate and if so
  create/find a multiple equality for this predicate

  SYNOPSIS
    check_equality()
    item       item to check
    cond_equal multiple equalities that must hold together with the predicate

  DESCRIPTION
    This function first checks whether an item is a simple equality i.e.
    the one that equates a field with another field or a constant
    (item=constant_item or item=field_item).
    If this is the case the function looks a for a multiple equality
    in the lists referenced directly or indirectly by cond_equal inferring
    the given simple equality. If it doesn't find any, it builds a multiple
    equality that covers the predicate, i.e. the predicate can be inferred
    from it.
    The built multiple equality could be obtained in such a way:
    create a binary  multiple equality equivalent to the predicate, then
    merge it, if possible, with one of old multiple equalities.
    This guarantees that the set of multiple equalities covering equality
    predicates will
    be minimal.

  EXAMPLE
    For the where condition
    WHERE a=b AND b=c AND
          (b=2 OR f=e)
    the check_equality will be called for the following equality
    predicates a=b, b=c, b=2 and f=e.
    For a=b it will be called with *cond_equal=(0,[]) and will transform
    *cond_equal into (0,[Item_equal(a,b)]). 
    For b=c it will be called with *cond_equal=(0,[Item_equal(a,b)])
    and will transform *cond_equal into CE=(0,[Item_equal(a,b,c)]).
    For b=2 it will be called with *cond_equal=(ptr(CE),[])
    and will transform *cond_equal into (ptr(CE,[Item_equal(2,a,b,c)]).
    For f=e it will be called with *cond_equal=(ptr(CE), [])
    and will transform *cond_equal into (ptr(CE,[Item_equal(f,e)]).

  NOTES
    Now only fields that have the same type defintions (verified by
    the Field::eq_def method) are placed to the same multiple equalities.
    Because of this some equality predicates are not eliminated and
    can be used in the constant propagation procedure.
    We could weeken the equlity test as soon as at least one of the 
    equal fields is to be equal to a constant. It would require a 
    more complicated implementation: we would have to store, in
    general case, its own constant for each fields from the multiple
    equality. But at the same time it would allow us to get rid
    of constant propagation completely: it would be done by the call
    to build_equal_items_for_cond.
    
  IMPLEMENTATION
    The implementation does not follow exactly the above rules to
    build a new multiple equality for the equality predicate.
    If it processes the equality of the form field1=field2, it
    looks for multiple equalities me1 containig field1 and me2 containing
    field2. If only one of them is found the fuction expands it with
    the lacking field. If multiple equalities for both fields are
    found they are merged. If both searches fail a new multiple equality
    containing just field1 and field2 is added to the existing
    multiple equalities.
    If the function processes the predicate of the form field1=const,
    it looks for a multiple equality containing field1. If found, the 
    function checks the constant of the multiple equality. If the value
    is unknown, it is setup to const. Otherwise the value is compared with
    const and the evaluation of the equality predicate is performed.
    When expanding/merging equality predicates from the upper levels
    the function first copies them for the current level. It looks
    acceptable, as this happens rarely. The implementation without
    copying would be much more complicated.

  RETURN
    TRUE  - if the predicate is a simple equality predicate
    FALSE - otherwise
*/

static bool check_equality(Item *item, COND_EQUAL *cond_equal)
{
  if (item->type() == Item::FUNC_ITEM &&
         ((Item_func*) item)->functype() == Item_func::EQ_FUNC)
  {
    Item *left_item= ((Item_func*) item)->arguments()[0];
    Item *right_item= ((Item_func*) item)->arguments()[1];
    if (left_item->type() == Item::FIELD_ITEM &&
        right_item->type() == Item::FIELD_ITEM)
    {
      /* The predicate the form field1=field2 is processed */

      Field *left_field= ((Item_field*) left_item)->field;
      Field *right_field= ((Item_field*) right_item)->field;

      if (!left_field->eq_def(right_field))
        return FALSE;

      if (left_field->eq(right_field))  /* f = f */
        return TRUE;
      
      /* Search for multiple equalities containing field1 and/or field2 */
      bool left_copyfl, right_copyfl;
      Item_equal *left_item_equal=
                 find_item_equal(cond_equal, left_field, &left_copyfl);
      Item_equal *right_item_equal= 
                 find_item_equal(cond_equal, right_field, &right_copyfl);

      if (left_item_equal && left_item_equal == right_item_equal)
      {
        /* 
           The equality predicate is inference of one of the existing
           multiple equalities, i.e the condition is already covered
           by upper level equalities
        */
          return TRUE;
      }
      
      /* Copy the found multiple equalities at the current level if needed */
      if (left_copyfl)
      {
        /* left_item_equal of an upper level contains left_item */
        left_item_equal= new Item_equal(left_item_equal);
        cond_equal->current_level.push_back(left_item_equal);
      }
      if (right_copyfl)
      {
        /* right_item_equal of an upper level contains right_item */
        right_item_equal= new Item_equal(right_item_equal);
        cond_equal->current_level.push_back(right_item_equal);
      }

      if (left_item_equal)
      { 
        /* left item was found in the current or one of the upper levels */
        if (! right_item_equal)
          left_item_equal->add((Item_field *) right_item);
        else
        {
          /* Merge two multiple equalities forming a new one */
          left_item_equal->merge(right_item_equal);
          /* Remove the merged multiple equality from the list */
          List_iterator<Item_equal> li(cond_equal->current_level);
          while ((li++) != right_item_equal);
          li.remove();
        }
      }
      else
      { 
        /* left item was not found neither the current nor in upper levels  */
         if (right_item_equal)
           right_item_equal->add((Item_field *) left_item);
         else 
         {
           /* None of the fields was found in multiple equalities */
           Item_equal *item= new Item_equal((Item_field *) left_item,
                                            (Item_field *) right_item);
           cond_equal->current_level.push_back(item);
         }
      }
      return TRUE;
    }

    {
      /* The predicate of the form field=const/const=field is processed */
      Item *const_item= 0;
      Item_field *field_item= 0;
      if (left_item->type() == Item::FIELD_ITEM && 
          right_item->const_item())
      {
        field_item= (Item_field*) left_item;
        const_item= right_item;
      }
      else if (right_item->type() == Item::FIELD_ITEM && 
               left_item->const_item())
      {
        field_item= (Item_field*) right_item;
        const_item= left_item;
      }
      if (const_item &&
          field_item->result_type() == const_item->result_type())
      {
        bool copyfl;

        if (field_item->result_type() == STRING_RESULT &&
              ((Field_str *) field_item->field)->charset() !=
               ((Item_cond *) item)->compare_collation())
          return FALSE;

        Item_equal *item_equal = find_item_equal(cond_equal,
                                                 field_item->field, &copyfl);
        if (copyfl)
        {
          item_equal= new Item_equal(item_equal);
          cond_equal->current_level.push_back(item_equal);
        }
        if (item_equal)
        {
          /* 
            The flag cond_false will be set to 1 after this, if item_equal
            already contains a constant and its value is  not equal to
            the value of const_item.
          */
          item_equal->add(const_item);
        }
        else
        {
          item_equal= new Item_equal(const_item, field_item);
          cond_equal->current_level.push_back(item_equal);
        }
        return TRUE;
      }
    }
  }
  return FALSE;
}

/* 
  Replace all equality predicates in a condition by multiple equality items

  SYNOPSIS
    build_equal_items_for_cond()
    cond       condition(expression) where to make replacement
    inherited  path to all inherited multiple equality items

  DESCRIPTION
    At each 'and' level the function detects items for equality predicates
    and replaced them by a set of multiple equality items of class Item_equal,
    taking into account inherited equalities from upper levels. 
    If an equality predicate is used not in a conjunction it's just
    replaced by a multiple equality predicate.
    For each 'and' level the function set a pointer to the inherited
    multiple equalities in the cond_equal field of the associated
    object of the type Item_cond_and.   
    The function also traverses the cond tree and and for each field reference
    sets a pointer to the multiple equality item containing the field, if there
    is any. If this multiple equality equates fields to a constant the
    function replace the field reference by the constant.
    The function also determines the maximum number of members in 
    equality lists of each Item_cond_and object assigning it to
    cond_equal->max_members of this object and updating accordingly
    the upper levels COND_EQUAL structures.  

  NOTES
    Multiple equality predicate =(f1,..fn) is equivalent to the conjuction of
    f1=f2, .., fn-1=fn. It substitutes any inference from these
    equality predicates that is equivalent to the conjunction.
    Thus, =(a1,a2,a3) can substitute for ((a1=a3) AND (a2=a3) AND (a2=a1)) as
    it is equivalent to ((a1=a2) AND (a2=a3)).
    The function always makes a substitution of all equality predicates occured
    in a conjuction for a minimal set of multiple equality predicates.
    This set can be considered as a canonical representation of the
    sub-conjunction of the equality predicates.
    E.g. (t1.a=t2.b AND t2.b>5 AND t1.a=t3.c) is replaced by 
    (=(t1.a,t2.b,t3.c) AND t2.b>5), not by
    (=(t1.a,t2.b) AND =(t1.a,t3.c) AND t2.b>5);
    while (t1.a=t2.b AND t2.b>5 AND t3.c=t4.d) is replaced by
    (=(t1.a,t2.b) AND =(t3.c=t4.d) AND t2.b>5),
    but if additionally =(t4.d,t2.b) is inherited, it
    will be replaced by (=(t1.a,t2.b,t3.c,t4.d) AND t2.b>5)

  IMPLEMENTATION
    The function performs the substitution in a recursive descent by
    the condtion tree, passing to the next AND level a chain of multiple
    equality predicates which have been built at the upper levels.
    The Item_equal items built at the level are attached to other 
    non-equality conjucts as a sublist. The pointer to the inherited
    multiple equalities is saved in the and condition object (Item_cond_and).
    This chain allows us for any field reference occurence easyly to find a 
    multiple equality that must be held for this occurence.
    For each AND level we do the following:
    - scan it for all equality predicate (=) items
    - join them into disjoint Item_equal() groups
    - process the included OR conditions recursively to do the same for 
      lower AND levels. 
    We need to do things in this order as lower AND levels need to know about
    all possible Item_equal objects in upper levels.

  RETURN
    pointer to the transformed condition
*/

static COND *build_equal_items_for_cond(COND *cond,
                                        COND_EQUAL *inherited)
{
  Item_equal *item_equal;
  uint members;
  COND_EQUAL cond_equal;
  cond_equal.upper_levels= inherited;

  if (cond->type() == Item::COND_ITEM)
  {
    bool and_level= ((Item_cond*) cond)->functype() ==
      Item_func::COND_AND_FUNC;
    List<Item> *args= ((Item_cond*) cond)->argument_list();
    
    List_iterator<Item> li(*args);
    Item *item;

    if (and_level)
    {
      /*
         Retrieve all conjucts of this level detecting the equality
         that are subject to substitution by multiple equality items and
         removing each such predicate from the conjunction after having 
         found/created a multiple equality whose inference the predicate is.
     */      
      while ((item= li++))
      {
        if (check_equality(item, &cond_equal))
          li.remove();
      }

      List_iterator_fast<Item_equal> it(cond_equal.current_level);
      while ((item_equal= it++))
      {
        item_equal->fix_length_and_dec();
        item_equal->update_used_tables();
        members= item_equal->members();
        if (cond_equal.max_members < members)
          cond_equal.max_members= members; 
      }
      members= cond_equal.max_members;
      if (inherited && inherited->max_members < members)
      {
        do
        {
	  inherited->max_members= members;
          inherited= inherited->upper_levels;
        }
        while (inherited);
      }

      ((Item_cond_and*)cond)->cond_equal= cond_equal;
      inherited= &(((Item_cond_and*)cond)->cond_equal);
    }
    /*
       Make replacement of equality predicates for lower levels
       of the condition expression.
    */
    li.rewind();
    while((item= li++))
    { 
      Item *new_item;
      if ((new_item = build_equal_items_for_cond(item, inherited))!= item)
      {
        /* This replacement happens only for standalone equalities */
        li.replace(new_item);
      }
    }
    if (and_level)
      args->concat((List<Item> *)&cond_equal.current_level);
  }
  else if (cond->type() == Item::FUNC_ITEM)
  {
    /*
      If an equality predicate forms the whole and level,
      we call it standalone equality and it's processed here.
      E.g. in the following where condition
      WHERE a=5 AND (b=5 or a=c)
      (b=5) and (a=c) are standalone equalities.
      In general we can't leave alone standalone eqalities:
      for WHERE a=b AND c=d AND (b=c OR d=5)
      b=c is replaced by =(a,b,c,d).  
     */
    if (check_equality(cond, &cond_equal) &&
        (item_equal= cond_equal.current_level.pop()))
    {
      item_equal->fix_length_and_dec();
      item_equal->update_used_tables();
      return item_equal;
    }
    /* 
      For each field reference in cond, not from equalitym predicates,
      set a pointer to the multiple equality if belongs to (if there is any)
    */ 
    cond= cond->transform(&Item::equal_fields_propagator,
                            (byte *) inherited);
    cond->update_used_tables();
  }
  return cond;
}


/* 
  Build multiple equalities for a condition and all on expressions that
  inherit these multiple equalities

  SYNOPSIS
    build_equal_items()
    thd			Thread handler
    cond                condition to build the multiple equalities for
    inherited           path to all inherited multiple equality items
    join_list           list of join tables to which the condition refers to
    cond_equal_ref :out pointer to the structure to place built equalities in

  DESCRIPTION
    The function first applies the build_equal_items_for_cond function
    to build all multiple equalities for condition cond utilizing equalities
    referred through the parameter inherited. The extended set of
    equalities is returned in the structure referred by the cond_equal_ref
    parameter. After this the function calls itself recursively for
    all on expressions whose direct references can be found in join_list
    and who inherit directly the multiple equalities just having built.

  NOTES
    The on expression used in an outer join operation inherits all equalities
    from the on expression of the embedding join, if there is any, or 
    otherwise - from the where condition.
    This fact is not obvious, but presumably can be proved.
    Consider the following query:
      SELECT * FROM (t1,t2) LEFT JOIN (t3,t4) ON t1.a=t3.a AND t2.a=t4.a
        WHERE t1.a=t2.a;
    If the on expression in the query inherits =(t1.a,t2.a), then we
    can build the multiple equality =(t1.a,t2.a,t3.a,t4.a) that infers
    the equality t3.a=t4.a. Although the on expression
    t1.a=t3.a AND t2.a=t4.a AND t3.a=t4.a is not equivalent to the one
    in the query the latter can be replaced by the former: the new query
    will return the same result set as the original one.

    Interesting that multiple equality =(t1.a,t2.a,t3.a,t4.a) allows us
    to use t1.a=t3.a AND t3.a=t4.a under the on condition:
      SELECT * FROM (t1,t2) LEFT JOIN (t3,t4) ON t1.a=t3.a AND t3.a=t4.a
        WHERE t1.a=t2.a
    This query equivalent to:
      SELECT * FROM (t1 LEFT JOIN (t3,t4) ON t1.a=t3.a AND t3.a=t4.a),t2
        WHERE t1.a=t2.a
    Similarly the original query can be rewritten to the query:
      SELECT * FROM (t1,t2) LEFT JOIN (t3,t4) ON t2.a=t4.a AND t3.a=t4.a
        WHERE t1.a=t2.a
    that is equivalent to:   
      SELECT * FROM (t2 LEFT JOIN (t3,t4)ON t2.a=t4.a AND t3.a=t4.a), t1
        WHERE t1.a=t2.a
    Thus, applying equalities from the where condition we basically
    can get more freedom in performing join operations.
    Althogh we don't use this property now, it probably makes sense to use 
    it in the future.    
         
  RETURN
    pointer to the transformed condition containing multiple equalities
*/
   
static COND *build_equal_items(THD *thd, COND *cond,
                               COND_EQUAL *inherited,
                               List<TABLE_LIST> *join_list,
                               COND_EQUAL **cond_equal_ref)
{
  COND_EQUAL *cond_equal= 0;

  if (cond) 
  {
    cond= build_equal_items_for_cond(cond, inherited);
    cond->update_used_tables();
    if (cond->type() == Item::COND_ITEM &&
        ((Item_cond*) cond)->functype() == Item_func::COND_AND_FUNC)
      cond_equal= &((Item_cond_and*) cond)->cond_equal;
    else if (cond->type() == Item::FUNC_ITEM &&
             ((Item_cond*) cond)->functype() == Item_func::MULT_EQUAL_FUNC)
    {
      cond_equal= new COND_EQUAL;
      cond_equal->current_level.push_back((Item_equal *) cond);
    }
  }
  if (cond_equal)
  {
    cond_equal->upper_levels= inherited;
    inherited= cond_equal;
  }
  *cond_equal_ref= cond_equal;

  if (join_list)
  {
    TABLE_LIST *table;
    List_iterator<TABLE_LIST> li(*join_list);

    while ((table= li++))
    {
      if (table->on_expr)
      {
        Item *expr;
        List<TABLE_LIST> *join_list= table->nested_join ?
	                             &table->nested_join->join_list : NULL;
        expr= build_equal_items(thd, table->on_expr, inherited, join_list,
                                &table->cond_equal);
        if (expr != table->on_expr)
          thd->change_item_tree(&table->on_expr, expr);
      }
    }
  }

  return cond;
}    


/* 
  Compare field items by table order in the execution plan
 
  SYNOPSIS
    compare_fields_by_table_order()
    field1          first field item to compare
    field2          second field item to compare
    table_join_idx  index to tables determining table order    

  DESCRIPTION
    field1 considered as better than field2 if the table containing
    field1 is accessed earlier than the table containing field2.   
    The function finds out what of two fields is better according
    this criteria.

  RETURN
     1, if field1 is better than field2 
    -1, if field2 is better than field1
     0, otherwise
*/

static int compare_fields_by_table_order(Item_field *field1,
                                  Item_field *field2,
                                  void *table_join_idx)
{
  int cmp= 0;
  bool outer_ref= 0;
  if (field2->used_tables() & OUTER_REF_TABLE_BIT)
  {  
    outer_ref= 1;
    cmp= -1;
  }
  if (field2->used_tables() & OUTER_REF_TABLE_BIT)
  {
    outer_ref= 1;
    cmp++;
  }
  if (outer_ref)
    return cmp;
  JOIN_TAB **idx= (JOIN_TAB **) table_join_idx;
  cmp= idx[field2->field->table->tablenr]-idx[field1->field->table->tablenr];
  return cmp < 0 ? -1 : (cmp ? 1 : 0);
}


/* 
  Generate minimal set of simple equalities equivalent to a multiple equality
 
  SYNOPSIS
    eliminate_item_equal()
    cond            condition to add the generated equality to
    upper_levels    structure to access multiple equality of upper levels
    item_equal      multiple equality to generate simple equality from     

  DESCRIPTION
    The function retrieves the fields of the multiple equality item
    item_equal and  for each field f:
    - if item_equal contains const it generates the equality f=const_item;
    - otherwise, if f is not the first field, generates the equality
      f=item_equal->get_first().
    All generated equality are added to the cond conjunction.

  NOTES
    Before generating an equality function checks that it has not
    been generated for multiple equalies of the upper levels.
    E.g. for the following where condition
    WHERE a=5 AND ((a=b AND b=c) OR  c>4)
    the upper level AND condition will contain =(5,a),
    while the lower level AND condition will contain =(5,a,b,c).
    When splitting =(5,a,b,c) into a separate equality predicates
    we should omit 5=a, as we have it already in the upper level.
    The following where condition gives us a more complicated case:
    WHERE t1.a=t2.b AND t3.c=t4.d AND (t2.b=t3.c OR t4.e>5 ...) AND ...
    Given the tables are accessed in the order t1->t2->t3->t4 for
    the selected query execution plan the lower level multiple
    equality =(t1.a,t2.b,t3.c,t4.d) formally  should be converted to
    t1.a=t2.b AND t1.a=t3.c AND t1.a=t4.d. But t1.a=t2.a will be
    generated for the upper level. Also t3.c=t4.d will be generated there.
    So only t1.a=t3.c should be left in the lower level.
    If cond is equal to 0, then not more then one equality is generated
    and a pointer to it is returned as the result of the function.

  RETURN
    The condition with generated simple equalities or
    a pointer to the simple generated equality, if success.
    0, otherwise.
*/

static Item *eliminate_item_equal(COND *cond, COND_EQUAL *upper_levels,
                                  Item_equal *item_equal)
{
  List<Item> eq_list;
  Item_func_eq *eq_item= 0;
  if (((Item *) item_equal)->const_item() && !item_equal->val_int())
    return new Item_int((longlong) 0,1); 
  Item *item_const= item_equal->get_const();
  Item_equal_iterator it(*item_equal);
  Item *head;
  if (item_const)
    head= item_const;
  else
  {
    head= item_equal->get_first();
    it++;
  }
  Item_field *item_field;
  while ((item_field= it++))
  {
    Item_equal *upper= item_field->find_item_equal(upper_levels);
    Item_field *item= item_field;
    if (upper)
    { 
      if (item_const && upper->get_const())
        item= 0;
      else
      {
        Item_equal_iterator li(*item_equal);
        while ((item= li++) != item_field)
        {
          if (item->find_item_equal(upper_levels) == upper)
            break;
        }
      }
    }
    if (item == item_field)
    {
      if (eq_item)
        eq_list.push_back(eq_item);
      eq_item= new Item_func_eq(item_field, head);
      if (!eq_item)
        return 0;
      eq_item->set_cmp_func();
      eq_item->quick_fix_field();
   }
  }

  if (!cond && !eq_list.head())
  {
    if (!eq_item)
      return new Item_int((longlong) 1,1);
    return eq_item;
  }

  if (eq_item)
    eq_list.push_back(eq_item);
  if (!cond)
    cond= new Item_cond_and(eq_list);
  else
    ((Item_cond *) cond)->add_at_head(&eq_list);

  cond->quick_fix_field();
  cond->update_used_tables();
   
  return cond;
}


/* 
  Substitute every field reference in a condition by the best equal field 
  and eliminate all multiplle equality predicates
 
  SYNOPSIS
    substitute_for_best_equal_field()
    cond            condition to process
    cond_equal      multiple equalities to take into consideration
    table_join_idx  index to tables determining field preference

  DESCRIPTION
    The function retrieves the cond condition and for each encountered
    multiple equality predicate it sorts the field references in it
    according to the order of tables specified by the table_join_idx
    parameter. Then it eliminates the multiple equality predicate it
    replacing it by the conjunction of simple equality predicates 
    equating every field from the multiple equality to the first
    field in it, or to the constant, if there is any.
    After this the function retrieves all other conjuncted
    predicates substitute every field reference by the field reference
    to the first equal field or equal constant if there are any.
 
  NOTES
    At the first glance full sort of fields in multiple equality
    seems to be an overkill. Yet it's not the case due to possible
    new fields in multiple equality item of lower levels. We want
    the order in them to comply with the order of upper levels.

  RETURN
    The transformed condition
*/

static COND* substitute_for_best_equal_field(COND *cond,
                                             COND_EQUAL *cond_equal,
                                             void *table_join_idx)
{
  Item_equal *item_equal;

  if (cond->type() == Item::COND_ITEM)
  {
    List<Item> *cond_list= ((Item_cond*) cond)->argument_list();

    bool and_level= ((Item_cond*) cond)->functype() ==
                      Item_func::COND_AND_FUNC;
    if (and_level)
    {
      cond_equal= &((Item_cond_and *) cond)->cond_equal;
      cond_list->disjoin((List<Item> *) &cond_equal->current_level);

      List_iterator_fast<Item_equal> it(cond_equal->current_level);      
      while ((item_equal= it++))
      {
        item_equal->sort(&compare_fields_by_table_order, table_join_idx);
      }
    }
    
    List_iterator<Item> li(*cond_list);
    Item *item;
    while ((item= li++))
    {
      Item *new_item =substitute_for_best_equal_field(item, cond_equal,
                                                        table_join_idx);
      if (new_item != item)
        li.replace(new_item);
   }

    if (and_level)
    {
      List_iterator_fast<Item_equal> it(cond_equal->current_level);
      while ((item_equal= it++))
      {
        eliminate_item_equal(cond, cond_equal->upper_levels, item_equal);
      }
    }
  }
  else if (cond->type() == Item::FUNC_ITEM && 
           ((Item_cond*) cond)->functype() == Item_func::MULT_EQUAL_FUNC)
  {
    item_equal= (Item_equal *) cond;
    item_equal->sort(&compare_fields_by_table_order, table_join_idx);
    if (cond_equal && cond_equal->current_level.head() == item_equal)
      cond_equal= 0;
    return eliminate_item_equal(0, cond_equal, item_equal);
  }
  else
    cond->walk(&Item::replace_equal_field_processor, 0);
  return cond;
}


/*
  change field = field to field = const for each found field = const in the
  and_level
*/

static void
change_cond_ref_to_const(THD *thd, I_List<COND_CMP> *save_list,
                         Item *and_father, Item *cond,
                         Item *field, Item *value)
{
  if (cond->type() == Item::COND_ITEM)
  {
    bool and_level= ((Item_cond*) cond)->functype() ==
      Item_func::COND_AND_FUNC;
    List_iterator<Item> li(*((Item_cond*) cond)->argument_list());
    Item *item;
    while ((item=li++))
      change_cond_ref_to_const(thd, save_list,and_level ? cond : item, item,
			       field, value);
    return;
  }
  if (cond->eq_cmp_result() == Item::COND_OK)
    return;					// Not a boolean function

  Item_bool_func2 *func=  (Item_bool_func2*) cond;
  Item **args= func->arguments();
  Item *left_item=  args[0];
  Item *right_item= args[1];
  Item_func::Functype functype=  func->functype();

  if (right_item->eq(field,0) && left_item != value &&
      (left_item->result_type() != STRING_RESULT ||
       value->result_type() != STRING_RESULT ||
       left_item->collation.collation == value->collation.collation))
  {
    Item *tmp=value->new_item();
    if (tmp)
    {
      thd->change_item_tree(args + 1, tmp);
      func->update_used_tables();
      if ((functype == Item_func::EQ_FUNC || functype == Item_func::EQUAL_FUNC)
	  && and_father != cond && !left_item->const_item())
      {
	cond->marker=1;
	COND_CMP *tmp2;
	if ((tmp2=new COND_CMP(and_father,func)))
	  save_list->push_back(tmp2);
      }
      func->set_cmp_func();
    }
  }
  else if (left_item->eq(field,0) && right_item != value &&
           (right_item->result_type() != STRING_RESULT ||
            value->result_type() != STRING_RESULT ||
            right_item->collation.collation == value->collation.collation))
  {
    Item *tmp=value->new_item();
    if (tmp)
    {
      thd->change_item_tree(args, tmp);
      value= tmp;
      func->update_used_tables();
      if ((functype == Item_func::EQ_FUNC || functype == Item_func::EQUAL_FUNC)
	  && and_father != cond && !right_item->const_item())
      {
        args[0]= args[1];                       // For easy check
        thd->change_item_tree(args + 1, value);
	cond->marker=1;
	COND_CMP *tmp2;
	if ((tmp2=new COND_CMP(and_father,func)))
	  save_list->push_back(tmp2);
      }
      func->set_cmp_func();
    }
  }
}

/*
  Remove additional condition inserted by IN/ALL/ANY transformation

  SYNOPSIS
    remove_additional_cond()
    conds - condition for processing

  RETURN VALUES
    new conditions
*/

static Item *remove_additional_cond(Item* conds)
{
  if (conds->name == in_additional_cond)
    return 0;
  if (conds->type() == Item::COND_ITEM)
  {
    Item_cond *cnd= (Item_cond*) conds;
    List_iterator<Item> li(*(cnd->argument_list()));
    Item *item;
    while ((item= li++))
    {
      if (item->name == in_additional_cond)
      {
	li.remove();
	if (cnd->argument_list()->elements == 1)
	  return cnd->argument_list()->head();
	return conds;
      }
    }
  }
  return conds;
}

static void
propagate_cond_constants(THD *thd, I_List<COND_CMP> *save_list,
                         COND *and_father, COND *cond)
{
  if (cond->type() == Item::COND_ITEM)
  {
    bool and_level= ((Item_cond*) cond)->functype() ==
      Item_func::COND_AND_FUNC;
    List_iterator_fast<Item> li(*((Item_cond*) cond)->argument_list());
    Item *item;
    I_List<COND_CMP> save;
    while ((item=li++))
    {
      propagate_cond_constants(thd, &save,and_level ? cond : item, item);
    }
    if (and_level)
    {						// Handle other found items
      I_List_iterator<COND_CMP> cond_itr(save);
      COND_CMP *cond_cmp;
      while ((cond_cmp=cond_itr++))
      {
        Item **args= cond_cmp->cmp_func->arguments();
        if (!args[0]->const_item())
          change_cond_ref_to_const(thd, &save,cond_cmp->and_level,
                                   cond_cmp->and_level, args[0], args[1]);
      }
    }
  }
  else if (and_father != cond && !cond->marker)		// In a AND group
  {
    if (cond->type() == Item::FUNC_ITEM &&
	(((Item_func*) cond)->functype() == Item_func::EQ_FUNC ||
	 ((Item_func*) cond)->functype() == Item_func::EQUAL_FUNC))
    {
      Item_func_eq *func=(Item_func_eq*) cond;
      Item **args= func->arguments();
      bool left_const= args[0]->const_item();
      bool right_const= args[1]->const_item();
      if (!(left_const && right_const) &&
          args[0]->result_type() == args[1]->result_type())
      {
	if (right_const)
	{
          resolve_const_item(thd, &args[1], args[0]);
	  func->update_used_tables();
          change_cond_ref_to_const(thd, save_list, and_father, and_father,
                                   args[0], args[1]);
	}
	else if (left_const)
	{
          resolve_const_item(thd, &args[0], args[1]);
	  func->update_used_tables();
          change_cond_ref_to_const(thd, save_list, and_father, and_father,
                                   args[1], args[0]);
	}
      }
    }
  }
}


/*
  Simplify joins replacing outer joins by inner joins whenever it's possible

  SYNOPSIS
    simplify_joins()
    join        reference to the query info
    join_list   list representation of the join to be converted
    conds       conditions to add on expressions for converted joins
    top         true <=> conds is the where condition  

  DESCRIPTION
    The function, during a retrieval of join_list,  eliminates those
    outer joins that can be converted into inner join, possibly nested.
    It also moves the on expressions for the converted outer joins
    and from inner joins to conds.
    The function also calculates some attributes for nested joins:
    - used_tables    
    - not_null_tables
    - dep_tables.
    - on_expr_dep_tables
    The first two attributes are used to test whether an outer join can
    be substituted for an inner join. The third attribute represents the
    relation 'to be dependent on' for tables. If table t2 is dependent
    on table t1, then in any evaluated execution plan table access to
    table t2 must precede access to table t2. This relation is used also
    to check whether the query contains  invalid cross-references.
    The forth attribute is an auxiliary one and is used to calculate
    dep_tables.
    As the attribute dep_tables qualifies possibles orders of tables in the
    execution plan, the dependencies required by the straight join
    modifiers are reflected in this attribute as well.
    The function also removes all braces that can be removed from the join
    expression without changing its meaning.

  NOTES
    An outer join can be replaced by an inner join if the where condition
    or the on expression for an embedding nested join contains a conjunctive
    predicate rejecting null values for some attribute of the inner tables.

    E.g. in the query:    
      SELECT * FROM t1 LEFT JOIN t2 ON t2.a=t1.a WHERE t2.b < 5
    the predicate t2.b < 5 rejects nulls.
    The query is converted first to:
      SELECT * FROM t1 INNER JOIN t2 ON t2.a=t1.a WHERE t2.b < 5
    then to the equivalent form:
      SELECT * FROM t1, t2 ON t2.a=t1.a WHERE t2.b < 5 AND t2.a=t1.a.

    Similarly the following query:
      SELECT * from t1 LEFT JOIN (t2, t3) ON t2.a=t1.a t3.b=t1.b
        WHERE t2.c < 5  
    is converted to:
      SELECT * FROM t1, (t2, t3) WHERE t2.c < 5 AND t2.a=t1.a t3.b=t1.b 

    One conversion might trigger another:
      SELECT * FROM t1 LEFT JOIN t2 ON t2.a=t1.a
                       LEFT JOIN t3 ON t3.b=t2.b
        WHERE t3 IS NOT NULL =>
      SELECT * FROM t1 LEFT JOIN t2 ON t2.a=t1.a, t3
        WHERE t3 IS NOT NULL AND t3.b=t2.b => 
      SELECT * FROM t1, t2, t3
        WHERE t3 IS NOT NULL AND t3.b=t2.b AND t2.a=t1.a
   
    The function removes all unnecessary braces from the expression
    produced by the conversions.
    E.g. SELECT * FROM t1, (t2, t3) WHERE t2.c < 5 AND t2.a=t1.a AND t3.b=t1.b
    finally is converted to: 
      SELECT * FROM t1, t2, t3 WHERE t2.c < 5 AND t2.a=t1.a AND t3.b=t1.b

    It also will remove braces from the following queries:
      SELECT * from (t1 LEFT JOIN t2 ON t2.a=t1.a) LEFT JOIN t3 ON t3.b=t2.b
      SELECT * from (t1, (t2,t3)) WHERE t1.a=t2.a AND t2.b=t3.b.

    The benefit of this simplification procedure is that it might return 
    a query for which the optimizer can evaluate execution plan with more
    join orders. With a left join operation the optimizer does not
    consider any plan where one of the inner tables is before some of outer
    tables.

  IMPLEMENTATION.
    The function is implemented by a recursive procedure.  On the recursive
    ascent all attributes are calculated, all outer joins that can be
    converted are replaced and then all unnecessary braces are removed.
    As join list contains join tables in the reverse order sequential
    elimination of outer joins does not requite extra recursive calls.

  EXAMPLES
    Here is an example of a join query with invalid cross references:
      SELECT * FROM t1 LEFT JOIN t2 ON t2.a=t3.a LEFT JOIN ON  t3.b=t1.b 
     
  RETURN VALUE
    The new condition, if success
    0, otherwise  
*/

static COND *
simplify_joins(JOIN *join, List<TABLE_LIST> *join_list, COND *conds, bool top)
{
  TABLE_LIST *table;
  NESTED_JOIN *nested_join;
  TABLE_LIST *prev_table= 0;
  List_iterator<TABLE_LIST> li(*join_list);
  DBUG_ENTER("simplify_joins");

  /* 
    Try to simplify join operations from join_list.
    The most outer join operation is checked for conversion first. 
  */
  while ((table= li++))
  {
    table_map used_tables;
    table_map not_null_tables= (table_map) 0;

    if ((nested_join= table->nested_join))
    {
      /* 
         If the element of join_list is a nested join apply
         the procedure to its nested join list first.
      */
      if (table->on_expr)
      {
        Item *expr;
        /* 
           If an on expression E is attached to the table, 
           check all null rejected predicates in this expression.
           If such a predicate over an attribute belonging to
           an inner table of an embedded outer join is found,
           the outer join is converted to an inner join and
           the corresponding on expression is added to E. 
	*/ 
        expr= simplify_joins(join, &nested_join->join_list,
                             table->on_expr, FALSE);
        table->on_expr= expr;
      }
      nested_join->used_tables= (table_map) 0;
      nested_join->not_null_tables=(table_map) 0;
      conds= simplify_joins(join, &nested_join->join_list, conds, top);
      used_tables= nested_join->used_tables;
      not_null_tables= nested_join->not_null_tables;  
    }
    else
    {
      used_tables= table->table->map;
      if (conds)
        not_null_tables= conds->not_null_tables();
    }
      
    if (table->embedding)
    {
      table->embedding->nested_join->used_tables|= used_tables;
      table->embedding->nested_join->not_null_tables|= not_null_tables;
    }

    if (!table->outer_join || (used_tables & not_null_tables))
    {
      /* 
        For some of the inner tables there are conjunctive predicates
        that reject nulls => the outer join can be replaced by an inner join.
      */
      table->outer_join= 0;
      if (table->on_expr)
      {
        /* Add on expression to the where condition. */
        if (conds)
        {
          conds= and_conds(conds, table->on_expr);
          conds->fix_fields(join->thd, 0, &conds);
        }
        else
          conds= table->on_expr; 
        table->on_expr= 0;
      }
    }
    
    if (!top)
      continue;

    /* 
      Only inner tables of non-convertible outer joins
      remain with on_expr.
    */ 
    if (table->on_expr)
    {
      table->dep_tables|= table->on_expr->used_tables(); 
      if (table->embedding)
      {
        table->dep_tables&= ~table->embedding->nested_join->used_tables;   
        /*
           Embedding table depends on tables used
           in embedded on expressions. 
        */
        table->embedding->on_expr_dep_tables|= table->on_expr->used_tables();
      }
      else
        table->dep_tables&= ~table->table->map;
    }

    if (prev_table)
    {
      /* The order of tables is reverse: prev_table follows table */
      if (prev_table->straight)
        prev_table->dep_tables|= used_tables;
      if (prev_table->on_expr)
      {
        prev_table->dep_tables|= table->on_expr_dep_tables;
        table_map prev_used_tables= prev_table->nested_join ?
	                            prev_table->nested_join->used_tables :
	                            prev_table->table->map;
        /* 
          If on expression contains only references to inner tables
          we still make the inner tables dependent on the outer tables.
          It would be enough to set dependency only on one outer table
          for them. Yet this is really a rare case.
	*/  
        if (!(prev_table->on_expr->used_tables() & ~prev_used_tables))
          prev_table->dep_tables|= used_tables;
      }
    }
    prev_table= table;
  }
    
  /* Flatten nested joins that can be flattened. */
  li.rewind();
  while((table= li++))
  {
    nested_join= table->nested_join;
    if (nested_join && !table->on_expr)
    {
      TABLE_LIST *tbl;
      List_iterator<TABLE_LIST> it(nested_join->join_list);
      while ((tbl= it++))
      {
        tbl->embedding= table->embedding;
        tbl->join_list= table->join_list;
      }      
      li.replace(nested_join->join_list);
    }
  }
  DBUG_RETURN(conds); 
}
        

static COND *
optimize_cond(JOIN *join, COND *conds, List<TABLE_LIST> *join_list,
              Item::cond_result *cond_value)
{
  THD *thd= join->thd;
  SELECT_LEX *select= thd->lex->current_select;    
  DBUG_ENTER("optimize_cond");

  if (!conds)
  {
    *cond_value= Item::COND_TRUE;
    select->prep_where= 0;
  }
  else
  {
    /* 
      Build all multiple equality predicates and eliminate equality
      predicates that can be inferred from these multiple equalities.
      For each reference of a field included into a multiple equality
      that occurs in a function set a pointer to the multiple equality
      predicate. Substitute a constant instead of this field if the
      multiple equality contains a constant.
    */ 
    DBUG_EXECUTE("where", print_where(conds, "original"););
    conds= build_equal_items(join->thd, conds, NULL, join_list,
                             &join->cond_equal);
    DBUG_EXECUTE("where",print_where(conds,"after equal_items"););

    /* change field = field to field = const for each found field = const */
    propagate_cond_constants(thd, (I_List<COND_CMP> *) 0, conds, conds);
    /*
      Remove all instances of item == item
      Remove all and-levels where CONST item != CONST item
    */
    DBUG_EXECUTE("where",print_where(conds,"after const change"););
    conds= remove_eq_conds(thd, conds, cond_value) ;
    DBUG_EXECUTE("info",print_where(conds,"after remove"););
  }
  DBUG_RETURN(conds);
}


/*
  Remove const and eq items. Return new item, or NULL if no condition
  cond_value is set to according:
  COND_OK    query is possible (field = constant)
  COND_TRUE  always true	( 1 = 1 )
  COND_FALSE always false	( 1 = 2 )
*/

static COND *
remove_eq_conds(THD *thd, COND *cond, Item::cond_result *cond_value)
{
  if (cond->type() == Item::COND_ITEM)
  {
    bool and_level= ((Item_cond*) cond)->functype()
      == Item_func::COND_AND_FUNC;
    List_iterator<Item> li(*((Item_cond*) cond)->argument_list());
    Item::cond_result tmp_cond_value;
    bool should_fix_fields=0;

    *cond_value=Item::COND_UNDEF;
    Item *item;
    while ((item=li++))
    {
      Item *new_item=remove_eq_conds(thd, item, &tmp_cond_value);
      if (!new_item)
	li.remove();
      else if (item != new_item)
      {
	VOID(li.replace(new_item));
	should_fix_fields=1;
      }
      if (*cond_value == Item::COND_UNDEF)
	*cond_value=tmp_cond_value;
      switch (tmp_cond_value) {
      case Item::COND_OK:			// Not TRUE or FALSE
	if (and_level || *cond_value == Item::COND_FALSE)
	  *cond_value=tmp_cond_value;
	break;
      case Item::COND_FALSE:
	if (and_level)
	{
	  *cond_value=tmp_cond_value;
	  return (COND*) 0;			// Always false
	}
	break;
      case Item::COND_TRUE:
	if (!and_level)
	{
	  *cond_value= tmp_cond_value;
	  return (COND*) 0;			// Always true
	}
	break;
      case Item::COND_UNDEF:			// Impossible
	break; /* purecov: deadcode */
      }
    }
    if (should_fix_fields)
      cond->update_used_tables();

    if (!((Item_cond*) cond)->argument_list()->elements ||
	*cond_value != Item::COND_OK)
      return (COND*) 0;
    if (((Item_cond*) cond)->argument_list()->elements == 1)
    {						// Remove list
      item= ((Item_cond*) cond)->argument_list()->head();
      ((Item_cond*) cond)->argument_list()->empty();
      return item;
    }
  }
  else if (cond->type() == Item::FUNC_ITEM &&
	   ((Item_func*) cond)->functype() == Item_func::ISNULL_FUNC)
  {
    /*
      Handles this special case for some ODBC applications:
      The are requesting the row that was just updated with a auto_increment
      value with this construct:

      SELECT * from table_name where auto_increment_column IS NULL
      This will be changed to:
      SELECT * from table_name where auto_increment_column = LAST_INSERT_ID
    */

    Item_func_isnull *func=(Item_func_isnull*) cond;
    Item **args= func->arguments();
    if (args[0]->type() == Item::FIELD_ITEM)
    {
      Field *field=((Item_field*) args[0])->field;
      if (field->flags & AUTO_INCREMENT_FLAG && !field->table->maybe_null &&
	  (thd->options & OPTION_AUTO_IS_NULL) &&
	  thd->insert_id())
      {
#ifndef EMBEDDED_LIBRARY
	query_cache_abort(&thd->net);
#endif
	COND *new_cond;
	if ((new_cond= new Item_func_eq(args[0],
					new Item_int("last_insert_id()",
						     thd->insert_id(),
						     21))))
	{
	  cond=new_cond;
	  cond->fix_fields(thd, 0, &cond);
	}
	thd->insert_id(0);		// Clear for next request
      }
      /* fix to replace 'NULL' dates with '0' (shreeve@uci.edu) */
      else if (((field->type() == FIELD_TYPE_DATE) ||
		(field->type() == FIELD_TYPE_DATETIME)) &&
		(field->flags & NOT_NULL_FLAG) &&
	       !field->table->maybe_null)
      {
	COND *new_cond;
	if ((new_cond= new Item_func_eq(args[0],new Item_int("0", 0, 2))))
	{
	  cond=new_cond;
	  cond->fix_fields(thd, 0, &cond);
	}
      }
    }
    if (cond->const_item())
    {
      *cond_value= eval_const_cond(cond) ? Item::COND_TRUE : Item::COND_FALSE;
      return (COND*) 0;
    }
  }
  else if (cond->const_item())
  {
    *cond_value= eval_const_cond(cond) ? Item::COND_TRUE : Item::COND_FALSE;
    return (COND*) 0;
  }
  else if ((*cond_value= cond->eq_cmp_result()) != Item::COND_OK)
  {						// boolan compare function
    Item *left_item=	((Item_func*) cond)->arguments()[0];
    Item *right_item= ((Item_func*) cond)->arguments()[1];
    if (left_item->eq(right_item,1))
    {
      if (!left_item->maybe_null ||
	  ((Item_func*) cond)->functype() == Item_func::EQUAL_FUNC)
	return (COND*) 0;			// Compare of identical items
    }
  }
  *cond_value=Item::COND_OK;
  return cond;					// Point at next and level
}

/*
  Return 1 if the item is a const value in all the WHERE clause
*/

static bool
const_expression_in_where(COND *cond, Item *comp_item, Item **const_item)
{
  if (cond->type() == Item::COND_ITEM)
  {
    bool and_level= (((Item_cond*) cond)->functype()
		     == Item_func::COND_AND_FUNC);
    List_iterator_fast<Item> li(*((Item_cond*) cond)->argument_list());
    Item *item;
    while ((item=li++))
    {
      bool res=const_expression_in_where(item, comp_item, const_item);
      if (res)					// Is a const value
      {
	if (and_level)
	  return 1;
      }
      else if (!and_level)
	return 0;
    }
    return and_level ? 0 : 1;
  }
  else if (cond->eq_cmp_result() != Item::COND_OK)
  {						// boolan compare function
    Item_func* func= (Item_func*) cond;
    if (func->functype() != Item_func::EQUAL_FUNC &&
	func->functype() != Item_func::EQ_FUNC)
      return 0;
    Item *left_item=	((Item_func*) cond)->arguments()[0];
    Item *right_item= ((Item_func*) cond)->arguments()[1];
    if (left_item->eq(comp_item,1))
    {
      if (right_item->const_item())
      {
	if (*const_item)
	  return right_item->eq(*const_item, 1);
	*const_item=right_item;
	return 1;
      }
    }
    else if (right_item->eq(comp_item,1))
    {
      if (left_item->const_item())
      {
	if (*const_item)
	  return left_item->eq(*const_item, 1);
	*const_item=left_item;
	return 1;
      }
    }
  }
  return 0;
}

/****************************************************************************
  Create internal temporary table
****************************************************************************/

/*
  Create field for temporary table from given field
  
  SYNOPSIS
    create_tmp_field_from_field()
    thd			Thread handler
    org_field           field from which new field will be created
    item		Item to create a field for
    table		Temporary table
    modify_item	        1 if item->result_field should point to new item.
			This is relevent for how fill_record() is going to
			work:
			If modify_item is 1 then fill_record() will update
			the record in the original table.
			If modify_item is 0 then fill_record() will update
			the temporary table
    convert_blob_length If >0 create a varstring(convert_blob_length) field 
                        instead of blob.

  RETURN
    0			on error
    new_created field
*/

static Field* create_tmp_field_from_field(THD *thd, Field* org_field,
                                          Item *item, TABLE *table,
                                          bool modify_item,
                                          uint convert_blob_length)
{
  Field *new_field;

  if (convert_blob_length && (org_field->flags & BLOB_FLAG))
    new_field= new Field_varstring(convert_blob_length,
                                   org_field->maybe_null(),
                                   org_field->field_name, table,
                                   org_field->charset());
  else
    new_field= org_field->new_field(thd->mem_root, table);
  if (new_field)
  {
    if (modify_item)
      ((Item_field *)item)->result_field= new_field;
    else
      new_field->field_name= item->name;
    if (org_field->maybe_null())
      new_field->flags&= ~NOT_NULL_FLAG;	// Because of outer join
    if (org_field->type() == MYSQL_TYPE_VAR_STRING ||
        org_field->type() == MYSQL_TYPE_VARCHAR)
      table->s->db_create_options|= HA_OPTION_PACK_RECORD;
  }
  return new_field;
}

/*
  Create field for temporary table using type of given item
  
  SYNOPSIS
    create_tmp_field_from_item()
    thd			Thread handler
    item		Item to create a field for
    table		Temporary table
    copy_func		If set and item is a function, store copy of item
			in this array
    modify_item		1 if item->result_field should point to new item.
			This is relevent for how fill_record() is going to
			work:
			If modify_item is 1 then fill_record() will update
			the record in the original table.
			If modify_item is 0 then fill_record() will update
			the temporary table
    convert_blob_length If >0 create a varstring(convert_blob_length) field 
                        instead of blob.

  RETURN
    0			on error
    new_created field
*/

static Field *create_tmp_field_from_item(THD *thd, Item *item, TABLE *table,
                                         Item ***copy_func, bool modify_item,
                                         uint convert_blob_length)
{
  bool maybe_null=item->maybe_null;
  Field *new_field;
  LINT_INIT(new_field);

  switch (item->result_type()) {
  case REAL_RESULT:
    new_field=new Field_double(item->max_length, maybe_null,
			       item->name, table, item->decimals);
    break;
  case INT_RESULT:
    new_field=new Field_longlong(item->max_length, maybe_null,
				   item->name, table, item->unsigned_flag);
    break;
  case STRING_RESULT:
    if (item->max_length > 255 && convert_blob_length)
      new_field= new Field_varstring(convert_blob_length, maybe_null,
                                     item->name, table,
                                     item->collation.collation);
    else
      new_field= item->make_string_field(table);
    break;
  case ROW_RESULT: 
  default: 
    // This case should never be choosen
    DBUG_ASSERT(0);
    new_field= 0; // to satisfy compiler (uninitialized variable)
    break;
  }
  if (copy_func && item->is_result_field())
    *((*copy_func)++) = item;			// Save for copy_funcs
  if (modify_item)
    item->set_result_field(new_field);
  return new_field;
}

/*
  Create field for temporary table

  SYNOPSIS
    create_tmp_field()
    thd			Thread handler
    table		Temporary table
    item		Item to create a field for
    type		Type of item (normally item->type)
    copy_func		If set and item is a function, store copy of item
			in this array
    from_field          if field will be created using other field as example,
                        pointer example field will be written here
    group		1 if we are going to do a relative group by on result
    modify_item		1 if item->result_field should point to new item.
			This is relevent for how fill_record() is going to
			work:
			If modify_item is 1 then fill_record() will update
			the record in the original table.
			If modify_item is 0 then fill_record() will update
			the temporary table
    convert_blob_length If >0 create a varstring(convert_blob_length) field 
                        instead of blob.

  RETURN
    0			on error
    new_created field
*/

Field *create_tmp_field(THD *thd, TABLE *table,Item *item, Item::Type type,
                        Item ***copy_func, Field **from_field,
                        bool group, bool modify_item, uint convert_blob_length)
{
  switch (type) {
  case Item::SUM_FUNC_ITEM:
  {
    Item_sum *item_sum=(Item_sum*) item;
    bool maybe_null=item_sum->maybe_null;
    switch (item_sum->sum_func()) {
    case Item_sum::AVG_FUNC:			/* Place for sum & count */
      if (group)
	return new Field_string(sizeof(double)+sizeof(longlong),
				0, item->name,table,&my_charset_bin);
      else
	return new Field_double(item_sum->max_length,maybe_null,
				item->name, table, item_sum->decimals);
    case Item_sum::VARIANCE_FUNC:		/* Place for sum & count */
    case Item_sum::STD_FUNC:
      if (group)
	return	new Field_string(sizeof(double)*2+sizeof(longlong),
				 0, item->name,table,&my_charset_bin);
      else
	return new Field_double(item_sum->max_length, maybe_null,
				item->name,table,item_sum->decimals);
    case Item_sum::UNIQUE_USERS_FUNC:
      return new Field_long(9,maybe_null,item->name,table,1);
    default:
      switch (item_sum->result_type()) {
      case REAL_RESULT:
	return new Field_double(item_sum->max_length,maybe_null,
				item->name,table,item_sum->decimals);
      case INT_RESULT:
	return new Field_longlong(item_sum->max_length,maybe_null,
				  item->name,table,item->unsigned_flag);
      case STRING_RESULT:
	if (item_sum->max_length > 255 && convert_blob_length)
          return new Field_varstring(convert_blob_length, maybe_null,
                                     item->name, table,
                                     item->collation.collation);
        return item_sum->make_string_field(table);
      case ROW_RESULT:
      default:
	// This case should never be choosen
	DBUG_ASSERT(0);
	thd->fatal_error();
	return 0;
      }
    }
    /* We never come here */
  }
  case Item::FIELD_ITEM:
  case Item::DEFAULT_VALUE_ITEM:
  {
    Item_field *field= (Item_field*) item;
    return create_tmp_field_from_field(thd, (*from_field= field->field), item,
                                       table, modify_item, convert_blob_length);
  }
  case Item::FUNC_ITEM:
  case Item::COND_ITEM:
  case Item::FIELD_AVG_ITEM:
  case Item::FIELD_STD_ITEM:
  case Item::SUBSELECT_ITEM:
    /* The following can only happen with 'CREATE TABLE ... SELECT' */
  case Item::PROC_ITEM:
  case Item::INT_ITEM:
  case Item::REAL_ITEM:
  case Item::STRING_ITEM:
  case Item::REF_ITEM:
  case Item::NULL_ITEM:
  case Item::VARBIN_ITEM:
    return create_tmp_field_from_item(thd, item, table, copy_func, modify_item,
                                      convert_blob_length);
  case Item::TYPE_HOLDER:
  {
    Field *example= ((Item_type_holder *)item)->example();
    if (example)
      return create_tmp_field_from_field(thd, example, item, table, 0,
                                         convert_blob_length);
    return create_tmp_field_from_item(thd, item, table, copy_func, 0,
                                      convert_blob_length);
  }
  default:					// Dosen't have to be stored
    return 0;
  }
}


/*
  Create a temp table according to a field list.
  Set distinct if duplicates could be removed
  Given fields field pointers are changed to point at tmp_table
  for send_fields
*/

#define STRING_TOTAL_LENGTH_TO_PACK_ROWS 128
#define AVG_STRING_LENGTH_TO_PACK_ROWS   64
#define RATIO_TO_PACK_ROWS	       2
#define MIN_STRING_LENGTH_TO_PACK_ROWS   10

TABLE *
create_tmp_table(THD *thd,TMP_TABLE_PARAM *param,List<Item> &fields,
		 ORDER *group, bool distinct, bool save_sum_fields,
		 ulong select_options, ha_rows rows_limit,
		 char *table_alias)
{
  TABLE *table;
  uint	i,field_count,null_count,null_pack_length;
  uint  hidden_null_count, hidden_null_pack_length, hidden_field_count;
  uint  blob_count,group_null_items, string_count;
  uint  temp_pool_slot=MY_BIT_NONE;
  ulong reclength, string_total_length;
  bool  using_unique_constraint= 0;
  bool  use_packed_rows= 0;
  bool  not_all_columns= !(select_options & TMP_TABLE_ALL_COLUMNS);
  char	*tmpname,path[FN_REFLEN], filename[FN_REFLEN];
  byte	*pos,*group_buff;
  uchar *null_flags;
  Field **reg_field, **from_field;
  uint *blob_field;
  Copy_field *copy=0;
  KEY *keyinfo;
  KEY_PART_INFO *key_part_info;
  Item **copy_func;
  MI_COLUMNDEF *recinfo;
  uint total_uneven_bit_length= 0;
  DBUG_ENTER("create_tmp_table");
  DBUG_PRINT("enter",("distinct: %d  save_sum_fields: %d  rows_limit: %lu  group: %d",
		      (int) distinct, (int) save_sum_fields,
		      (ulong) rows_limit,test(group)));

  statistic_increment(thd->status_var.created_tmp_tables, &LOCK_status);

  if (use_temp_pool)
    temp_pool_slot = bitmap_set_next(&temp_pool);

  if (temp_pool_slot != MY_BIT_NONE) // we got a slot
    sprintf(filename, "%s_%lx_%i", tmp_file_prefix,
            current_pid, temp_pool_slot);
  else
  {
    /* if we run out of slots or we are not using tempool */
    sprintf(filename,"%s%lx_%lx_%x",tmp_file_prefix,current_pid,
            thd->thread_id, thd->tmp_table++);
  }

  /*
    No need for change table name to lower case as we are only creating
    MyISAM or HEAP tables here
  */
  sprintf(path, "%s%s", mysql_tmpdir, filename);

  if (group)
  {
    if (!param->quick_group)
      group=0;					// Can't use group key
    else for (ORDER *tmp=group ; tmp ; tmp=tmp->next)
    {
      (*tmp->item)->marker=4;			// Store null in key
      if ((*tmp->item)->max_length >= CONVERT_IF_BIGGER_TO_BLOB)
	using_unique_constraint=1;
    }
    if (param->group_length >= MAX_BLOB_WIDTH)
      using_unique_constraint=1;
    if (group)
      distinct=0;				// Can't use distinct
  }

  field_count=param->field_count+param->func_count+param->sum_func_count;
  hidden_field_count=param->hidden_field_count;
  if (!my_multi_malloc(MYF(MY_WME),
		       &table,sizeof(*table),
		       &reg_field,  sizeof(Field*)*(field_count+1),
		       &blob_field, sizeof(uint)*(field_count+1),
		       &from_field, sizeof(Field*)*field_count,
		       &copy_func,sizeof(*copy_func)*(param->func_count+1),
		       &param->keyinfo,sizeof(*param->keyinfo),
		       &key_part_info,
		       sizeof(*key_part_info)*(param->group_parts+1),
		       &param->start_recinfo,
		       sizeof(*param->recinfo)*(field_count*2+4),
		       &tmpname,(uint) strlen(path)+1,
		       &group_buff,group && ! using_unique_constraint ?
		       param->group_length : 0,
		       NullS))
  {
    bitmap_clear_bit(&temp_pool, temp_pool_slot);
    DBUG_RETURN(NULL);				/* purecov: inspected */
  }
  if (!(param->copy_field=copy=new Copy_field[field_count]))
  {
    bitmap_clear_bit(&temp_pool, temp_pool_slot);
    my_free((gptr) table,MYF(0));		/* purecov: inspected */
    DBUG_RETURN(NULL);				/* purecov: inspected */
  }
  param->items_to_copy= copy_func;
  strmov(tmpname,path);
  /* make table according to fields */

  bzero((char*) table,sizeof(*table));
  bzero((char*) reg_field,sizeof(Field*)*(field_count+1));
  bzero((char*) from_field,sizeof(Field*)*field_count);
  table->field=reg_field;
  table->alias= table_alias;
  table->reginfo.lock_type=TL_WRITE;	/* Will be updated */
  table->db_stat=HA_OPEN_KEYFILE+HA_OPEN_RNDFILE;
  table->map=1;
  table->temp_pool_slot = temp_pool_slot;
  table->copy_blobs= 1;
  table->in_use= thd;
  table->quick_keys.init();
  table->used_keys.init();
  table->keys_in_use_for_query.init();

  table->s= &table->share_not_to_be_used;
  table->s->blob_field= blob_field;
  table->s->table_name= table->s->path= tmpname;
  table->s->db= "";
  table->s->blob_ptr_size= mi_portable_sizeof_char_ptr;
  table->s->tmp_table= TMP_TABLE;
  table->s->db_low_byte_first=1;                // True for HEAP and MyISAM
  table->s->table_charset= param->table_charset;
  table->s->keys_for_keyread.init();
  table->s->keys_in_use.init();
  /* For easier error reporting */
  table->s->table_cache_key= (char*) (table->s->db= "");


  /* Calculate which type of fields we will store in the temporary table */

  reclength= string_total_length= 0;
  blob_count= string_count= null_count= hidden_null_count= group_null_items= 0;
  param->using_indirect_summary_function=0;

  List_iterator_fast<Item> li(fields);
  Item *item;
  Field **tmp_from_field=from_field;
  while ((item=li++))
  {
    Item::Type type=item->type();
    if (not_all_columns)
    {
      if (item->with_sum_func && type != Item::SUM_FUNC_ITEM)
      {
	/*
	  Mark that the we have ignored an item that refers to a summary
	  function. We need to know this if someone is going to use
	  DISTINCT on the result.
	*/
	param->using_indirect_summary_function=1;
	continue;
      }
      if (item->const_item() && (int) hidden_field_count <= 0)
        continue; // We don't have to store this
    }
    if (type == Item::SUM_FUNC_ITEM && !group && !save_sum_fields)
    {						/* Can't calc group yet */
      ((Item_sum*) item)->result_field=0;
      for (i=0 ; i < ((Item_sum*) item)->arg_count ; i++)
      {
	Item **argp= ((Item_sum*) item)->args + i;
	Item *arg= *argp;
	if (!arg->const_item())
	{
	  Field *new_field=
            create_tmp_field(thd, table, arg, arg->type(), &copy_func,
                             tmp_from_field, group != 0,not_all_columns,
                             param->convert_blob_length);
	  if (!new_field)
	    goto err;					// Should be OOM
	  tmp_from_field++;
	  reclength+=new_field->pack_length();
	  if (new_field->flags & BLOB_FLAG)
	  {
	    *blob_field++= (uint) (reg_field - table->field);
	    blob_count++;
	  }
	  *(reg_field++)= new_field;
          if (new_field->real_type() == MYSQL_TYPE_STRING ||
              new_field->real_type() == MYSQL_TYPE_VARCHAR)
          {
            string_count++;
            string_total_length+= new_field->pack_length();
          }
          thd->change_item_tree(argp, new Item_field(new_field));
	  if (!(new_field->flags & NOT_NULL_FLAG))
          {
	    null_count++;
            /*
              new_field->maybe_null() is still false, it will be
              changed below. But we have to setup Item_field correctly
            */
            (*argp)->maybe_null=1;
          }
	}
      }
    }
    else
    {
      /*
	The last parameter to create_tmp_field() is a bit tricky:

	We need to set it to 0 in union, to get fill_record() to modify the
	temporary table.
	We need to set it to 1 on multi-table-update and in select to
	write rows to the temporary table.
	We here distinguish between UNION and multi-table-updates by the fact
	that in the later case group is set to the row pointer.
      */
      Field *new_field= create_tmp_field(thd, table, item, type, &copy_func,
                                         tmp_from_field, group != 0,
                                         not_all_columns || group !=0,
                                         param->convert_blob_length);
      if (!new_field)
      {
	if (thd->is_fatal_error)
	  goto err;				// Got OOM
	continue;				// Some kindf of const item
      }
      if (type == Item::SUM_FUNC_ITEM)
	((Item_sum *) item)->result_field= new_field;
      tmp_from_field++;
      reclength+=new_field->pack_length();
      if (!(new_field->flags & NOT_NULL_FLAG))
	null_count++;
      if (new_field->type() == FIELD_TYPE_BIT)
        total_uneven_bit_length+= new_field->field_length & 7;
      if (new_field->flags & BLOB_FLAG)
      {
        *blob_field++= (uint) (reg_field - table->field);
	blob_count++;
      }
      if (item->marker == 4 && item->maybe_null)
      {
	group_null_items++;
	new_field->flags|= GROUP_FLAG;
      }
      *(reg_field++) =new_field;
    }
    if (!--hidden_field_count)
      hidden_null_count=null_count;
  }
  DBUG_ASSERT(field_count >= (uint) (reg_field - table->field));
  field_count= (uint) (reg_field - table->field);
  *blob_field= 0;				// End marker

  /* If result table is small; use a heap */
  if (blob_count || using_unique_constraint ||
      (select_options & (OPTION_BIG_TABLES | SELECT_SMALL_RESULT)) ==
      OPTION_BIG_TABLES)
  {
    table->file=get_new_handler(table,table->s->db_type= DB_TYPE_MYISAM);
    if (group &&
	(param->group_parts > table->file->max_key_parts() ||
	 param->group_length > table->file->max_key_length()))
      using_unique_constraint=1;
  }
  else
  {
    table->file=get_new_handler(table,table->s->db_type= DB_TYPE_HEAP);
  }

  if (!using_unique_constraint)
    reclength+= group_null_items;	// null flag is stored separately

  table->s->blob_fields= blob_count;
  if (blob_count == 0)
  {
    /* We need to ensure that first byte is not 0 for the delete link */
    if (param->hidden_field_count)
      hidden_null_count++;
    else
      null_count++;
  }
  hidden_null_pack_length=(hidden_null_count+7)/8;
  null_pack_length= hidden_null_count +
                    (null_count + total_uneven_bit_length + 7) / 8;
  reclength+=null_pack_length;
  if (!reclength)
    reclength=1;				// Dummy select
  /* Use packed rows if there is blobs or a lot of space to gain */
  if (blob_count ||
      string_total_length >= STRING_TOTAL_LENGTH_TO_PACK_ROWS &&
      (reclength / string_total_length <= RATIO_TO_PACK_ROWS ||
       string_total_length / string_count >= AVG_STRING_LENGTH_TO_PACK_ROWS))
    use_packed_rows= 1;

  table->s->fields= field_count;
  table->s->reclength= reclength;
  {
    uint alloc_length=ALIGN_SIZE(reclength+MI_UNIQUE_HASH_LENGTH+1);
    table->s->rec_buff_length= alloc_length;
    if (!(table->record[0]= (byte *) my_malloc(alloc_length*3, MYF(MY_WME))))
      goto err;
    table->record[1]= table->record[0]+alloc_length;
    table->s->default_values= table->record[1]+alloc_length;
  }
  copy_func[0]=0;				// End marker

  recinfo=param->start_recinfo;
  null_flags=(uchar*) table->record[0];
  pos=table->record[0]+ null_pack_length;
  if (null_pack_length)
  {
    bzero((byte*) recinfo,sizeof(*recinfo));
    recinfo->type=FIELD_NORMAL;
    recinfo->length=null_pack_length;
    recinfo++;
    bfill(null_flags,null_pack_length,255);	// Set null fields

    table->null_flags= (uchar*) table->record[0];
    table->s->null_fields= null_count+ hidden_null_count;
    table->s->null_bytes= null_pack_length;
  }
  null_count= (blob_count == 0) ? 1 : 0;
  hidden_field_count=param->hidden_field_count;
  for (i=0,reg_field=table->field; i < field_count; i++,reg_field++,recinfo++)
  {
    Field *field= *reg_field;
    uint length;
    bzero((byte*) recinfo,sizeof(*recinfo));

    if (!(field->flags & NOT_NULL_FLAG))
    {
      if (field->flags & GROUP_FLAG && !using_unique_constraint)
      {
	/*
	  We have to reserve one byte here for NULL bits,
	  as this is updated by 'end_update()'
	*/
	*pos++=0;				// Null is stored here
	recinfo->length=1;
	recinfo->type=FIELD_NORMAL;
	recinfo++;
	bzero((byte*) recinfo,sizeof(*recinfo));
      }
      else
      {
	recinfo->null_bit= 1 << (null_count & 7);
	recinfo->null_pos= null_count/8;
      }
      field->move_field((char*) pos,null_flags+null_count/8,
			1 << (null_count & 7));
      null_count++;
    }
    else
      field->move_field((char*) pos,(uchar*) 0,0);
    field->reset();
    if (from_field[i])
    {						/* Not a table Item */
      copy->set(field,from_field[i],save_sum_fields);
      copy++;
    }
    length=field->pack_length();
    pos+= length;

    /* Make entry for create table */
    recinfo->length=length;
    if (field->flags & BLOB_FLAG)
      recinfo->type= (int) FIELD_BLOB;
    else if (use_packed_rows &&
             field->real_type() == MYSQL_TYPE_STRING &&
	     length >= MIN_STRING_LENGTH_TO_PACK_ROWS)
      recinfo->type=FIELD_SKIP_ENDSPACE;
    else
      recinfo->type=FIELD_NORMAL;
    if (!--hidden_field_count)
      null_count=(null_count+7) & ~7;		// move to next byte

    // fix table name in field entry
    field->table_name= &table->alias;
  }

  param->copy_field_end=copy;
  param->recinfo=recinfo;
  store_record(table,s->default_values);        // Make empty default record

  if (thd->variables.tmp_table_size == ~(ulong) 0)		// No limit
    table->s->max_rows= ~(ha_rows) 0;
  else
    table->s->max_rows= (((table->s->db_type == DB_TYPE_HEAP) ?
                          min(thd->variables.tmp_table_size,
                              thd->variables.max_heap_table_size) :
                          thd->variables.tmp_table_size)/ table->s->reclength);
  set_if_bigger(table->s->max_rows,1);		// For dummy start options
  keyinfo= param->keyinfo;

  if (group)
  {
    DBUG_PRINT("info",("Creating group key in temporary table"));
    table->group=group;				/* Table is grouped by key */
    param->group_buff=group_buff;
    table->s->keys=1;
    table->s->uniques= test(using_unique_constraint);
    table->key_info=keyinfo;
    keyinfo->key_part=key_part_info;
    keyinfo->flags=HA_NOSAME;
    keyinfo->usable_key_parts=keyinfo->key_parts= param->group_parts;
    keyinfo->key_length=0;
    keyinfo->rec_per_key=0;
    keyinfo->algorithm= HA_KEY_ALG_UNDEF;
    keyinfo->name= (char*) "group_key";
    for (; group ; group=group->next,key_part_info++)
    {
      Field *field=(*group->item)->get_tmp_table_field();
      bool maybe_null=(*group->item)->maybe_null;
      key_part_info->null_bit=0;
      key_part_info->field=  field;
      key_part_info->offset= field->offset();
      key_part_info->length= (uint16) field->key_length();
      key_part_info->type=   (uint8) field->key_type();
      key_part_info->key_type =
	((ha_base_keytype) key_part_info->type == HA_KEYTYPE_TEXT ||
	 (ha_base_keytype) key_part_info->type == HA_KEYTYPE_VARTEXT1 ||
	 (ha_base_keytype) key_part_info->type == HA_KEYTYPE_VARTEXT2) ?
	0 : FIELDFLAG_BINARY;
      if (!using_unique_constraint)
      {
	group->buff=(char*) group_buff;
	if (!(group->field= field->new_key_field(thd->mem_root,table,
                                                 (char*) group_buff +
                                                 test(maybe_null),
                                                 field->null_ptr,
                                                 field->null_bit)))
	  goto err; /* purecov: inspected */
	if (maybe_null)
	{
	  /*
	    To be able to group on NULL, we reserved place in group_buff
	    for the NULL flag just before the column. (see above).
	    The field data is after this flag.
	    The NULL flag is updated in 'end_update()' and 'end_write()'
	  */
	  keyinfo->flags|= HA_NULL_ARE_EQUAL;	// def. that NULL == NULL
	  key_part_info->null_bit=field->null_bit;
	  key_part_info->null_offset= (uint) (field->null_ptr -
					      (uchar*) table->record[0]);
          group->buff++;                        // Pointer to field data
	  group_buff++;                         // Skipp null flag
	}
        /* In GROUP BY 'a' and 'a ' are equal for VARCHAR fields */
        key_part_info->key_part_flag|= HA_END_SPACE_ARE_EQUAL;
	group_buff+= group->field->pack_length();
      }
      keyinfo->key_length+=  key_part_info->length;
    }
  }

  if (distinct)
  {
    /*
      Create an unique key or an unique constraint over all columns
      that should be in the result.  In the temporary table, there are
      'param->hidden_field_count' extra columns, whose null bits are stored
      in the first 'hidden_null_pack_length' bytes of the row.
    */
    DBUG_PRINT("info",("hidden_field_count: %d", param->hidden_field_count));

    null_pack_length-=hidden_null_pack_length;
    keyinfo->key_parts= ((field_count-param->hidden_field_count)+
			 test(null_pack_length));
    set_if_smaller(table->s->max_rows, rows_limit);
    param->end_write_records= rows_limit;
    table->distinct= 1;
    table->s->keys= 1;
    if (blob_count)
    {
      using_unique_constraint=1;
      table->s->uniques= 1;
    }
    if (!(key_part_info= (KEY_PART_INFO*)
	  sql_calloc((keyinfo->key_parts)*sizeof(KEY_PART_INFO))))
      goto err;
    table->key_info=keyinfo;
    keyinfo->key_part=key_part_info;
    keyinfo->flags=HA_NOSAME | HA_NULL_ARE_EQUAL;
    keyinfo->key_length=(uint16) reclength;
    keyinfo->name= (char*) "distinct_key";
    keyinfo->algorithm= HA_KEY_ALG_UNDEF;
    if (null_pack_length)
    {
      key_part_info->null_bit=0;
      key_part_info->offset=hidden_null_pack_length;
      key_part_info->length=null_pack_length;
      key_part_info->field=new Field_string((char*) table->record[0],
					    (uint32) key_part_info->length,
					    (uchar*) 0,
					    (uint) 0,
					    Field::NONE,
					    NullS, table, &my_charset_bin);
      key_part_info->key_type=FIELDFLAG_BINARY;
      key_part_info->type=    HA_KEYTYPE_BINARY;
      key_part_info++;
    }
    /* Create a distinct key over the columns we are going to return */
    for (i=param->hidden_field_count, reg_field=table->field + i ;
	 i < field_count;
	 i++, reg_field++, key_part_info++)
    {
      key_part_info->null_bit=0;
      key_part_info->field=    *reg_field;
      key_part_info->offset=   (*reg_field)->offset();
      key_part_info->length=   (uint16) (*reg_field)->pack_length();
      key_part_info->type=     (uint8) (*reg_field)->key_type();
      key_part_info->key_type =
	((ha_base_keytype) key_part_info->type == HA_KEYTYPE_TEXT ||
	 (ha_base_keytype) key_part_info->type == HA_KEYTYPE_VARTEXT1 ||
	 (ha_base_keytype) key_part_info->type == HA_KEYTYPE_VARTEXT2) ?
	0 : FIELDFLAG_BINARY;
    }
  }
  if (thd->is_fatal_error)				// If end of memory
    goto err;					 /* purecov: inspected */
  table->s->db_record_offset= 1;
  if (table->s->db_type == DB_TYPE_MYISAM)
  {
    if (create_myisam_tmp_table(table,param,select_options))
      goto err;
  }
  if (!open_tmp_table(table))
    DBUG_RETURN(table);

 err:
  free_tmp_table(thd,table);                    /* purecov: inspected */
  bitmap_clear_bit(&temp_pool, temp_pool_slot);
  DBUG_RETURN(NULL);				/* purecov: inspected */
}


static bool open_tmp_table(TABLE *table)
{
  int error;
  if ((error=table->file->ha_open(table->s->table_name,O_RDWR,
                                  HA_OPEN_TMP_TABLE)))
  {
    table->file->print_error(error,MYF(0)); /* purecov: inspected */
    table->db_stat=0;
    return(1);
  }
  (void) table->file->extra(HA_EXTRA_QUICK);		/* Faster */
  return(0);
}


static bool create_myisam_tmp_table(TABLE *table,TMP_TABLE_PARAM *param,
				    ulong options)
{
  int error;
  MI_KEYDEF keydef;
  MI_UNIQUEDEF uniquedef;
  KEY *keyinfo=param->keyinfo;
  DBUG_ENTER("create_myisam_tmp_table");

  if (table->s->keys)
  {						// Get keys for ni_create
    bool using_unique_constraint=0;
    HA_KEYSEG *seg= (HA_KEYSEG*) sql_calloc(sizeof(*seg) *
					    keyinfo->key_parts);
    if (!seg)
      goto err;

    if (keyinfo->key_length >= table->file->max_key_length() ||
	keyinfo->key_parts > table->file->max_key_parts() ||
	table->s->uniques)
    {
      /* Can't create a key; Make a unique constraint instead of a key */
      table->s->keys=    0;
      table->s->uniques= 1;
      using_unique_constraint=1;
      bzero((char*) &uniquedef,sizeof(uniquedef));
      uniquedef.keysegs=keyinfo->key_parts;
      uniquedef.seg=seg;
      uniquedef.null_are_equal=1;

      /* Create extra column for hash value */
      bzero((byte*) param->recinfo,sizeof(*param->recinfo));
      param->recinfo->type= FIELD_CHECK;
      param->recinfo->length=MI_UNIQUE_HASH_LENGTH;
      param->recinfo++;
      table->s->reclength+=MI_UNIQUE_HASH_LENGTH;
    }
    else
    {
      /* Create an unique key */
      bzero((char*) &keydef,sizeof(keydef));
      keydef.flag=HA_NOSAME | HA_BINARY_PACK_KEY | HA_PACK_KEY;
      keydef.keysegs=  keyinfo->key_parts;
      keydef.seg= seg;
    }
    for (uint i=0; i < keyinfo->key_parts ; i++,seg++)
    {
      Field *field=keyinfo->key_part[i].field;
      seg->flag=     0;
      seg->language= field->charset()->number;
      seg->length=   keyinfo->key_part[i].length;
      seg->start=    keyinfo->key_part[i].offset;
      if (field->flags & BLOB_FLAG)
      {
	seg->type=
	((keyinfo->key_part[i].key_type & FIELDFLAG_BINARY) ?
	 HA_KEYTYPE_VARBINARY2 : HA_KEYTYPE_VARTEXT2);
	seg->bit_start= field->pack_length() - table->s->blob_ptr_size;
	seg->flag= HA_BLOB_PART;
	seg->length=0;			// Whole blob in unique constraint
      }
      else
      {
	seg->type= keyinfo->key_part[i].type;
        /* Tell handler if it can do suffic space compression */
	if (field->real_type() == MYSQL_TYPE_STRING &&
	    keyinfo->key_part[i].length > 4)
	  seg->flag|= HA_SPACE_PACK;
      }
      if (!(field->flags & NOT_NULL_FLAG))
      {
	seg->null_bit= field->null_bit;
	seg->null_pos= (uint) (field->null_ptr - (uchar*) table->record[0]);
	/*
	  We are using a GROUP BY on something that contains NULL
	  In this case we have to tell MyISAM that two NULL should
	  on INSERT be regarded at the same value
	*/
	if (!using_unique_constraint)
	  keydef.flag|= HA_NULL_ARE_EQUAL;
      }
    }
  }
  MI_CREATE_INFO create_info;
  bzero((char*) &create_info,sizeof(create_info));

  if ((options & (OPTION_BIG_TABLES | SELECT_SMALL_RESULT)) ==
      OPTION_BIG_TABLES)
    create_info.data_file_length= ~(ulonglong) 0;

  if ((error=mi_create(table->s->table_name,table->s->keys,&keydef,
		       (uint) (param->recinfo-param->start_recinfo),
		       param->start_recinfo,
		       table->s->uniques, &uniquedef,
		       &create_info,
		       HA_CREATE_TMP_TABLE)))
  {
    table->file->print_error(error,MYF(0));	/* purecov: inspected */
    table->db_stat=0;
    goto err;
  }
  statistic_increment(table->in_use->status_var.created_tmp_disk_tables,
		      &LOCK_status);
  table->s->db_record_offset= 1;
  DBUG_RETURN(0);
 err:
  DBUG_RETURN(1);
}


void
free_tmp_table(THD *thd, TABLE *entry)
{
  const char *save_proc_info;
  DBUG_ENTER("free_tmp_table");
  DBUG_PRINT("enter",("table: %s",entry->alias));

  save_proc_info=thd->proc_info;
  thd->proc_info="removing tmp table";
  free_blobs(entry);
  if (entry->file)
  {
    if (entry->db_stat)
    {
      (void) entry->file->close();
    }
    /*
      We can't call ha_delete_table here as the table may created in mixed case
      here and we have to ensure that delete_table gets the table name in
      the original case.
    */
    if (!(test_flags & TEST_KEEP_TMP_TABLES) ||
        entry->s->db_type == DB_TYPE_HEAP)
      entry->file->delete_table(entry->s->table_name);
    delete entry->file;
  }

  /* free blobs */
  for (Field **ptr=entry->field ; *ptr ; ptr++)
    (*ptr)->free();
  my_free((gptr) entry->record[0],MYF(0));
  free_io_cache(entry);

  bitmap_clear_bit(&temp_pool, entry->temp_pool_slot);

  my_free((gptr) entry,MYF(0));
  thd->proc_info=save_proc_info;

  DBUG_VOID_RETURN;
}

/*
* If a HEAP table gets full, create a MyISAM table and copy all rows to this
*/

bool create_myisam_from_heap(THD *thd, TABLE *table, TMP_TABLE_PARAM *param,
			     int error, bool ignore_last_dupp_key_error)
{
  TABLE new_table;
  const char *save_proc_info;
  int write_err;
  DBUG_ENTER("create_myisam_from_heap");

  if (table->s->db_type != DB_TYPE_HEAP || error != HA_ERR_RECORD_FILE_FULL)
  {
    table->file->print_error(error,MYF(0));
    DBUG_RETURN(1);
  }
  new_table= *table;
  new_table.s= &new_table.share_not_to_be_used;
  new_table.s->db_type= DB_TYPE_MYISAM;
  if (!(new_table.file= get_new_handler(&new_table,DB_TYPE_MYISAM)))
    DBUG_RETURN(1);				// End of memory

  save_proc_info=thd->proc_info;
  thd->proc_info="converting HEAP to MyISAM";

  if (create_myisam_tmp_table(&new_table,param,
			      thd->lex->select_lex.options | thd->options))
    goto err2;
  if (open_tmp_table(&new_table))
    goto err1;
  if (table->file->indexes_are_disabled())
    new_table.file->disable_indexes(HA_KEY_SWITCH_ALL);
  table->file->ha_index_or_rnd_end();
  table->file->ha_rnd_init(1);
  if (table->no_rows)
  {
    new_table.file->extra(HA_EXTRA_NO_ROWS);
    new_table.no_rows=1;
  }

#ifdef TO_BE_DONE_LATER_IN_4_1
  /*
    To use start_bulk_insert() (which is new in 4.1) we need to find
    all places where a corresponding end_bulk_insert() should be put.
  */
  table->file->info(HA_STATUS_VARIABLE); /* update table->file->records */
  new_table.file->start_bulk_insert(table->file->records);
#else
  /* HA_EXTRA_WRITE_CACHE can stay until close, no need to disable it */
  new_table.file->extra(HA_EXTRA_WRITE_CACHE);
#endif

  /* copy all old rows */
  while (!table->file->rnd_next(new_table.record[1]))
  {
    if ((write_err=new_table.file->write_row(new_table.record[1])))
      goto err;
  }
  /* copy row that filled HEAP table */
  if ((write_err=new_table.file->write_row(table->record[0])))
  {
    if (write_err != HA_ERR_FOUND_DUPP_KEY &&
	write_err != HA_ERR_FOUND_DUPP_UNIQUE || !ignore_last_dupp_key_error)
    goto err;
  }

  /* remove heap table and change to use myisam table */
  (void) table->file->ha_rnd_end();
  (void) table->file->close();
  (void) table->file->delete_table(table->s->table_name);
  delete table->file;
  table->file=0;
  *table= new_table;
  table->s= &table->share_not_to_be_used;
  table->file->change_table_ptr(table);
  thd->proc_info= (!strcmp(save_proc_info,"Copying to tmp table") ?
		   "Copying to tmp table on disk" : save_proc_info);
  DBUG_RETURN(0);

 err:
  DBUG_PRINT("error",("Got error: %d",write_err));
  table->file->print_error(error,MYF(0));	// Give table is full error
  (void) table->file->ha_rnd_end();
  (void) new_table.file->close();
 err1:
  new_table.file->delete_table(new_table.s->table_name);
  delete new_table.file;
 err2:
  thd->proc_info=save_proc_info;
  DBUG_RETURN(1);
}


/****************************************************************************
  Make a join of all tables and write it on socket or to table
  Return:  0 if ok
           1 if error is sent
          -1 if error should be sent
****************************************************************************/

static int
do_select(JOIN *join,List<Item> *fields,TABLE *table,Procedure *procedure)
{
  int error= 0;
  JOIN_TAB *join_tab;
  Next_select_func end_select;
  DBUG_ENTER("do_select");

  join->procedure=procedure;
  /*
    Tell the client how many fields there are in a row
  */
  if (!table)
    join->result->send_fields(*fields,
                              Protocol::SEND_NUM_ROWS | Protocol::SEND_EOF);
  else
  {
    VOID(table->file->extra(HA_EXTRA_WRITE_CACHE));
    empty_record(table);
  }
  join->tmp_table= table;			/* Save for easy recursion */
  join->fields= fields;

  /* Set up select_end */
  if (table)
  {
    if (table->group && join->tmp_table_param.sum_func_count)
    {
      if (table->s->keys)
      {
	DBUG_PRINT("info",("Using end_update"));
	end_select=end_update;
        if (!table->file->inited)
          table->file->ha_index_init(0);
      }
      else
      {
	DBUG_PRINT("info",("Using end_unique_update"));
	end_select=end_unique_update;
      }
    }
    else if (join->sort_and_group)
    {
      DBUG_PRINT("info",("Using end_write_group"));
      end_select=end_write_group;
    }
    else
    {
      DBUG_PRINT("info",("Using end_write"));
      end_select=end_write;
    }
  }
  else
  {
    /* Test if data is accessed via QUICK_GROUP_MIN_MAX_SELECT. */
    bool is_using_quick_group_min_max_select=
      (join->join_tab->select && join->join_tab->select->quick &&
       (join->join_tab->select->quick->get_type() ==
        QUICK_SELECT_I::QS_TYPE_GROUP_MIN_MAX));

    if ((join->sort_and_group ||
         (join->procedure && join->procedure->flags & PROC_GROUP)) &&
        !is_using_quick_group_min_max_select)
      end_select= end_send_group;
    else
      end_select= end_send;
  }
  join->join_tab[join->tables-1].next_select=end_select;

  join_tab=join->join_tab+join->const_tables;
  join->send_records=0;
  if (join->tables == join->const_tables)
  {
    /*
      HAVING will be checked after processing aggregate functions,
      But WHERE should checkd here (we alredy have read tables)
    */
    if (!join->conds || join->conds->val_int())
    {
      if (!(error=(*end_select)(join,join_tab,0)) || error == -3)
	error=(*end_select)(join,join_tab,1);
    }
    else if (join->send_row_on_empty_set())
      error= join->result->send_data(*join->fields);
  }
  else
  {
    error= sub_select(join,join_tab,0);
    if (error >= 0)
      error= sub_select(join,join_tab,1);
    if (error == -3)
      error= 0;					/* select_limit used */
  }

  if (error >= 0)
  {
    error=0;
    if (!table)					// If sending data to client
    {
      /*
	The following will unlock all cursors if the command wasn't an
	update command
      */
      join->join_free(0);				// Unlock all cursors
      if (join->result->send_eof())
	error= 1;				// Don't send error
    }
    DBUG_PRINT("info",("%ld records output",join->send_records));
  }
  if (table)
  {
    int tmp, new_errno= 0;
    if ((tmp=table->file->extra(HA_EXTRA_NO_CACHE)))
    {
      DBUG_PRINT("error",("extra(HA_EXTRA_NO_CACHE) failed"));
      new_errno= tmp;
    }
    if ((tmp=table->file->ha_index_or_rnd_end()))
    {
      DBUG_PRINT("error",("ha_index_or_rnd_end() failed"));
      new_errno= tmp;
    }
    if (new_errno)
      table->file->print_error(new_errno,MYF(0));
  }
#ifndef DBUG_OFF
  if (error)
  {
    DBUG_PRINT("error",("Error: do_select() failed"));
  }
#endif
  DBUG_RETURN(join->thd->net.report_error ? -1 : error);
}


static int
sub_select_cache(JOIN *join,JOIN_TAB *join_tab,bool end_of_records)
{
  int error;

  if (end_of_records)
  {
    if ((error=flush_cached_records(join,join_tab,FALSE)) < 0)
      return error; /* purecov: inspected */
    return sub_select(join,join_tab,end_of_records);
  }
  if (join->thd->killed)		// If aborted by user
  {
    join->thd->send_kill_message();
    return -2;				 /* purecov: inspected */
  }
  if (join_tab->use_quick != 2 || test_if_quick_select(join_tab) <= 0)
  {
    if (!store_record_in_cache(&join_tab->cache))
      return 0;					// There is more room in cache
    return flush_cached_records(join,join_tab,FALSE);
  }
  if ((error=flush_cached_records(join,join_tab,TRUE)) < 0)
    return error; /* purecov: inspected */
  return sub_select(join,join_tab,end_of_records); /* Use ordinary select */
}

/*
  Retrieve records ends with a given beginning from the result of a join  

  SYNPOSIS
    sub_select()
    join      pointer to the structure providing all context info for the query
    join_tab  the first next table of the execution plan to be retrieved
    end_records  true when we need to perform final steps of retrival   

  DESCRIPTION
    For a given partial join record consisting of records from the tables 
    preceding the table join_tab in the execution plan, the function
    retrieves all matching full records from the result set and
    send them to the result set stream. 

  NOTES
    The function effectively implements the  final (n-k) nested loops
    of nested loops join algorithm, where k is the ordinal number of
    the join_tab table and n is the total number of tables in the join query.
    It performs nested loops joins with all conjunctive predicates from
    the where condition pushed as low to the tables as possible.
    E.g. for the query
      SELECT * FROM t1,t2,t3 
        WHERE t1.a=t2.a AND t2.b=t3.b AND t1.a BETWEEN 5 AND 9
    the predicate (t1.a BETWEEN 5 AND 9) will be pushed to table t1,
    given the selected plan prescribes to nest retrievals of the
    joined tables in the following order: t1,t2,t3.
    A pushed down predicate are attached to the table which it pushed to,
    at the field select_cond.
    When executing a nested loop of level k the function runs through
    the rows of 'join_tab' and for each row checks the pushed condition
    attached to the table.
    If it is false the function moves to the next row of the
    table. If the condition is true the function recursively executes (n-k-1)
    remaining embedded nested loops.
    The situation becomes more complicated if outer joins are involved in
    the execution plan. In this case the pushed down predicates can be
    checked only at certain conditions.
    Suppose for the query
      SELECT * FROM t1 LEFT JOIN (t2,t3) ON t3.a=t1.a 
        WHERE t1>2 AND (t2.b>5 OR t2.b IS NULL)
    the optimizer has chosen a plan with the table order t1,t2,t3.  
    The predicate P1=t1>2 will be pushed down to the table t1, while the
    predicate P2=(t2.b>5 OR t2.b IS NULL) will be attached to the table
    t2. But the second predicate can not be unconditionally tested right
    after a row from t2 has been read. This can be done only after the
    first row with t3.a=t1.a has been encountered.
    Thus, the second predicate P2 is supplied with a guarded value that are
    stored in the field 'found' of the first inner table for the outer join
    (table t2). When the first row with t3.a=t1.a for the  current row 
    of table t1  appears, the value becomes true. For now on the predicate
    is evaluated immediately after the row of table t2 has been read.
    When the first row with t3.a=t1.a has been encountered all
    conditions attached to the inner tables t2,t3 must be evaluated.
    Only when all of them are true the row is sent to the output stream.
    If not, the function returns to the lowest nest level that has a false
    attached condition.
    The predicates from on expressions are also pushed down. If in the 
    the above example the on expression were (t3.a=t1.a AND t2.a=t1.a),
    then t1.a=t2.a would be pushed down to table t2, and without any
    guard.
    If after the run through all rows of table t2, the first inner table
    for the outer join operation, it turns out that no matches are
    found for the current row of t1, then current row from table t1
    is complemented by nulls  for t2 and t3. Then the pushed down predicates
    are checked for the composed row almost in the same way as it had
    been done for the first row with a match. The only difference is
    the predicates  from on expressions are not checked. 

  IMPLEMENTATION
    The function forms output rows for a current partial join of k
    tables tables recursively.
    For each partial join record ending with a certain row from
    join_tab it calls sub_select that builds all possible matching
    tails from the result set.
    To be able  check predicates conditionally items of the class
    Item_func_trig_cond  are employed.
    An object of  this class is constructed from an item of class COND
    and a pointer to a guarding boolean variable.
    When the value of the guard variable is true the value of the object
    is the same as the value of the predicate, otherwise it's just returns
    true. 
    To carry out a return to a nested loop level of join table t the pointer 
    to t is remembered in the field 'return_tab' of the join structure.
    Consider the following query:
      SELECT * FROM t1,
                    LEFT JOIN
                    (t2, t3 LEFT JOIN (t4,t5) ON t5.a=t3.a)
                    ON t4.a=t2.a
         WHERE (t2.b=5 OR t2.b IS NULL) AND (t4.b=2 OR t4.b IS NULL)
    Suppose the chosen execution plan dictates the order t1,t2,t3,t4,t5
    and suppose for a given joined rows from tables t1,t2,t3 there are
    no rows in the result set yet.
    When first row from t5 that satisfies the on condition
    t5.a=t3.a is found, the pushed down predicate t4.b=2 OR t4.b IS NULL
    becomes 'activated', as well the predicate t4.a=t2.a. But
    the predicate (t2.b=5 OR t2.b IS NULL) can not be checked until
    t4.a=t2.a becomes true. 
    In order not to re-evaluate the predicates that were already evaluated
    as attached pushed down predicates, a pointer to the the first
    most inner unmatched table is maintained in join_tab->first_unmatched.
    Thus, when the first row from t5 with t5.a=t3.a is found
    this pointer for t5 is changed from t4 to t2.             

  STRUCTURE NOTES
    join_tab->first_unmatched points always backwards to the first inner
    table of the embedding nested join, if any.

  RETURN
    0, if success
    # of the error, otherwise
*/

static int
sub_select(JOIN *join,JOIN_TAB *join_tab,bool end_of_records)
{
  join_tab->table->null_row=0;
  if (end_of_records)
    return (*join_tab->next_select)(join,join_tab+1,end_of_records);

  int error;
  JOIN_TAB *first_unmatched;
  JOIN_TAB *tab;
  bool found= 0;
  /* Cache variables for faster loop */
  COND *select_cond= join_tab->select_cond;
  JOIN_TAB *first_inner_tab= join_tab->first_inner;
   
  my_bool *report_error= &(join->thd->net.report_error);
  join->return_tab= join_tab;

  if (join_tab->last_inner)
  {
    /* join_tab is the first inner table for an outer join operation. */

    /* Set initial state of guard variables for this table.*/
    join_tab->found=0;
    join_tab->not_null_compl= 1;

    /* Set first_unmatched for the last inner table of this group */
    join_tab->last_inner->first_unmatched= join_tab; 
  }

  if (!(error=(*join_tab->read_first_record)(join_tab)))
  {
    bool not_exists_optimize= join_tab->table->reginfo.not_exists_optimize;
    bool not_used_in_distinct=join_tab->not_used_in_distinct;
    ha_rows found_records=join->found_records;
    READ_RECORD *info= &join_tab->read_record;

    join->thd->row_count= 0;
    do
    {
      if (join->thd->killed)			// Aborted by user
      {
	join->thd->send_kill_message();
	return -2;				/* purecov: inspected */
      }
      DBUG_PRINT("info", ("select cond 0x%lx", (ulong)select_cond));
      if (!select_cond || select_cond->val_int())
      {
        /* 
          There is no select condition or the attached pushed down
          condition is true => a match is found.
	*/
        bool found= 1;
	while (join_tab->first_unmatched && found)
        {
          /*
             The while condition is always false if join_tab is not
             the last inner join table of an outer join operation. 
	  */ 
          first_unmatched= join_tab->first_unmatched;
          /*
             Mark that a match for current outer table is found.
             This activates push down conditional predicates attached
             to the all inner tables of the outer join.
	  */  
          first_unmatched->found= 1;
          for (tab= first_unmatched; tab <= join_tab; tab++)
          { 
            /* Check all predicates that has just been activated. */
            /*
              Actually all predicates non-guarded by first_unmatched->found
              will be re-evaluated again. It could be fixed, but, probably,
              it's not worth doing now.
	    */ 
            if (tab->select_cond && !tab->select_cond->val_int())
            {
              /* The condition attached to table tab is false */
              if (tab == join_tab)
                found= 0;
              else
              {
                /*
                  Set a return point if rejected predicate is attached 
                  not to the last table of the current nest level.
		*/
                join->return_tab= tab;
                return 0;
              }
            }
          }
          /* 
             Check whether join_tab is not the last inner table
             for another embedding outer join.
          */
          if ((first_unmatched= first_unmatched->first_upper) &&
              first_unmatched->last_inner != join_tab)
            first_unmatched= 0;
          join_tab->first_unmatched= first_unmatched;
        }
        
        /*
           It was not just a return to lower loop level when one
           of the newly activated predicates is evaluated as false 
           (See above join->return_tab= tab).
	*/             
        join->examined_rows++;
        join->thd->row_count++;
              
        if (found)
        {
          if (not_exists_optimize)
            break;
          /* A match from join_tab is found for the current partial join. */
	  if ((error=(*join_tab->next_select)(join, join_tab+1, 0)) < 0)
	    return error;
          if (join->return_tab < join_tab)
              return 0;
	  /*
	    Test if this was a SELECT DISTINCT query on a table that
	    was not in the field list;  In this case we can abort if
	    we found a row, as no new rows can be added to the result.
	  */
	  if (not_used_in_distinct && found_records != join->found_records)
	    return 0;
	}
	else
	  info->file->unlock_row();    
      }
      else
      {
        /* 
           The condition pushed down to the table join_tab rejects all rows 
           with the beginning coinciding with the current partial join.
	*/ 
        join->examined_rows++;
        join->thd->row_count++;
      }

    } while (!(error=info->read_record(info)) && !(*report_error));
  }
  if (error > 0 || (*report_error))				// Fatal error
    return -1;

  if (join_tab->last_inner && !join_tab->found)
  {        
    /* 
      The table join_tab is the first inner table of a outer join operation
      and no matches has been found for the current outer row.
    */
    JOIN_TAB *last_inner_tab= join_tab->last_inner;
    for ( ; join_tab <= last_inner_tab ; join_tab++)
    { 
      /* Change the the values of guard predicate variables. */
      join_tab->found= 1;
      join_tab->not_null_compl= 0;
      /* The outer row is complemented by nulls for each inner tables */
      restore_record(join_tab->table,s->default_values);  // Make empty record
      mark_as_null_row(join_tab->table);       // For group by without error
      select_cond= join_tab->select_cond;
      /* Check all attached conditions for inner table rows. */
      if (select_cond && !select_cond->val_int())
        return 0;
    }    
    join_tab--;
    /* 
       The row complemented by nulls might be the first row
       of embedding outer joins. 
       If so, perform the same actions as in the code 
       for the first regular outer join row above.
    */
    for ( ; ; )
    {
      first_unmatched= join_tab->first_unmatched;
      if ((first_unmatched= first_unmatched->first_upper) &&
          first_unmatched->last_inner != join_tab)
        first_unmatched= 0;
      join_tab->first_unmatched= first_unmatched;
      if (!first_unmatched)
        break;
      first_unmatched->found= 1;
      for (JOIN_TAB *tab= first_unmatched; tab <= join_tab; tab++)
      {  
        if (tab->select_cond && !tab->select_cond->val_int())
        {
	  join->return_tab= tab;
          return 0;
        }
      }
    }
    /*
      The row complemented by nulls satisfies all conditions
      attached to inner tables.
      Send the row complemented by nulls to be joined with the 
      remaining tables.
    */     
    if ((error=(*join_tab->next_select)(join, join_tab+1 ,0)) < 0)
      return error;
  }
  return 0;
}


static int
flush_cached_records(JOIN *join,JOIN_TAB *join_tab,bool skip_last)
{
  int error;
  READ_RECORD *info;

  if (!join_tab->cache.records)
    return 0;				/* Nothing to do */
  if (skip_last)
    (void) store_record_in_cache(&join_tab->cache); // Must save this for later
  if (join_tab->use_quick == 2)
  {
    if (join_tab->select->quick)
    {					/* Used quick select last. reset it */
      delete join_tab->select->quick;
      join_tab->select->quick=0;
    }
  }
 /* read through all records */
  if ((error=join_init_read_record(join_tab)))
  {
    reset_cache_write(&join_tab->cache);
    return -error;			/* No records or error */
  }

  for (JOIN_TAB *tmp=join->join_tab; tmp != join_tab ; tmp++)
  {
    tmp->status=tmp->table->status;
    tmp->table->status=0;
  }

  info= &join_tab->read_record;
  do
  {
    if (join->thd->killed)
    {
      join->thd->send_kill_message();
      return -2;				// Aborted by user /* purecov: inspected */
    }
    SQL_SELECT *select=join_tab->select;
    if (!error && (!join_tab->cache.select ||
		   !join_tab->cache.select->skip_record()))
    {
      uint i;
      reset_cache_read(&join_tab->cache);
      for (i=(join_tab->cache.records- (skip_last ? 1 : 0)) ; i-- > 0 ;)
      {
	read_cached_record(join_tab);
	if (!select || !select->skip_record())
	  if ((error=(join_tab->next_select)(join,join_tab+1,0)) < 0)
          {
            reset_cache_write(&join_tab->cache);
	    return error; /* purecov: inspected */
          }
      }
    }
  } while (!(error=info->read_record(info)));

  if (skip_last)
    read_cached_record(join_tab);		// Restore current record
  reset_cache_write(&join_tab->cache);
  if (error > 0)				// Fatal error
    return -1;					/* purecov: inspected */
  for (JOIN_TAB *tmp2=join->join_tab; tmp2 != join_tab ; tmp2++)
    tmp2->table->status=tmp2->status;
  return 0;
}


/*****************************************************************************
  The different ways to read a record
  Returns -1 if row was not found, 0 if row was found and 1 on errors
*****************************************************************************/

/* Help function when we get some an error from the table handler */

int report_error(TABLE *table, int error)
{
  if (error == HA_ERR_END_OF_FILE || error == HA_ERR_KEY_NOT_FOUND)
  {
    table->status= STATUS_GARBAGE;
    return -1;					// key not found; ok
  }
  /*
    Locking reads can legally return also these errors, do not
    print them to the .err log
  */
  if (error != HA_ERR_LOCK_DEADLOCK && error != HA_ERR_LOCK_WAIT_TIMEOUT)
    sql_print_error("Got error %d when reading table '%s'",
		    error, table->s->path);
  table->file->print_error(error,MYF(0));
  return 1;
}


int safe_index_read(JOIN_TAB *tab)
{
  int error;
  TABLE *table= tab->table;
  if ((error=table->file->index_read(table->record[0],
				     tab->ref.key_buff,
				     tab->ref.key_length, HA_READ_KEY_EXACT)))
    return report_error(table, error);
  return 0;
}


static int
join_read_const_table(JOIN_TAB *tab, POSITION *pos)
{
  int error;
  DBUG_ENTER("join_read_const_table");
  TABLE *table=tab->table;
  table->const_table=1;
  table->null_row=0;
  table->status=STATUS_NO_RECORD;
  
  if (tab->type == JT_SYSTEM)
  {
    if ((error=join_read_system(tab)))
    {						// Info for DESCRIBE
      tab->info="const row not found";
      /* Mark for EXPLAIN that the row was not found */
      pos->records_read=0.0;
      if (!table->outer_join || error > 0)
	DBUG_RETURN(error);
    }
  }
  else
  {
    if (!table->key_read && table->used_keys.is_set(tab->ref.key) &&
	!table->no_keyread &&
        (int) table->reginfo.lock_type <= (int) TL_READ_HIGH_PRIORITY)
    {
      table->key_read=1;
      table->file->extra(HA_EXTRA_KEYREAD);
      tab->index= tab->ref.key;
    }
    if ((error=join_read_const(tab)))
    {
      tab->info="unique row not found";
      /* Mark for EXPLAIN that the row was not found */
      pos->records_read=0.0;
      if (!table->outer_join || error > 0)
	DBUG_RETURN(error);
    }
    if (table->key_read)
    {
      table->key_read=0;
      table->file->extra(HA_EXTRA_NO_KEYREAD);
    }
  }
  if (*tab->on_expr_ref && !table->null_row)
  {
    if ((table->null_row= test((*tab->on_expr_ref)->val_int() == 0)))
      mark_as_null_row(table);  
  }
  if (!table->null_row)
    table->maybe_null=0;
  DBUG_RETURN(0);
}


static int
join_read_system(JOIN_TAB *tab)
{
  TABLE *table= tab->table;
  int error;
  if (table->status & STATUS_GARBAGE)		// If first read
  {
    if ((error=table->file->read_first_row(table->record[0],
					   table->s->primary_key)))
    {
      if (error != HA_ERR_END_OF_FILE)
	return report_error(table, error);
      mark_as_null_row(tab->table);
      empty_record(table);			// Make empty record
      return -1;
    }
    store_record(table,record[1]);
  }
  else if (!table->status)			// Only happens with left join
    restore_record(table,record[1]);			// restore old record
  table->null_row=0;
  return table->status ? -1 : 0;
}


/*
  Read a table when there is at most one matching row

  SYNOPSIS
    join_read_const()
    tab			Table to read

  RETURN
    0	Row was found
    -1  Row was not found
   1    Got an error (other than row not found) during read
*/

static int
join_read_const(JOIN_TAB *tab)
{
  int error;
  TABLE *table= tab->table;
  if (table->status & STATUS_GARBAGE)		// If first read
  {
    table->status= 0;
    if (cp_buffer_from_ref(&tab->ref))
      error=HA_ERR_KEY_NOT_FOUND;
    else
    {
      error=table->file->index_read_idx(table->record[0],tab->ref.key,
					(byte*) tab->ref.key_buff,
					tab->ref.key_length,HA_READ_KEY_EXACT);
    }
    if (error)
    {
      table->status= STATUS_NOT_FOUND;
      mark_as_null_row(tab->table);
      empty_record(table);
      if (error != HA_ERR_KEY_NOT_FOUND)
	return report_error(table, error);
      return -1;
    }
    store_record(table,record[1]);
  }
  else if (!(table->status & ~STATUS_NULL_ROW))	// Only happens with left join
  {
    table->status=0;
    restore_record(table,record[1]);			// restore old record
  }
  table->null_row=0;
  return table->status ? -1 : 0;
}


static int
join_read_key(JOIN_TAB *tab)
{
  int error;
  TABLE *table= tab->table;

  if (!table->file->inited)
    table->file->ha_index_init(tab->ref.key);
  if (cmp_buffer_with_ref(tab) ||
      (table->status & (STATUS_GARBAGE | STATUS_NO_PARENT | STATUS_NULL_ROW)))
  {
    if (tab->ref.key_err)
    {
      table->status=STATUS_NOT_FOUND;
      return -1;
    }
    error=table->file->index_read(table->record[0],
				  tab->ref.key_buff,
				  tab->ref.key_length,HA_READ_KEY_EXACT);
    if (error && error != HA_ERR_KEY_NOT_FOUND)
      return report_error(table, error);
  }
  table->null_row=0;
  return table->status ? -1 : 0;
}


static int
join_read_always_key(JOIN_TAB *tab)
{
  int error;
  TABLE *table= tab->table;

  if (!table->file->inited)
    table->file->ha_index_init(tab->ref.key);
  if (cp_buffer_from_ref(&tab->ref))
    return -1;
  if ((error=table->file->index_read(table->record[0],
				     tab->ref.key_buff,
				     tab->ref.key_length,HA_READ_KEY_EXACT)))
  {
    if (error != HA_ERR_KEY_NOT_FOUND)
      return report_error(table, error);
    return -1; /* purecov: inspected */
  }
  return 0;
}


/*
  This function is used when optimizing away ORDER BY in 
  SELECT * FROM t1 WHERE a=1 ORDER BY a DESC,b DESC
*/
  
static int
join_read_last_key(JOIN_TAB *tab)
{
  int error;
  TABLE *table= tab->table;

  if (!table->file->inited)
    table->file->ha_index_init(tab->ref.key);
  if (cp_buffer_from_ref(&tab->ref))
    return -1;
  if ((error=table->file->index_read_last(table->record[0],
					  tab->ref.key_buff,
					  tab->ref.key_length)))
  {
    if (error != HA_ERR_KEY_NOT_FOUND)
      return report_error(table, error);
    return -1; /* purecov: inspected */
  }
  return 0;
}


	/* ARGSUSED */
static int
join_no_more_records(READ_RECORD *info __attribute__((unused)))
{
  return -1;
}


static int
join_read_next_same(READ_RECORD *info)
{
  int error;
  TABLE *table= info->table;
  JOIN_TAB *tab=table->reginfo.join_tab;

  if ((error=table->file->index_next_same(table->record[0],
					  tab->ref.key_buff,
					  tab->ref.key_length)))
  {
    if (error != HA_ERR_END_OF_FILE)
      return report_error(table, error);
    table->status= STATUS_GARBAGE;
    return -1;
  }
  return 0;
}


static int
join_read_prev_same(READ_RECORD *info)
{
  int error;
  TABLE *table= info->table;
  JOIN_TAB *tab=table->reginfo.join_tab;

  if ((error=table->file->index_prev(table->record[0])))
    return report_error(table, error);
  if (key_cmp_if_same(table, tab->ref.key_buff, tab->ref.key,
                      tab->ref.key_length))
  {
    table->status=STATUS_NOT_FOUND;
    error= -1;
  }
  return error;
}


static int
join_init_quick_read_record(JOIN_TAB *tab)
{
  if (test_if_quick_select(tab) == -1)
    return -1;					/* No possible records */
  return join_init_read_record(tab);
}


static int
test_if_quick_select(JOIN_TAB *tab)
{
  delete tab->select->quick;
  tab->select->quick=0;
  return tab->select->test_quick_select(tab->join->thd, tab->keys,
					(table_map) 0, HA_POS_ERROR);
}


static int
join_init_read_record(JOIN_TAB *tab)
{
  if (tab->select && tab->select->quick && tab->select->quick->reset())
    return 1;
  init_read_record(&tab->read_record, tab->join->thd, tab->table,
		   tab->select,1,1);
  return (*tab->read_record.read_record)(&tab->read_record);
}


static int
join_read_first(JOIN_TAB *tab)
{
  int error;
  TABLE *table=tab->table;
  if (!table->key_read && table->used_keys.is_set(tab->index) &&
      !table->no_keyread)
  {
    table->key_read=1;
    table->file->extra(HA_EXTRA_KEYREAD);
  }
  tab->table->status=0;
  tab->read_record.read_record=join_read_next;
  tab->read_record.table=table;
  tab->read_record.file=table->file;
  tab->read_record.index=tab->index;
  tab->read_record.record=table->record[0];
  if (!table->file->inited)
    table->file->ha_index_init(tab->index);
  if ((error=tab->table->file->index_first(tab->table->record[0])))
  {
    if (error != HA_ERR_KEY_NOT_FOUND && error != HA_ERR_END_OF_FILE)
      report_error(table, error);
    return -1;
  }
  return 0;
}


static int
join_read_next(READ_RECORD *info)
{
  int error;
  if ((error=info->file->index_next(info->record)))
    return report_error(info->table, error);
  return 0;
}


static int
join_read_last(JOIN_TAB *tab)
{
  TABLE *table=tab->table;
  int error;
  if (!table->key_read && table->used_keys.is_set(tab->index) &&
      !table->no_keyread)
  {
    table->key_read=1;
    table->file->extra(HA_EXTRA_KEYREAD);
  }
  tab->table->status=0;
  tab->read_record.read_record=join_read_prev;
  tab->read_record.table=table;
  tab->read_record.file=table->file;
  tab->read_record.index=tab->index;
  tab->read_record.record=table->record[0];
  if (!table->file->inited)
    table->file->ha_index_init(tab->index);
  if ((error= tab->table->file->index_last(tab->table->record[0])))
    return report_error(table, error);
  return 0;
}


static int
join_read_prev(READ_RECORD *info)
{
  int error;
  if ((error= info->file->index_prev(info->record)))
    return report_error(info->table, error);
  return 0;
}


static int
join_ft_read_first(JOIN_TAB *tab)
{
  int error;
  TABLE *table= tab->table;

  if (!table->file->inited)
    table->file->ha_index_init(tab->ref.key);
#if NOT_USED_YET
  if (cp_buffer_from_ref(&tab->ref))       // as ft-key doesn't use store_key's
    return -1;                             // see also FT_SELECT::init()
#endif
  table->file->ft_init();

  if ((error= table->file->ft_read(table->record[0])))
    return report_error(table, error);
  return 0;
}

static int
join_ft_read_next(READ_RECORD *info)
{
  int error;
  if ((error= info->file->ft_read(info->table->record[0])))
    return report_error(info->table, error);
  return 0;
}


/*
  Reading of key with key reference and one part that may be NULL
*/

static int
join_read_always_key_or_null(JOIN_TAB *tab)
{
  int res;

  /* First read according to key which is NOT NULL */
  *tab->ref.null_ref_key= 0;			// Clear null byte
  if ((res= join_read_always_key(tab)) >= 0)
    return res;

  /* Then read key with null value */
  *tab->ref.null_ref_key= 1;			// Set null byte
  return safe_index_read(tab);
}


static int
join_read_next_same_or_null(READ_RECORD *info)
{
  int error;
  if ((error= join_read_next_same(info)) >= 0)
    return error;
  JOIN_TAB *tab= info->table->reginfo.join_tab;

  /* Test if we have already done a read after null key */
  if (*tab->ref.null_ref_key)
    return -1;					// All keys read
  *tab->ref.null_ref_key= 1;			// Set null byte
  return safe_index_read(tab);			// then read null keys
}


/*****************************************************************************
  The different end of select functions
  These functions returns < 0 when end is reached, 0 on ok and > 0 if a
  fatal error (like table corruption) was detected
*****************************************************************************/

/* ARGSUSED */
static int
end_send(JOIN *join, JOIN_TAB *join_tab __attribute__((unused)),
	 bool end_of_records)
{
  DBUG_ENTER("end_send");
  if (!end_of_records)
  {
    int error;
    if (join->having && join->having->val_int() == 0)
      DBUG_RETURN(0);				// Didn't match having
    error=0;
    if (join->procedure)
      error=join->procedure->send_row(*join->fields);
    else if (join->do_send_rows)
      error=join->result->send_data(*join->fields);
    if (error)
      DBUG_RETURN(-1); /* purecov: inspected */
    if (++join->send_records >= join->unit->select_limit_cnt &&
	join->do_send_rows)
    {
      if (join->select_options & OPTION_FOUND_ROWS)
      {
	JOIN_TAB *jt=join->join_tab;
	if ((join->tables == 1) && !join->tmp_table && !join->sort_and_group
	    && !join->send_group_parts && !join->having && !jt->select_cond &&
	    !(jt->select && jt->select->quick) &&
	    !(jt->table->file->table_flags() & HA_NOT_EXACT_COUNT) &&
            (jt->ref.key < 0))
	{
	  /* Join over all rows in table;  Return number of found rows */
	  TABLE *table=jt->table;

	  join->select_options ^= OPTION_FOUND_ROWS;
	  if (table->sort.record_pointers ||
	      (table->sort.io_cache && my_b_inited(table->sort.io_cache)))
	  {
	    /* Using filesort */
	    join->send_records= table->sort.found_records;
	  }
	  else
	  {
	    table->file->info(HA_STATUS_VARIABLE);
	    join->send_records = table->file->records;
	  }
	}
	else 
	{
	  join->do_send_rows= 0;
	  if (join->unit->fake_select_lex)
	    join->unit->fake_select_lex->select_limit= HA_POS_ERROR;
	  DBUG_RETURN(0);
	}
      }
      DBUG_RETURN(-3);				// Abort nicely
    }
    else if (join->send_records >= join->fetch_limit)
    {
      /*
        There is a server side cursor and all rows for
        this fetch request are sent.
      */
      DBUG_RETURN(-4);
    }
  }
  else
  {
    if (join->procedure && join->procedure->end_of_records())
      DBUG_RETURN(-1);
  }
  DBUG_RETURN(0);
}


	/* ARGSUSED */
static int
end_send_group(JOIN *join, JOIN_TAB *join_tab __attribute__((unused)),
	       bool end_of_records)
{
  int idx= -1;
  DBUG_ENTER("end_send_group");

  if (!join->first_record || end_of_records ||
      (idx=test_if_group_changed(join->group_fields)) >= 0)
  {
    if (join->first_record || (end_of_records && !join->group))
    {
      if (join->procedure)
	join->procedure->end_group();
      if (idx < (int) join->send_group_parts)
      {
	int error=0;
	if (join->procedure)
	{
	  if (join->having && join->having->val_int() == 0)
	    error= -1;				// Didn't satisfy having
 	  else
	  {
	    if (join->do_send_rows)
	      error=join->procedure->send_row(*join->fields) ? 1 : 0;
	    join->send_records++;
	  }
	  if (end_of_records && join->procedure->end_of_records())
	    error= 1;				// Fatal error
	}
	else
	{
	  if (!join->first_record)
	  {
	    /* No matching rows for group function */
	    join->clear();
	  }
	  if (join->having && join->having->val_int() == 0)
	    error= -1;				// Didn't satisfy having
	  else
	  {
	    if (join->do_send_rows)
	      error=join->result->send_data(*join->fields) ? 1 : 0;
	    join->send_records++;
	  }
	  if (join->rollup.state != ROLLUP::STATE_NONE && error <= 0)
	  {
	    if (join->rollup_send_data((uint) (idx+1)))
	      error= 1;
	  }
	}
	if (error > 0)
	  DBUG_RETURN(-1);			/* purecov: inspected */
	if (end_of_records)
	  DBUG_RETURN(0);
	if (join->send_records >= join->unit->select_limit_cnt &&
	    join->do_send_rows)
	{
	  if (!(join->select_options & OPTION_FOUND_ROWS))
	    DBUG_RETURN(-3);				// Abort nicely
	  join->do_send_rows=0;
	  join->unit->select_limit_cnt = HA_POS_ERROR;
        }
        else if (join->send_records >= join->fetch_limit)
        {
          /*
            There is a server side cursor and all rows
            for this fetch request are sent.
          */
          DBUG_RETURN(-4);
        }
      }
    }
    else
    {
      if (end_of_records)
	DBUG_RETURN(0);
      join->first_record=1;
      VOID(test_if_group_changed(join->group_fields));
    }
    if (idx < (int) join->send_group_parts)
    {
      copy_fields(&join->tmp_table_param);
      if (init_sum_functions(join->sum_funcs, join->sum_funcs_end[idx+1]))
	DBUG_RETURN(-1);
      if (join->procedure)
	join->procedure->add();
      DBUG_RETURN(0);
    }
  }
  if (update_sum_func(join->sum_funcs))
    DBUG_RETURN(-1);
  if (join->procedure)
    join->procedure->add();
  DBUG_RETURN(0);
}


	/* ARGSUSED */
static int
end_write(JOIN *join, JOIN_TAB *join_tab __attribute__((unused)),
	  bool end_of_records)
{
  TABLE *table=join->tmp_table;
  int error;
  DBUG_ENTER("end_write");

  if (join->thd->killed)			// Aborted by user
  {
    join->thd->send_kill_message();
    DBUG_RETURN(-2);				/* purecov: inspected */
  }
  if (!end_of_records)
  {
    copy_fields(&join->tmp_table_param);
    copy_funcs(join->tmp_table_param.items_to_copy);

#ifdef TO_BE_DELETED
    if (!table->uniques)			// If not unique handling
    {
      /* Copy null values from group to row */
      ORDER   *group;
      for (group=table->group ; group ; group=group->next)
      {
	Item *item= *group->item;
	if (item->maybe_null)
	{
	  Field *field=item->get_tmp_table_field();
	  field->ptr[-1]= (byte) (field->is_null() ? 1 : 0);
	}
      }
    }
#endif
    if (!join->having || join->having->val_int())
    {
      join->found_records++;
      if ((error=table->file->write_row(table->record[0])))
      {
	if (error == HA_ERR_FOUND_DUPP_KEY ||
	    error == HA_ERR_FOUND_DUPP_UNIQUE)
	  goto end;
	if (create_myisam_from_heap(join->thd, table, &join->tmp_table_param,
				    error,1))
	  DBUG_RETURN(-1);			// Not a table_is_full error
	table->s->uniques=0;			// To ensure rows are the same
      }
      if (++join->send_records >= join->tmp_table_param.end_write_records &&
	  join->do_send_rows)
      {
	if (!(join->select_options & OPTION_FOUND_ROWS))
	  DBUG_RETURN(-3);
	join->do_send_rows=0;
	join->unit->select_limit_cnt = HA_POS_ERROR;
	DBUG_RETURN(0);
      }
    }
  }
end:
  DBUG_RETURN(0);
}

/* Group by searching after group record and updating it if possible */
/* ARGSUSED */

static int
end_update(JOIN *join, JOIN_TAB *join_tab __attribute__((unused)),
	   bool end_of_records)
{
  TABLE *table=join->tmp_table;
  ORDER   *group;
  int	  error;
  DBUG_ENTER("end_update");

  if (end_of_records)
    DBUG_RETURN(0);
  if (join->thd->killed)			// Aborted by user
  {
    join->thd->send_kill_message();
    DBUG_RETURN(-2);				/* purecov: inspected */
  }

  join->found_records++;
  copy_fields(&join->tmp_table_param);		// Groups are copied twice.
  /* Make a key of group index */
  for (group=table->group ; group ; group=group->next)
  {
    Item *item= *group->item;
    item->save_org_in_field(group->field);
    /* Store in the used key if the field was 0 */
    if (item->maybe_null)
      group->buff[-1]=item->null_value ? 1 : 0;
  }
  if (!table->file->index_read(table->record[1],
			       join->tmp_table_param.group_buff,0,
			       HA_READ_KEY_EXACT))
  {						/* Update old record */
    restore_record(table,record[1]);
    update_tmptable_sum_func(join->sum_funcs,table);
    if ((error=table->file->update_row(table->record[1],
				       table->record[0])))
    {
      table->file->print_error(error,MYF(0));	/* purecov: inspected */
      DBUG_RETURN(-1);				/* purecov: inspected */
    }
    DBUG_RETURN(0);
  }

  /*
    Copy null bits from group key to table
    We can't copy all data as the key may have different format
    as the row data (for example as with VARCHAR keys)
  */
  KEY_PART_INFO *key_part;
  for (group=table->group,key_part=table->key_info[0].key_part;
       group ;
       group=group->next,key_part++)
  {
    if (key_part->null_bit)
      memcpy(table->record[0]+key_part->offset, group->buff, 1);
  }
  init_tmptable_sum_functions(join->sum_funcs);
  copy_funcs(join->tmp_table_param.items_to_copy);
  if ((error=table->file->write_row(table->record[0])))
  {
    if (create_myisam_from_heap(join->thd, table, &join->tmp_table_param,
				error, 0))
      DBUG_RETURN(-1);				// Not a table_is_full error
    /* Change method to update rows */
    table->file->ha_index_init(0);
    join->join_tab[join->tables-1].next_select=end_unique_update;
  }
  join->send_records++;
  DBUG_RETURN(0);
}


/* Like end_update, but this is done with unique constraints instead of keys */

static int
end_unique_update(JOIN *join, JOIN_TAB *join_tab __attribute__((unused)),
		  bool end_of_records)
{
  TABLE *table=join->tmp_table;
  int	  error;
  DBUG_ENTER("end_unique_update");

  if (end_of_records)
    DBUG_RETURN(0);
  if (join->thd->killed)			// Aborted by user
  {
    join->thd->send_kill_message();
    DBUG_RETURN(-2);				/* purecov: inspected */
  }

  init_tmptable_sum_functions(join->sum_funcs);
  copy_fields(&join->tmp_table_param);		// Groups are copied twice.
  copy_funcs(join->tmp_table_param.items_to_copy);

  if (!(error=table->file->write_row(table->record[0])))
    join->send_records++;			// New group
  else
  {
    if ((int) table->file->get_dup_key(error) < 0)
    {
      table->file->print_error(error,MYF(0));	/* purecov: inspected */
      DBUG_RETURN(-1);				/* purecov: inspected */
    }
    if (table->file->rnd_pos(table->record[1],table->file->dupp_ref))
    {
      table->file->print_error(error,MYF(0));	/* purecov: inspected */
      DBUG_RETURN(-1);				/* purecov: inspected */
    }
    restore_record(table,record[1]);
    update_tmptable_sum_func(join->sum_funcs,table);
    if ((error=table->file->update_row(table->record[1],
				       table->record[0])))
    {
      table->file->print_error(error,MYF(0));	/* purecov: inspected */
      DBUG_RETURN(-1);				/* purecov: inspected */
    }
  }
  DBUG_RETURN(0);
}


	/* ARGSUSED */
static int
end_write_group(JOIN *join, JOIN_TAB *join_tab __attribute__((unused)),
		bool end_of_records)
{
  TABLE *table=join->tmp_table;
  int	  error;
  int	  idx= -1;
  DBUG_ENTER("end_write_group");

  if (join->thd->killed)
  {						// Aborted by user
    join->thd->send_kill_message();
    DBUG_RETURN(-2);				/* purecov: inspected */
  }
  if (!join->first_record || end_of_records ||
      (idx=test_if_group_changed(join->group_fields)) >= 0)
  {
    if (join->first_record || (end_of_records && !join->group))
    {
      if (join->procedure)
	join->procedure->end_group();
      if (idx < (int) join->send_group_parts)
      {
	if (!join->first_record)
	{
	  /* No matching rows for group function */
	  join->clear();
	}
	copy_sum_funcs(join->sum_funcs);
	if (!join->having || join->having->val_int())
	{
	  if ((error=table->file->write_row(table->record[0])))
	  {
	    if (create_myisam_from_heap(join->thd, table,
					&join->tmp_table_param,
					error, 0))
	      DBUG_RETURN(-1);			// Not a table_is_full error
	  }
	  else
	    join->send_records++;
	}
	if (end_of_records)
	  DBUG_RETURN(0);
      }
    }
    else
    {
      if (end_of_records)
	DBUG_RETURN(0);
      join->first_record=1;
      VOID(test_if_group_changed(join->group_fields));
    }
    if (idx < (int) join->send_group_parts)
    {
      copy_fields(&join->tmp_table_param);
      copy_funcs(join->tmp_table_param.items_to_copy);
      if (init_sum_functions(join->sum_funcs, join->sum_funcs_end[idx+1]))
	DBUG_RETURN(-1);
      if (join->procedure)
	join->procedure->add();
      DBUG_RETURN(0);
    }
  }
  if (update_sum_func(join->sum_funcs))
    DBUG_RETURN(-1);
  if (join->procedure)
    join->procedure->add();
  DBUG_RETURN(0);
}


/*****************************************************************************
  Remove calculation with tables that aren't yet read. Remove also tests
  against fields that are read through key where the table is not a
  outer join table.
  We can't remove tests that are made against columns which are stored
  in sorted order.
*****************************************************************************/

/* Return 1 if right_item is used removable reference key on left_item */

static bool test_if_ref(Item_field *left_item,Item *right_item)
{
  Field *field=left_item->field;
  // No need to change const test. We also have to keep tests on LEFT JOIN
  if (!field->table->const_table && !field->table->maybe_null)
  {
    Item *ref_item=part_of_refkey(field->table,field);
    if (ref_item && ref_item->eq(right_item,1))
    {
      if (right_item->type() == Item::FIELD_ITEM)
	return (field->eq_def(((Item_field *) right_item)->field));
      if (right_item->const_item() && !(right_item->is_null()))
      {
	/*
	  We can remove binary fields and numerical fields except float,
	  as float comparison isn't 100 % secure
	  We have to keep normal strings to be able to check for end spaces
	*/
	if (field->binary() &&
	    field->real_type() != MYSQL_TYPE_STRING &&
	    field->real_type() != MYSQL_TYPE_VARCHAR &&
	    (field->type() != FIELD_TYPE_FLOAT || field->decimals() == 0))
	{
	  return !store_val_in_field(field,right_item);
	}
      }
    }
  }
  return 0;					// keep test
}


static COND *
make_cond_for_table(COND *cond, table_map tables, table_map used_table)
{
  if (used_table && !(cond->used_tables() & used_table))
    return (COND*) 0;				// Already checked
  if (cond->type() == Item::COND_ITEM)
  {
    if (((Item_cond*) cond)->functype() == Item_func::COND_AND_FUNC)
    {
      /* Create new top level AND item */
      Item_cond_and *new_cond=new Item_cond_and;
      if (!new_cond)
	return (COND*) 0;			// OOM /* purecov: inspected */
      List_iterator<Item> li(*((Item_cond*) cond)->argument_list());
      Item *item;
      while ((item=li++))
      {
	Item *fix=make_cond_for_table(item,tables,used_table);
	if (fix)
	  new_cond->argument_list()->push_back(fix);
      }
      switch (new_cond->argument_list()->elements) {
      case 0:
	return (COND*) 0;			// Always true
      case 1:
	return new_cond->argument_list()->head();
      default:
	/*
	  Item_cond_and do not need fix_fields for execution, its parameters
	  are fixed or do not need fix_fields, too
	*/
	new_cond->quick_fix_field();
	new_cond->used_tables_cache=
	  ((Item_cond_and*) cond)->used_tables_cache &
	  tables;
	return new_cond;
      }
    }
    else
    {						// Or list
      Item_cond_or *new_cond=new Item_cond_or;
      if (!new_cond)
	return (COND*) 0;			// OOM /* purecov: inspected */
      List_iterator<Item> li(*((Item_cond*) cond)->argument_list());
      Item *item;
      while ((item=li++))
      {
	Item *fix=make_cond_for_table(item,tables,0L);
	if (!fix)
	  return (COND*) 0;			// Always true
	new_cond->argument_list()->push_back(fix);
      }
      /*
	Item_cond_and do not need fix_fields for execution, its parameters
	are fixed or do not need fix_fields, too
      */
      new_cond->quick_fix_field();
      new_cond->used_tables_cache= ((Item_cond_or*) cond)->used_tables_cache;
      new_cond->top_level_item();
      return new_cond;
    }
  }

  /*
    Because the following test takes a while and it can be done
    table_count times, we mark each item that we have examined with the result
    of the test
  */

  if (cond->marker == 3 || (cond->used_tables() & ~tables))
    return (COND*) 0;				// Can't check this yet
  if (cond->marker == 2 || cond->eq_cmp_result() == Item::COND_OK)
    return cond;				// Not boolean op

  if (((Item_func*) cond)->functype() == Item_func::EQ_FUNC)
  {
    Item *left_item=	((Item_func*) cond)->arguments()[0];
    Item *right_item= ((Item_func*) cond)->arguments()[1];
    if (left_item->type() == Item::FIELD_ITEM &&
	test_if_ref((Item_field*) left_item,right_item))
    {
      cond->marker=3;			// Checked when read
      return (COND*) 0;
    }
    if (right_item->type() == Item::FIELD_ITEM &&
	test_if_ref((Item_field*) right_item,left_item))
    {
      cond->marker=3;			// Checked when read
      return (COND*) 0;
    }
  }
  cond->marker=2;
  return cond;
}

static Item *
part_of_refkey(TABLE *table,Field *field)
{
  if (!table->reginfo.join_tab)
    return (Item*) 0;             // field from outer non-select (UPDATE,...)

  uint ref_parts=table->reginfo.join_tab->ref.key_parts;
  if (ref_parts)
  {
    KEY_PART_INFO *key_part=
      table->key_info[table->reginfo.join_tab->ref.key].key_part;

    for (uint part=0 ; part < ref_parts ; part++,key_part++)
      if (field->eq(key_part->field) &&
	  !(key_part->key_part_flag & HA_PART_KEY_SEG))
	return table->reginfo.join_tab->ref.items[part];
  }
  return (Item*) 0;
}


/*****************************************************************************
  Test if one can use the key to resolve ORDER BY

  SYNOPSIS
    test_if_order_by_key()
    order		Sort order
    table		Table to sort
    idx			Index to check
    used_key_parts	Return value for used key parts.


  NOTES
    used_key_parts is set to correct key parts used if return value != 0
    (On other cases, used_key_part may be changed)

  RETURN
    1   key is ok.
    0   Key can't be used
    -1  Reverse key can be used
*****************************************************************************/

static int test_if_order_by_key(ORDER *order, TABLE *table, uint idx,
				uint *used_key_parts)
{
  KEY_PART_INFO *key_part,*key_part_end;
  key_part=table->key_info[idx].key_part;
  key_part_end=key_part+table->key_info[idx].key_parts;
  key_part_map const_key_parts=table->const_key_parts[idx];
  int reverse=0;
  DBUG_ENTER("test_if_order_by_key");

  for (; order ; order=order->next, const_key_parts>>=1)
  {
    Field *field=((Item_field*) (*order->item))->field;
    int flag;

    /*
      Skip key parts that are constants in the WHERE clause.
      These are already skipped in the ORDER BY by const_expression_in_where()
    */
    for (; const_key_parts & 1 ; const_key_parts>>= 1)
      key_part++; 

    if (key_part == key_part_end || key_part->field != field)
      DBUG_RETURN(0);

    /* set flag to 1 if we can use read-next on key, else to -1 */
    flag= ((order->asc == !(key_part->key_part_flag & HA_REVERSE_SORT)) ?
           1 : -1);
    if (reverse && flag != reverse)
      DBUG_RETURN(0);
    reverse=flag;				// Remember if reverse
    key_part++;
  }
  *used_key_parts= (uint) (key_part - table->key_info[idx].key_part);
  if (reverse == -1 && !(table->file->index_flags(idx, *used_key_parts-1, 1) &
                         HA_READ_PREV))
    reverse= 0;                                 // Index can't be used
  DBUG_RETURN(reverse);
}


uint find_shortest_key(TABLE *table, const key_map *usable_keys)
{
  uint min_length= (uint) ~0;
  uint best= MAX_KEY;
  if (!usable_keys->is_clear_all())
  {
    for (uint nr=0; nr < table->s->keys ; nr++)
    {
      if (usable_keys->is_set(nr))
      {
        if (table->key_info[nr].key_length < min_length)
        {
          min_length=table->key_info[nr].key_length;
          best=nr;
        }
      }
    }
  }
  return best;
}

/*
  Test if a second key is the subkey of the first one.

  SYNOPSIS
    is_subkey()
    key_part		First key parts
    ref_key_part	Second key parts
    ref_key_part_end	Last+1 part of the second key

  NOTE
    Second key MUST be shorter than the first one.

  RETURN
    1	is a subkey
    0	no sub key
*/

inline bool 
is_subkey(KEY_PART_INFO *key_part, KEY_PART_INFO *ref_key_part,
	  KEY_PART_INFO *ref_key_part_end)
{
  for (; ref_key_part < ref_key_part_end; key_part++, ref_key_part++)
    if (!key_part->field->eq(ref_key_part->field))
      return 0;
  return 1;
}

/*
  Test if we can use one of the 'usable_keys' instead of 'ref' key for sorting

  SYNOPSIS
    test_if_subkey()
    ref			Number of key, used for WHERE clause
    usable_keys		Keys for testing

  RETURN
    MAX_KEY			If we can't use other key
    the number of found key	Otherwise
*/

static uint
test_if_subkey(ORDER *order, TABLE *table, uint ref, uint ref_key_parts,
	       const key_map *usable_keys)
{
  uint nr;
  uint min_length= (uint) ~0;
  uint best= MAX_KEY;
  uint not_used;
  KEY_PART_INFO *ref_key_part= table->key_info[ref].key_part;
  KEY_PART_INFO *ref_key_part_end= ref_key_part + ref_key_parts;

  for (nr= 0 ; nr < table->s->keys ; nr++)
  {
    if (usable_keys->is_set(nr) &&
	table->key_info[nr].key_length < min_length &&
	table->key_info[nr].key_parts >= ref_key_parts &&
	is_subkey(table->key_info[nr].key_part, ref_key_part,
		  ref_key_part_end) &&
	test_if_order_by_key(order, table, nr, &not_used))
    {
      min_length= table->key_info[nr].key_length;
      best= nr;
    }
  }
  return best;
}

/*
  Test if we can skip the ORDER BY by using an index.

  If we can use an index, the JOIN_TAB / tab->select struct
  is changed to use the index.

  Return:
     0 We have to use filesort to do the sorting
     1 We can use an index.
*/

static bool
test_if_skip_sort_order(JOIN_TAB *tab,ORDER *order,ha_rows select_limit,
			bool no_changes)
{
  int ref_key;
  uint ref_key_parts;
  TABLE *table=tab->table;
  SQL_SELECT *select=tab->select;
  key_map usable_keys;
  DBUG_ENTER("test_if_skip_sort_order");
  LINT_INIT(ref_key_parts);

  /* Check which keys can be used to resolve ORDER BY */
  usable_keys.set_all();
  for (ORDER *tmp_order=order; tmp_order ; tmp_order=tmp_order->next)
  {
    if ((*tmp_order->item)->type() != Item::FIELD_ITEM)
    {
      usable_keys.clear_all();
      DBUG_RETURN(0);
    }
    usable_keys.intersect(((Item_field*) (*tmp_order->item))->
			  field->part_of_sortkey);
    if (usable_keys.is_clear_all())
      DBUG_RETURN(0);					// No usable keys
  }

  ref_key= -1;
  /* Test if constant range in WHERE */
  if (tab->ref.key >= 0 && tab->ref.key_parts)
  {
    ref_key=	   tab->ref.key;
    ref_key_parts= tab->ref.key_parts;
    if (tab->type == JT_REF_OR_NULL)
      DBUG_RETURN(0);
  }
  else if (select && select->quick)		// Range found by opt_range
  {
    int quick_type= select->quick->get_type();
    /* 
      assume results are not ordered when index merge is used 
      TODO: sergeyp: Results of all index merge selects actually are ordered 
      by clustered PK values.
    */
  
    if (quick_type == QUICK_SELECT_I::QS_TYPE_INDEX_MERGE || 
        quick_type == QUICK_SELECT_I::QS_TYPE_ROR_UNION || 
        quick_type == QUICK_SELECT_I::QS_TYPE_ROR_INTERSECT)
      DBUG_RETURN(0);
    ref_key=	   select->quick->index;
    ref_key_parts= select->quick->used_key_parts;
  }

  if (ref_key >= 0)
  {
    /*
      We come here when there is a REF key.
    */
    int order_direction;
    uint used_key_parts;
    if (!usable_keys.is_set(ref_key))
    {
      /*
	We come here when ref_key is not among usable_keys
      */
      uint new_ref_key;
      /*
	If using index only read, only consider other possible index only
	keys
      */
      if (table->used_keys.is_set(ref_key))
	usable_keys.intersect(table->used_keys);
      if ((new_ref_key= test_if_subkey(order, table, ref_key, ref_key_parts,
				       &usable_keys)) < MAX_KEY)
      {
	/* Found key that can be used to retrieve data in sorted order */
	if (tab->ref.key >= 0)
	{
	  tab->ref.key= new_ref_key;
	}
	else
	{
          /*
            The range optimizer constructed QUICK_RANGE for ref_key, and
            we want to use instead new_ref_key as the index. We can't
            just change the index of the quick select, because this may
            result in an incosistent QUICK_SELECT object. Below we
            create a new QUICK_SELECT from scratch so that all its
            parameres are set correctly by the range optimizer.
           */
          key_map new_ref_key_map;
          new_ref_key_map.clear_all();  /* Force the creation of quick select */
          new_ref_key_map.set_bit(new_ref_key); /* only for new_ref_key.      */

          if (select->test_quick_select(tab->join->thd, new_ref_key_map, 0,
                                        (tab->join->select_options & OPTION_FOUND_ROWS) ?
                                        HA_POS_ERROR : tab->join->unit->select_limit_cnt) <= 0)
            DBUG_RETURN(0);
	}
        ref_key= new_ref_key;
      }
    }
    /* Check if we get the rows in requested sorted order by using the key */
    if (usable_keys.is_set(ref_key) &&
	(order_direction = test_if_order_by_key(order,table,ref_key,
						&used_key_parts)))
    {
      if (order_direction == -1)		// If ORDER BY ... DESC
      {
	if (select && select->quick)
	{
	  /*
	    Don't reverse the sort order, if it's already done.
	    (In some cases test_if_order_by_key() can be called multiple times
	  */
	  if (!select->quick->reverse_sorted())
	  {
            int quick_type= select->quick->get_type();
            if (quick_type == QUICK_SELECT_I::QS_TYPE_INDEX_MERGE ||
                quick_type == QUICK_SELECT_I::QS_TYPE_ROR_INTERSECT ||
                quick_type == QUICK_SELECT_I::QS_TYPE_ROR_UNION ||
                quick_type == QUICK_SELECT_I::QS_TYPE_GROUP_MIN_MAX)
              DBUG_RETURN(0);                   // Use filesort
            
            /* ORDER BY range_key DESC */
	    QUICK_SELECT_DESC *tmp=new QUICK_SELECT_DESC((QUICK_RANGE_SELECT*)(select->quick),
							 used_key_parts);
	    if (!tmp || tmp->error)
	    {
	      delete tmp;
	      DBUG_RETURN(0);		// Reverse sort not supported
	    }
	    select->quick=tmp;
	  }
	  DBUG_RETURN(1);
	}
	if (tab->ref.key_parts < used_key_parts)
	{
	  /*
	    SELECT * FROM t1 WHERE a=1 ORDER BY a DESC,b DESC

	    Use a traversal function that starts by reading the last row
	    with key part (A) and then traverse the index backwards.
	  */
	  tab->read_first_record=       join_read_last_key;
	  tab->read_record.read_record= join_read_prev_same;
	  /* fall through */
	}
      }
      else if (select && select->quick)
	  select->quick->sorted= 1;
      DBUG_RETURN(1);			/* No need to sort */
    }
  }
  else
  {
    /* check if we can use a key to resolve the group */
    /* Tables using JT_NEXT are handled here */
    uint nr;
    key_map keys;

    /*
      If not used with LIMIT, only use keys if the whole query can be
      resolved with a key;  This is because filesort() is usually faster than
      retrieving all rows through an index.
    */
    if (select_limit >= table->file->records)
    {
      keys= *table->file->keys_to_use_for_scanning();
      keys.merge(table->used_keys);

      /*
	We are adding here also the index specified in FORCE INDEX clause, 
	if any.
        This is to allow users to use index in ORDER BY.
      */
      if (table->force_index) 
	keys.merge(table->keys_in_use_for_query);
      keys.intersect(usable_keys);
    }
    else
      keys= usable_keys;

    for (nr=0; nr < table->s->keys ; nr++)
    {
      uint not_used;
      if (keys.is_set(nr))
      {
	int flag;
	if ((flag= test_if_order_by_key(order, table, nr, &not_used)))
	{
	  if (!no_changes)
	  {
	    tab->index=nr;
	    tab->read_first_record=  (flag > 0 ? join_read_first:
				      join_read_last);
	    tab->type=JT_NEXT;	// Read with index_first(), index_next()
	    if (table->used_keys.is_set(nr))
	    {
	      table->key_read=1;
	      table->file->extra(HA_EXTRA_KEYREAD);
	    }
	  }
	  DBUG_RETURN(1);
	}
      }
    }
  }
  DBUG_RETURN(0);				// Can't use index.
}


/*
  If not selecting by given key, create an index how records should be read

  SYNOPSIS
   create_sort_index()
     thd		Thread handler
     tab		Table to sort (in join structure)
     order		How table should be sorted
     filesort_limit	Max number of rows that needs to be sorted
     select_limit	Max number of rows in final output
		        Used to decide if we should use index or not


  IMPLEMENTATION
   - If there is an index that can be used, 'tab' is modified to use
     this index.
   - If no index, create with filesort() an index file that can be used to
     retrieve rows in order (should be done with 'read_record').
     The sorted data is stored in tab->table and will be freed when calling
     free_io_cache(tab->table).

  RETURN VALUES
    0		ok
    -1		Some fatal error
    1		No records
*/

static int
create_sort_index(THD *thd, JOIN *join, ORDER *order,
		  ha_rows filesort_limit, ha_rows select_limit)
{
  SORT_FIELD *sortorder;
  uint length;
  ha_rows examined_rows;
  TABLE *table;
  SQL_SELECT *select;
  JOIN_TAB *tab;
  DBUG_ENTER("create_sort_index");

  if (join->tables == join->const_tables)
    DBUG_RETURN(0);				// One row, no need to sort
  tab=    join->join_tab + join->const_tables;
  table=  tab->table;
  select= tab->select;

  if (test_if_skip_sort_order(tab,order,select_limit,0))
    DBUG_RETURN(0);
  if (!(sortorder=make_unireg_sortorder(order,&length)))
    goto err;				/* purecov: inspected */
  /* It's not fatal if the following alloc fails */
  table->sort.io_cache=(IO_CACHE*) my_malloc(sizeof(IO_CACHE),
                                             MYF(MY_WME | MY_ZEROFILL));
  table->status=0;				// May be wrong if quick_select

  // If table has a range, move it to select
  if (select && !select->quick && tab->ref.key >= 0)
  {
    if (tab->quick)
    {
      select->quick=tab->quick;
      tab->quick=0;
      /* 
        We can only use 'Only index' if quick key is same as ref_key
        and in index_merge 'Only index' cannot be used
      */
      if (table->key_read && ((uint) tab->ref.key != select->quick->index))
      {
	table->key_read=0;
	table->file->extra(HA_EXTRA_NO_KEYREAD);
      }
    }
    else
    {
      /*
	We have a ref on a const;  Change this to a range that filesort
	can use.
	For impossible ranges (like when doing a lookup on NULL on a NOT NULL
	field, quick will contain an empty record set.
      */
      if (!(select->quick= (tab->type == JT_FT ?
			    new FT_SELECT(thd, table, tab->ref.key) :
			    get_quick_select_for_ref(thd, table, &tab->ref))))
	goto err;
    }
  }
  if (table->s->tmp_table)
    table->file->info(HA_STATUS_VARIABLE);	// Get record count
  table->sort.found_records=filesort(thd, table,sortorder, length,
                                     select, filesort_limit, &examined_rows);
  tab->records= table->sort.found_records;	// For SQL_CALC_ROWS
  if (select)
  {
    select->cleanup();				// filesort did select
    tab->select= 0;
  }
  tab->select_cond=0;
  tab->last_inner= 0;
  tab->first_unmatched= 0;
  tab->type=JT_ALL;				// Read with normal read_record
  tab->read_first_record= join_init_read_record;
  tab->join->examined_rows+=examined_rows;
  if (table->key_read)				// Restore if we used indexes
  {
    table->key_read=0;
    table->file->extra(HA_EXTRA_NO_KEYREAD);
  }
  DBUG_RETURN(table->sort.found_records == HA_POS_ERROR);
err:
  DBUG_RETURN(-1);
}

/*
  Add the HAVING criteria to table->select
*/

#ifdef NOT_YET
static bool fix_having(JOIN *join, Item **having)
{
  (*having)->update_used_tables();	// Some tables may have been const
  JOIN_TAB *table=&join->join_tab[join->const_tables];
  table_map used_tables= join->const_table_map | table->table->map;

  DBUG_EXECUTE("where",print_where(*having,"having"););
  Item* sort_table_cond=make_cond_for_table(*having,used_tables,used_tables);
  if (sort_table_cond)
  {
    if (!table->select)
      if (!(table->select=new SQL_SELECT))
	return 1;
    if (!table->select->cond)
      table->select->cond=sort_table_cond;
    else					// This should never happen
      if (!(table->select->cond= new Item_cond_and(table->select->cond,
						   sort_table_cond)) ||
	  table->select->cond->fix_fields(join->thd, join->tables_list,
					  &table->select->cond))
	return 1;
    table->select_cond=table->select->cond;
    table->select_cond->top_level_item();
    DBUG_EXECUTE("where",print_where(table->select_cond,
				     "select and having"););
    *having=make_cond_for_table(*having,~ (table_map) 0,~used_tables);
    DBUG_EXECUTE("where",print_where(*having,"having after make_cond"););
  }
  return 0;
}
#endif


/*****************************************************************************
  Remove duplicates from tmp table
  This should be recoded to add a unique index to the table and remove
  duplicates
  Table is a locked single thread table
  fields is the number of fields to check (from the end)
*****************************************************************************/

static bool compare_record(TABLE *table, Field **ptr)
{
  for (; *ptr ; ptr++)
  {
    if ((*ptr)->cmp_offset(table->s->rec_buff_length))
      return 1;
  }
  return 0;
}

static bool copy_blobs(Field **ptr)
{
  for (; *ptr ; ptr++)
  {
    if ((*ptr)->flags & BLOB_FLAG)
      if (((Field_blob *) (*ptr))->copy())
	return 1;				// Error
  }
  return 0;
}

static void free_blobs(Field **ptr)
{
  for (; *ptr ; ptr++)
  {
    if ((*ptr)->flags & BLOB_FLAG)
      ((Field_blob *) (*ptr))->free();
  }
}


static int
remove_duplicates(JOIN *join, TABLE *entry,List<Item> &fields, Item *having)
{
  int error;
  ulong reclength,offset;
  uint field_count;
  THD *thd= join->thd;
  DBUG_ENTER("remove_duplicates");

  entry->reginfo.lock_type=TL_WRITE;

  /* Calculate how many saved fields there is in list */
  field_count=0;
  List_iterator<Item> it(fields);
  Item *item;
  while ((item=it++))
  {
    if (item->get_tmp_table_field() && ! item->const_item())
      field_count++;
  }

  if (!field_count && !(join->select_options & OPTION_FOUND_ROWS)) 
  {                    // only const items with no OPTION_FOUND_ROWS
    join->unit->select_limit_cnt= 1;		// Only send first row
    DBUG_RETURN(0);
  }
<<<<<<< HEAD
  Field **first_field=entry->field+entry->s->fields - field_count;
  offset=entry->field[entry->s->fields - field_count]->offset();
  reclength=entry->s->reclength-offset;
=======
  Field **first_field=entry->field+entry->fields - field_count;
  offset= field_count ? 
          entry->field[entry->fields - field_count]->offset() : 0;
  reclength=entry->reclength-offset;
>>>>>>> 0b61a16f

  free_io_cache(entry);				// Safety
  entry->file->info(HA_STATUS_VARIABLE);
  if (entry->s->db_type == DB_TYPE_HEAP ||
      (!entry->s->blob_fields &&
       ((ALIGN_SIZE(reclength) + HASH_OVERHEAD) * entry->file->records <
	thd->variables.sortbuff_size)))
    error=remove_dup_with_hash_index(join->thd, entry,
				     field_count, first_field,
				     reclength, having);
  else
    error=remove_dup_with_compare(join->thd, entry, first_field, offset,
				  having);

  free_blobs(first_field);
  DBUG_RETURN(error);
}


static int remove_dup_with_compare(THD *thd, TABLE *table, Field **first_field,
				   ulong offset, Item *having)
{
  handler *file=table->file;
  char *org_record,*new_record;
  byte *record;
  int error;
  ulong reclength= table->s->reclength-offset;
  DBUG_ENTER("remove_dup_with_compare");

  org_record=(char*) (record=table->record[0])+offset;
  new_record=(char*) table->record[1]+offset;

  file->ha_rnd_init(1);
  error=file->rnd_next(record);
  for (;;)
  {
    if (thd->killed)
    {
      thd->send_kill_message();
      error=0;
      goto err;
    }
    if (error)
    {
      if (error == HA_ERR_RECORD_DELETED)
	continue;
      if (error == HA_ERR_END_OF_FILE)
	break;
      goto err;
    }
    if (having && !having->val_int())
    {
      if ((error=file->delete_row(record)))
	goto err;
      error=file->rnd_next(record);
      continue;
    }
    if (copy_blobs(first_field))
    {
      my_message(ER_OUTOFMEMORY, ER(ER_OUTOFMEMORY), MYF(0));
      error=0;
      goto err;
    }
    memcpy(new_record,org_record,reclength);

    /* Read through rest of file and mark duplicated rows deleted */
    bool found=0;
    for (;;)
    {
      if ((error=file->rnd_next(record)))
      {
	if (error == HA_ERR_RECORD_DELETED)
	  continue;
	if (error == HA_ERR_END_OF_FILE)
	  break;
	goto err;
      }
      if (compare_record(table, first_field) == 0)
      {
	if ((error=file->delete_row(record)))
	  goto err;
      }
      else if (!found)
      {
	found=1;
	file->position(record);	// Remember position
      }
    }
    if (!found)
      break;					// End of file
    /* Restart search on next row */
    error=file->restart_rnd_next(record,file->ref);
  }

  file->extra(HA_EXTRA_NO_CACHE);
  DBUG_RETURN(0);
err:
  file->extra(HA_EXTRA_NO_CACHE);
  if (error)
    file->print_error(error,MYF(0));
  DBUG_RETURN(1);
}


/*
  Generate a hash index for each row to quickly find duplicate rows
  Note that this will not work on tables with blobs!
*/

static int remove_dup_with_hash_index(THD *thd, TABLE *table,
				      uint field_count,
				      Field **first_field,
				      ulong key_length,
				      Item *having)
{
  byte *key_buffer, *key_pos, *record=table->record[0];
  int error;
  handler *file=table->file;
  ulong extra_length=ALIGN_SIZE(key_length)-key_length;
  uint *field_lengths,*field_length;
  HASH hash;
  DBUG_ENTER("remove_dup_with_hash_index");

  if (!my_multi_malloc(MYF(MY_WME),
		       &key_buffer,
		       (uint) ((key_length + extra_length) *
			       (long) file->records),
		       &field_lengths,
		       (uint) (field_count*sizeof(*field_lengths)),
		       NullS))
    DBUG_RETURN(1);

  if (hash_init(&hash, &my_charset_bin, (uint) file->records, 0, 
		key_length,(hash_get_key) 0, 0, 0))
  {
    my_free((char*) key_buffer,MYF(0));
    DBUG_RETURN(1);
  }
  {
    Field **ptr;
    for (ptr= first_field, field_length=field_lengths ; *ptr ; ptr++)
      (*field_length++)= (*ptr)->pack_length();
  }

  file->ha_rnd_init(1);
  key_pos=key_buffer;
  for (;;)
  {
    if (thd->killed)
    {
      thd->send_kill_message();
      error=0;
      goto err;
    }
    if ((error=file->rnd_next(record)))
    {
      if (error == HA_ERR_RECORD_DELETED)
	continue;
      if (error == HA_ERR_END_OF_FILE)
	break;
      goto err;
    }
    if (having && !having->val_int())
    {
      if ((error=file->delete_row(record)))
	goto err;
      continue;
    }

    /* copy fields to key buffer */
    field_length=field_lengths;
    for (Field **ptr= first_field ; *ptr ; ptr++)
    {
      (*ptr)->sort_string((char*) key_pos,*field_length);
      key_pos+= *field_length++;
    }
    /* Check if it exists before */
    if (hash_search(&hash,key_pos-key_length,key_length))
    {
      /* Duplicated found ; Remove the row */
      if ((error=file->delete_row(record)))
	goto err;
    }
    else
      (void) my_hash_insert(&hash, key_pos-key_length);
    key_pos+=extra_length;
  }
  my_free((char*) key_buffer,MYF(0));
  hash_free(&hash);
  file->extra(HA_EXTRA_NO_CACHE);
  (void) file->ha_rnd_end();
  DBUG_RETURN(0);

err:
  my_free((char*) key_buffer,MYF(0));
  hash_free(&hash);
  file->extra(HA_EXTRA_NO_CACHE);
  (void) file->ha_rnd_end();
  if (error)
    file->print_error(error,MYF(0));
  DBUG_RETURN(1);
}


SORT_FIELD *make_unireg_sortorder(ORDER *order, uint *length)
{
  uint count;
  SORT_FIELD *sort,*pos;
  DBUG_ENTER("make_unireg_sortorder");

  count=0;
  for (ORDER *tmp = order; tmp; tmp=tmp->next)
    count++;
  pos=sort=(SORT_FIELD*) sql_alloc(sizeof(SORT_FIELD)*(count+1));
  if (!pos)
    return 0;

  for (;order;order=order->next,pos++)
  {
    pos->field=0; pos->item=0;
    if (order->item[0]->type() == Item::FIELD_ITEM)
      pos->field= ((Item_field*) (*order->item))->field;
    else if (order->item[0]->type() == Item::SUM_FUNC_ITEM &&
	     !order->item[0]->const_item())
      pos->field= ((Item_sum*) order->item[0])->get_tmp_table_field();
    else if (order->item[0]->type() == Item::COPY_STR_ITEM)
    {						// Blob patch
      pos->item= ((Item_copy_string*) (*order->item))->item;
    }
    else
      pos->item= *order->item;
    pos->reverse=! order->asc;
  }
  *length=count;
  DBUG_RETURN(sort);
}


/*****************************************************************************
  Fill join cache with packed records
  Records are stored in tab->cache.buffer and last record in
  last record is stored with pointers to blobs to support very big
  records
******************************************************************************/

static int
join_init_cache(THD *thd,JOIN_TAB *tables,uint table_count)
{
  reg1 uint i;
  uint length,blobs,size;
  CACHE_FIELD *copy,**blob_ptr;
  JOIN_CACHE  *cache;
  JOIN_TAB *join_tab;
  DBUG_ENTER("join_init_cache");

  cache= &tables[table_count].cache;
  cache->fields=blobs=0;

  join_tab=tables;
  for (i=0 ; i < table_count ; i++,join_tab++)
  {
    if (!join_tab->used_fieldlength)		/* Not calced yet */
      calc_used_field_length(thd, join_tab);
    cache->fields+=join_tab->used_fields;
    blobs+=join_tab->used_blobs;
  }
  if (!(cache->field=(CACHE_FIELD*)
	sql_alloc(sizeof(CACHE_FIELD)*(cache->fields+table_count*2)+(blobs+1)*

		  sizeof(CACHE_FIELD*))))
  {
    my_free((gptr) cache->buff,MYF(0));		/* purecov: inspected */
    cache->buff=0;				/* purecov: inspected */
    DBUG_RETURN(1);				/* purecov: inspected */
  }
  copy=cache->field;
  blob_ptr=cache->blob_ptr=(CACHE_FIELD**)
    (cache->field+cache->fields+table_count*2);

  length=0;
  for (i=0 ; i < table_count ; i++)
  {
    uint null_fields=0,used_fields;

    Field **f_ptr,*field;
    for (f_ptr=tables[i].table->field,used_fields=tables[i].used_fields ;
	 used_fields ;
	 f_ptr++)
    {
      field= *f_ptr;
      if (field->query_id == thd->query_id)
      {
	used_fields--;
	length+=field->fill_cache_field(copy);
	if (copy->blob_field)
	  (*blob_ptr++)=copy;
	if (field->maybe_null())
	  null_fields++;
	copy++;
      }
    }
    /* Copy null bits from table */
    if (null_fields && tables[i].table->s->null_fields)
    {						/* must copy null bits */
      copy->str=(char*) tables[i].table->null_flags;
      copy->length= tables[i].table->s->null_bytes;
      copy->strip=0;
      copy->blob_field=0;
      length+=copy->length;
      copy++;
      cache->fields++;
    }
    /* If outer join table, copy null_row flag */
    if (tables[i].table->maybe_null)
    {
      copy->str= (char*) &tables[i].table->null_row;
      copy->length=sizeof(tables[i].table->null_row);
      copy->strip=0;
      copy->blob_field=0;
      length+=copy->length;
      copy++;
      cache->fields++;
    }
  }

  cache->length=length+blobs*sizeof(char*);
  cache->blobs=blobs;
  *blob_ptr=0;					/* End sequentel */
  size=max(thd->variables.join_buff_size, cache->length);
  if (!(cache->buff=(uchar*) my_malloc(size,MYF(0))))
    DBUG_RETURN(1);				/* Don't use cache */ /* purecov: inspected */
  cache->end=cache->buff+size;
  reset_cache_write(cache);
  DBUG_RETURN(0);
}


static ulong
used_blob_length(CACHE_FIELD **ptr)
{
  uint length,blob_length;
  for (length=0 ; *ptr ; ptr++)
  {
    (*ptr)->blob_length=blob_length=(*ptr)->blob_field->get_length();
    length+=blob_length;
    (*ptr)->blob_field->get_ptr(&(*ptr)->str);
  }
  return length;
}


static bool
store_record_in_cache(JOIN_CACHE *cache)
{
  ulong length;
  uchar *pos;
  CACHE_FIELD *copy,*end_field;
  bool last_record;

  pos=cache->pos;
  end_field=cache->field+cache->fields;

  length=cache->length;
  if (cache->blobs)
    length+=used_blob_length(cache->blob_ptr);
  if ((last_record=(length+cache->length > (uint) (cache->end - pos))))
    cache->ptr_record=cache->records;

  /*
    There is room in cache. Put record there
  */
  cache->records++;
  for (copy=cache->field ; copy < end_field; copy++)
  {
    if (copy->blob_field)
    {
      if (last_record)
      {
	copy->blob_field->get_image((char*) pos,copy->length+sizeof(char*), 
				    copy->blob_field->charset());
	pos+=copy->length+sizeof(char*);
      }
      else
      {
	copy->blob_field->get_image((char*) pos,copy->length, // blob length
				    copy->blob_field->charset());
	memcpy(pos+copy->length,copy->str,copy->blob_length);  // Blob data
	pos+=copy->length+copy->blob_length;
      }
    }
    else
    {
      if (copy->strip)
      {
	char *str,*end;
	for (str=copy->str,end= str+copy->length;
	     end > str && end[-1] == ' ' ;
	     end--) ;
	length=(uint) (end-str);
	memcpy(pos+1,str,length);
	*pos=(uchar) length;
	pos+=length+1;
      }
      else
      {
	memcpy(pos,copy->str,copy->length);
	pos+=copy->length;
      }
    }
  }
  cache->pos=pos;
  return last_record || (uint) (cache->end -pos) < cache->length;
}


static void
reset_cache_read(JOIN_CACHE *cache)
{
  cache->record_nr=0;
  cache->pos=cache->buff;
}


static void reset_cache_write(JOIN_CACHE *cache)
{
  reset_cache_read(cache);
  cache->records= 0;
  cache->ptr_record= (uint) ~0;
}


static void
read_cached_record(JOIN_TAB *tab)
{
  uchar *pos;
  uint length;
  bool last_record;
  CACHE_FIELD *copy,*end_field;

  last_record=tab->cache.record_nr++ == tab->cache.ptr_record;
  pos=tab->cache.pos;

  for (copy=tab->cache.field,end_field=copy+tab->cache.fields ;
       copy < end_field;
       copy++)
  {
    if (copy->blob_field)
    {
      if (last_record)
      {
	copy->blob_field->set_image((char*) pos,copy->length+sizeof(char*),
				    copy->blob_field->charset());
	pos+=copy->length+sizeof(char*);
      }
      else
      {
	copy->blob_field->set_ptr((char*) pos,(char*) pos+copy->length);
	pos+=copy->length+copy->blob_field->get_length();
      }
    }
    else
    {
      if (copy->strip)
      {
	memcpy(copy->str,pos+1,length=(uint) *pos);
	memset(copy->str+length,' ',copy->length-length);
	pos+=1+length;
      }
      else
      {
	memcpy(copy->str,pos,copy->length);
	pos+=copy->length;
      }
    }
  }
  tab->cache.pos=pos;
  return;
}


static bool
cmp_buffer_with_ref(JOIN_TAB *tab)
{
  bool diff;
  if (!(diff=tab->ref.key_err))
  {
    memcpy(tab->ref.key_buff2, tab->ref.key_buff, tab->ref.key_length);
  }
  if ((tab->ref.key_err=cp_buffer_from_ref(&tab->ref)) || diff)
    return 1;
  return memcmp(tab->ref.key_buff2, tab->ref.key_buff, tab->ref.key_length)
    != 0;
}


bool
cp_buffer_from_ref(TABLE_REF *ref)
{
  for (store_key **copy=ref->key_copy ; *copy ; copy++)
    if ((*copy)->copy())
      return 1;					// Something went wrong
  return 0;
}


/*****************************************************************************
  Group and order functions
*****************************************************************************/

/*
  Resolve an ORDER BY or GROUP BY column reference.

  SYNOPSIS
    find_order_in_list()
    thd		      [in]     Pointer to current thread structure
    ref_pointer_array [in/out] All select, group and order by fields
    tables            [in]     List of tables to search in (usually FROM clause)
    order             [in]     Column reference to be resolved
    fields            [in]     List of fields to search in (usually SELECT list)
    all_fields        [in/out] All select, group and order by fields
    is_group_field    [in]     True if order is a GROUP field, false if
                               ORDER by field

  DESCRIPTION
    Given a column reference (represented by 'order') from a GROUP BY or ORDER
    BY clause, find the actual column it represents. If the column being
    resolved is from the GROUP BY clause, the procedure searches the SELECT
    list 'fields' and the columns in the FROM list 'tables'. If 'order' is from
    the ORDER BY clause, only the SELECT list is being searched.

    If 'order' is resolved to an Item, then order->item is set to the found
    Item. If there is no item for the found column (that is, it was resolved
    into a table field), order->item is 'fixed' and is added to all_fields and
    ref_pointer_array.

  RETURN
    0 if OK
    1 if error occurred
*/

static int
find_order_in_list(THD *thd, Item **ref_pointer_array, TABLE_LIST *tables,
                   ORDER *order, List<Item> &fields, List<Item> &all_fields,
                   bool is_group_field)
{
  Item *order_item= *order->item; /* The item from the GROUP/ORDER caluse. */
  Item::Type order_item_type;
  Item **select_item; /* The corresponding item from the SELECT clause. */
  Field *from_field;  /* The corresponding field from the FROM clause. */

  if (order_item->type() == Item::INT_ITEM)
  {						/* Order by position */
    uint count= (uint) order_item->val_int();
    if (!count || count > fields.elements)
    {
      my_error(ER_BAD_FIELD_ERROR, MYF(0),
               order_item->full_name(), thd->where);
      return 1;
    }
    order->item= ref_pointer_array + count - 1;
    order->in_field_list= 1;
    order->counter= count;
    order->counter_used= 1;
    return 0;
  }
  /* Lookup the current GROUP/ORDER field in the SELECT clause. */
  uint counter;
  bool unaliased;
  select_item= find_item_in_list(order_item, fields, &counter,
                                 REPORT_EXCEPT_NOT_FOUND, &unaliased);
  if (!select_item)
    return 1; /* Some error occured. */


  /* Check whether the resolved field is not ambiguos. */
  if (select_item != not_found_item)
  {
    /*
      If we have found field not by its alias in select list but by its
      original field name, we should additionaly check if we have conflict
      for this name (in case if we would perform lookup in all tables).
    */
    if (unaliased && !order_item->fixed && order_item->fix_fields(thd, tables, order->item))
      return 1;

    /* Lookup the current GROUP field in the FROM clause. */
    order_item_type= order_item->type();
    if (is_group_field &&
        order_item_type == Item::FIELD_ITEM || order_item_type == Item::REF_ITEM)
    {
      Item **view_ref= NULL;
      from_field= find_field_in_tables(thd, (Item_ident*) order_item, tables,
                                       view_ref, IGNORE_ERRORS, TRUE);
      if(!from_field)
       from_field= (Field*) not_found_field;
    }
    else
      from_field= (Field*) not_found_field;

    if (from_field == not_found_field ||
        from_field && from_field != view_ref_found &&
        (*select_item)->type() == Item::FIELD_ITEM &&
        ((Item_field*) (*select_item))->field->eq(from_field))
      /*
        If there is no such field in the FROM clause, or it is the same field as
        the one found in the SELECT clause, then use the Item created for the
        SELECT field. As a result if there was a derived field that 'shadowed'
        a table field with the same name, the table field will be chosen over
        the derived field.
      */
    {
      order->item= ref_pointer_array + counter;
      order->in_field_list=1;
      return 0;
    }
  }

  order->in_field_list=0;
  /*
    We check order_item->fixed because Item_func_group_concat can put
    arguments for which fix_fields already was called.

    'it' reassigned in if condition because fix_field can change it.
  */
  if (!order_item->fixed &&
      (order_item->fix_fields(thd, tables, order->item) ||
       (order_item= *order->item)->check_cols(1) ||
       thd->is_fatal_error))
    return 1;					// Wrong field 
  uint el= all_fields.elements;
  all_fields.push_front(order_item);		        // Add new field to field list
  ref_pointer_array[el]= order_item;
  order->item= ref_pointer_array + el;
  return 0;
}


/*
  Change order to point at item in select list. If item isn't a number
  and doesn't exits in the select list, add it the the field list.
*/

int setup_order(THD *thd, Item **ref_pointer_array, TABLE_LIST *tables,
		List<Item> &fields, List<Item> &all_fields, ORDER *order)
{
  thd->where="order clause";
  for (; order; order=order->next)
  {
    if (find_order_in_list(thd, ref_pointer_array, tables, order, fields,
			   all_fields, FALSE))
      return 1;
  }
  return 0;
}


/*
  Intitialize the GROUP BY list.

  SYNOPSIS
   setup_group()
   thd			Thread handler
   ref_pointer_array	We store references to all fields that was not in
			'fields' here.
   fields		All fields in the select part. Any item in 'order'
			that is part of these list is replaced by a pointer
			to this fields.
   all_fields		Total list of all unique fields used by the select.
			All items in 'order' that was not part of fields will
			be added first to this list.
  order			The fields we should do GROUP BY on.
  hidden_group_fields	Pointer to flag that is set to 1 if we added any fields
			to all_fields.

  RETURN
   0  ok
   1  error (probably out of memory)
*/

int
setup_group(THD *thd, Item **ref_pointer_array, TABLE_LIST *tables,
	    List<Item> &fields, List<Item> &all_fields, ORDER *order,
	    bool *hidden_group_fields)
{
  *hidden_group_fields=0;
  if (!order)
    return 0;				/* Everything is ok */

  if (thd->variables.sql_mode & MODE_ONLY_FULL_GROUP_BY)
  {
    Item *item;
    List_iterator<Item> li(fields);
    while ((item=li++))
      item->marker=0;			/* Marker that field is not used */
  }
  uint org_fields=all_fields.elements;

  thd->where="group statement";
  for (; order; order=order->next)
  {
    if (find_order_in_list(thd, ref_pointer_array, tables, order, fields,
			   all_fields, TRUE))
      return 1;
    (*order->item)->marker=1;		/* Mark found */
    if ((*order->item)->with_sum_func)
    {
      my_error(ER_WRONG_GROUP_FIELD, MYF(0), (*order->item)->full_name());
      return 1;
    }
  }
  if (thd->variables.sql_mode & MODE_ONLY_FULL_GROUP_BY)
  {
    /* Don't allow one to use fields that is not used in GROUP BY */
    Item *item;
    List_iterator<Item> li(fields);

    while ((item=li++))
    {
      if (item->type() != Item::SUM_FUNC_ITEM && !item->marker &&
	  !item->const_item())
      {
	my_error(ER_WRONG_FIELD_WITH_GROUP, MYF(0), item->full_name());
	return 1;
      }
    }
  }
  if (org_fields != all_fields.elements)
    *hidden_group_fields=1;			// group fields is not used
  return 0;
}

/*
  Add fields with aren't used at start of field list. Return FALSE if ok
*/

static bool
setup_new_fields(THD *thd,TABLE_LIST *tables,List<Item> &fields,
		 List<Item> &all_fields, ORDER *new_field)
{
  Item	  **item;
  DBUG_ENTER("setup_new_fields");

  thd->set_query_id=1;				// Not really needed, but...
  uint counter;
  bool not_used;
  for (; new_field ; new_field= new_field->next)
  {
    if ((item= find_item_in_list(*new_field->item, fields, &counter,
				 IGNORE_ERRORS, &not_used)))
      new_field->item=item;			/* Change to shared Item */
    else
    {
      thd->where="procedure list";
      if ((*new_field->item)->fix_fields(thd, tables, new_field->item))
	DBUG_RETURN(1); /* purecov: inspected */
      all_fields.push_front(*new_field->item);
      new_field->item=all_fields.head_ref();
    }
  }
  DBUG_RETURN(0);
}

/*
  Create a group by that consist of all non const fields. Try to use
  the fields in the order given by 'order' to allow one to optimize
  away 'order by'.
*/

static ORDER *
create_distinct_group(THD *thd, ORDER *order_list, List<Item> &fields, 
		      bool *all_order_by_fields_used)
{
  List_iterator<Item> li(fields);
  Item *item;
  ORDER *order,*group,**prev;

  *all_order_by_fields_used= 1;
  while ((item=li++))
    item->marker=0;			/* Marker that field is not used */

  prev= &group;  group=0;
  for (order=order_list ; order; order=order->next)
  {
    if (order->in_field_list)
    {
      ORDER *ord=(ORDER*) thd->memdup((char*) order,sizeof(ORDER));
      if (!ord)
	return 0;
      *prev=ord;
      prev= &ord->next;
      (*ord->item)->marker=1;
    }
    else
      *all_order_by_fields_used= 0;
  }

  li.rewind();
  while ((item=li++))
  {
    if (item->const_item() || item->with_sum_func)
      continue;
    if (!item->marker)
    {
      ORDER *ord=(ORDER*) thd->calloc(sizeof(ORDER));
      if (!ord)
	return 0;
      ord->item=li.ref();
      ord->asc=1;
      *prev=ord;
      prev= &ord->next;
    }
  }
  *prev=0;
  return group;
}


/*****************************************************************************
  Update join with count of the different type of fields
*****************************************************************************/

void
count_field_types(TMP_TABLE_PARAM *param, List<Item> &fields,
		  bool reset_with_sum_func)
{
  List_iterator<Item> li(fields);
  Item *field;

  param->field_count=param->sum_func_count=param->func_count=
    param->hidden_field_count=0;
  param->quick_group=1;
  while ((field=li++))
  {
    Item::Type type=field->type();
    if (type == Item::FIELD_ITEM)
      param->field_count++;
    else if (type == Item::SUM_FUNC_ITEM)
    {
      if (! field->const_item())
      {
	Item_sum *sum_item=(Item_sum*) field;
	if (!sum_item->quick_group)
	  param->quick_group=0;			// UDF SUM function
	param->sum_func_count++;

	for (uint i=0 ; i < sum_item->arg_count ; i++)
	{
	  if (sum_item->args[0]->type() == Item::FIELD_ITEM)
	    param->field_count++;
	  else
	    param->func_count++;
	}
      }
    }
    else
    {
      param->func_count++;
      if (reset_with_sum_func)
	field->with_sum_func=0;
    }
  }
}


/*
  Return 1 if second is a subpart of first argument
  If first parts has different direction, change it to second part
  (group is sorted like order)
*/

static bool
test_if_subpart(ORDER *a,ORDER *b)
{
  for (; a && b; a=a->next,b=b->next)
  {
    if ((*a->item)->eq(*b->item,1))
      a->asc=b->asc;
    else
      return 0;
  }
  return test(!b);
}

/*
  Return table number if there is only one table in sort order
  and group and order is compatible
  else return 0;
*/

static TABLE *
get_sort_by_table(ORDER *a,ORDER *b,TABLE_LIST *tables)
{
  table_map map= (table_map) 0;
  DBUG_ENTER("get_sort_by_table");

  if (!a)
    a=b;					// Only one need to be given
  else if (!b)
    b=a;

  for (; a && b; a=a->next,b=b->next)
  {
    if (!(*a->item)->eq(*b->item,1))
      DBUG_RETURN(0);
    map|=a->item[0]->used_tables();
  }
  if (!map || (map & (RAND_TABLE_BIT | OUTER_REF_TABLE_BIT)))
    DBUG_RETURN(0);

  for (; !(map & tables->table->map); tables= tables->next_leaf);
  if (map != tables->table->map)
    DBUG_RETURN(0);				// More than one table
  DBUG_PRINT("exit",("sort by table: %d",tables->table->tablenr));
  DBUG_RETURN(tables->table);
}


	/* calc how big buffer we need for comparing group entries */

static void
calc_group_buffer(JOIN *join,ORDER *group)
{
  uint key_length=0, parts=0, null_parts=0;

  if (group)
    join->group= 1;
  for (; group ; group=group->next)
  {
    Field *field=(*group->item)->get_tmp_table_field();
    if (field)
    {
      if (field->type() == FIELD_TYPE_BLOB)
	key_length+=MAX_BLOB_WIDTH;		// Can't be used as a key
      else if (field->type() == MYSQL_TYPE_VARCHAR)
        key_length+= field->field_length + HA_KEY_BLOB_LENGTH;
      else
	key_length+= field->pack_length();
    }
    else if ((*group->item)->result_type() == REAL_RESULT)
      key_length+=sizeof(double);
    else if ((*group->item)->result_type() == INT_RESULT)
      key_length+=sizeof(longlong);
    else if ((*group->item)->result_type() == STRING_RESULT)
    {
      /*
        Group strings are taken as varstrings and require an length field.
        A field is not yet created by create_tmp_field()
        and the sizes should match up.
      */
      key_length+= (*group->item)->max_length + HA_KEY_BLOB_LENGTH;
    }
    else
    {
      /* This case should never be choosen */
      DBUG_ASSERT(0);
      current_thd->fatal_error();
    }
    parts++;
    if ((*group->item)->maybe_null)
      null_parts++;
  }
  join->tmp_table_param.group_length=key_length+null_parts;
  join->tmp_table_param.group_parts=parts;
  join->tmp_table_param.group_null_parts=null_parts;
}


/*
  allocate group fields or take prepared (cached)

  SYNOPSIS
    make_group_fields()
    main_join - join of current select
    curr_join - current join (join of current select or temporary copy of it)

  RETURN
    0 - ok
    1 - failed
*/

static bool
make_group_fields(JOIN *main_join, JOIN *curr_join)
{
  if (main_join->group_fields_cache.elements)
  {
    curr_join->group_fields= main_join->group_fields_cache;
    curr_join->sort_and_group= 1;
  }
  else
  {
    if (alloc_group_fields(curr_join, curr_join->group_list))
      return (1);
    main_join->group_fields_cache= curr_join->group_fields;
  }
  return (0);
}


/*
  Get a list of buffers for saveing last group
  Groups are saved in reverse order for easyer check loop
*/

static bool
alloc_group_fields(JOIN *join,ORDER *group)
{
  if (group)
  {
    for (; group ; group=group->next)
    {
      Item_buff *tmp=new_Item_buff(*group->item);
      if (!tmp || join->group_fields.push_front(tmp))
	return TRUE;
    }
  }
  join->sort_and_group=1;			/* Mark for do_select */
  return FALSE;
}


static int
test_if_group_changed(List<Item_buff> &list)
{
  DBUG_ENTER("test_if_group_changed");
  List_iterator<Item_buff> li(list);
  int idx= -1,i;
  Item_buff *buff;

  for (i=(int) list.elements-1 ; (buff=li++) ; i--)
  {
    if (buff->cmp())
      idx=i;
  }
  DBUG_PRINT("info", ("idx: %d", idx));
  DBUG_RETURN(idx);
}


/*
  Setup copy_fields to save fields at start of new group

  setup_copy_fields()
    thd - THD pointer
    param - temporary table parameters
    ref_pointer_array - array of pointers to top elements of filed list
    res_selected_fields - new list of items of select item list
    res_all_fields - new list of all items
    elements - number of elements in select item list
    all_fields - all fields list

  DESCRIPTION
    Setup copy_fields to save fields at start of new group
    Only FIELD_ITEM:s and FUNC_ITEM:s needs to be saved between groups.
    Change old item_field to use a new field with points at saved fieldvalue
    This function is only called before use of send_fields
  
  RETURN
    0 - ok
    !=0 - error
*/

bool
setup_copy_fields(THD *thd, TMP_TABLE_PARAM *param,
		  Item **ref_pointer_array,
		  List<Item> &res_selected_fields, List<Item> &res_all_fields,
		  uint elements, List<Item> &all_fields)
{
  Item *pos;
  List_iterator_fast<Item> li(all_fields);
  Copy_field *copy;
  res_selected_fields.empty();
  res_all_fields.empty();
  List_iterator_fast<Item> itr(res_all_fields);
  uint i, border= all_fields.elements - elements;
  DBUG_ENTER("setup_copy_fields");

  if (!(copy=param->copy_field= new Copy_field[param->field_count]))
    goto err2;

  param->copy_funcs.empty();
  for (i= 0; (pos= li++); i++)
  {
    if (pos->type() == Item::FIELD_ITEM)
    {
      Item_field *item;
      if (!(item= new Item_field(thd, ((Item_field*) pos))))
	goto err;
      pos= item;
      if (item->field->flags & BLOB_FLAG)
      {
	if (!(pos= new Item_copy_string(pos)))
	  goto err;
       /*
         Item_copy_string::copy for function can call 
         Item_copy_string::val_int for blob via Item_ref.
         But if Item_copy_string::copy for blob isn't called before,
         it's value will be wrong
         so let's insert Item_copy_string for blobs in the beginning of 
         copy_funcs
         (to see full test case look at having.test, BUG #4358) 
       */
	if (param->copy_funcs.push_front(pos))
	  goto err;
      }
      else
      {
	/* 
	   set up save buffer and change result_field to point at 
	   saved value
	*/
	Field *field= item->field;
	item->result_field=field->new_field(thd->mem_root,field->table);
	char *tmp=(char*) sql_alloc(field->pack_length()+1);
	if (!tmp)
	  goto err;
	copy->set(tmp, item->result_field);
	item->result_field->move_field(copy->to_ptr,copy->to_null_ptr,1);
	copy++;
      }
    }
    else if ((pos->type() == Item::FUNC_ITEM ||
	      pos->type() == Item::SUBSELECT_ITEM ||
	      pos->type() == Item::CACHE_ITEM ||
	      pos->type() == Item::COND_ITEM) &&
	     !pos->with_sum_func)
    {						// Save for send fields
      /* TODO:
	 In most cases this result will be sent to the user.
	 This should be changed to use copy_int or copy_real depending
	 on how the value is to be used: In some cases this may be an
	 argument in a group function, like: IF(ISNULL(col),0,COUNT(*))
      */
      if (!(pos=new Item_copy_string(pos)))
	goto err;
      if (param->copy_funcs.push_back(pos))
	goto err;
    }
    res_all_fields.push_back(pos);
    ref_pointer_array[((i < border)? all_fields.elements-i-1 : i-border)]=
      pos;
  }
  param->copy_field_end= copy;

  for (i= 0; i < border; i++)
    itr++;
  itr.sublist(res_selected_fields, elements);
  DBUG_RETURN(0);

 err:
  delete [] param->copy_field;			// This is never 0
  param->copy_field=0;
err2:
  DBUG_RETURN(TRUE);
}


/*
  Make a copy of all simple SELECT'ed items

  This is done at the start of a new group so that we can retrieve
  these later when the group changes.
*/

void
copy_fields(TMP_TABLE_PARAM *param)
{
  Copy_field *ptr=param->copy_field;
  Copy_field *end=param->copy_field_end;

  for (; ptr != end; ptr++)
    (*ptr->do_copy)(ptr);

  List_iterator_fast<Item> &it=param->copy_funcs_it;
  it.rewind();
  Item_copy_string *item;
  while ((item = (Item_copy_string*) it++))
    item->copy();
}


/*
  Make an array of pointers to sum_functions to speed up sum_func calculation

  SYNOPSIS
    alloc_func_list()

  RETURN
    0	ok
    1	Error
*/

bool JOIN::alloc_func_list()
{
  uint func_count, group_parts;
  DBUG_ENTER("alloc_func_list");

  func_count= tmp_table_param.sum_func_count;
  /*
    If we are using rollup, we need a copy of the summary functions for
    each level
  */
  if (rollup.state != ROLLUP::STATE_NONE)
    func_count*= (send_group_parts+1);

  group_parts= send_group_parts;
  /*
    If distinct, reserve memory for possible
    disctinct->group_by optimization
  */
  if (select_distinct)
    group_parts+= fields_list.elements;

  /* This must use calloc() as rollup_make_fields depends on this */
  sum_funcs= (Item_sum**) thd->calloc(sizeof(Item_sum**) * (func_count+1) +
				      sizeof(Item_sum***) * (group_parts+1));
  sum_funcs_end= (Item_sum***) (sum_funcs+func_count+1);
  DBUG_RETURN(sum_funcs == 0);
}


/*
  Initialize 'sum_funcs' array with all Item_sum objects

  SYNOPSIS
    make_sum_func_list()
    field_list		All items
    send_fields		Items in select list
    before_group_by	Set to 1 if this is called before GROUP BY handling
    recompute           Set to TRUE if sum_funcs must be recomputed

  RETURN
    0  ok
    1  error
*/

bool JOIN::make_sum_func_list(List<Item> &field_list, List<Item> &send_fields,
			      bool before_group_by, bool recompute)
{
  List_iterator_fast<Item> it(field_list);
  Item_sum **func;
  Item *item;
  DBUG_ENTER("make_sum_func_list");

  if (*sum_funcs && !recompute)
    DBUG_RETURN(FALSE); /* We have already initialized sum_funcs. */

  func= sum_funcs;
  while ((item=it++))
  {
    if (item->type() == Item::SUM_FUNC_ITEM && !item->const_item())
      *func++= (Item_sum*) item;
  }
  if (before_group_by && rollup.state == ROLLUP::STATE_INITED)
  {
    rollup.state= ROLLUP::STATE_READY;
    if (rollup_make_fields(field_list, send_fields, &func))
      DBUG_RETURN(TRUE);			// Should never happen
  }
  else if (rollup.state == ROLLUP::STATE_NONE)
  {
    for (uint i=0 ; i <= send_group_parts ;i++)
      sum_funcs_end[i]= func;
  }
  *func=0;					// End marker
  DBUG_RETURN(FALSE);
}


/*
  Change all funcs and sum_funcs to fields in tmp table, and create
  new list of all items.

  change_to_use_tmp_fields()
    thd - THD pointer
    ref_pointer_array - array of pointers to top elements of filed list
    res_selected_fields - new list of items of select item list
    res_all_fields - new list of all items
    elements - number of elements in select item list
    all_fields - all fields list

   RETURN
    0 - ok
    !=0 - error
*/

static bool
change_to_use_tmp_fields(THD *thd, Item **ref_pointer_array,
			 List<Item> &res_selected_fields,
			 List<Item> &res_all_fields,
			 uint elements, List<Item> &all_fields)
{
  List_iterator_fast<Item> it(all_fields);
  Item *item_field,*item;
  DBUG_ENTER("change_to_use_tmp_fields");

  res_selected_fields.empty();
  res_all_fields.empty();

  uint i, border= all_fields.elements - elements;
  for (i= 0; (item= it++); i++)
  {
    Field *field;
    
    if (item->with_sum_func && item->type() != Item::SUM_FUNC_ITEM)
      item_field= item;
    else
    {
      if (item->type() == Item::FIELD_ITEM)
      {
	item_field= item->get_tmp_table_item(thd);
      }
      else if ((field= item->get_tmp_table_field()))
      {
	if (item->type() == Item::SUM_FUNC_ITEM && field->table->group)
	  item_field= ((Item_sum*) item)->result_item(field);
	else
	  item_field= (Item*) new Item_field(field);
	if (!item_field)
	  DBUG_RETURN(TRUE);                    // Fatal error
	item_field->name= item->name;
#ifndef DBUG_OFF
	if (_db_on_ && !item_field->name)
	{
	  char buff[256];
	  String str(buff,sizeof(buff),&my_charset_bin);
	  str.length(0);
	  item->print(&str);
	  item_field->name= sql_strmake(str.ptr(),str.length());
	}
#endif
      }
      else
	item_field= item;
    }
    res_all_fields.push_back(item_field);
    ref_pointer_array[((i < border)? all_fields.elements-i-1 : i-border)]=
      item_field;
  }

  List_iterator_fast<Item> itr(res_all_fields);
  for (i= 0; i < border; i++)
    itr++;
  itr.sublist(res_selected_fields, elements);
  DBUG_RETURN(FALSE);
}


/*
  Change all sum_func refs to fields to point at fields in tmp table
  Change all funcs to be fields in tmp table

  change_refs_to_tmp_fields()
    thd - THD pointer
    ref_pointer_array - array of pointers to top elements of filed list
    res_selected_fields - new list of items of select item list
    res_all_fields - new list of all items
    elements - number of elements in select item list
    all_fields - all fields list

   RETURN
    0	ok
    1	error
*/

static bool
change_refs_to_tmp_fields(THD *thd, Item **ref_pointer_array,
			  List<Item> &res_selected_fields,
			  List<Item> &res_all_fields, uint elements,
			  List<Item> &all_fields)
{
  List_iterator_fast<Item> it(all_fields);
  Item *item, *new_item;
  res_selected_fields.empty();
  res_all_fields.empty();

  uint i, border= all_fields.elements - elements;
  for (i= 0; (item= it++); i++)
  {
    res_all_fields.push_back(new_item= item->get_tmp_table_item(thd));
    ref_pointer_array[((i < border)? all_fields.elements-i-1 : i-border)]=
      new_item;
  }

  List_iterator_fast<Item> itr(res_all_fields);
  for (i= 0; i < border; i++)
    itr++;
  itr.sublist(res_selected_fields, elements);

  return thd->is_fatal_error;
}



/******************************************************************************
  Code for calculating functions
******************************************************************************/


/*
  Call ::setup for all sum functions

  SYNOPSIS
    setup_sum_funcs()
    thd           thread handler
    func_ptr      sum function list

  RETURN
    FALSE  ok
    TRUE   error
*/

static bool setup_sum_funcs(THD *thd, Item_sum **func_ptr)
{
  Item_sum *func;
  DBUG_ENTER("setup_sum_funcs");
  while ((func= *(func_ptr++)))
    if (func->setup(thd))
      DBUG_RETURN(TRUE);
  DBUG_RETURN(FALSE);
}


static void
init_tmptable_sum_functions(Item_sum **func_ptr)
{
  Item_sum *func;
  while ((func= *(func_ptr++)))
    func->reset_field();
}


	/* Update record 0 in tmp_table from record 1 */

static void
update_tmptable_sum_func(Item_sum **func_ptr,
			 TABLE *tmp_table __attribute__((unused)))
{
  Item_sum *func;
  while ((func= *(func_ptr++)))
    func->update_field();
}


	/* Copy result of sum functions to record in tmp_table */

static void
copy_sum_funcs(Item_sum **func_ptr)
{
  Item_sum *func;
  for (; (func = *func_ptr) ; func_ptr++)
    (void) func->save_in_result_field(1);
  return;
}


static bool
init_sum_functions(Item_sum **func_ptr, Item_sum **end_ptr)
{
  for (; func_ptr != end_ptr ;func_ptr++)
  {
    if ((*func_ptr)->reset())
      return 1;
  }
  /* If rollup, calculate the upper sum levels */
  for ( ; *func_ptr ; func_ptr++)
  {
    if ((*func_ptr)->add())
      return 1;
  }
  return 0;
}


static bool
update_sum_func(Item_sum **func_ptr)
{
  Item_sum *func;
  for (; (func= (Item_sum*) *func_ptr) ; func_ptr++)
    if (func->add())
      return 1;
  return 0;
}

	/* Copy result of functions to record in tmp_table */

void
copy_funcs(Item **func_ptr)
{
  Item *func;
  for (; (func = *func_ptr) ; func_ptr++)
    func->save_in_result_field(1);
}


/*
  Create a condition for a const reference and add this to the
  currenct select for the table
*/

static bool add_ref_to_table_cond(THD *thd, JOIN_TAB *join_tab)
{
  DBUG_ENTER("add_ref_to_table_cond");
  if (!join_tab->ref.key_parts)
    DBUG_RETURN(FALSE);

  Item_cond_and *cond=new Item_cond_and();
  TABLE *table=join_tab->table;
  int error;
  if (!cond)
    DBUG_RETURN(TRUE);

  for (uint i=0 ; i < join_tab->ref.key_parts ; i++)
  {
    Field *field=table->field[table->key_info[join_tab->ref.key].key_part[i].
			      fieldnr-1];
    Item *value=join_tab->ref.items[i];
    cond->add(new Item_func_equal(new Item_field(field), value));
  }
  if (thd->is_fatal_error)
    DBUG_RETURN(TRUE);

  if (!cond->fixed)
    cond->fix_fields(thd,(TABLE_LIST *) 0, (Item**)&cond);
  if (join_tab->select)
  {
    error=(int) cond->add(join_tab->select->cond);
    join_tab->select_cond=join_tab->select->cond=cond;
  }
  else if ((join_tab->select=make_select(join_tab->table, 0, 0, cond,&error)))
    join_tab->select_cond=cond;

  DBUG_RETURN(error ? TRUE : FALSE);
}


/*
  Free joins of subselect of this select.

  free_underlaid_joins()
    thd - THD pointer
    select - pointer to st_select_lex which subselects joins we will free
*/

void free_underlaid_joins(THD *thd, SELECT_LEX *select)
{
  for (SELECT_LEX_UNIT *unit= select->first_inner_unit();
       unit;
       unit= unit->next_unit())
    unit->cleanup();
}

/****************************************************************************
  ROLLUP handling
****************************************************************************/

/* Allocate memory needed for other rollup functions */

bool JOIN::rollup_init()
{
  uint i,j;
  Item **ref_array;

  tmp_table_param.quick_group= 0;	// Can't create groups in tmp table
  rollup.state= ROLLUP::STATE_INITED;

  /*
    Create pointers to the different sum function groups
    These are updated by rollup_make_fields()
  */
  tmp_table_param.group_parts= send_group_parts;

  if (!(rollup.fields= (List<Item>*) thd->alloc((sizeof(Item*) +
						 sizeof(List<Item>) +
						 ref_pointer_array_size)
						* send_group_parts)))
    return 1;
  rollup.ref_pointer_arrays= (Item***) (rollup.fields + send_group_parts);
  ref_array= (Item**) (rollup.ref_pointer_arrays+send_group_parts);
  rollup.item_null= new (thd->mem_root) Item_null();

  /*
    Prepare space for field list for the different levels
    These will be filled up in rollup_make_fields()
  */
  for (i= 0 ; i < send_group_parts ; i++)
  {
    List<Item> *rollup_fields= &rollup.fields[i];
    rollup_fields->empty();
    rollup.ref_pointer_arrays[i]= ref_array;
    ref_array+= all_fields.elements;
    for (j=0 ; j < fields_list.elements ; j++)
      rollup_fields->push_back(rollup.item_null);
  }
  return 0;
}
  

/*
  Fill up rollup structures with pointers to fields to use

  SYNOPSIS
    rollup_make_fields()
    fields_arg			List of all fields (hidden and real ones)
    sel_fields			Pointer to selected fields
    func			Store here a pointer to all fields

  IMPLEMENTATION:
    Creates copies of item_sum items for each sum level

  RETURN
    0	if ok
	In this case func is pointing to next not used element.
    1   on error
*/

bool JOIN::rollup_make_fields(List<Item> &fields_arg, List<Item> &sel_fields,
			      Item_sum ***func)
{
  List_iterator_fast<Item> it(fields_arg);
  Item *first_field= sel_fields.head();
  uint level;

  /*
    Create field lists for the different levels

    The idea here is to have a separate field list for each rollup level to
    avoid all runtime checks of which columns should be NULL.

    The list is stored in reverse order to get sum function in such an order
    in func that it makes it easy to reset them with init_sum_functions()

    Assuming:  SELECT a, b, c SUM(b) FROM t1 GROUP BY a,b WITH ROLLUP

    rollup.fields[0] will contain list where a,b,c is NULL
    rollup.fields[1] will contain list where b,c is NULL
    ...
    rollup.ref_pointer_array[#] points to fields for rollup.fields[#]
    ...
    sum_funcs_end[0] points to all sum functions
    sum_funcs_end[1] points to all sum functions, except grand totals
    ...
  */

  for (level=0 ; level < send_group_parts ; level++)
  {
    uint i;
    uint pos= send_group_parts - level -1;
    bool real_fields= 0;
    Item *item;
    List_iterator<Item> new_it(rollup.fields[pos]);
    Item **ref_array_start= rollup.ref_pointer_arrays[pos];
    ORDER *start_group;

    /* Point to first hidden field */
    Item **ref_array= ref_array_start + fields_arg.elements-1;

    /* Remember where the sum functions ends for the previous level */
    sum_funcs_end[pos+1]= *func;

    /* Find the start of the group for this level */
    for (i= 0, start_group= group_list ;
	 i++ < pos ;
	 start_group= start_group->next)
      ;

    it.rewind();
    while ((item= it++))
    {
      if (item == first_field)
      {
	real_fields= 1;				// End of hidden fields
	ref_array= ref_array_start;
      }

      if (item->type() == Item::SUM_FUNC_ITEM && !item->const_item())
      {
	/*
	  This is a top level summary function that must be replaced with
	  a sum function that is reset for this level.

	  NOTE: This code creates an object which is not that nice in a
	  sub select.  Fortunately it's not common to have rollup in
	  sub selects.
	*/
	item= item->copy_or_same(thd);
	((Item_sum*) item)->make_unique();
	if (((Item_sum*) item)->setup(thd))
	  return 1;
	*(*func)= (Item_sum*) item;
	(*func)++;
      }
      else if (real_fields)
      {
	/* Check if this is something that is part of this group by */
	ORDER *group_tmp;
	for (group_tmp= start_group ; group_tmp ; group_tmp= group_tmp->next)
	{
	  if (*group_tmp->item == item)
	  {
	    /*
	      This is an element that is used by the GROUP BY and should be
	      set to NULL in this level
	    */
	    item->maybe_null= 1;		// Value will be null sometimes
	    item= rollup.item_null;
	    break;
	  }
	}
      }
      *ref_array= item;
      if (real_fields)
      {
	(void) new_it++;			// Point to next item
	new_it.replace(item);			// Replace previous
	ref_array++;
      }
      else
	ref_array--;
    }
  }
  sum_funcs_end[0]= *func;			// Point to last function
  return 0;
}

/*
  Send all rollup levels higher than the current one to the client

  SYNOPSIS:
    rollup_send_data()
    idx			Level we are on:
			0 = Total sum level
			1 = First group changed  (a)
			2 = Second group changed (a,b)

  SAMPLE
    SELECT a, b, c SUM(b) FROM t1 GROUP BY a,b WITH ROLLUP

  RETURN
    0	ok
    1   If send_data_failed()
*/

int JOIN::rollup_send_data(uint idx)
{
  uint i;
  for (i= send_group_parts ; i-- > idx ; )
  {
    /* Get reference pointers to sum functions in place */
    memcpy((char*) ref_pointer_array,
	   (char*) rollup.ref_pointer_arrays[i],
	   ref_pointer_array_size);
    if ((!having || having->val_int()))
    {
      if (send_records < unit->select_limit_cnt &&
	  result->send_data(rollup.fields[i]))
	return 1;
      send_records++;
    }
  }
  /* Restore ref_pointer_array */
  set_items_ref_array(current_ref_pointer_array);
  return 0;
}

/*
  clear results if there are not rows found for group
  (end_send_group/end_write_group)

  SYNOPSYS
     JOIN::clear()
*/

void JOIN::clear()
{
  clear_tables(this);
  copy_fields(&tmp_table_param);

  if (sum_funcs)
  {
    Item_sum *func, **func_ptr= sum_funcs;
    while ((func= *(func_ptr++)))
      func->clear();
  }
}

/****************************************************************************
  EXPLAIN handling

  Send a description about what how the select will be done to stdout
****************************************************************************/

static void select_describe(JOIN *join, bool need_tmp_table, bool need_order,
			    bool distinct,const char *message)
{
  List<Item> field_list;
  List<Item> item_list;
  THD *thd=join->thd;
  select_result *result=join->result;
  Item *item_null= new Item_null();
  CHARSET_INFO *cs= system_charset_info;
  int quick_type;
  DBUG_ENTER("select_describe");
  DBUG_PRINT("info", ("Select 0x%lx, type %s, message %s",
		      (ulong)join->select_lex, join->select_lex->type,
		      message ? message : "NULL"));
  /* Don't log this into the slow query log */
  thd->server_status&= ~(SERVER_QUERY_NO_INDEX_USED | SERVER_QUERY_NO_GOOD_INDEX_USED);
  join->unit->offset_limit_cnt= 0;

  if (message)
  {
    item_list.push_back(new Item_int((int32)
				     join->select_lex->select_number));
    item_list.push_back(new Item_string(join->select_lex->type,
					strlen(join->select_lex->type), cs));
    for (uint i=0 ; i < 7; i++)
      item_list.push_back(item_null);
    item_list.push_back(new Item_string(message,strlen(message),cs));
    if (result->send_data(item_list))
      join->error= 1;
  }
  else if (join->select_lex == join->unit->fake_select_lex)
  {
    /* 
      here we assume that the query will return at least two rows, so we
      show "filesort" in EXPLAIN. Of course, sometimes we'll be wrong
      and no filesort will be actually done, but executing all selects in
      the UNION to provide precise EXPLAIN information will hardly be
      appreciated :)
    */
    char table_name_buffer[NAME_LEN];
    item_list.empty();
    /* id */
    item_list.push_back(new Item_null);
    /* select_type */
    item_list.push_back(new Item_string(join->select_lex->type,
					strlen(join->select_lex->type),
					cs));
    /* table */
    {
      SELECT_LEX *sl= join->unit->first_select();
      uint len= 6, lastop= 0;
      memcpy(table_name_buffer, "<union", 6);
      for (; sl && len + lastop + 5 < NAME_LEN; sl= sl->next_select())
      {
        len+= lastop;
        lastop= my_snprintf(table_name_buffer + len, NAME_LEN - len,
                            "%u,", sl->select_number);
      }
      if (sl || len + lastop >= NAME_LEN)
      {
        memcpy(table_name_buffer + len, "...>", 5);
        len+= 4;
      }
      else
      {
        len+= lastop;
        table_name_buffer[len - 1]= '>';  // change ',' to '>'
      }
      item_list.push_back(new Item_string(table_name_buffer, len, cs));
    }
    /* type */
    item_list.push_back(new Item_string(join_type_str[JT_ALL],
					  strlen(join_type_str[JT_ALL]),
					  cs));
    /* possible_keys */
    item_list.push_back(item_null);
    /* key*/
    item_list.push_back(item_null);
    /* key_len */
    item_list.push_back(item_null);
    /* ref */
    item_list.push_back(item_null);
    /* rows */
    item_list.push_back(item_null);
    /* extra */
    if (join->unit->global_parameters->order_list.first)
      item_list.push_back(new Item_string("Using filesort",
					  14, cs));
    else
      item_list.push_back(new Item_string("", 0, cs));

    if (result->send_data(item_list))
      join->error= 1;
  }
  else
  {
    table_map used_tables=0;
    for (uint i=0 ; i < join->tables ; i++)
    {
      JOIN_TAB *tab=join->join_tab+i;
      TABLE *table=tab->table;
      char buff[512]; 
      char buff1[512], buff2[512], buff3[512];
      char keylen_str_buf[64];
      String extra(buff, sizeof(buff),cs);
      char table_name_buffer[NAME_LEN];
      String tmp1(buff1,sizeof(buff1),cs);
      String tmp2(buff2,sizeof(buff2),cs);
      String tmp3(buff3,sizeof(buff3),cs);
      extra.length(0);
      tmp1.length(0);
      tmp2.length(0);
      tmp3.length(0);

      quick_type= -1;
      item_list.empty();
      /* id */
      item_list.push_back(new Item_uint((uint32)
				       join->select_lex->select_number));
      /* select_type */
      item_list.push_back(new Item_string(join->select_lex->type,
					  strlen(join->select_lex->type),
					  cs));
      if (tab->type == JT_ALL && tab->select && tab->select->quick)
      {
        quick_type= tab->select->quick->get_type();
        if ((quick_type == QUICK_SELECT_I::QS_TYPE_INDEX_MERGE) ||
            (quick_type == QUICK_SELECT_I::QS_TYPE_ROR_INTERSECT) ||
            (quick_type == QUICK_SELECT_I::QS_TYPE_ROR_UNION))
          tab->type = JT_INDEX_MERGE;
        else
	  tab->type = JT_RANGE;
      }
      /* table */
      if (table->derived_select_number)
      {
	/* Derived table name generation */
	int len= my_snprintf(table_name_buffer, sizeof(table_name_buffer)-1,
			     "<derived%u>",
			     table->derived_select_number);
	item_list.push_back(new Item_string(table_name_buffer, len, cs));
      }
      else
	item_list.push_back(new Item_string(table->alias,
					    strlen(table->alias),
					    cs));
      /* type */
      item_list.push_back(new Item_string(join_type_str[tab->type],
					  strlen(join_type_str[tab->type]),
					  cs));
      /* Build "possible_keys" value and add it to item_list */
      if (!tab->keys.is_clear_all())
      {
        uint j;
        for (j=0 ; j < table->s->keys ; j++)
        {
          if (tab->keys.is_set(j))
          {
            if (tmp1.length())
              tmp1.append(',');
            tmp1.append(table->key_info[j].name, 
			strlen(table->key_info[j].name),
			system_charset_info);
          }
        }
      }
      if (tmp1.length())
	item_list.push_back(new Item_string(tmp1.ptr(),tmp1.length(),cs));
      else
	item_list.push_back(item_null);

      /* Build "key", "key_len", and "ref" values and add them to item_list */
      if (tab->ref.key_parts)
      {
	KEY *key_info=table->key_info+ tab->ref.key;
        register uint length;
	item_list.push_back(new Item_string(key_info->name,
					    strlen(key_info->name),
					    system_charset_info));
        length= longlong2str(tab->ref.key_length, keylen_str_buf, 10) - 
                keylen_str_buf;
        item_list.push_back(new Item_string(keylen_str_buf, length,
                                            system_charset_info));
	for (store_key **ref=tab->ref.key_copy ; *ref ; ref++)
	{
	  if (tmp2.length())
	    tmp2.append(',');
	  tmp2.append((*ref)->name(), strlen((*ref)->name()),
		      system_charset_info);
	}
	item_list.push_back(new Item_string(tmp2.ptr(),tmp2.length(),cs));
      }
      else if (tab->type == JT_NEXT)
      {
	KEY *key_info=table->key_info+ tab->index;
        register uint length;
	item_list.push_back(new Item_string(key_info->name,
					    strlen(key_info->name),cs));
        length= longlong2str(key_info->key_length, keylen_str_buf, 10) - 
                keylen_str_buf;
        item_list.push_back(new Item_string(keylen_str_buf, 
                                            length,
                                            system_charset_info));
	item_list.push_back(item_null);
      }
      else if (tab->select && tab->select->quick)
      {
        tab->select->quick->add_keys_and_lengths(&tmp2, &tmp3);
	item_list.push_back(new Item_string(tmp2.ptr(),tmp2.length(),cs));
	item_list.push_back(new Item_string(tmp3.ptr(),tmp3.length(),cs));
	item_list.push_back(item_null);
      }
      else
      {
	item_list.push_back(item_null);
	item_list.push_back(item_null);
	item_list.push_back(item_null);
      }
      /* Add "rows" field to item_list. */
      item_list.push_back(new Item_int((longlong) (ulonglong)
				       join->best_positions[i]. records_read,
				       21));
      /* Build "Extra" field and add it to item_list. */
      my_bool key_read=table->key_read;
      if ((tab->type == JT_NEXT || tab->type == JT_CONST) &&
          table->used_keys.is_set(tab->index))
	key_read=1;
      if (quick_type == QUICK_SELECT_I::QS_TYPE_ROR_INTERSECT &&
          !((QUICK_ROR_INTERSECT_SELECT*)tab->select->quick)->need_to_fetch_row)
        key_read=1;
        
      if (tab->info)
	item_list.push_back(new Item_string(tab->info,strlen(tab->info),cs));
      else
      {
        if (quick_type == QUICK_SELECT_I::QS_TYPE_ROR_UNION || 
            quick_type == QUICK_SELECT_I::QS_TYPE_ROR_INTERSECT ||
            quick_type == QUICK_SELECT_I::QS_TYPE_INDEX_MERGE)
        {
          extra.append("; Using ");
          tab->select->quick->add_info_string(&extra);
        }
	if (tab->select)
	{
	  if (tab->use_quick == 2)
	  {
            char buf[MAX_KEY/8+1];
            extra.append("; Range checked for each record (index map: 0x");
            extra.append(tab->keys.print(buf));
            extra.append(')');
	  }
	  else if (tab->select->cond)
            extra.append("; Using where");
	}
	if (key_read)
        {
          if (quick_type == QUICK_SELECT_I::QS_TYPE_GROUP_MIN_MAX)
            extra.append("; Using index for group-by");
          else
            extra.append("; Using index");
        }
	if (table->reginfo.not_exists_optimize)
	  extra.append("; Not exists");
	if (need_tmp_table)
	{
	  need_tmp_table=0;
	  extra.append("; Using temporary");
	}
	if (need_order)
	{
	  need_order=0;
	  extra.append("; Using filesort");
	}
	if (distinct & test_all_bits(used_tables,thd->used_tables))
	  extra.append("; Distinct");
        
        /* Skip initial "; "*/
        const char *str= extra.ptr();
        uint32 len= extra.length();
        if (len)
        {
          str += 2;
          len -= 2;
        }
	item_list.push_back(new Item_string(str, len, cs));
      }
      // For next iteration
      used_tables|=table->map;
      if (result->send_data(item_list))
	join->error= 1;
    }
  }
  for (SELECT_LEX_UNIT *unit= join->select_lex->first_inner_unit();
       unit;
       unit= unit->next_unit())
  {
    if (mysql_explain_union(thd, unit, result))
      DBUG_VOID_RETURN;
  }
  DBUG_VOID_RETURN;
}


bool mysql_explain_union(THD *thd, SELECT_LEX_UNIT *unit, select_result *result)
{
  DBUG_ENTER("mysql_explain_union");
  bool res= 0;
  SELECT_LEX *first= unit->first_select();

  for (SELECT_LEX *sl= first;
       sl;
       sl= sl->next_select())
  {
    // drop UNCACHEABLE_EXPLAIN, because it is for internal usage only
    uint8 uncacheable= (sl->uncacheable & ~UNCACHEABLE_EXPLAIN);
    sl->type= (((&thd->lex->select_lex)==sl)?
	       ((thd->lex->all_selects_list != sl) ? 
		primary_key_name : "SIMPLE"):
	       ((sl == first)?
		((sl->linkage == DERIVED_TABLE_TYPE) ?
		 "DERIVED":
		 ((uncacheable & UNCACHEABLE_DEPENDENT) ?
		  "DEPENDENT SUBQUERY":
		  (uncacheable?"UNCACHEABLE SUBQUERY":
		   "SUBQUERY"))):
		((uncacheable & UNCACHEABLE_DEPENDENT) ?
		 "DEPENDENT UNION":
		 uncacheable?"UNCACHEABLE UNION":
		 "UNION")));
    sl->options|= SELECT_DESCRIBE;
  }
  if (first->next_select())
  {
    unit->fake_select_lex->select_number= UINT_MAX; // jost for initialization
    unit->fake_select_lex->type= "UNION RESULT";
    unit->fake_select_lex->options|= SELECT_DESCRIBE;
    if (!(res= unit->prepare(thd, result, SELECT_NO_UNLOCK | SELECT_DESCRIBE)))
      res= unit->exec();
    res|= unit->cleanup();
  }
  else
  {
    thd->lex->current_select= first;
    unit->set_limit(unit->global_parameters, first);
    res= mysql_select(thd, &first->ref_pointer_array,
			(TABLE_LIST*) first->table_list.first,
			first->with_wild, first->item_list,
			first->where,
			first->order_list.elements +
			first->group_list.elements,
			(ORDER*) first->order_list.first,
			(ORDER*) first->group_list.first,
			first->having,
			(ORDER*) thd->lex->proc_list.first,
			first->options | thd->options | SELECT_DESCRIBE,
			result, unit, first);
  }
  DBUG_RETURN(res || thd->net.report_error);
}


/*
  Print joins from the FROM clause

  SYNOPSIS
    print_join()
    thd     thread handler
    str     string where table should be printed
    tables  list of tables in join
*/

static void print_join(THD *thd, String *str, List<TABLE_LIST> *tables)
{
  /* List is reversed => we should reverse it before using */
  List_iterator_fast<TABLE_LIST> ti(*tables);
  TABLE_LIST **table= (TABLE_LIST **)thd->alloc(sizeof(TABLE_LIST*) *
                                                tables->elements);
  if (table == 0)
    return;  // out of memory

  for (TABLE_LIST **t= table + (tables->elements - 1); t >= table; t--)
    *t= ti++;

  DBUG_ASSERT(tables->elements >= 1);
  (*table)->print(thd, str);

  TABLE_LIST **end= table + tables->elements;
  for(TABLE_LIST **tbl= table + 1; tbl < end; tbl++)
  {
    TABLE_LIST *curr= *tbl;
    if (curr->outer_join)
      str->append(" left join ", 11); // MySQL converg right to left joins
    else if (curr->straight)
      str->append(" straight_join ", 15);
    else
      str->append(" join ", 6);
    curr->print(thd, str);
    if (curr->on_expr)
    {
      str->append(" on(", 4);
      curr->on_expr->print(str);
      str->append(')');
    }
  }
}


/*
  Print table as it should be in join list

  SYNOPSIS
    st_table_list::print();
    str   string where table should bbe printed
*/

void st_table_list::print(THD *thd, String *str)
{
  if (nested_join)
  {
    str->append('(');
    print_join(thd, str, &nested_join->join_list);
    str->append(')');
  }
  else
  {
    const char *cmp_name;                         // Name to compare with alias
    if (view_name.str)
    {
      append_identifier(thd, str, view_db.str, view_db.length);
      str->append('.');
      append_identifier(thd, str, view_name.str, view_name.length);
      cmp_name= view_name.str;
    }
    else if (derived)
    {
      str->append('(');
      derived->print(str);
      str->append(')');
      cmp_name= "";                               // Force printing of alias
    }
    else
    {
      append_identifier(thd, str, db, db_length);
      str->append('.');
      if (schema_table)
      {
        append_identifier(thd, str, schema_table_name,
                          strlen(schema_table_name));
        cmp_name= schema_table_name;
      }
      else
      {
        append_identifier(thd, str, table_name, table_name_length);
        cmp_name= table_name;
      }
    }
    if (my_strcasecmp(table_alias_charset, cmp_name, alias))
    {
      str->append(' ');
      append_identifier(thd, str, alias, strlen(alias));
    }
  }
}


void st_select_lex::print(THD *thd, String *str)
{
  if (!thd)
    thd= current_thd;

  str->append("select ", 7);

  /* First add options */
  if (options & SELECT_STRAIGHT_JOIN)
    str->append("straight_join ", 14);
  if ((thd->lex->lock_option == TL_READ_HIGH_PRIORITY) &&
      (this == &thd->lex->select_lex))
    str->append("high_priority ", 14);
  if (options & SELECT_DISTINCT)
    str->append("distinct ", 9);
  if (options & SELECT_SMALL_RESULT)
    str->append("sql_small_result ", 17);
  if (options & SELECT_BIG_RESULT)
    str->append("sql_big_result ", 15);
  if (options & OPTION_BUFFER_RESULT)
    str->append("sql_buffer_result ", 18);
  if (options & OPTION_FOUND_ROWS)
    str->append("sql_calc_found_rows ", 20);
  if (!thd->lex->safe_to_cache_query)
    str->append("sql_no_cache ", 13);
  if (options & OPTION_TO_QUERY_CACHE)
    str->append("sql_cache ", 10);

  //Item List
  bool first= 1;
  List_iterator_fast<Item> it(item_list);
  Item *item;
  while ((item= it++))
  {
    if (first)
      first= 0;
    else
      str->append(',');
    item->print_item_w_name(str);
  }

  /*
    from clause
    TODO: support USING/FORCE/IGNORE index
  */
  if (table_list.elements)
  {
    str->append(" from ", 6);
    /* go through join tree */
    print_join(thd, str, &top_join_list);
  }

  // Where
  Item *cur_where= where;
  if (join)
    cur_where= join->conds;
  if (cur_where)
  {
    str->append(" where ", 7);
    cur_where->print(str);
  }

  // group by & olap
  if (group_list.elements)
  {
    str->append(" group by ", 10);
    print_order(str, (ORDER *) group_list.first);
    switch (olap)
    {
      case CUBE_TYPE:
	str->append(" with cube", 10);
	break;
      case ROLLUP_TYPE:
	str->append(" with rollup", 12);
	break;
      default:
	;  //satisfy compiler
    }
  }

  // having
  Item *cur_having= having;
  if (join)
    cur_having= join->having;

  if (cur_having)
  {
    str->append(" having ", 8);
    cur_having->print(str);
  }

  if (order_list.elements)
  {
    str->append(" order by ", 10);
    print_order(str, (ORDER *) order_list.first);
  }

  // limit
  print_limit(thd, str);

  // PROCEDURE unsupported here
}


/*
  change select_result object of JOIN

  SYNOPSIS
    JOIN::change_result()
    res		new select_result object

  RETURN
    FALSE - OK
    TRUE  - error
*/

bool JOIN::change_result(select_result *res)
{
  DBUG_ENTER("JOIN::change_result");
  result= res;
  if (!procedure && result->prepare(fields_list, select_lex->master_unit()))
  {
    DBUG_RETURN(TRUE);
  }
  DBUG_RETURN(FALSE);
}<|MERGE_RESOLUTION|>--- conflicted
+++ resolved
@@ -10776,16 +10776,10 @@
     join->unit->select_limit_cnt= 1;		// Only send first row
     DBUG_RETURN(0);
   }
-<<<<<<< HEAD
   Field **first_field=entry->field+entry->s->fields - field_count;
-  offset=entry->field[entry->s->fields - field_count]->offset();
+  offset= field_count ? 
+          entry->field[entry->s->fields - field_count]->offset() : 0;
   reclength=entry->s->reclength-offset;
-=======
-  Field **first_field=entry->field+entry->fields - field_count;
-  offset= field_count ? 
-          entry->field[entry->fields - field_count]->offset() : 0;
-  reclength=entry->reclength-offset;
->>>>>>> 0b61a16f
 
   free_io_cache(entry);				// Safety
   entry->file->info(HA_STATUS_VARIABLE);
