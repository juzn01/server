#!/bin/sh

#
# Script to create a Windows src package
#

version=@VERSION@
export version
CP="cp -p"

DEBUG=0
SILENT=0
SUFFIX=""
DIRNAME=""
OUTTAR="0"
OUTZIP="0"

#
# An "abort" function taking a variable number of strings (one per line)
#

abort()
{
  for line
  do
    echo "$line"
  done
  exit 1
}


#
# This script must run from MySQL top directory
#

if [ ! -f scripts/make_win_src_distribution ]; then
  abort "ERROR : You must run this script from the MySQL top-level directory"
fi
SOURCE=`pwd`

#
# Check for source compilation/configuration
#

if [ ! -f sql/sql_yacc.cc ]; then
  abort "ERROR : Sorry, you must run this script after the complete build," \
        "        hope you know what you are trying to do !!"
fi

#
# Debug print of the status
#

print_debug() 
{
  for statement 
  do
    if [ "$DEBUG" = "1" ] ; then
      echo $statement
    fi
  done
}

#
# Usage of the script
#

show_usage() 
{
  echo "MySQL utility script to create a Windows src package, and it takes"
  echo "the following arguments:"
  echo ""
  echo "  --debug   Debug, without creating the package"
  echo "  --tmp     Specify the temporary location"
  echo "  --suffix  Suffix name for the package"
  echo "  --dirname Directory name to copy files (intermediate)"
  echo "  --silent  Do not list verbosely files processed"
  echo "  --tar     Create tar.gz package"
  echo "  --zip     Create zip package"
  echo "  --help    Show this help message"

  exit 0
}

#
# Parse the input arguments
#

parse_arguments() {
  for arg do
    case "$arg" in
      --add-tar)  ADDTAR=1 ;;
      --debug)    DEBUG=1;;
      --tmp=*)    TMP=`echo "$arg" | sed -e "s;--tmp=;;"` ;;
      --suffix=*) SUFFIX=`echo "$arg" | sed -e "s;--suffix=;;"` ;;
      --dirname=*) DIRNAME=`echo "$arg" | sed -e "s;--dirname=;;"` ;;
      --silent)   SILENT=1 ;;
      --tar)      OUTTAR=1 ;;
      --zip)      OUTZIP=1 ;;
      --help)     show_usage ;;
      *)          abort "Unknown argument '$arg'"
      ;;
    esac
  done
}

parse_arguments "$@"

#
# Assign the tmp directory if it was set from the environment variables
#

for i in $TMP $TMPDIR $TEMPDIR $TEMP /tmp
do
  if [ "$i" ]; then
    print_debug "Setting TMP to '$i'"
    TMP=$i
    break
  fi
done


#
# Convert argument file from unix to DOS text
#

unix_to_dos()
{
  for arg do
    print_debug "Replacing LF -> CRLF from '$arg'"

    awk '{sub(/$/,"\r");print}' < $arg   > $arg.tmp
    rm -f $arg
    mv $arg.tmp $arg
  done
}


#
# Create a tmp dest directory to copy files
#

BASE=$TMP/my_win_dist$SUFFIX

if [ -d $BASE ] ; then
  print_debug "Destination directory '$BASE' already exists, deleting it"
  rm -r -f $BASE
fi

$CP -r $SOURCE/VC++Files $BASE
# This includes an implicit 'mkdir $BASE' !

#
# Process version tags in InstallShield files
#

vreplace()
{
  for arg do
    unix_to_dos $arg
    cat $arg | sed -e 's!@''VERSION''@!@VERSION@!' > $arg.tmp
    rm -f $arg
    mv $arg.tmp $arg
  done
}

if test -d $BASE/InstallShield
then
  for d in 4.1.XX-gpl 4.1.XX-pro 4.1.XX-classic
  do
    cd $BASE/InstallShield/$d/String\ Tables/0009-English
    vreplace value.shl
    cd ../../Setup\ Files/Compressed\ Files/Language\ Independent/OS\ Independent
    vreplace infolist.txt
  done
fi

#
# Move all error message files to root directory
#

$CP -r $SOURCE/sql/share $BASE/
rm -r -f "$BASE/share/Makefile"
rm -r -f "$BASE/share/Makefile.in"
rm -r -f "$BASE/share/Makefile.am"

mkdir $BASE/Docs $BASE/extra $BASE/include

#
# Copy directory files
#

copy_dir_files()
{
  for arg do
    print_debug "Copying files from directory '$arg'"
    cd $SOURCE/$arg
    if [ ! -d $BASE/$arg ]; then
       print_debug "Creating directory '$arg'"
       mkdir $BASE/$arg
     fi
    for i in *.c *.cpp *.h *.ih *.i *.ic *.asm *.def *.hpp *.dsp \
             README INSTALL* LICENSE *.inc *.test *.result \
	     *.pem Moscow_leap des_key_file *.dat *.000001 \
	     *.require *.opt

    do
      if [ -f $i ]
      then
        $CP $SOURCE/$arg/$i $BASE/$arg/$i
      fi
    done
    for i in *.cc
    do
      if [ -f $i ]
      then
        i=`echo $i | sed 's/.cc$//g'`
        $CP $SOURCE/$arg/$i.cc $BASE/$arg/$i.cpp
      fi
    done
  done
}

#
# Copy directory contents recursively
#

copy_dir_dirs() {

  for arg do

    cd $SOURCE
    (
    find $arg -type d \
              -and -not -path \*SCCS\* \
              -and -not -path \*.deps\* \
              -and -not -path \*autom4te.cache -print
    )|(
      while read v
      do
        copy_dir_files $v
      done
    )

  done
}

#
# Input directories to be copied
#

<<<<<<< HEAD
for i in client dbug extra heap include \
         libmysql libmysqld myisam \
         myisammrg mysys regex sql strings sql-common \
=======
for i in client dbug extra heap include isam \
         libmysql libmysqld merge myisam \
         myisammrg mysys regex sql strings sql-common sql/examples \
>>>>>>> 8ef1afba
         tools vio zlib
do
  copy_dir_files $i
done

#
# Create project files for ndb
#
make -C $SOURCE/ndb windoze

#
# Input directories to be copied recursively
#

for i in bdb innobase ndb
do
  copy_dir_dirs $i
done

#
# Create dummy innobase configure header
#

if [ -f $BASE/innobase/ib_config.h ]; then
  rm -f $BASE/innobase/ib_config.h
fi
touch $BASE/innobase/ib_config.h


#
# Copy miscellaneous files
#

cd $SOURCE
for i in COPYING ChangeLog README EXCEPTIONS-CLIENT\
         INSTALL-SOURCE INSTALL-WIN \
         INSTALL-WIN-SOURCE \
         Docs/manual_toc.html  Docs/manual.html \
         Docs/manual.txt Docs/mysqld_error.txt \
         Docs/INSTALL-BINARY Docs/internals.texi
do
  print_debug "Copying file '$i'"
  if [ -f $i ]
  then
    $CP $i $BASE/$i
  fi
done

cp extra/sql_state.h extra/mysqld_error.h $BASE/include

#
# support files
#
mkdir $BASE/support-files

# Rename the cnf files to <file>.ini
for i in support-files/*.cnf
do
  i=`echo $i | sed 's/.cnf$//g'`
  cp $i.cnf $BASE/$i.ini
done

#
# Raw dirs from source tree
#

for i in scripts sql-bench mysql-test SSL tests
do
  print_debug "Copying directory '$i'"
  if [ -d $i ]
  then
    if [ -d $BASE/$i ]
    then
      $CP -R $i $BASE
    else
      $CP -R $i $BASE/$i
    fi
  fi
done

#
# Fix some windows files to avoid compiler warnings
#

./extra/replace std:: "" < $BASE/sql/sql_yacc.cpp | sed '/^ *switch (yytype)$/ { N; /\n *{$/ { N; /\n *default:$/ { N; /\n *break;$/ { N; /\n *}$/ d; };};};} ' > $BASE/sql/sql_yacc.cpp-new
mv $BASE/sql/sql_yacc.cpp-new $BASE/sql/sql_yacc.cpp

#
# Search the tree for plain text files and adapt the line end marker
#
find $BASE \( -name "*.dsp" -o -name "*.dsw" -o -name "*.cnf" -o -name "*.ini" \
           -o -name COPYING -o -name ChangeLog -o -name EXCEPTIONS-CLIENT -o -name "INSTALL*" -o -name LICENSE -o -name "README*" \) -type f -print \
| while read v
  do
    unix_to_dos $v
  done
# File extension '.txt' matches too many other files, error messages etc.
unix_to_dos $BASE/Docs/*.txt 

mv $BASE/README $BASE/README.txt

#
# Clean up if we did this from a bk tree
#

if [ -d $BASE/SSL/SCCS ]
then
  find $BASE/ -type d -name SCCS -printf " \"%p\"" | xargs rm -r -f
fi

#
# Initialize the initial data directory
#

if [ -f scripts/mysql_install_db ]; then
  print_debug "Initializing the 'data' directory"
  scripts/mysql_install_db --no-defaults --windows --datadir=$BASE/data
  if test "$?" = 1
  then
    exit 1;
  fi
fi

#
# Specify the distribution package name and copy it
#

if test -z $DIRNAME
then
  NEW_DIR_NAME=mysql@MYSQL_SERVER_SUFFIX@-$version$SUFFIX
else
  NEW_DIR_NAME=$DIRNAME
fi
NEW_NAME=$NEW_DIR_NAME-win-src

BASE2=$TMP/$NEW_DIR_NAME
rm -r -f $BASE2
mv $BASE $BASE2
BASE=$BASE2

#
# If debugging, don't create a zip/tar/gz
#

if [ "$DEBUG" = "1" ] ; then
  echo "Please check the distribution files from $BASE"
  echo "Exiting (without creating the package).."
  exit
fi

#
# This is needed to prefere gnu tar instead of tar because tar can't
# always handle long filenames
#

PATH_DIRS=`echo $PATH | sed -e 's/^:/. /' -e 's/:$/ ./' -e 's/::/ . /g' -e 's/:/ /g' `
which_1 ()
{
  for cmd
  do
    for d in $PATH_DIRS
    do
      for file in $d/$cmd
      do
	if test -x $file -a ! -d $file
	then
	  echo $file
	  exit 0
	fi
      done
    done
  done
  exit 1
}

#
# Create the result zip/tar file
#

if [ "$OUTTAR" = "0" ]; then
  if [ "$OUTZIP" = "0" ]; then
    OUTZIP=1
  fi
fi

set_tarzip_options()
{
  for arg
  do
    if [ "$arg" = "tar" ]; then
      ZIPFILE1=gnutar
      ZIPFILE2=gtar
      OPT=cvf
      EXT=".tar"
      NEED_COMPRESS=1
      if [ "$SILENT" = "1" ] ; then
        OPT=cf
      fi
    else
      ZIPFILE1=zip
      ZIPFILE2=""
      OPT="-r"
      EXT=".zip"
      NEED_COMPRESS=0
      if [ "$SILENT" = "1" ] ; then
        OPT="$OPT -q"
      fi
    fi
  done
}


#
# Create the archive
#
create_archive()
{

  print_debug "Using $tar to create archive"

  cd $TMP

  rm -f $SOURCE/$NEW_NAME$EXT
  $tar $OPT $SOURCE/$NEW_NAME$EXT $NEW_DIR_NAME
  cd $SOURCE

  if [ "$NEED_COMPRESS" = "1" ]
  then
    print_debug "Compressing archive"
    gzip -9 $NEW_NAME$EXT
    EXT="$EXT.gz"
  fi

  if [ "$SILENT" = "0" ] ; then
    echo "$NEW_NAME$EXT created successfully !!"
  fi
}

if [ "$OUTTAR" = "1" ]; then
  set_tarzip_options 'tar'

  tar=`which_1 $ZIPFILE1 $ZIPFILE2`
  if test "$?" = "1" -o "$tar" = ""
  then
    print_debug "Search failed for '$ZIPFILE1', '$ZIPFILE2', using default 'tar'"
    tar=tar
    set_tarzip_options 'tar'
  fi
  
  create_archive 
fi

if [ "$OUTZIP" = "1" ]; then
  set_tarzip_options 'zip'

  tar=`which_1 $ZIPFILE1 $ZIPFILE2`
  if test "$?" = "1" -o "$tar" = ""
  then
    echo "Search failed for '$ZIPFILE1', '$ZIPFILE2', cannot create zip!"
  fi
 
  create_archive
fi

print_debug "Removing temporary directory"
rm -r -f $BASE

# End of script<|MERGE_RESOLUTION|>--- conflicted
+++ resolved
@@ -249,15 +249,9 @@
 # Input directories to be copied
 #
 
-<<<<<<< HEAD
 for i in client dbug extra heap include \
          libmysql libmysqld myisam \
-         myisammrg mysys regex sql strings sql-common \
-=======
-for i in client dbug extra heap include isam \
-         libmysql libmysqld merge myisam \
          myisammrg mysys regex sql strings sql-common sql/examples \
->>>>>>> 8ef1afba
          tools vio zlib
 do
   copy_dir_files $i
