--- conflicted
+++ resolved
@@ -1,8 +1,5 @@
-<<<<<<< HEAD
-/* Copyright (C) 2000 MySQL AB & 2009 Monty Program Ab
-=======
-/* Copyright (c) 2010, Oracle and/or its affiliates. All rights reserved. 
->>>>>>> 8e35f7a8
+/* Copyright (c) 2000 MySQL AB & 2009 Monty Program Ab
+   Copyright (c) 2010, Oracle and/or its affiliates. All rights reserved. 
 
    This program is free software; you can redistribute it and/or modify
    it under the terms of the GNU General Public License as published by
@@ -17,10 +14,6 @@
    along with this program; if not, write to the Free Software
    Foundation, Inc., 59 Temple Place, Suite 330, Boston, MA  02111-1307  USA */
 
-<<<<<<< HEAD
-#ifndef _dbug_h
-#define _dbug_h
-=======
 #ifndef MY_DBUG_INCLUDED
 #define MY_DBUG_INCLUDED
 
@@ -33,7 +26,6 @@
 #endif
 #include <signal.h>
 #endif  /* not __WIN__ */
->>>>>>> 8e35f7a8
 
 #ifdef  __cplusplus
 extern "C" {
@@ -78,10 +70,7 @@
 #define DBUG_ENTER(a) struct _db_stack_frame_ _db_stack_frame_; \
         _db_enter_ (a,__FILE__,__LINE__,&_db_stack_frame_)
 #define DBUG_LEAVE _db_return_ (__LINE__, &_db_stack_frame_)
-<<<<<<< HEAD
 
-=======
->>>>>>> 8e35f7a8
 #define DBUG_RETURN(a1) do {DBUG_LEAVE; return(a1);} while(0)
 #define DBUG_VOID_RETURN do {DBUG_LEAVE; return;} while(0)
 #define DBUG_EXECUTE(keyword,a1) \
@@ -133,8 +122,6 @@
   DBUG_CHECK_CRASH(_db_get_func_(), "_crash_return")
 #define DBUG_CRASH_VOID_RETURN \
   DBUG_CHECK_CRASH (_db_get_func_(), "_crash_return")
-<<<<<<< HEAD
-=======
 
 /*
   Make the program fail, without creating a core file.
@@ -151,7 +138,6 @@
 #define DBUG_SUICIDE() (_db_flush_(), _db_suicide_())
 #endif
 
->>>>>>> 8e35f7a8
 #else                                           /* No debugger */
 
 #define DBUG_ENTER(a1)
@@ -181,18 +167,11 @@
 #define DBUG_EXPLAIN_INITIAL(buf,len)
 #define DEBUGGER_OFF                    do { } while(0)
 #define DEBUGGER_ON                     do { } while(0)
-<<<<<<< HEAD
-#define DBUG_ABORT()                    abort()
-#define DBUG_CRASH_ENTER(func)
-#define DBUG_CRASH_RETURN(val)          do { return(val); } while(0)
-#define DBUG_CRASH_VOID_RETURN          do { return; } while(0)
-=======
 #define DBUG_ABORT()                    do { } while(0)
 #define DBUG_CRASH_ENTER(func)
 #define DBUG_CRASH_RETURN(val)          do { return(val); } while(0)
 #define DBUG_CRASH_VOID_RETURN          do { return; } while(0)
 #define DBUG_SUICIDE()                  do { } while(0)
->>>>>>> 8e35f7a8
 
 #endif
 
