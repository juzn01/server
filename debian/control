Source: mariadb-10.1
Section: database
Priority: optional
Maintainer: MariaDB Developers <maria-developers@lists.launchpad.net>
Uploaders: MariaDB Developers <maria-developers@lists.launchpad.net>
Build-Depends: bison,
               chrpath,
               cmake (>= 2.7),
               debhelper,
               dh-apparmor,
               dpatch,
               libaio-dev,
               libarchive-dev,
               libboost-dev,
               libjudy-dev,
               libkrb5-dev,
               libncurses5-dev (>= 5.0-6~),
               libpam0g-dev,
               libreadline-gplv2-dev,
               ${LIBSSL},
               lsb-release,
               perl (>= 5.6.0),
               po-debconf,
               psmisc,
               zlib1g-dev (>= 1:1.1.3-5~),
               ${MAYBE_LIBCRACK}
               libjemalloc-dev (>= 3.0.0~) [linux-any]
Standards-Version: 3.8.2
Homepage: http://mariadb.org/
<<<<<<< HEAD
Vcs-Git: https://github.com/MariaDB/server.git
Vcs-Browser: https://github.com/MariaDB/server/
=======
Vcs-Browser: https://github.com/MariaDB/server/
Vcs-Git: https://github.com/MariaDB/server.git
>>>>>>> 3d5dff6c

Package: libmariadbclient18
Architecture: any
Section: libs
Depends: libmysqlclient18 (= ${source:Version}),
         mariadb-common,
         ${misc:Depends},
         ${shlibs:Depends}
Conflicts: mariadb-galera-server-10.0 (<< 10.0.5),
           mariadb-galera-server-5.5 (<< 5.5.33),
           mariadb-server-10.0 (<< 10.0.5),
           mariadb-server-5.1,
           mariadb-server-5.2,
           mariadb-server-5.3,
           mariadb-server-5.5 (<< 5.5.33)
Description: MariaDB database client library
 MariaDB is a fast, stable and true multi-user, multi-threaded SQL database
 server. SQL (Structured Query Language) is the most popular database query
 language in the world. The main goals of MariaDB are speed, robustness and
 ease of use.
 .
 This package includes the client library.

Package: libmysqlclient18
Section: libs
Architecture: any
Depends: libmariadbclient18 (= ${source:Version})
Replaces: libmysqlclient18 (<< ${source:Version})
Description: Virtual package to satisfy external depends
 This is an empty package that provides an updated "best" version of
 libmysqlclient18 that does not conflict with the libmariadbclient18
 package.
 .
 MariaDB is a fast, stable and true multi-user, multi-threaded SQL database
 server. SQL (Structured Query Language) is the most popular database query
 language in the world. The main goals of MariaDB are speed, robustness and
 ease of use.

Package: libmariadbd-dev
Architecture: any
Section: libdevel
Depends: libmariadbclient-dev (>= ${source:Version}), ${misc:Depends}
Provides: libmysqld-dev
Conflicts: libmysqld-dev
Replaces: libmysqld-dev
Description: MariaDB embedded database, development files
 MariaDB is a fast, stable and true multi-user, multi-threaded SQL database
 server. SQL (Structured Query Language) is the most popular database query
 language in the world. The main goals of MariaDB are speed, robustness and
 ease of use.
 .
 This package includes the embedded server library and header files.

Package: libmariadbclient-dev
Architecture: any
Section: libdevel
Depends: libmariadbclient18 (>= ${source:Version}),
         zlib1g-dev,
         ${misc:Depends},
         ${shlibs:Depends}
Replaces: libmariadbclient16-dev, libmysqlclient16-dev
Conflicts: libmariadbclient16-dev,
           libmysqlclient-dev,
           libmysqlclient10-dev,
           libmysqlclient12-dev,
           libmysqlclient14-dev,
           libmysqlclient15-dev,
           libmysqlclient16-dev
Provides: libmysqlclient-dev
Description: MariaDB database development files
 MariaDB is a fast, stable and true multi-user, multi-threaded SQL database
 server. SQL (Structured Query Language) is the most popular database query
 language in the world. The main goals of MariaDB are speed, robustness and
 ease of use.
 .
 This package includes development libraries and header files.

Package: mysql-common
Architecture: all
Depends: ${misc:Depends}, ${shlibs:Depends}
Description: MariaDB database common files (e.g. /etc/mysql/my.cnf)
 MariaDB is a fast, stable and true multi-user, multi-threaded SQL database
 server. SQL (Structured Query Language) is the most popular database query
 language in the world. The main goals of MariaDB are speed, robustness and
 ease of use.
 .
 This package includes files needed by all versions of the client library
 (e.g. /etc/mysql/my.cnf).

Package: mariadb-common
Architecture: all
Depends: mysql-common, ${misc:Depends}, ${shlibs:Depends}
Description: MariaDB database common files (e.g. /etc/mysql/conf.d/mariadb.cnf)
 MariaDB is a fast, stable and true multi-user, multi-threaded SQL database
 server. SQL (Structured Query Language) is the most popular database query
 language in the world. The main goals of MariaDB are speed, robustness and
 ease of use.
 .
 This package includes files needed by all versions of the client library
 (e.g. /etc/mysql/conf.d/mariadb.cnf).

Package: mariadb-client-core-10.1
Architecture: any
Depends: libmariadbclient18 (>= ${source:Version}),
         mariadb-common (>= ${source:Version}),
         ${misc:Depends},
         ${shlibs:Depends}
Provides: mysql-client-core,
          mysql-client-core-5.1,
          mysql-client-core-5.5,
          mysql-client-core-5.6,
          virtual-mysql-client-core
Conflicts: mariadb-client-10.0,
           mariadb-client-5.1,
           mariadb-client-5.2,
           mariadb-client-5.3,
           mariadb-client-5.5,
           mariadb-client-core-10.0,
           mariadb-client-core-5.1,
           mariadb-client-core-5.2,
           mariadb-client-core-5.3,
           mariadb-client-core-5.5,
           mysql-client (<< 5.0.51),
           mysql-client-5.0,
           mysql-client-5.1 (<< ${source:Version}),
           mysql-client-5.5 (<< ${source:Version}),
           mysql-client-core-5.1,
           mysql-client-core-5.5,
           mysql-client-core-5.6,
           virtual-mysql-client-core
Replaces: mariadb-client-10.0,
          mariadb-client-5.1,
          mariadb-client-5.2,
          mariadb-client-5.3,
          mariadb-client-5.5,
          mariadb-client-core-10.0,
          mariadb-client-core-5.1,
          mariadb-client-core-5.2,
          mariadb-client-core-5.3,
          mariadb-client-core-5.5,
          mysql-client (<< 5.0.51),
          mysql-client-5.0,
          mysql-client-5.1,
          mysql-client-5.5,
          mysql-client-core-5.1,
          mysql-client-core-5.5,
          mysql-client-core-5.6,
          virtual-mysql-client-core
Description: MariaDB database core client binaries
 MariaDB is a fast, stable and true multi-user, multi-threaded SQL database
 server. SQL (Structured Query Language) is the most popular database query
 language in the world. The main goals of MariaDB are speed, robustness and
 ease of use.
 .
 This package includes the core client files, as used by Akonadi.

Package: mariadb-client-10.1
Architecture: any
Depends: debianutils (>=1.6),
         libdbd-mysql-perl (>= 1.2202),
         libdbi-perl,
         libmariadbclient18 (>= ${source:Version}),
         mariadb-client-core-10.1 (>= ${source:Version}),
         mariadb-common,
         ${misc:Depends},
         ${perl:Depends},
         ${shlibs:Depends}
Suggests: libterm-readkey-perl
Provides: mysql-client,
          mysql-client-4.1,
          mysql-client-5.1,
          mysql-client-5.5,
          mysql-client-5.6,
          virtual-mysql-client
Conflicts: mariadb-client (<< ${source:Version}),
           mariadb-client-10.0,
           mariadb-client-5.1,
           mariadb-client-5.2,
           mariadb-client-5.3,
           mariadb-client-5.5,
           mysql-client (<< 5.0.51),
           mysql-client-5.0,
           mysql-client-5.1,
           mysql-client-5.5,
           mysql-client-5.6,
           virtual-mysql-client
Replaces: mariadb-client (<< ${source:Version}),
          mariadb-client-10.0,
          mariadb-client-5.1,
          mariadb-client-5.2,
          mariadb-client-5.3,
          mariadb-client-5.5,
          mysql-client (<< 5.0.51),
          mysql-client-5.0,
          mysql-client-5.1,
          mysql-client-5.5,
          mysql-client-5.6,
          virtual-mysql-client
Description: MariaDB database client binaries
 MariaDB is a fast, stable and true multi-user, multi-threaded SQL database
 server. SQL (Structured Query Language) is the most popular database query
 language in the world. The main goals of MariaDB are speed, robustness and
 ease of use.
 .
 This package includes the client binaries and the additional tools
 innotop and mysqlreport.

Package: mariadb-server-core-10.1
Architecture: any
Depends: libmariadbclient18 (>= ${binary:Version}),
         mariadb-common (>= ${source:Version}),
         ${misc:Depends},
         ${shlibs:Depends}
Provides: mysql-server-core,
          mysql-server-core-5.1,
          mysql-server-core-5.5,
          mysql-server-core-5.6,
          virtual-mysql-server-core
Conflicts: mariadb-server-core-10.0,
           mariadb-server-core-5.1,
           mariadb-server-core-5.2,
           mariadb-server-core-5.3,
           mariadb-server-core-5.5,
           mysql-server-5.0,
           mysql-server-core-5.0,
           mysql-server-core-5.1,
           mysql-server-core-5.5,
           mysql-server-core-5.6,
           virtual-mysql-server-core
Replaces: mariadb-server-core-10.0,
          mariadb-server-core-5.1,
          mariadb-server-core-5.2,
          mariadb-server-core-5.3,
          mariadb-server-core-5.5,
          mysql-server-5.0,
          mysql-server-core-5.0,
          mysql-server-core-5.1,
          mysql-server-core-5.5,
          mysql-server-core-5.6,
          virtual-mysql-server-core
Description: MariaDB database core server files
 MariaDB is a fast, stable and true multi-user, multi-threaded SQL database
 server. SQL (Structured Query Language) is the most popular database query
 language in the world. The main goals of MariaDB are speed, robustness and
 ease of use.
 .
 This package includes the core server files, as used by Akonadi.

Package: mariadb-test-10.1
Architecture: any
Depends: mariadb-client-10.1 (= ${binary:Version}),
         mariadb-server-10.1 (= ${binary:Version})
Suggests: patch
Conflicts: mariadb-galera-server-5.5 (<< 5.5.33),
           mariadb-server-5.5 (<< 5.5.33),
           mariadb-test (<< ${source:Version}),
           mariadb-test-10.0,
           mariadb-test-5.1,
           mariadb-test-5.2,
           mariadb-test-5.3,
           virtual-mysql-testsuite
Replaces: mariadb-test (<< ${source:Version}),
          mariadb-test-10.0,
          mariadb-test-5.1,
          mariadb-test-5.2,
          mariadb-test-5.3,
          virtual-mysql-testsuite
Provides: virtual-mysql-testsuite
Description: MariaDB database regression test suite
 MariaDB is a fast, stable and true multi-user, multi-threaded SQL database
 server. SQL (Structured Query Language) is the most popular database query
 language in the world. The main goals of MariaDB are speed, robustness and
 ease of use.
 .
 This package includes the regression test suite.

Package: mariadb-server-10.1
Architecture: any
Suggests: mailx, mariadb-test, netcat-openbsd, tinyca
Recommends: libhtml-template-perl
Pre-Depends: mariadb-common, adduser (>= 3.40), debconf
Depends: bsdutils,
         coreutils,
         findutils,
         galera-3 (>=25.3),
         gawk,
         grep,
         iproute,
         libdbi-perl,
         lsb-base (>= 3.0-10),
         lsof,
         mariadb-client-10.1 (>= ${source:Version}),
         mariadb-server-core-10.1 (>= ${binary:Version}),
         passwd,
         perl (>= 5.6),
         psmisc,
         rsync,
         socat,
         tar,
         ${misc:Depends},
         ${shlibs:Depends}
Provides: mariadb-server, mysql-server, virtual-mysql-server
Conflicts: mariadb-server (<< ${source:Version}),
           mariadb-server-10.0,
           mariadb-server-5.1,
           mariadb-server-5.2,
           mariadb-server-5.3,
           mariadb-server-5.5,
           mariadb-tokudb-engine-10.0,
           mariadb-tokudb-engine-5.5,
           mysql-server (<< ${source:Version}),
           mysql-server-4.1,
           mysql-server-5.0,
           mysql-server-5.1,
           mysql-server-5.5,
           mysql-server-5.6,
           virtual-mysql-server
Replaces: libmariadbclient-dev (<< 5.5.0),
          libmariadbclient16 (<< 5.3.4),
          mariadb-server (<< ${source:Version}),
          mariadb-server-10.0,
          mariadb-server-5.1,
          mariadb-server-5.2,
          mariadb-server-5.3,
          mariadb-server-5.5,
          mariadb-tokudb-engine-10.0,
          mariadb-tokudb-engine-5.5,
          mysql-server (<< ${source:Version}),
          mysql-server-4.1,
          mysql-server-5.0,
          mysql-server-5.1,
          mysql-server-5.5,
          mysql-server-5.6,
          virtual-mysql-server
Description: MariaDB database server binaries
 MariaDB is a fast, stable and true multi-user, multi-threaded SQL database
 server. SQL (Structured Query Language) is the most popular database query
 language in the world. The main goals of MariaDB are speed, robustness and
 ease of use.
 .
 This package includes the server binaries.

Package: mariadb-server
Architecture: all
Depends: mariadb-server-10.1 (= ${source:Version}), ${misc:Depends}
Description: MariaDB database server (metapackage depending on the latest version)
 This is an empty package that depends on the current "best" version of
 mariadb-server (currently mariadb-server-10.1), as determined by the MariaDB
 maintainers. Install this package if in doubt about which MariaDB
 version you need. That will install the version recommended by the
 package maintainers.
 .
 MariaDB is a fast, stable and true multi-user, multi-threaded SQL database
 server. SQL (Structured Query Language) is the most popular database query
 language in the world. The main goals of MariaDB are speed, robustness and
 ease of use.

Package: mariadb-client
Architecture: all
Depends: mariadb-client-10.1 (= ${source:Version}), ${misc:Depends}
Description: MariaDB database client (metapackage depending on the latest version)
 This is an empty package that depends on the current "best" version of
 mariadb-client (currently mariadb-client-10.1), as determined by the MariaDB
 maintainers.  Install this package if in doubt about which MariaDB version
 you want, as this is the one considered to be in the best shape.

Package: mariadb-test
Architecture: all
Depends: mariadb-test-10.1 (= ${source:Version}), ${misc:Depends}
Description: MariaDB database regression test suite (metapackage for the latest version)
 This is an empty package that depends on the current "best" version of
 mariadb-test (currently mariadb-test-10.1), as determined by the MariaDB
 maintainers.

Package: mariadb-connect-engine-10.1
Architecture: any
Depends: libxml2, mariadb-server-10.1, unixodbc
Build-Depends: libxml2-dev,
               mariadb-server-10.1,
               unixodbc-dev,
               ${misc:Depends},
               ${shlibs:Depends}
Description: Connect storage engine for MariaDB
 Connect engine supports a number of file formats (dbf, xml, txt, bin, etc),
 connections to ODBC tables and remote MySQL tables, as well as a number of
 other interesting features.
 This package contains the Connect plugin for MariaDB.

Package: mariadb-oqgraph-engine-10.1
Architecture: any
Depends: libjudydebian1, mariadb-server-10.1, ${misc:Depends}, ${shlibs:Depends}
Description: OQGraph storage engine for MariaDB
 The OQGraph engine is a computation engine plugin for handling hierarchies
 (trees) and graphs (friend-of-a-friend, etc) cleanly through standard SQL.
 This package contains the OQGraph plugin for MariaDB.

Package: mariadb-cracklib-password-check-10.1
Section: database
Architecture: any
Depends: libcrack2 (>= 2.9.0), mariadb-server-10.1
Description: CrackLib Password Validation Plugin for MariaDB
 This password validation plugin uses cracklib to allow only
 sufficiently secure (as defined by cracklib) user passwords in MariaDB.

Package: mariadb-gssapi-server-10.1
Section: database
Architecture: any
Depends: libgssapi-krb5-2, mariadb-server-10.1
Description: GSSAPI authentication plugin for MariaDB server

Package: mariadb-gssapi-client-10.1
Section: database
Architecture: any
Depends: libgssapi-krb5-2, mariadb-client-10.1
Description: GSSAPI authentication plugin for MariaDB client


Package: mariadb-backup-10.1
Section: database
Architecture: any
Depends: libarchive12 | libarchive13
Description: Backup tool for MariaDB server<|MERGE_RESOLUTION|>--- conflicted
+++ resolved
@@ -27,13 +27,8 @@
                libjemalloc-dev (>= 3.0.0~) [linux-any]
 Standards-Version: 3.8.2
 Homepage: http://mariadb.org/
-<<<<<<< HEAD
-Vcs-Git: https://github.com/MariaDB/server.git
-Vcs-Browser: https://github.com/MariaDB/server/
-=======
 Vcs-Browser: https://github.com/MariaDB/server/
 Vcs-Git: https://github.com/MariaDB/server.git
->>>>>>> 3d5dff6c
 
 Package: libmariadbclient18
 Architecture: any
